--- conflicted
+++ resolved
@@ -11,11 +11,7 @@
 (defconst php-mode-version-number "1.9"
   "PHP Mode version number.")
 
-<<<<<<< HEAD
-(defconst php-mode-modified "2012-12-16"
-=======
 (defconst php-mode-modified "2012-12-20"
->>>>>>> ba5d6bae
   "PHP Mode build date.")
 
 ;;; License
