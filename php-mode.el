--- conflicted
+++ resolved
@@ -11,11 +11,7 @@
 (defconst php-mode-version-number "1.17.0"
   "PHP Mode version number.")
 
-<<<<<<< HEAD
-(defconst php-mode-modified "2015-09-27"
-=======
-(defconst php-mode-modified "2015-10-01"
->>>>>>> f3892370
+(defconst php-mode-modified "2015-10-02"
   "PHP Mode build date.")
 
 ;;; License
