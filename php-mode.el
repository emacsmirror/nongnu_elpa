;;; php-mode.el --- Major mode for editing PHP code

;; Copyright (C) 1999, 2000, 2001, 2003, 2004 Turadg Aleahmad
;;               2008 Aaron S. Hawley
;;               2011, 2012, 2013, 2014, 2015, 2016, 2017 Eric James Michael Ritz

;; Author: Eric James Michael Ritz
;; Maintainer: USAMI Kenta <tadsan@zonu.me>
;; URL: https://github.com/ejmr/php-mode
;; Keywords: languages php
;; Version: 1.18.4
;; Package-Requires: ((emacs "24") (cl-lib "0.5"))
;; License: GPL-3.0-or-later

(defconst php-mode-version-number "1.18.4"
  "PHP Mode version number.")

<<<<<<< HEAD
(defconst php-mode-modified "2018-01-29"
=======
(defconst php-mode-modified "2018-01-30"
>>>>>>> e008eacd
  "PHP Mode build date.")

;; This file is free software; you can redistribute it and/or
;; modify it under the terms of the GNU General Public License
;; as published by the Free Software Foundation; either version 3
;; of the License, or (at your option) any later version.

;; This file is distributed in the hope that it will be useful,
;; but WITHOUT ANY WARRANTY; without even the implied warranty of
;; MERCHANTABILITY or FITNESS FOR A PARTICULAR PURPOSE.  See the
;; GNU General Public License for more details.

;; You should have received a copy of the GNU General Public License
;; along with this file; if not, write to the Free Software
;; Foundation, Inc., 51 Franklin Street, Fifth Floor, Boston, MA
;; 02110-1301, USA.

;;; Commentary:

;; PHP Mode is a major mode for editing PHP source code.  It's an
;; extension of C mode; thus it inherits all C mode's navigation
;; functionality.  But it colors according to the PHP grammar and
;; indents according to the PEAR coding guidelines.  It also includes
;; a couple handy IDE-type features such as documentation search and a
;; source and class browser.

;; ## Usage

;; Put this file in your Emacs lisp path (eg. site-lisp) and add to
;; your .emacs file:

;;   (require 'php-mode)

;; To use abbrev-mode, add lines like this:

;;   (add-hook 'php-mode-hook
;;     '(lambda () (define-abbrev php-mode-abbrev-table "ex" "extends")))

;; To make php-mode compatible with html-mode, see http://php-mode.sf.net

;; Many options available under Help:Customize
;; Options specific to php-mode are in
;;  Programming/Languages/PHP
;; Since it inherits much functionality from c-mode, look there too
;;  Programming/Languages/C

;;; Code:

(require 'cc-mode)
(eval-when-compile
  (require 'cc-langs)
  (require 'cc-fonts))

;; Boilerplate from other `cc-mode' derived modes. See
;; http://cc-mode.sourceforge.net/derived-mode-ex.el for details on how this all
;; fits together.
(eval-and-compile
  (c-add-language 'php-mode 'java-mode))

(require 'font-lock)
(require 'add-log)
(require 'custom)
(require 'flymake)
(require 'etags)
(require 'speedbar)
(require 'imenu)

(require 'cl-lib)
(require 'mode-local)

(eval-when-compile
  (require 'regexp-opt)
  (defvar c-vsemi-status-unknown-p)
  (defvar syntax-propertize-via-font-lock))

;; Work around emacs bug#18845, cc-mode expects cl to be loaded
;; while php-mode only uses cl-lib (without compatibility aliases)
(eval-and-compile
  (if (and (= emacs-major-version 24) (>= emacs-minor-version 4))
    (require 'cl)))

;; Work around https://github.com/ejmr/php-mode/issues/310.
;;
;; In emacs 24.4 and 24.5, lines after functions with a return type
;; are incorrectly analyzed as member-init-cont.
;;
;; Before emacs 24.4, c member initializers are not supported this
;; way. Starting from emacs 25.1, cc-mode only detects member
;; initializers when the major mode is c++-mode.
(eval-and-compile
  (if (and (= emacs-major-version 24) (or (= emacs-minor-version 4)
                                          (= emacs-minor-version 5)))
      (defun c-back-over-member-initializers ()
        ;; Override of cc-engine.el, cc-mode in emacs 24.4 and 24.5 are too
        ;; optimistic in recognizing c member initializers. Since we don't
        ;; need it in php-mode, just return nil.
        nil)))


;; Local variables
;;;###autoload
(defgroup php nil
  "Major mode for editing PHP code."
  :tag "PHP"
  :prefix "php-"
  :group 'languages
  :link '(url-link :tag "Official Site" "https://github.com/ejmr/php-mode")
  :link '(url-link :tag "PHP Mode Wiki" "https://github.com/ejmr/php-mode/wiki"))

(defcustom php-executable (or (executable-find "php")
                              "/usr/bin/php")
  "The location of the PHP executable."
  :type 'string)

(defcustom php-default-face 'default
  "Default face in `php-mode' buffers."
  :type 'face)

(defcustom php-speedbar-config t
  "When set to true automatically configures Speedbar to observe PHP files.
Ignores php-file patterns option; fixed to expression \"\\.\\(inc\\|php[s345]?\\)\""
  :type 'boolean
  :set (lambda (sym val)
         (set-default sym val)
         (when val
             (speedbar-add-supported-extension
              "\\.\\(inc\\|php[s345]?\\|phtml\\)"))))

(defcustom php-mode-speedbar-open nil
  "Normally `php-mode' starts with the speedbar closed.
Turning this on will open it whenever `php-mode' is loaded."
  :type 'boolean
  :set (lambda (sym val)
         (set-default sym val)
         (when val
             (speedbar 1))))

(defcustom php-template-compatibility t
  "Should detect presence of html tags."
  :type 'boolean)

(defsubst php-in-string-p ()
  (nth 3 (syntax-ppss)))

(defsubst php-in-comment-p ()
  (nth 4 (syntax-ppss)))

(defsubst php-in-string-or-comment-p ()
  (nth 8 (syntax-ppss)))

(defun php-mode-extra-constants-create-regexp(kwds)
  "Create regexp for the list of extra constant keywords KWDS."
   (concat "[^_$]?\\<\\("
           (regexp-opt
             (append kwds
                     (when (boundp 'web-mode-extra-php-constants) web-mode-extra-php-constants)))
           "\\)\\>[^_]?"))

(defun php-mode-extra-constants-set(sym value)
  "Apply the list of extra constant keywords `VALUE'.

This function is called when the custom variable php-extra-constants
is updated. The web-mode-extra-constants list is appended to the list
of constants when set."
  ;; remove old keywords
  (when (boundp 'php-extra-constants)
    (font-lock-remove-keywords
     'php-mode `((,(php-mode-extra-constants-create-regexp php-extra-constants) 1 'php-constant))))
  ;; add new keywords
  (when value
    (font-lock-add-keywords
     'php-mode `((,(php-mode-extra-constants-create-regexp value) 1 'php-constant))))
  (set sym value))

(defcustom php-lineup-cascaded-calls nil
  "Indent chained method calls to the previous line."
  :type 'boolean)

;;;###autoload
(defcustom php-extra-constants '()
  "A list of additional strings to treat as PHP constants."
  :type 'list
  :set 'php-mode-extra-constants-set)

(defun php-create-regexp-for-method (visibility)
  "Make a regular expression for methods with the given VISIBILITY.

VISIBILITY must be a string that names the visibility for a PHP
method, e.g. 'public'.  The parameter VISIBILITY can itself also
be a regular expression.

The regular expression this function returns will check for other
keywords that can appear in method signatures, e.g. 'final' and
'static'.  The regular expression will have one capture group
which will be the name of the method."
  (concat
   ;; Initial space with possible 'abstract' or 'final' keywords
   "^\\s-*\\(?:\\(?:abstract\\|final\\)\\s-+\\)?"
   ;; 'static' keyword may come either before or after visibility
   "\\(?:" visibility "\\(?:\\s-+static\\)?\\|\\(?:static\\s-+\\)?" visibility "\\)\\s-+"
   ;; Make sure 'function' comes next with some space after
   "function\\s-+"
   ;; Capture the name as the first group and the regexp and make sure
   ;; by the end we see the opening parenthesis for the parameters.
   "\\(\\(?:\\sw\\|\\s_\\)+\\)\\s-*("))

(defun php-create-regexp-for-classlike (type)
  "Accepts a `TYPE' of a 'classlike' object as a string, such as
'class' or 'interface', and returns a regexp as a string which
can be used to match against definitions for that classlike."
  (concat
   ;; First see if 'abstract' or 'final' appear, although really these
   ;; are not valid for all values of `type' that the function
   ;; accepts.
   "^\\s-*\\(?:\\(?:abstract\\|final\\)\\s-+\\)?"
   ;; The classlike type
   type
   ;; Its name, which is the first captured group in the regexp.  We
   ;; allow backslashes in the name to handle namespaces, but again
   ;; this is not necessarily correct for all values of `type'.
   "\\s-+\\(\\(?:\\sw\\|\\\\\\|\\s_\\)+\\)"))

(defvar php-imenu-generic-expression
  `(("Namespaces"
    ,(php-create-regexp-for-classlike "namespace") 1)
   ("Classes"
    ,(php-create-regexp-for-classlike "class") 1)
   ("Interfaces"
    ,(php-create-regexp-for-classlike "interface") 1)
   ("Traits"
    ,(php-create-regexp-for-classlike "trait") 1)
   ("All Methods"
    ,(php-create-regexp-for-method "\\(?:\\sw\\|\\s_\\)+") 1)
   ("Private Methods"
    ,(php-create-regexp-for-method "private") 1)
   ("Protected Methods"
    ,(php-create-regexp-for-method "protected")  1)
   ("Public Methods"
    ,(php-create-regexp-for-method "public") 1)
   ("Anonymous Functions"
    "\\<\\(\\(?:\\sw\\|\\s_\\)+\\)\\s-*=\\s-*function\\s-*(" 1)
   ("Named Functions"
    "^\\s-*function\\s-+\\(\\(?:\\sw\\|\\s_\\)+\\)\\s-*(" 1))
  "Imenu generic expression for PHP Mode.  See `imenu-generic-expression'.")

(defcustom php-do-not-use-semantic-imenu t
  "Customize `imenu-create-index-function' for `php-mode'.

If using `semantic-mode' `imenu-create-index-function' will be
set to `semantic-create-imenu-index' due to `c-mode' being its
parent.  Set this variable to t if you want to use
`imenu-default-create-index-function' even with `semantic-mode'
enabled."
  :type 'boolean)

(defcustom php-site-url "http://php.net/"
  "Default PHP.net site URL.

The URL to use open PHP manual and search word.
You can find a mirror site closer to you."
  :type 'string
  :link '(url-link :tag "List of Mirror Sites" "http://php.net/mirrors.php"))

(defcustom php-manual-url 'en
  "URL at which to find PHP manual.
You can replace \"en\" with your ISO language code."
  :type '(choice (const  :tag "English" 'en)
                 (const  :tag "Brazilian Portuguese" 'pt_BR)
                 (const  :tag "Chinese (Simplified)" 'zh)
                 (const  :tag "French" 'fr)
                 (const  :tag "German" 'de)
                 (const  :tag "Japanese" 'ja)
                 (const  :tag "Romanian" 'ro)
                 (const  :tag "Russian" 'ru)
                 (const  :tag "Spanish" 'es)
                 (const  :tag "Turkish" 'tr)
                 (string :tag "PHP manual URL")))

(defcustom php-search-url nil
  "URL at which to search for documentation on a word."
  :type '(choice (string :tag "URL to search PHP documentation")
                 (const  :tag "Use `php-site-url' variable" nil)))

(defcustom php-completion-file ""
  "Path to the file which contains the function names known to PHP."
  :type 'string)

(defcustom php-manual-path ""
  "Path to the directory which contains the PHP manual."
  :type 'string)

;;;###autoload
(if (version< emacs-version "24.4")
    (dolist (i '("php" "php5" "php7"))
      (add-to-list 'interpreter-mode-alist (cons i 'php-mode)))
  (add-to-list 'interpreter-mode-alist
               ;; Match php, php-3, php5, php7, php5.5, php-7.0.1, etc.
               (cons "php\\(?:-?[3457]\\(?:\\.[0-9]+\\)*\\)?" 'php-mode)))

(defcustom php-mode-hook nil
  "List of functions to be executed on entry to `php-mode'."
  :type 'hook)

(defcustom php-mode-pear-hook nil
  "Hook called when a PHP PEAR file is opened with `php-mode'."
  :type 'hook)

(defcustom php-mode-drupal-hook nil
  "Hook called when a Drupal file is opened with `php-mode'."
  :type 'hook)

(defcustom php-mode-wordpress-hook nil
  "Hook called when a WordPress file is opened with `php-mode'."
  :type 'hook)

(defcustom php-mode-symfony2-hook nil
  "Hook called when a Symfony2 file is opened with `php-mode'."
  :type 'hook)

(defcustom php-mode-psr2-hook nil
  "Hook called when a PSR-2 file is opened with `php-mode'."
  :type 'hook)

(defcustom php-mode-force-pear nil
  "Normally PEAR coding rules are enforced only when the filename contains \"PEAR.\"
Turning this on will force PEAR rules on all PHP files."
  :type 'boolean)

(defcustom php-mode-warn-if-mumamo-off t
  "Warn once per buffer if you try to indent a buffer without
mumamo-mode turned on. Detects if there are any HTML tags in the
buffer before warning, but this is is not very smart; e.g. if you
have any tags inside a PHP string, it will be fooled."
  :type '(choice (const :tag "Warg" t) (const "Don't warn" nil)))

(defcustom php-mode-coding-style 'pear
  "Select default coding style to use with php-mode.
This variable can take one of the following symbol values:

`Default' - use a reasonable default style for PHP.

`PEAR' - use coding styles preferred for PEAR code and modules.

`Drupal' - use coding styles preferred for working with Drupal projects.

`WordPress' - use coding styles preferred for working with WordPress projects.

`Symfony2' - use coding styles preferred for working with Symfony2 projects.

`PSR-2' - use coding styles preferred for working with projects using PSR-2 standards."
  :type '(choice (const :tag "Default" default)
                 (const :tag "PEAR" pear)
                 (const :tag "Drupal" drupal)
                 (const :tag "WordPress" wordpress)
                 (const :tag "Symfony2" symfony2)
                 (const :tag "PSR-2" psr2))
  :set 'php-mode-custom-coding-style-set
  :initialize 'custom-initialize-default)

(defun php-mode-custom-coding-style-set (sym value)
  (when (eq major-mode 'php-mode)
    (set         sym value)
    (set-default sym value)
    (php-set-style (symbol-name value))))

(defun php-mode-version ()
  "Display string describing the version of PHP Mode."
  (interactive)
  (message "PHP Mode %s of %s"
           php-mode-version-number php-mode-modified))

(defvar php-available-project-root-files
  '((projectile ".projectile")
    (composer   "composer.json" "composer.lock")
    (git        ".git")
    (mercurial  ".hg")
    (subversion ".svn")
    ;; NOTICE: This method does not detect the top level of .editorconfig
    ;;         However, we can integrate it by adding the editorconfig.el's API.
    ;;(editorconfig . ".editorconfig")
    ))

;;;###autoload
(progn
  (defvar php-project-root 'auto
    "Method of searching for the top level directory.

`auto' (default)
      Try to search file in order of `php-available-project-root-files'.

SYMBOL
      Key of `php-available-project-root-files'.")
  (make-variable-buffer-local 'php-project-root)
  (put 'php-project-root 'safe-local-variable
       #'(lambda (v) (assq v php-available-project-root-files))))

(defvar php-mode-map
  (let ((map (make-sparse-keymap)))
    ;; (define-key map [menu-bar php]
    ;;   (cons "PHP" (make-sparse-keymap "PHP")))

    ;; (define-key map [menu-bar php complete-function]
    ;;   '("Complete function name" . php-complete-function))
    ;; (define-key map [menu-bar php browse-manual]
    ;;   '("Browse manual" . php-browse-manual))
    ;; (define-key map [menu-bar php search-documentation]
    ;;   '("Search documentation" . php-search-documentation))

    ;; By default PHP Mode binds C-M-h to c-mark-function, which it
    ;; inherits from cc-mode.  But there are situations where
    ;; c-mark-function fails to properly mark a function.  For
    ;; example, if we use c-mark-function within a method definition
    ;; then the region will expand beyond the method and into the
    ;; class definition itself.
    ;;
    ;; Changing the default to mark-defun provides behavior that users
    ;; are more likely to expect.
    (define-key map (kbd "C-M-h") 'mark-defun)

    ;; Many packages based on cc-mode provide the 'C-c C-w' binding
    ;; to toggle Subword Mode.  See the page
    ;;
    ;;     https://www.gnu.org/software/emacs/manual/html_node/ccmode/Subword-Movement.html
    ;;
    ;; for more information about Submode Word.
    (if (boundp 'subword-mode)
        (if subword-mode
            (subword-mode nil)
          (subword-mode t)))

    ;; We inherit c-beginning-of-defun and c-end-of-defun from CC Mode
    ;; but we have two replacement functions specifically for PHP.  We
    ;; remap the commands themselves and not their default
    ;; key-bindings so that our PHP-specific versions will work even
    ;; if the user has reconfigured their keys, e.g. if they rebind
    ;; c-end-of-defun to something other than C-M-e.
    (define-key map [remap c-beginning-of-defun] 'php-beginning-of-defun)
    (define-key map [remap c-end-of-defun] 'php-end-of-defun)
    (define-key map [remap c-set-style] 'php-set-style)

    (define-key map [(control c) (control f)] 'php-search-documentation)
    (define-key map [(meta tab)] 'php-complete-function)
    (define-key map [(control c) (control m)] 'php-browse-manual)
    (define-key map [(control .)] 'php-show-arglist)
    (define-key map [(control c) (control r)] 'php-send-region)
    ;; Use the Emacs standard indentation binding. This may upset c-mode
    ;; which does not follow this at the moment, but I see no better
    ;; choice.
    (define-key map [tab] 'indent-for-tab-command)
    map)
  "Keymap for `php-mode'.")

(c-lang-defconst c-mode-menu
  php (append '(["Complete function name" php-complete-function t]
                ["Browse manual" php-browse-manual t]
                ["Search documentation" php-search-documentation t]
                ["----" t])
              (c-lang-const c-mode-menu)))

(c-lang-defconst c-at-vsemi-p-fn
  php 'php-c-at-vsemi-p)

(c-lang-defconst c-vsemi-status-unknown-p-fn
  php 'php-c-vsemi-status-unknown-p)

(c-lang-defconst c-get-state-before-change-functions
  php nil)

(c-lang-defconst c-before-font-lock-functions
  php (if (fboundp #'c-depropertize-new-text)
          '(c-depropertize-new-text)
        nil))

;; Make php-mode recognize opening tags as preprocessor macro's.
;;
;; This is a workaround, the tags must be recognized as something
;; in order for the syntactic guesses of code below the tag
;; to be correct and as a result not break indentation.
;;
;; Note that submatches or \\| here are not expected by cc-mode.
(c-lang-defconst c-opt-cpp-prefix
  php "\\s-*<\\?")

(c-lang-defconst c-identifier-ops
  php '(
        (left-assoc "\\" "::" "->")
        (prefix "\\" "::")))

;; Allow '\' when scanning from open brace back to defining
;; construct like class
(c-lang-defconst c-block-prefix-disallowed-chars
  php (cl-set-difference (c-lang-const c-block-prefix-disallowed-chars)
                      '(?\\)))

;; Allow $ so variables are recognized in cc-mode and remove @. This
;; makes cc-mode highlight variables and their type hints in arglists.
(c-lang-defconst c-symbol-start
  php (concat "[" c-alpha "_$]"))

;; All string literals can possibly span multiple lines
(c-lang-defconst c-multiline-string-start-char
  php t)

(c-lang-defconst c-assignment-operators
  ;; falls back to java, so no need to specify the language
  php (append (remove ">>>=" (c-lang-const c-assignment-operators))
              '(".=")))

(c-lang-defconst beginning-of-defun-function
  php 'php-beginning-of-defun)

(c-lang-defconst end-of-defun-function
  php 'php-end-of-defun)

(c-lang-defconst c-primitive-type-kwds
  php '("int" "integer" "bool" "boolean" "float" "double" "real"
        "string" "object" "void"))

(c-lang-defconst c-class-decl-kwds
  "Keywords introducing declarations where the following block (if any)
contains another declaration level that should be considered a class."
  php '("class" "trait" "interface"))

(c-lang-defconst c-brace-list-decl-kwds
  "Keywords introducing declarations where the following block (if
any) is a brace list.

PHP does not have an \"enum\"-like keyword."
  php nil)

(c-lang-defconst c-typeless-decl-kwds
  php (append (c-lang-const c-class-decl-kwds) '("function")))

(c-lang-defconst c-modifier-kwds
  php '("abstract" "const" "final" "static"))

(c-lang-defconst c-protection-kwds
  "Access protection label keywords in classes."
  php '("private" "protected" "public"))

(c-lang-defconst c-postfix-decl-spec-kwds
  php '("implements" "extends"))

(c-lang-defconst c-type-list-kwds
  php '("new" "use" "implements" "extends" "namespace" "instanceof" "insteadof"))

(c-lang-defconst c-ref-list-kwds
  php nil)

(c-lang-defconst c-block-stmt-2-kwds
  php (append '("elseif" "foreach" "declare")
              (remove "synchronized" (c-lang-const c-block-stmt-2-kwds))))

(c-lang-defconst c-simple-stmt-kwds
  php (append '("include" "include_once" "require" "require_once"
                "echo" "print" "die" "exit")
              (c-lang-const c-simple-stmt-kwds)))

(c-lang-defconst c-constant-kwds
  php '("true"
        "false"
        "null"))

(c-lang-defconst c-lambda-kwds
  php '("function"
        "use"))

(c-lang-defconst c-other-block-decl-kwds
  php '("namespace"))

(c-lang-defconst c-other-kwds
  "Keywords not accounted for by any other `*-kwds' language constant."
  php '(
    "__halt_compiler"
    "and"
    "array"
    "callable"
    "iterable"
    "as"
    "break"
    "catch all"
    "catch"
    "clone"
    "default"
    "empty"
    "enddeclare"
    "endfor"
    "endforeach"
    "endif"
    "endswitch"
    "endwhile"
    "eval"
    "global"
    "isset"
    "list"
    "or"
    "parent"
    "static"
    "unset"
    "var"
    "xor"
    "yield"
    "yield from"

    ;; Below keywords are technically not reserved keywords, but
    ;; threated no differently by php-mode from actual reserved
    ;; keywords
    ;;
    ;;; declare directives:
    "encoding"
    "ticks"
    "strict_types"

    ;;; self for static references:
    "self"
    ))

;; PHP does not have <> templates/generics
(c-lang-defconst c-recognize-<>-arglists
  php nil)

(c-lang-defconst c-enums-contain-decls
  php nil)

(c-lang-defconst c-nonlabel-token-key
  "Regexp matching things that can't occur in generic colon labels.

This overrides cc-mode `c-nonlabel-token-key' to support switching on
double quoted strings and true/false/null.

Note: this regexp is also applied to goto-labels, a future improvement
might be to handle switch and goto labels differently."
  php (concat
     ;; All keywords except `c-label-kwds' and `c-constant-kwds'.
     (c-make-keywords-re t
       (cl-set-difference (c-lang-const c-keywords)
                       (append (c-lang-const c-label-kwds)
                               (c-lang-const c-constant-kwds))
                       :test 'string-equal))))

(defun php-lineup-cascaded-calls (langelem)
  "Line up chained methods using `c-lineup-cascaded-calls',
but only if the setting is enabled"
  (if php-lineup-cascaded-calls
    (c-lineup-cascaded-calls langelem)))

(c-add-style
 "php"
 `((c-basic-offset . 4)
   (c-offsets-alist . ((arglist-close . php-lineup-arglist-close)
                       (arglist-cont . (first php-lineup-cascaded-calls 0))
                       (arglist-cont-nonempty . (first php-lineup-cascaded-calls c-lineup-arglist))
                       (arglist-intro . php-lineup-arglist-intro)
                       (case-label . +)
                       (class-open . 0)
                       (comment-intro . 0)
                       (inlambda . 0)
                       (inline-open . 0)
                       (namespace-open . 0)
                       (lambda-intro-cont . +)
                       (label . +)
                       (statement-cont . (first php-lineup-cascaded-calls php-lineup-string-cont +))
                       (substatement-open . 0)
                       (topmost-intro-cont . (first php-lineup-cascaded-calls +))))
   (indent-tabs-mode . nil)
   (tab-width . ,(default-value 'tab-width))
   (fill-column . ,(default-value 'fill-column))
   (require-final-newline . ,(default-value 'require-final-newline))
   (show-trailing-whitespace . ,(default-value 'show-trailing-whitespace))
   (php-style-delete-trailing-whitespace . nil)))

(defun php-enable-default-coding-style ()
  "Set PHP Mode to use reasonable default formatting."
  (interactive)
  (php-set-style "php"))

(c-add-style
 "pear"
 '("php"
   (c-basic-offset . 4)
   (c-offsets-alist . ((case-label . 0)))
   (tab-width . 4)))

(defun php-enable-pear-coding-style ()
  "Set up php-mode to use the coding styles preferred for PEAR code and modules."
  (interactive)
  (php-set-style "pear"))

(c-add-style
 "drupal"
 '("php"
   (c-basic-offset . 2)
   (tab-width . 2)
   (fill-column . 78)
   (show-trailing-whitespace . t)
   (php-style-delete-trailing-whitespace . t)))

(defun php-enable-drupal-coding-style ()
  "Make php-mode use coding styles that are preferable for working with Drupal."
  (interactive)
  (php-set-style "drupal"))

(c-add-style
  "wordpress"
  '("php"
    (c-basic-offset . 4)
    (c-indent-comments-syntactically-p t)
    (indent-tabs-mode . t)
    (tab-width . 4)
    (fill-column . 78)))

(defun php-enable-wordpress-coding-style ()
  "Make php-mode use coding styles that are preferable for working with Wordpress."
  (interactive)
  (php-set-style "wordpress"))

(c-add-style
  "symfony2"
  '("php"
    (c-offsets-alist . ((statement-cont . php-lineup-hanging-semicolon)))
    (c-indent-comments-syntactically-p . t)
    (fill-column . 78)
    (require-final-newline . t)))

(defun php-enable-symfony2-coding-style ()
  "Make php-mode use coding styles that are preferable for working with Symfony2."
  (interactive)
  (php-set-style "symfony2"))

(c-add-style
  "psr2"
  '("php"
    (c-offsets-alist . ((statement-cont . +)))
    (c-indent-comments-syntactically-p . t)
    (fill-column . 78)
    (require-final-newline . t)
    (show-trailing-whitespace . t)
    (php-style-delete-trailing-whitespace . t)))

(defun php-enable-psr2-coding-style ()
  "Make php-mode comply to the PSR-2 coding style."
  (interactive)
  (php-set-style "psr2"))

(defconst php-beginning-of-defun-regexp
  "^\\s-*\\(?:\\(?:abstract\\|final\\|private\\|protected\\|public\\|static\\)\\s-+\\)*function\\s-+&?\\(\\(?:\\sw\\|\\s_\\)+\\)\\s-*("
  "Regular expression for a PHP function.")

(defun php-beginning-of-defun (&optional arg)
  "Move to the beginning of the ARGth PHP function from point.
Implements PHP version of `beginning-of-defun-function'."
  (interactive "p")
  (let ((arg (or arg 1)))
    (while (> arg 0)
      (re-search-backward php-beginning-of-defun-regexp
                          nil 'noerror)
      (setq arg (1- arg)))
    (while (< arg 0)
      (end-of-line 1)
      (let ((opoint (point)))
        (beginning-of-defun 1)
        (forward-list 2)
        (forward-line 1)
        (if (eq opoint (point))
            (re-search-forward php-beginning-of-defun-regexp
                               nil 'noerror))
        (setq arg (1+ arg))))))

(defun php-end-of-defun (&optional arg)
  "Move the end of the ARGth PHP function from point.
Implements PHP version of `end-of-defun-function'

See `php-beginning-of-defun'."
  (interactive "p")
  (php-beginning-of-defun (- (or arg 1))))


(defvar php-warned-bad-indent nil)

;; Do it but tell it is not good if html tags in buffer.
(defun php-check-html-for-indentation ()
  (let ((html-tag-re "^\\s-*</?\\sw+.*?>")
        (here (point)))
    (goto-char (line-beginning-position))
    (if (or (when (boundp 'mumamo-multi-major-mode) mumamo-multi-major-mode)
            ;; Fix-me: no idea how to check for mmm or multi-mode
            (save-match-data
              (not (or (re-search-forward html-tag-re (line-end-position) t)
                       (re-search-backward html-tag-re (line-beginning-position) t)))))
        (progn
          (goto-char here)
          t)
      (goto-char here)
      (setq php-warned-bad-indent t)
      (let* ((known-multi-libs '(("mumamo" mumamo (lambda () (nxhtml-mumamo)))
                                 ("mmm-mode" mmm-mode (lambda () (mmm-mode 1)))
                                 ("multi-mode" multi-mode (lambda () (multi-mode 1)))
                                 ("web-mode" web-mode (lambda () (web-mode)))))
             (known-names (mapcar (lambda (lib) (car lib)) known-multi-libs))
             (available-multi-libs (delq nil
                                         (mapcar
                                          (lambda (lib)
                                            (when (locate-library (car lib)) lib))
                                          known-multi-libs)))
             (available-names (mapcar (lambda (lib) (car lib)) available-multi-libs))
             (base-msg
              (concat
               "Indentation fails badly with mixed HTML/PHP in the HTML part in
plain `php-mode'.  To get indentation to work you must use an
Emacs library that supports 'multiple major modes' in a buffer.
Parts of the buffer will then be in `php-mode' and parts in for
example `html-mode'.  Known such libraries are:\n\t"
               (mapconcat 'identity known-names ", ")
               "\n"
               (if available-multi-libs
                   (concat
                    "You have these available in your `load-path':\n\t"
                    (mapconcat 'identity available-names ", ")
                    "\n\n"
                    "Do you want to turn any of those on? ")
                 "You do not have any of those in your `load-path'.")))
             (is-using-multi
              (catch 'is-using
                (dolist (lib available-multi-libs)
                  (when (and (boundp (cadr lib))
                             (symbol-value (cadr lib)))
                    (throw 'is-using t))))))
        (unless is-using-multi
          (if available-multi-libs
              (if (not (y-or-n-p base-msg))
                  (message "Did not do indentation, but you can try again now if you want")
                (let* ((name
                        (if (= 1 (length available-multi-libs))
                            (car available-names)
                          ;; Minibuffer window is more than one line, fix that first:
                          (message "")
                          (completing-read "Choose multiple major mode support library: "
                                           available-names nil t
                                           (car available-names)
                                           '(available-names . 1)
                                           )))
                       (mode (when name
                               (cl-caddr (assoc name available-multi-libs)))))
                  (when mode
                    ;; Minibuffer window is more than one line, fix that first:
                    (message "")
                    (load name)
                    (funcall mode))))
            (lwarn 'php-indent :warning base-msg)))
        nil))))

(defun php-cautious-indent-region (start end &optional quiet)
  (if (or (not php-mode-warn-if-mumamo-off)
          php-warned-bad-indent
          (php-check-html-for-indentation))
      (funcall 'c-indent-region start end quiet)))

(defun php-cautious-indent-line ()
  (if (or (not php-mode-warn-if-mumamo-off)
          php-warned-bad-indent
          (php-check-html-for-indentation))
      (let ((here (point))
            doit)
        (move-beginning-of-line nil)
        ;; Don't indent heredoc end mark
        (save-match-data
          (unless (and (looking-at "[a-zA-Z0-9_]+;\n")
                       (php-in-string-p))
            (setq doit t)))
        (goto-char here)
        (when doit
          (funcall 'c-indent-line)))))

(defun php-c-at-vsemi-p (&optional pos)
  "Return t on html lines (including php region border), otherwise nil.
POS is a position on the line in question.

This is was done due to the problem reported here:

  URL `https://answers.launchpad.net/nxhtml/+question/43320'"
  (if (not php-template-compatibility)
      nil
    (setq pos (or pos (point)))
    (let ((here (point))
          ret)
      (save-match-data
        (goto-char pos)
        (beginning-of-line)
        (setq ret (looking-at
                   (rx
                    (or (seq
                         bol
                         (0+ space)
                         "<"
                         (in "a-z\\?"))
                        (seq
                         (0+ not-newline)
                         (in "a-z\\?")
                         ">"
                         (0+ space)
                         eol))))))
      (goto-char here)
      ret)))

(defun php-c-vsemi-status-unknown-p ()
  "See `php-c-at-vsemi-p'."
  )

(defun php-lineup-string-cont (langelem)
  "Line up string toward equal sign or dot.
e.g.
$str = 'some'
     . 'string';
this ^ lineup"
  (save-excursion
    (goto-char (cdr langelem))
    (let (ret finish)
      (while (and (not finish) (re-search-forward "[=.]" (line-end-position) t))
        (unless (php-in-string-or-comment-p)
          (setq finish t
                ret (vector (1- (current-column))))))
      ret)))

(defun php-lineup-arglist-intro (langelem)
  (save-excursion
    (goto-char (cdr langelem))
    (vector (+ (current-column) c-basic-offset))))

(defun php-lineup-arglist-close (langelem)
  (save-excursion
    (goto-char (cdr langelem))
    (vector (current-column))))

(defun php-lineup-arglist (_langelem)
  (save-excursion
    (beginning-of-line)
    (if (looking-at-p "\\s-*->") '+ 0)))

(defun php-lineup-hanging-semicolon (_langelem)
  (save-excursion
    (beginning-of-line)
    (if (looking-at-p "\\s-*;\\s-*$") 0 '+)))

(eval-and-compile
  (defconst php-heredoc-start-re
    "<<<\\(?:\\w+\\|'\\w+'\\)$"
    "Regular expression for the start of a PHP heredoc."))

(defun php-heredoc-end-re (heredoc-start)
  "Build a regular expression for the end of a heredoc started by the string HEREDOC-START."
  ;; Extract just the identifier without <<< and quotes.
  (string-match "\\w+" heredoc-start)
  (concat "^\\(" (match-string 0 heredoc-start) "\\)\\W"))

(defun php-syntax-propertize-function (start end)
  "Apply propertize rules from START to END."
  (goto-char start)
  (while (and (< (point) end)
              (re-search-forward php-heredoc-start-re end t))
    (php-heredoc-syntax))
  (goto-char start)
  (while (re-search-forward "['\"]" end t)
    (when (php-in-comment-p)
      (c-put-char-property (match-beginning 0)
                           'syntax-table (string-to-syntax "_"))))
  (funcall
   (syntax-propertize-rules
    ("\\(\"\\)\\(\\\\.\\|[^\"\n\\]\\)*\\(\"\\)" (1 "\"") (3 "\""))
    ("\\('\\)\\(\\\\.\\|[^'\n\\]\\)*\\('\\)" (1 "\"") (3 "\"")))
   start end))

(defun php-heredoc-syntax ()
  "Mark the boundaries of searched heredoc."
  (goto-char (match-beginning 0))
  (c-put-char-property (point) 'syntax-table (string-to-syntax "|"))
  (if (re-search-forward (php-heredoc-end-re (match-string 0)) nil t)
      (goto-char (match-end 1))
    ;; Did not find the delimiter so go to the end of the buffer.
    (goto-char (point-max)))
  (c-put-char-property (1- (point)) 'syntax-table (string-to-syntax "|")))

(defun php-syntax-propertize-extend-region (start end)
  "Extend the propertize region if START or END falls inside a PHP heredoc."
  (let ((new-start)
        (new-end))
    (goto-char start)
    (when (re-search-backward php-heredoc-start-re nil t)
      (let ((maybe (point)))
        (when (and (re-search-forward
                    (php-heredoc-end-re (match-string 0)) nil t)
                   (> (point) start))
          (setq new-start maybe))))
    (goto-char end)
    (when (re-search-backward php-heredoc-start-re nil t)
      (if (re-search-forward
           (php-heredoc-end-re (match-string 0)) nil t)
          (when (> (point) end)
            (setq new-end (point)))
        (setq new-end (point-max))))
    (when (or new-start new-end)
      (cons (or new-start start) (or new-end end)))))

(easy-menu-define php-mode-menu php-mode-map "PHP Mode Commands"
  (cons "PHP" (c-lang-const c-mode-menu php)))


;; Faces

;;;###autoload
(defgroup php-faces nil
  "Faces used in PHP Mode"
  :tag "PHP Faces"
  :group 'php
  :group 'faces)

(defface php-string '((t (:inherit font-lock-string-face)))
  "PHP Mode face used to highlight string literals."
  :group 'php-faces)

(defface php-keyword '((t (:inherit font-lock-keyword-face)))
  "PHP Mode face used to highlight keywords."
  :group 'php-faces)

(defface php-builtin '((t (:inherit font-lock-builtin-face)))
  "PHP Mode face used to highlight builtins."
  :group 'php-faces)

(defface php-function-name '((t (:inherit font-lock-function-name-face)))
  "PHP Mode face used to highlight function names."
  :group 'php-faces)

(defface php-function-call '((t (:inherit default)))
  "PHP Mode face used to highlight function names in calles."
  :group 'php-faces)

(defface php-method-call '((t (:inherit php-function-call)))
  "PHP Mode face used to highlight method names in calles."
  :group 'php-faces)

(defface php-static-method-call '((t (:inherit php-method-call)))
  "PHP Mode face used to highlight static method names in calles."
  :group 'php-faces)

(defface php-variable-name '((t (:inherit font-lock-variable-name-face)))
  "PHP Mode face used to highlight variable names."
  :group 'php-faces)

(defface php-property-name '((t (:inherit php-variable-name)))
  "PHP Mode face used to highlight property names."
  :group 'php-faces)

(defface php-variable-sigil '((t (:inherit default)))
  "PHP Mode face used to highlight variable sigils ($)."
  :group 'php-faces)

(defface php-object-op '((t (:inherit default)))
  "PHP Mode face used to object operators (->)."
  :group 'php-faces)

(defface php-paamayim-nekudotayim '((t (:inherit default)))
  "PHP Mode face used to highlight \"Paamayim Nekudotayim\" scope resolution operators (::)."
  :group 'php-faces)

(defface php-type '((t (:inherit font-lock-type-face)))
  "PHP Mode face used to highlight types."
  :group 'php-faces)

(defface php-constant '((t (:inherit font-lock-constant-face)))
  "PHP Mode face used to highlight constants."
  :group 'php-faces)

(defface php-$this '((t (:inherit php-constant)))
  "PHP Mode face used to highlight $this variables."
  :group 'php-faces)

(defface php-$this-sigil '((t (:inherit php-constant)))
  "PHP Mode face used to highlight sigils($) of $this variable."
  :group 'php-faces)

(defface php-php-tag '((t (:inherit font-lock-constant-face)))
  "PHP Mode face used to highlight PHP tags."
  :group 'php-faces)

(defface php-doc-annotation-tag '((t . (:inherit font-lock-constant-face)))
  "Face used to highlight annotation tags in doc-comment."
  :group 'php-faces)

(defface php-doc-variable-sigil '((t (:inherit font-lock-variable-name-face)))
  "PHP Mode face used to highlight variable sigils($)."
  :group 'php-faces)

(defface php-doc-$this '((t (:inherit php-type)))
  "PHP Mode face used to highlight $this variable in doc-comment."
  :group 'php-faces)

(defface php-doc-$this-sigil '((t (:inherit php-type)))
  "PHP Mode face used to highlight sigil of $this variable in doc-comment."
  :group 'php-faces)

(defface php-doc-class-name '((t (:inherit php-string)))
  "Face used to class names in doc-comment."
  :group 'php-faces)

(define-obsolete-face-alias 'php-annotations-annotation-face 'php-doc-annotation-tag "1.19.0")

(defun php-set-style (stylename &optional dont-override)
  "Set the current `php-mode' buffer to use the style STYLENAME.
STYLENAME is one of the names selectable in `php-mode-coding-style'.

Borrow the `interactive-form' from `c-set-style' and use the original
`c-set-style' function to set all declared stylevars.
For compatibility with `c-set-style' pass DONT-OVERRIDE to it.

After setting the stylevars run hooks according to STYLENAME

  \"pear\"      `php-mode-pear-hook'
  \"drupal\"    `php-mode-drupal-hook'
  \"wordpress\" `php-mode-wordpress-hook'
  \"symfony2\"  `php-mode-symfony2-hook'
  \"psr2\"      `php-mode-psr2-hook'"
  (interactive)
  (c-set-style stylename dont-override)
  (if (eq (symbol-value 'php-style-delete-trailing-whitespace) t)
      (add-hook 'before-save-hook 'delete-trailing-whitespace nil t)
    (remove-hook 'before-save-hook 'delete-trailing-whitespace t))
    (cond ((eq stylename "pear")      (run-hooks 'php-mode-pear-hook))
          ((eq stylename "drupal")    (run-hooks 'php-mode-drupal-hook))
          ((eq stylename "wordpress") (run-hooks 'php-mode-wordpress-hook))
          ((eq stylename "symfony2")  (run-hooks 'php-mode-symfony2-hook))
          ((eq stylename "psr2")      (run-hooks 'php-mode-psr2-hook))))

(put 'php-set-style 'interactive-form (interactive-form 'c-set-style))

;;;###autoload
(define-derived-mode php-mode c-mode "PHP"
  "Major mode for editing PHP code.

\\{php-mode-map}"

  (c-initialize-cc-mode t)
  (c-init-language-vars php-mode)
  (c-common-init 'php-mode)

  (set (make-local-variable font-lock-string-face) 'php-string)
  (set (make-local-variable font-lock-keyword-face) 'php-keyword)
  (set (make-local-variable font-lock-builtin-face) 'php-builtin)
  (set (make-local-variable font-lock-function-name-face) 'php-function-name)
  (set (make-local-variable font-lock-variable-name-face) 'php-variable-name)
  (set (make-local-variable font-lock-constant-face) 'php-constant)

  (modify-syntax-entry ?_    "_" php-mode-syntax-table)
  (modify-syntax-entry ?`    "\"" php-mode-syntax-table)
  (modify-syntax-entry ?\"   "\"" php-mode-syntax-table)
  (modify-syntax-entry ?#    "< b" php-mode-syntax-table)
  (modify-syntax-entry ?\n   "> b" php-mode-syntax-table)
  (modify-syntax-entry ?$    "'" php-mode-syntax-table)

  (setq-local syntax-propertize-function #'php-syntax-propertize-function)
  (add-to-list (make-local-variable 'syntax-propertize-extend-region-functions)
               #'php-syntax-propertize-extend-region)

  (setq imenu-generic-expression php-imenu-generic-expression)

  ;; PHP vars are case-sensitive
  (setq case-fold-search t)

  ;; Do not force newline at end of file.  Such newlines can cause
  ;; trouble if the PHP file is included in another file before calls
  ;; to header() or cookie().
  (set (make-local-variable 'require-final-newline) nil)
  (set (make-local-variable 'next-line-add-newlines) nil)

  (php-set-style (symbol-name php-mode-coding-style))

  (if (or php-mode-force-pear
          (and (stringp buffer-file-name)
               (string-match "PEAR\\|pear"
                             (buffer-file-name))
               (string-match "\\.php$" (buffer-file-name))))
      (php-set-style "pear"))

  (setq indent-line-function 'php-cautious-indent-line)
  (setq indent-region-function 'php-cautious-indent-region)
  (setq c-at-vsemi-p-fn 'php-c-at-vsemi-p)
  (setq c-vsemi-status-unknown-p 'php-c-vsemi-status-unknown-p)

  ;; syntax-begin-function is obsolete in Emacs 25.1
  (with-no-warnings
    (set (make-local-variable 'syntax-begin-function)
         'c-beginning-of-syntax))

  ;; We map the php-{beginning,end}-of-defun functions so that they
  ;; replace the similar commands that we inherit from CC Mode.
  ;; Because of our remapping we may not actually need to keep the
  ;; following two local variables, but we keep them for now until we
  ;; are completely sure their removal will not break any current
  ;; behavior or backwards compatibility.
  (set (make-local-variable 'beginning-of-defun-function)
       'php-beginning-of-defun)
  (set (make-local-variable 'end-of-defun-function)
       'php-end-of-defun)

  (set (make-local-variable 'open-paren-in-column-0-is-defun-start)
       nil)
  (set (make-local-variable 'defun-prompt-regexp)
       "^\\s-*function\\s-+&?\\s-*\\(\\(\\sw\\|\\s_\\)+\\)\\s-*")
  (set (make-local-variable 'add-log-current-defun-header-regexp)
       php-beginning-of-defun-regexp)

  (when (>= emacs-major-version 25)
    (with-silent-modifications
      (save-excursion
        (php-syntax-propertize-function (point-min) (point-max))))))

(defvar-mode-local php-mode imenu-create-index-function
  (if php-do-not-use-semantic-imenu
      #'imenu-default-create-index-function
    (require 'semantic/imenu)
    #'semantic-create-imenu-index)
  "Imenu index function for PHP.")


;; Define function name completion function
(defvar php-completion-table nil
  "Obarray of tag names defined in current tags table and functions known to PHP.")

(defun php-complete-function ()
  "Perform function completion on the text around point.
Completes to the set of names listed in the current tags table
and the standard php functions.
The string to complete is chosen in the same way as the default
for \\[find-tag] (which see)."
  (interactive)
  (let ((pattern (php-get-pattern))
        beg
        completion
        (php-functions (php-completion-table)))
    (if (not pattern) (message "Nothing to complete")
        (if (not (search-backward pattern nil t))
            (message "Can't complete here")
          (setq beg (point))
          (forward-char (length pattern))
          (setq completion (try-completion pattern php-functions nil))
          (cond ((eq completion t))
                ((null completion)
                 (message "Can't find completion for \"%s\"" pattern)
                 (ding))
                ((not (string= pattern completion))
                 (delete-region beg (point))
                 (insert completion))
                (t
                 (message "Making completion list...")
                 (with-output-to-temp-buffer "*Completions*"
                   (display-completion-list
                    (all-completions pattern php-functions)))
                 (message "Making completion list...%s" "done")))))))

(defun php-completion-table ()
  "Build variable `php-completion-table' on demand.
The table includes the PHP functions and the tags from the
current `tags-file-name'."
  (or (and tags-file-name
           (save-excursion (tags-verify-table tags-file-name))
           php-completion-table)
      (let ((tags-table
             (when tags-file-name
               (with-current-buffer (get-file-buffer tags-file-name)
                 (etags-tags-completion-table))))
            (php-table
             (cond ((and (not (string= "" php-completion-file))
                         (file-readable-p php-completion-file))
                    (php-build-table-from-file php-completion-file))
                   (php-manual-path
                    (php-build-table-from-path php-manual-path))
                   (t nil))))
        (unless (or php-table tags-table)
          (error
           (concat "No TAGS file active nor are "
                   "`php-completion-file' or `php-manual-path' set")))
        (when tags-table
          ;; Combine the tables.
          (mapatoms (lambda (sym) (intern (symbol-name sym) php-table))
                    tags-table))
        (setq php-completion-table php-table))))

(defun php-build-table-from-file (filename)
  (let ((table (make-vector 1022 0))
        (buf (find-file-noselect filename)))
    (with-current-buffer buf
      (goto-char (point-min))
      (while (re-search-forward
              "^\\([-a-zA-Z0-9_.]+\\)\n"
              nil t)
        (intern (buffer-substring (match-beginning 1) (match-end 1))
                table)))
    (kill-buffer buf)
    table))

(defun php-build-table-from-path (path)
  (let ((table (make-vector 1022 0))
        (files (directory-files
                path
                nil
                "^function\\..+\\.html$")))
    (mapc (lambda (file)
            (string-match "\\.\\([-a-zA-Z_0-9]+\\)\\.html$" file)
            (intern
             (replace-regexp-in-string
              "-" "_" (substring file (match-beginning 1) (match-end 1)) t)
             table))
          files)
    table))

;; Find the pattern we want to complete
;; find-tag-default from GNU Emacs etags.el
(defun php-get-pattern ()
  (save-excursion
    (while (looking-at "\\sw\\|\\s_")
      (forward-char 1))
    (if (or (re-search-backward "\\sw\\|\\s_"
                                (save-excursion (beginning-of-line) (point))
                                t)
            (re-search-forward "\\(\\sw\\|\\s_\\)+"
                               (save-excursion (end-of-line) (point))
                               t))
        (progn (goto-char (match-end 0))
               (buffer-substring-no-properties
                (point)
                (progn (forward-sexp -1)
                       (while (looking-at "\\s'")
                         (forward-char 1))
                       (point))))
      nil)))

(defun php-show-arglist ()
  (interactive)
  (let* ((tagname (php-get-pattern))
         (buf (find-tag-noselect tagname nil nil))
         arglist)
    (with-current-buffer buf
      (goto-char (point-min))
      (when (re-search-forward
             (format "function\\s-+%s\\s-*(\\([^{]*\\))" tagname)
             nil t)
        (setq arglist (buffer-substring-no-properties
                       (match-beginning 1) (match-end 1)))))
    (if arglist
        (message "Arglist for %s: %s" tagname arglist)
        (message "Unknown function: %s" tagname))))

(defcustom php-search-documentation-browser-function nil
  "Function to display PHP documentation in a WWW browser.

If non-nil, this shadows the value of `browse-url-browser-function' when
calling `php-search-documentation' or `php-search-local-documentation'."
  :group 'php
  :type '(choice (const :tag "default" nil) function)
  :link '(variable-link browse-url-browser-function))

(defun php-browse-documentation-url (url)
  "Browse a documentation URL using the configured browser function.

See `php-search-documentation-browser-function'."
  (let ((browse-url-browser-function
         (or php-search-documentation-browser-function
             browse-url-browser-function)))
    (browse-url url)))

(defvar php-search-local-documentation-types
  (list "function" "control-structures" "class" "book")
  ;; "intro" and "ref" also look interesting, but for all practical purposes
  ;; their terms are sub-sets of the "book" terms (with the few exceptions
  ;; being very unlikely search terms).
  "The set (and priority sequence) of documentation file prefixes
under which to search for files in the local documentation directory.")

(defvar php-search-local-documentation-words-cache nil)

(defun php--search-documentation-read-arg ()
  "Obtain interactive argument for searching documentation."
  ;; Cache the list of documentation words available for completion,
  ;; based on the defined types-of-interest.
  (let ((types-list php-search-local-documentation-types)
        (words-cache php-search-local-documentation-words-cache)
        (local-manual (and (stringp php-manual-path)
                           (not (string= php-manual-path "")))))
    (when (and local-manual
               (not (assq types-list words-cache)))
      ;; Generate the cache on the first run, or if the types changed.
      ;; We read the filenames matching our types list in the local
      ;; documentation directory, and extract the 'middle' component
      ;; of each. e.g. "function.array-map.html" => "array_map".
      (let* ((types-opt (regexp-opt types-list))
             (pattern (concat "\\`" types-opt "\\.\\(.+\\)\\.html\\'"))
             (collection
              (mapcar (lambda (filename) (subst-char-in-string
                                          ?- ?_ (replace-regexp-in-string
                                                 pattern "\\1" filename)))
                      (directory-files php-manual-path nil pattern))))
        ;; Replace the entire cache. If the types changed, we don't need
        ;; to retain the collection for the previous value.
        (setq words-cache (list (cons types-list collection)))
        (setq php-search-local-documentation-words-cache words-cache)))
    ;; By default we search for (current-word) immediately, without prompting.
    ;; With a prefix argument, or if there is no (current-word), we perform a
    ;; completing read for a word from the cached collection.
    (let* ((default (current-word))
           (prompt (if default
                       (format "Search PHP docs (%s): " default)
                     "Search PHP docs: "))
           (collection (and local-manual
                            (cdr (assq types-list words-cache))))
           (word (if (or current-prefix-arg (not default))
                     (completing-read prompt collection nil nil nil nil default)
                   default)))
      ;; Return interactive argument list.
      (list word))))

(defun php-search-local-documentation (word)
  "Search the local PHP documentation (i.e. in `php-manual-path') for
the word at point.  The function returns t if the requested documentation
exists, and nil otherwise.

With a prefix argument, prompt (with completion) for a word to search for."
  (interactive (php--search-documentation-read-arg))
  (let ((file (catch 'found
                (cl-loop for type in php-search-local-documentation-types do
                         (let* ((doc-html (format "%s.%s.html"
                                                  type
                                                  (replace-regexp-in-string
                                                   "_" "-" (downcase word))))
                                (file (expand-file-name doc-html  php-manual-path)))
                           (when (file-exists-p file)
                             (throw 'found file)))))))
    (when file
      (let ((file-url (if (string-prefix-p "file://" file)
                          file
                        (concat "file://" file))))
        (php-browse-documentation-url file-url))
      t)))

(defsubst php-search-web-documentation (word)
  "Return URL to search PHP manual search by `WORD'."
  (php-browse-documentation-url (concat (or php-search-url php-site-url) word)))

;; Define function documentation function
(defun php-search-documentation (word)
  "Search PHP documentation for the `WORD' at point.

If `php-manual-path' has a non-empty string value then the command
will first try searching the local documentation.  If the requested
documentation does not exist it will fallback to searching the PHP
website.

With a prefix argument, prompt for a documentation word to search
for.  If the local documentation is available, it is used to build
a completion list."
  (interactive (php--search-documentation-read-arg))
  (if (and (stringp php-manual-path)
           (not (string= php-manual-path "")))
      (or (php-search-local-documentation word)
          (php-search-web-documentation word))
    (php-search-web-documentation word)))

;; Define function for browsing manual
(defun php-browse-manual ()
  "Bring up manual for PHP."
  (interactive)
  (browse-url (if (stringp php-manual-url)
                  php-manual-url
                (format "%smanual/%s/" php-site-url php-manual-url))))


;; Font Lock
(defconst php-phpdoc-type-keywords
  (list "string" "integer" "int" "boolean" "bool" "float"
        "double" "object" "mixed" "array" "resource"
        "void" "null" "false" "true" "self" "static"
        "callable" "iterable" "number"))

(defconst php-phpdoc-type-tags
  (list "package" "param" "property" "property-read" "property-write"
        "return" "throws" "var"))

(defconst php-phpdoc-font-lock-doc-comments
  `(("{@[-[:alpha:]]+\\s-\\([^}]*\\)}" ; "{@foo ...}" markup.
     (0 'php-doc-annotation-tag prepend nil)
     (1 'php-string prepend nil))
    (,(rx (group "$") (group (in "A-Za-z_") (* (in "0-9A-Za-z_"))))
     (1 'php-doc-variable-sigil prepend nil)
     (2 'php-variable-name prepend nil))
    ("\\(\\$\\)\\(this\\)\\>" (1 'php-doc-$this-sigil prepend nil) (2 'php-doc-$this prepend nil))
    (,(concat "\\s-@" (regexp-opt php-phpdoc-type-tags) "\\s-+"
              "\\(" (rx (+ (? "?") (? "\\") (+ (in "0-9A-Z_a-z")) (? "[]") (? "|"))) "\\)+")
     1 'php-string prepend nil)
    (,(concat "\\(?:|\\|\\?\\|\\s-\\)\\("
              (regexp-opt php-phpdoc-type-keywords 'words)
              "\\)")
     1 font-lock-type-face prepend nil)
    ("https?://[^\n\t ]+"
     0 'link prepend nil)
    ("^\\(?:/\\*\\)?\\(?:\\s \\|\\*\\)*\\(@[[:alpha:]][-[:alpha:]\\]*\\)" ; "@foo ..." markup.
     1 'php-doc-annotation-tag prepend nil)))

(defvar php-phpdoc-font-lock-keywords
  `((,(lambda (limit)
        (c-font-lock-doc-comments "/\\*\\*" limit
          php-phpdoc-font-lock-doc-comments)))))

(defconst php-font-lock-keywords-1 (c-lang-const c-matchers-1 php)
  "Basic highlighting for PHP Mode.")

(defconst php-font-lock-keywords-2 (c-lang-const c-matchers-2 php)
  "Medium level highlighting for PHP Mode.")

(defconst php-font-lock-keywords-3
  (append
   php-phpdoc-font-lock-keywords
   ;; php-mode patterns *before* cc-mode:
   ;;  only add patterns here if you want to prevent cc-mode from applying
   ;;  a different face.
   '(
     ;; Highlight variables, e.g. 'var' in '$var' and '$obj->var', but
     ;; not in $obj->var()
     ("\\(->\\)\\(\\sw+\\)\\s-*(" (1 'php-object-op) (2 'php-method-call))

     ;; Highlight special variables
     ("\\(\\$\\)\\(this\\|that\\)\\_>" (1 'php-$this-sigil) (2 'php-$this))
     ("\\(\\$\\)\\([a-zA-Z0-9_]+\\)" (1 'php-variable-sigil) (2 'php-variable-name))
     ("\\(->\\)\\([a-zA-Z0-9_]+\\)" (1 'php-object-op) (2 'php-property-name))

     ;; Highlight function/method names
     ("\\<function\\s-+&?\\(\\(?:\\sw\\|\\s_\\)+\\)\\s-*(" 1 'php-function-name)

     ;; The dollar sign should not get a variable-name face, below
     ;; pattern resets the face to default in case cc-mode sets the
     ;; variable-name face (cc-mode does this for variables prefixed
     ;; with type, like in arglist)
     ("\\(\\$\\)\\(\\sw+\\)" 1 'php-variable-sigil)

     ;; Array is a keyword, except in the following situations:
     ;; - when used as cast, so that (int) and (array) look the same
     ;; - when used as a type hint
     ;; - when used as a return type
     ("(\\(array\\))" 1 font-lock-type-face)
     ("\\b\\(array\\)\\s-+&?\\$" 1 font-lock-type-face)
     (")\\s-*:\\s-*\\??\\(array\\)\\b" 1 font-lock-type-face)

     ;; namespaces
     ("\\(\\([a-zA-Z0-9]+\\\\\\)+[a-zA-Z0-9]+\\|\\(\\\\[a-zA-Z0-9]+\\)+\\)[^:a-zA-Z0-9\\\\]" 1 'font-lock-type-face)
     ("\\(\\([a-zA-Z0-9]+\\\\\\)+[a-zA-Z0-9]+\\|\\(\\\\[a-zA-Z0-9]+\\)+\\)::" 1 'php-constant)

     ;; Support the ::class constant in PHP5.6
     ("\\sw+\\(::\\)\\(class\\)\\b" (1 'php-paamayim-nekudotayim) (2 'php-constant)))

   ;; cc-mode patterns
   (c-lang-const c-matchers-3 php)

   ;; php-mode patterns *after* cc-mode:
   ;;   most patterns should go here, faces will only be applied if not
   ;;   already fontified by another pattern. Note that using OVERRIDE
   ;;   is usually overkill.
   `(
     ;; Highlight variables, e.g. 'var' in '$var' and '$obj->var', but
     ;; not in $obj->var()
     ("->\\(\\sw+\\)\\s-*(" 1 'php-method-call)

     ("\\(\\$\\|->\\)\\([a-zA-Z0-9_]+\\)" 2 'php-property-name)

     ;; Highlight all upper-cased symbols as constant
     ("\\<\\([A-Z_][A-Z0-9_]+\\)\\>" 1 'php-constant)

     ;; Highlight all statically accessed class names as constant,
     ;; another valid option would be using type-face, but using
     ;; constant-face because this is how it works in c++-mode.
     ("\\(\\sw+\\)\\(::\\)" (1 'php-constant) (2 'php-paamayim-nekudotayim))

     ;; Highlight class name after "use .. as"
     ("\\<as\\s-+\\(\\sw+\\)" 1 font-lock-type-face)

     ;; Class names are highlighted by cc-mode as defined in
     ;; c-class-decl-kwds, below regexp is a workaround for a bug
     ;; where the class names are not highlighted right after opening
     ;; a buffer (editing a file corrects it).
     ;;
     ;; This behaviour is caused by the preceding '<?php', which
     ;; cc-mode cannot handle easily. Registering it as a cpp
     ;; preprocessor works well (i.e. the next line is not a
     ;; statement-cont) but the highlighting glitch remains.
     (,(concat (regexp-opt (c-lang-const c-class-decl-kwds php))
               " \\(\\sw+\\)")
      1 font-lock-type-face)

     ;; Highlight return types in functions and methods.
     ("function.+:\\s-*\\??\\(\\(?:\\sw\\|\\s_\\)+\\)" 1 font-lock-type-face)
     (")\\s-*:\\s-*\\??\\(\\(?:\\sw\\|\\s_\\)+\\)\\s-*\{" 1 font-lock-type-face)

     ;; Highlight class names used as nullable type hints
     ("\\?\\(\\(:?\\sw\\|\\s_\\)+\\)\\s-+\\$" 1 font-lock-type-face)

     ;; While c-opt-cpp-* highlights the <?php opening tags, it is not
     ;; possible to make it highlight short open tags and closing tags
     ;; as well. So we force the correct face on all cases that
     ;; c-opt-cpp-* lacks for this purpose.
     ;;
     ;; Note that starting a file with <% breaks indentation, a
     ;; limitation we can/should live with.
     (,(regexp-opt '("?>" "<?" "<%" "%>")) 0 'php-php-tag)))
  "Detailed highlighting for PHP Mode.")

(defvar php-font-lock-keywords php-font-lock-keywords-3
  "Default expressions to highlight in PHP Mode.")

;;; Provide support for Flymake so that users can see warnings and
;;; errors in real-time as they write code.

(defun php-flymake-php-init ()
  "PHP specific init-cleanup routines.

This is an alternative function of `flymake-php-init'.
Look at the `php-executable' variable instead of the constant \"php\" command."
  (let* ((temp-file
          (funcall
           (eval-when-compile
             (if (fboundp 'flymake-proc-init-create-temp-buffer-copy)
                 'flymake-proc-init-create-temp-buffer-copy
               'flymake-init-create-temp-buffer-copy))
           'flymake-create-temp-inplace))
         (local-file (file-relative-name
                      temp-file
                      (file-name-directory buffer-file-name))))
    (list php-executable (list "-f" local-file "-l"))))

(add-to-list 'flymake-allowed-file-name-masks
             '("\\.php[345s]?\\'"
               php-flymake-php-init
               flymake-simple-cleanup
               flymake-get-real-file-name))

(add-to-list 'flymake-err-line-patterns
             '("\\(Parse\\|Fatal\\) error: \\(.*?\\) in \\(.*?\\) on line \\([0-9]+\\)" 3 4 nil 2))


(defun php-send-region (start end)
  "Send the region between `START' and `END' to PHP for execution.
The output will appear in the buffer *PHP*."
  (interactive "r")
  (let ((php-buffer (get-buffer-create "*PHP*"))
        (code (buffer-substring start end)))
    ;; Calling 'php -r' will fail if we send it code that starts with
    ;; '<?php', which is likely.  So we run the code through this
    ;; function to check for that prefix and remove it.
    (let ((cleaned-php-code (if (string-prefix-p "<?php" code t)
                                (substring code 5)
                              code)))
      (call-process php-executable nil php-buffer nil "-r" cleaned-php-code))))


(defconst php-string-interpolated-variable-regexp
  "{\\$[^}\n\\\\]*\\(?:\\\\.[^}\n\\\\]*\\)*}\\|\\${\\sw+}\\|\\$\\sw+")

(defun php-string-intepolated-variable-font-lock-find (limit)
  (while (re-search-forward php-string-interpolated-variable-regexp limit t)
    (let ((quoted-stuff (nth 3 (syntax-ppss))))
      (when (and quoted-stuff (member quoted-stuff '(?\" ?`)))
        (put-text-property (match-beginning 0) (match-end 0)
                           'face 'php-variable-name))))
  nil)

(eval-after-load 'php-mode
  '(progn
     (font-lock-add-keywords
      'php-mode
      `((php-string-intepolated-variable-font-lock-find))
      'append)))



;;; Correct the behavior of `delete-indentation' by modifying the
;;; logic of `fixup-whitespace'.
(defadvice fixup-whitespace (after php-mode-fixup-whitespace)
  "Remove whitespace before certain characters in PHP Mode."
  (let* ((no-behind-space ";\\|,\\|->\\|::")
         (no-front-space "->\\|::"))
    (when (and (eq major-mode 'php-mode)
               (or (looking-at-p (concat " \\(" no-behind-space "\\)"))
                   (save-excursion
                     (forward-char -2)
                     (looking-at-p no-front-space))))
      (delete-char 1))))

(ad-activate 'fixup-whitespace)


(defcustom php-class-suffix-when-insert "::"
  "Suffix for inserted class."
  :group 'php
  :type 'string)

(defcustom php-namespace-suffix-when-insert "\\"
  "Suffix for inserted namespace."
  :group 'php
  :type 'string)

(defvar php--re-namespace-pattern
  (php-create-regexp-for-classlike "namespace"))

(defvar php--re-classlike-pattern
  (php-create-regexp-for-classlike (regexp-opt '("class" "interface" "trait"))))

(defun php-get-current-element (re-pattern)
  "Return backward matched element by RE-PATTERN."
  (save-excursion
    (when (re-search-backward re-pattern nil t)
      (match-string-no-properties 1))))

;;;###autoload
(defun php-project-get-root-dir ()
  "Return path to current PHP project."
  (let ((detect-method (if (stringp php-project-root)
                           (list php-project-root)
                         (if (eq php-project-root 'auto)
                             (cl-loop for m in php-available-project-root-files
                                      append (cdr m))
                           (cdr-safe (assq php-project-root php-available-project-root-files))))))
    (cl-loop for m in detect-method
             thereis (locate-dominating-file default-directory m))))

;;;###autoload
(defun php-current-class ()
  "Insert current class name if cursor in class context."
  (interactive)
  (let ((matched (php-get-current-element php--re-classlike-pattern)))
    (when matched
      (insert (concat matched php-class-suffix-when-insert)))))

;;;###autoload
(defun php-current-namespace ()
  "Insert current namespace if cursor in namespace context."
  (interactive)
  (let ((matched (php-get-current-element php--re-namespace-pattern)))
    (when matched
      (insert (concat matched php-namespace-suffix-when-insert)))))


;;;###autoload
(dolist (pattern '("\\.php[s345t]?\\'" "/\\.php_cs\\(\\.dist\\)?\\'" "\\.phtml\\'" "/Amkfile\\'" "\\.amk\\'"))
  (add-to-list 'auto-mode-alist `(,pattern . php-mode) t))

(provide 'php-mode)

;;; php-mode.el ends here

;; Local Variables:
;; firestarter: ert-run-tests-interactively
;; End:<|MERGE_RESOLUTION|>--- conflicted
+++ resolved
@@ -15,11 +15,7 @@
 (defconst php-mode-version-number "1.18.4"
   "PHP Mode version number.")
 
-<<<<<<< HEAD
-(defconst php-mode-modified "2018-01-29"
-=======
 (defconst php-mode-modified "2018-01-30"
->>>>>>> e008eacd
   "PHP Mode build date.")
 
 ;; This file is free software; you can redistribute it and/or
