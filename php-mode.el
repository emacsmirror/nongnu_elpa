--- conflicted
+++ resolved
@@ -15,11 +15,7 @@
 (defconst php-mode-version-number "1.18.4"
   "PHP Mode version number.")
 
-<<<<<<< HEAD
-(defconst php-mode-modified "2018-01-23"
-=======
-(defconst php-mode-modified "2018-01-25"
->>>>>>> ff86ba6e
+(defconst php-mode-modified "2018-01-29"
   "PHP Mode build date.")
 
 ;; This file is free software; you can redistribute it and/or
