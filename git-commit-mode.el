;;; git-commit-mode.el --- Major mode for editing git commit messages -*- lexical-binding: t; -*-

;; Copyright (c) 2010-2012  Florian Ragwitz
;; Copyright (c) 2012-2013  Sebastian Wiesner

;; Authors: Sebastian Wiesner <lunaryorn@gmail.com>
;;	Florian Ragwitz <rafl@debian.org>
;; Maintainer: Jonas Bernoulli <jonas@bernoul.li>
;; Version: 0.14.0
;; Homepage: https://github.com/magit/git-modes
;; Keywords: convenience vc git

;; This file is not part of GNU Emacs.

;; This file is free software; you can redistribute it and/or modify
;; it under the terms of the GNU General Public License as published by
;; the Free Software Foundation; either version 3, or (at your option)
;; any later version.

;; This file is distributed in the hope that it will be useful,
;; but WITHOUT ANY WARRANTY; without even the implied warranty of
;; MERCHANTABILITY or FITNESS FOR A PARTICULAR PURPOSE.  See the
;; GNU General Public License for more details.

;; You should have received a copy of the GNU General Public License
;; along with Magit.  If not, see <http://www.gnu.org/licenses/>.

;;; Commentary:

;; A major mode for editing Git commit messages.

;;;; Formatting

;; Highlight the formatting of git commit messages and indicate errors according
;; to the guidelines for commit messages (see
;; http://tbaggery.com/2008/04/19/a-note-about-git-commit-messages.html).
;;
;; Highlight the first line (aka "summary") specially if it exceeds 54
;; characters.
;;
;; Enable `auto-fill-mode' and set the `fill-column' to 72 according to the
;; aforementioned guidelines.

;;;; Headers

;; Provide commands to insert standard headers into commit messages.
;;
;; - C-c C-s inserts Signed-off-by (`git-commit-signoff').
;; - C-C C-a inserts Acked-by (`git-commit-ack').
;; - C-c C-t inserts Tested-by (`git-commit-test').
;; - C-c C-r inserts Reviewed-by (`git-commit-review').
;; - C-c C-o inserts Cc (`git-commit-cc').
;; - C-c C-p inserts Reported-by (`git-commit-reported').

;;;; Committing

;; C-c C-c finishes a commit.  By default this means to save and kill the
;; buffer.  Customize `git-commit-commit-function' to change this behaviour.
;;
;; Check a buffer for stylistic errors before committing, and ask for
;; confirmation before committing with style errors.

;;; Code:

(defgroup git-commit nil
  "Mode for editing git commit messages"
  :prefix "git-commit-"
  :group 'tools)

(defgroup git-commit-faces nil
  "Faces for highlighting git commit messages"
  :prefix "git-commit-"
  :group 'git-commit
  :group 'faces)

(defface git-commit-summary-face
  '((t :inherit font-lock-type-face))
  "Face used to highlight the summary in git commit messages"
  :group 'git-commit-faces)

(defface git-commit-overlong-summary-face
  '((t :inherit font-lock-warning-face))
  "Face used to highlight overlong parts of git commit message summaries"
  :group 'git-commit-faces)

(defface git-commit-nonempty-second-line-face
  '((t :inherit font-lock-warning-face))
  "Face used to highlight text on the second line of git commit messages"
  :group 'git-commit-faces)

(defface git-commit-note-face
  '((t :inherit font-lock-string-face))
  "Face used to highlight notes in git commit messages"
  :group 'git-commit-faces)

(defface git-commit-pseudo-header-face
  '((t :inherit font-lock-string-face))
  "Font used to hightlight pseudo headers in git commit messages"
  :group 'git-commit-faces)

(defface git-commit-known-pseudo-header-face
  '((t :inherit font-lock-keyword-face))
  "Face used to hightlight common pseudo headers in git commit messages"
  :group 'git-commit-faces)

(defface git-commit-branch-face
  '((t :inherit font-lock-variable-name-face))
  "Face used to highlight the branch name in comments in git commit messages"
  :group 'git-commit-faces)

(defface git-commit-no-branch-face
  '((t :inherit git-commit-branch-face))
  "Face used when a commit is going to be made outside of any branches"
  :group 'git-commit-faces)

(defface git-commit-comment-heading-face
  '((t :inherit git-commit-known-pseudo-header-face))
  "Face used to highlight section headings in the default
comments in git commit messages"
  :group 'git-commit-faces)

(defface git-commit-comment-file-face
  '((t :inherit git-commit-pseudo-header-face))
  "Face used to highlight file names in the default comments in
git commit messages"
  :group 'git-commit-faces)

(defface git-commit-comment-action-face
  '((t :inherit git-commit-branch-face))
  "Face used to highlight what has happened to files in the
default comments in git commit messages"
  :group 'git-commit-faces)

(defcustom git-commit-commit-function 'git-commit-end-session
  "Function called by `git-commit-commit' to actually perform a commit.

The function is called without argument, with the current buffer
being the commit message buffer.  It shall return t, if the
commit was successful, or nil otherwise."
  :group 'git-commit
  :type '(radio (function-item :doc "Save the buffer and end the session."
                               git-commit-end-session)
                (function)))

(defcustom git-commit-confirm-commit nil
  "Whether to ask for confirmation before committing.

If t, ask for confirmation before creating a commit with style
errors, unless the commit is forced.  If nil, never ask for
confirmation before committing."
  :group 'git-commit
  :type '(choice (const :tag "On style errors" t)
                 (const :tag "Never" nil)))

<<<<<<< HEAD
=======
(defcustom git-commit-confirm-cancel t
  "Whether to ask for confirmation before cancelling a commit.

If t, ask for confirmation before cancelling a commit, unless
the cancellation is forced.  If nil, never ask for confirmation
before cancelling."
  :group 'git-commit
  :type '(choice (const :tag "Always" t)
                 (const :tag "Never" nil)))

(defun git-commit-may-do-commit (&optional force)
  "Check whether a commit may be performed.

Check for stylistic errors in the current message, unless FORCE
is non-nil.  If stylistic errors are found, ask the user to
confirm commit depending on `git-commit-confirm-commit'.

Return t if the commit may be performed, or nil otherwise."
  (cond
   ((or force (not git-commit-confirm-commit))
    t)
   ((git-commit-has-style-errors-p)
    (yes-or-no-p "Buffer has style errors. Commit anyway?"))
   (t t)))

>>>>>>> 397ded2e
(defun git-commit-commit (&optional force)
  "Finish editing the commit message and commit.

Check for stylistic errors in the current commit, and ask the
user for confirmation depending on `git-commit-confirm-commit'.
If FORCE is non-nil or if a raw prefix arg is given, commit
immediately without asking.

Call `git-commit-commit-function' to actually perform the commit.

Return t, if the commit was successful, or nil otherwise."
  (interactive "P")
  (if (or force
          (not git-commit-confirm-commit)
          (or (not (git-commit-has-style-errors-p))
              (yes-or-no-p "Buffer has style errors.  Commit anyway?")))
      (funcall git-commit-commit-function)
    (message "Commit canceled due to stylistic errors.")))

(defun git-commit-cancel (&optional force)
  "Abort the commit.

Ask for confirmation depending on `git-commit-confirm-cancel'.
If FORCE is non-nil or if a raw prefix arg is given, cancel
without confirming."
  (interactive "P")
  (when (or force
            (not git-commit-confirm-cancel)
            (yes-or-no-p
             "Cancel commit (your commit message will be lost)?"))
    (erase-buffer)
    (funcall git-commit-commit-function)))

(defun git-commit-end-session ()
  "Save the buffer and end the session.

If the current buffer has clients from the Emacs server, call
`server-edit' to mark the buffer as done and let the clients
continue, otherwise kill the buffer via `kill-buffer'."
  (save-buffer)
  (if (and (fboundp 'server-edit)
           (boundp 'server-buffer-clients)
           server-buffer-clients)
      (server-edit) ; The message buffer comes from emacsclient
    (kill-buffer)))

(defun git-commit-git-config-var (key)
  "Retrieve a git configuration value.
Invokes 'git config --get' to retrieve the value for the
configuration key KEY."
  (ignore-errors
      (car (process-lines "git" "config" "--get" key))))

(defun git-commit-first-env-var (&rest vars)
  "Get the value of the first defined environment variable.
Walk VARS, call `getenv' on each element and return the first
non-nil return value of `getenv'."
  (let ((current vars)
        (val nil))
    (while (and (not val) current)
      (setq val (getenv (car current)))
      (setq current (cdr current)))
    val))

(defun git-commit-committer-name ()
  "Get the git committer name of the current user.
This uses the same mechanism git itself uses.  That is, using the
value of the 'GIT_AUTHOR_NAME' or 'GIT_COMMITTER_NAME'
environment variables, or the 'user.name' git configuration
variable.

If the above mechanism fails, the value of the variable
`user-full-name' is used."
  (or
   (git-commit-first-env-var "GIT_AUTHOR_NAME" "GIT_COMMITTER_NAME")
   (git-commit-git-config-var "user.name")
   user-full-name))

(defun git-commit-committer-email ()
  "Get the git committer email address of the current user.
This uses the same mechanism git itself uses.  That is, using the
value of the 'GIT_AUTHOR_EMAIL', 'GIT_COMMITTER_EMAIL', or
'EMAIL' environment variables, or the 'user.email' git
configuration variable.

If the above mechanism fails, the value of the variable
`user-email-address' is used."
  (or
   (git-commit-first-env-var "GIT_AUTHOR_EMAIL" "GIT_COMMITTER_EMAIL" "EMAIL")
   (git-commit-git-config-var "user.email")
   user-mail-address))

(defconst git-commit-known-pseudo-headers
  '("Signed-off-by"
    "Acked-by"
    "Cc"
    "Reported-by"
    "Tested-by"
    "Reviewed-by")
  "A list of git pseudo headers to be highlighted.")

(defun git-commit-find-pseudo-header-position ()
  "Find the position at which commit pseudo headers should be inserted.

Those headers usually live at the end of a commit message, but
before any trailing comments git or the user might have
inserted."
  (save-excursion
    (goto-char (point-max))
    (if (not (re-search-backward "^\\S<.+$" nil t))
        ;; no comment lines anywhere before end-of-buffer, so we
        ;; want to insert right there
        (point-max)
      ;; there's some comments at the end, so we want to insert before
      ;; those; keep going until we find the first non-empty line
      ;; NOTE: if there is no newline at the end of (point),
      ;; (forward-line 1) will take us to (point-at-eol).
      (if (eq (point-at-bol) (point-at-eol)) (re-search-backward "^.+$" nil t))
      (forward-line 1)
      (point))))

(defun git-commit-determine-pre-for-pseudo-header ()
  "Find the characters to insert before the pseudo header.
Returns either zero, one or two newlines after computation.

`point' either points to an empty line (with a non-empty previous
line) or the end of a non-empty line."
  (let ((pre "")
        (prev-line nil))
    (if (not (eq (point) (point-at-bol)))
        (progn
          (setq pre (concat pre "\n"))
          (setq prev-line (thing-at-point 'line)))
      ;; else: (point) is at an empty line
      (when (not (eq (point) (point-min)))
        (setq prev-line
              (save-excursion
                (forward-line -1)
                (thing-at-point 'line)))))

    ;; we have prev-line now; if it doesn't match any known pseudo
    ;; header, add a newline
    (when prev-line
      (if (not (delq nil (mapcar (lambda (pseudo-header)
                                   (string-match pseudo-header prev-line))
                                 git-commit-known-pseudo-headers)))
          (setq pre (concat pre "\n"))))
    pre))

(defun git-commit-insert-header (type name email)
  "Insert a header into the commit message.
The inserted headers have the format 'TYPE: NAME <EMAIL>'.

The header is inserted at the position returned by
`git-commit-find-pseudo-header-position'.  When this position
isn't after an existing header or a newline, an extra newline is
inserted before the header."
  (let ((header-at (git-commit-find-pseudo-header-position)))
    (save-excursion
      (goto-char header-at)
      (let ((pre (git-commit-determine-pre-for-pseudo-header)))
        (insert (format "%s%s: %s <%s>\n" pre type name email))))))

(defun git-commit-insert-header-as-self (type)
  "Insert a header with the name and email address of the current user.
Call `git-commit-insert-header' with the user name and email
address provided by `git-commit-committer-name' and
`git-commit-committer-email'.

TYPE is passed along unmodified."
  (let ((committer-name (git-commit-committer-name))
        (committer-email (git-commit-committer-email)))
    (git-commit-insert-header type committer-name committer-email)))

(defmacro git-define-git-commit-self (action header)
  "Create function git-commit-ACTION.
ACTION will be part of the function name.
HEADER is the actual header to be inserted into the comment."
  (let ((func-name (intern (concat "git-commit-" action))))
    `(defun ,func-name ()
       ,(format "Insert a '%s' header at the end of the commit message.

The author name and email address used for the header are
retrieved automatically with the same mechanism git uses."
                header)
       (interactive)
       (git-commit-insert-header-as-self ,header))))

(git-define-git-commit-self "ack"     "Acked-by")
(git-define-git-commit-self "review"  "Reviewed-by")
(git-define-git-commit-self "signoff" "Signed-off-by")
(git-define-git-commit-self "test"    "Tested-by")

(defmacro git-define-git-commit (action header)
  "Create interactive function git-commit-ACTION.
ACTION will be part of the function name.
HEADER is the actual header to be inserted into the comment."
  (let ((func-name (intern (concat "git-commit-" action))))
    `(defun ,func-name (name email)
       ,(format "Insert a '%s' header at the end of the commit message.
The value of the header is determined by NAME and EMAIL.

When called interactively, both NAME and EMAIL are read from the
minibuffer."
                header)
       (interactive
        (list (read-string "Name: ")
              (read-string "Email: ")))
       (git-commit-insert-header ,header name email))))

(git-define-git-commit "cc" "Cc")
(git-define-git-commit "reported" "Reported-by")

(defconst git-commit-comment-headings-alist
  '(("Not currently on any branch." . git-commit-no-branch-face)
    ("Changes to be committed:" . git-commit-comment-heading-face)
    ("Untracked files:" . git-commit-comment-heading-face)
    ("Changed but not updated:" . git-commit-comment-heading-face)
    ("Changes not staged for commit:" . git-commit-comment-heading-face)
    ("Unmerged paths:" . git-commit-comment-heading-face))
  "Headings in message comments.

The `car' of each cell is the heading text, the `cdr' the face to
use for fontification.")

(defconst git-commit-summary-regexp
  (rx
   string-start
   ;; Skip empty lines or comments before the summary
   (zero-or-more
    line-start
    (or (one-or-more (syntax whitespace))
        (and (syntax comment-start) (zero-or-more not-newline)))
    "\n")
   ;; The actual summary line
   ;; Hack to force grouping, since for some stupid reason Emacs won't handle
   ;; "line-start" in the middle of a regexp.  Fuck you, Emacs!
   (= 1 line-start
        (group (** 0 50 not-newline))      ; The real summary
        (group (zero-or-more not-newline)) ; The overlong part
        line-end)
   ;; A non-empty second line
   (optional
    "\n"
    (group (zero-or-more not-newline))
    line-end)
   )
  "Regexp to match the summary line.")

(defun git-commit-has-style-errors-p ()
  "Check whether the current buffer has style errors.

Return t, if the current buffer has style errors, or nil
otherwise."
  (save-excursion
    (goto-char (point-min))
    (when (re-search-forward git-commit-summary-regexp nil t)
      (or (string-match-p ".+" (or (match-string 2) ""))
          (string-match-p "^.+$" (or (match-string 3) ""))))))

(defun git-commit-mode-summary-font-lock-keywords (&optional errors)
  "Create font lock keywords to fontify the Git summary.

If ERRORS is non-nil create keywords that highlight errors in the
summary line, not the summary line itself."
  (if errors
      `(,git-commit-summary-regexp
        (2 'git-commit-overlong-summary-face t t)
        (3 'git-commit-nonempty-second-line-face t t))
    `(,git-commit-summary-regexp
      (1 'git-commit-summary-face t))))

(defun git-commit-mode-heading-keywords ()
  "Create font lock keywords to fontify comment headings.

Known comment headings are provided by `git-commit-comment-headings'."
  (mapcar (lambda (cell) `(,(format "^\\s<\\s-+\\(%s\\)$"
                                    (regexp-quote (car cell)))
                           (1 ',(cdr cell) t)))
          git-commit-comment-headings-alist))

(defvar git-commit-mode-font-lock-keywords
  (append
   `(("^\\s<.*$" . 'font-lock-comment-face)
     ("^\\s<\\s-On branch \\(.*\\)$" (1 'git-commit-branch-face t))
     ("^\\s<\t\\(?:\\([^:]+\\):\\s-+\\)?\\(.*\\)$"
      (1 'git-commit-comment-action-face t t)
      (2 'git-commit-comment-file-face t))
     (,(concat "^\\("
               (regexp-opt git-commit-known-pseudo-headers)
               ":\\)\\(\s.*\\)$")
      (1 'git-commit-known-pseudo-header-face)
      (2 'git-commit-pseudo-header-face))
     ("^\\<\\S-+:\\s-.*$" . 'git-commit-pseudo-header-face)
     (eval . (git-commit-mode-summary-font-lock-keywords))
     ("\\[[^\n]+?\\]" (0 'git-commit-note-face t)) ; Notes override summary line
     ;; Warnings from overlong lines and nonempty second line override
     ;; everything
     (eval . (git-commit-mode-summary-font-lock-keywords t)))
   (git-commit-mode-heading-keywords)))

(defvar git-commit-mode-map
  (let ((map (make-sparse-keymap)))
    (define-key map (kbd "C-c C-c") 'git-commit-commit)
    (define-key map (kbd "C-c C-k") 'git-commit-cancel)
    (define-key map (kbd "C-c C-s") 'git-commit-signoff)
    (define-key map (kbd "C-c C-a") 'git-commit-ack)
    (define-key map (kbd "C-c C-t") 'git-commit-test)
    (define-key map (kbd "C-c C-r") 'git-commit-review)
    (define-key map (kbd "C-c C-o") 'git-commit-cc)
    (define-key map (kbd "C-c C-p") 'git-commit-reported)
    ;; Old bindings to avoid confusion
    (define-key map (kbd "C-c C-x s") 'git-commit-signoff)
    (define-key map (kbd "C-c C-x a") 'git-commit-ack)
    (define-key map (kbd "C-c C-x t") 'git-commit-test)
    (define-key map (kbd "C-c C-x r") 'git-commit-review)
    (define-key map (kbd "C-c C-x o") 'git-commit-cc)
    (define-key map (kbd "C-c C-x p") 'git-commit-reported)
    map)
  "Key map used by `git-commit-mode'.")

(defvar git-commit-mode-syntax-table
  (let ((table (make-syntax-table text-mode-syntax-table)))
    (modify-syntax-entry ?# "<" table)
    (modify-syntax-entry ?\n ">" table)
    (modify-syntax-entry ?\r ">" table)
    table)
  "Syntax table used by `git-commit-mode'.")

(defun git-commit-font-lock-diff ()
  "Add font lock on diff."
  (save-excursion
    (goto-char (point-min))
    (when (re-search-forward "^diff --git" nil t)
      (let ((beg (match-beginning 0)))
        (let* ((buffer (current-buffer))
               (font-lock-verbose nil)
               (font-lock-support-mode nil)
               (text (with-temp-buffer
                       (insert
                        (with-current-buffer buffer
                          (buffer-substring-no-properties beg (point-max))))
                       (diff-mode)
                       (font-lock-fontify-buffer)
                       (let ((pos (point-min))
                             next)
                         (while (setq next (next-single-property-change pos 'face))
                           (put-text-property pos next 'font-lock-face
                                              (get-text-property pos 'face))
                           (setq pos next)))
                       (buffer-string))))
          (delete-region beg (point-max))
          (insert text))))))

;;;###autoload
(define-derived-mode git-commit-mode text-mode "Git Commit"
  "Major mode for editing git commit messages.

This mode helps with editing git commit messages both by
providing commands to do common tasks, and by highlighting the
basic structure of and errors in git commit messages."
  ;; Font locking
  (setq font-lock-defaults '(git-commit-mode-font-lock-keywords t))
  (set (make-local-variable 'font-lock-multiline) t)
  (git-commit-font-lock-diff)
  ;; Filling according to the guidelines
  (setq fill-column 72)
  (turn-on-auto-fill)
  ;; Recognize changelog-style paragraphs
  (set (make-local-variable 'paragraph-start)
       (concat paragraph-start "\\|*\\|("))
  ;; Do not remember point location in commit messages
  (when (fboundp 'toggle-save-place)
    (toggle-save-place 0)))

;;;###autoload
(dolist (pattern '("/COMMIT_EDITMSG\\'" "/NOTES_EDITMSG\\'"
                   "/MERGE_MSG\\'" "/TAG_EDITMSG\\'"
                   "/PULLREQ_EDITMSG\\'"))
  (add-to-list 'auto-mode-alist (cons pattern 'git-commit-mode)))

(provide 'git-commit-mode)
;; Local Variables:
;; indent-tabs-mode: nil
;; End:
;;; git-commit-mode.el ends here<|MERGE_RESOLUTION|>--- conflicted
+++ resolved
@@ -152,8 +152,6 @@
   :type '(choice (const :tag "On style errors" t)
                  (const :tag "Never" nil)))
 
-<<<<<<< HEAD
-=======
 (defcustom git-commit-confirm-cancel t
   "Whether to ask for confirmation before cancelling a commit.
 
@@ -164,22 +162,6 @@
   :type '(choice (const :tag "Always" t)
                  (const :tag "Never" nil)))
 
-(defun git-commit-may-do-commit (&optional force)
-  "Check whether a commit may be performed.
-
-Check for stylistic errors in the current message, unless FORCE
-is non-nil.  If stylistic errors are found, ask the user to
-confirm commit depending on `git-commit-confirm-commit'.
-
-Return t if the commit may be performed, or nil otherwise."
-  (cond
-   ((or force (not git-commit-confirm-commit))
-    t)
-   ((git-commit-has-style-errors-p)
-    (yes-or-no-p "Buffer has style errors. Commit anyway?"))
-   (t t)))
-
->>>>>>> 397ded2e
 (defun git-commit-commit (&optional force)
   "Finish editing the commit message and commit.
 
