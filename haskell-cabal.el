--- conflicted
+++ resolved
@@ -174,13 +174,8 @@
   (add-to-list 'haskell-cabal-buffers (current-buffer))
   (add-hook 'change-major-mode-hook 'haskell-cabal-unregister-buffer nil 'local)
   (add-hook 'kill-buffer-hook 'haskell-cabal-unregister-buffer nil 'local)
-<<<<<<< HEAD
   (setq-local comment-start "--")
-  (setq-local comment-start-skip "\\(^[ \t]*\\)--[ \t]*")
-=======
-  (setq-local comment-start "-- ")
   (setq-local comment-start-skip "--[ \t]*")
->>>>>>> 97807946
   (setq-local comment-end "")
   (setq-local comment-end-skip "[ \t]*\\(\\s>\\|\n\\)")
   (setq-local indent-line-function 'haskell-cabal-indent-line)
