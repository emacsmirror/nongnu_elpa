--- conflicted
+++ resolved
@@ -47,11 +47,8 @@
       @options = {
         :suppress_eval => false,
         :attr_wrapper => "'",
-<<<<<<< HEAD
-=======
 
         # Don't forget to update the docs in lib/haml.rb if you update these
->>>>>>> 9996603e
         :autoclose => %w(meta img link br hr input area param col base),
         :filters => {
           'sass' => Haml::Filters::Sass,
@@ -63,11 +60,7 @@
           'markdown' => Haml::Filters::Markdown },
         :filename => '(haml)',
         :ugly => false,
-<<<<<<< HEAD
-        :html4 => false
-=======
         :output => :xhtml
->>>>>>> 9996603e
       }
       @options.rec_merge! options
 
