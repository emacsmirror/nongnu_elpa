require 'sass/script/css_parser'

module Sass
  module SCSS
    # This is a subclass of {Parser} which only parses plain CSS.
    # It doesn't support any Sass extensions, such as interpolation,
    # parent references, nested selectors, and so forth.
    # It does support all the same CSS hacks as the SCSS parser, though.
    class CssParser < StaticParser
      private

      def parent_selector; nil; end
<<<<<<< HEAD
=======
      def interpolation; nil; end
      def interp_string; tok(STRING); end
      def interp_ident(ident = IDENT); tok(ident); end
      def use_css_import?; true; end

      def special_directive(name)
        return unless name == 'media' || name == 'import'
        super
      end
>>>>>>> e8f4369e

      def block_child(context)
        case context
        when :ruleset
          declaration
        when :stylesheet
          directive || ruleset
        when :directive
          directive || declaration_or_ruleset
        end
      end

      def nested_properties!(node, space)
        expected('expression (e.g. 1px, bold)');
      end

      @sass_script_parser = Class.new(Sass::Script::CssParser)
      @sass_script_parser.send(:include, ScriptParser)
    end
  end
end<|MERGE_RESOLUTION|>--- conflicted
+++ resolved
@@ -10,8 +10,6 @@
       private
 
       def parent_selector; nil; end
-<<<<<<< HEAD
-=======
       def interpolation; nil; end
       def interp_string; tok(STRING); end
       def interp_ident(ident = IDENT); tok(ident); end
@@ -21,7 +19,6 @@
         return unless name == 'media' || name == 'import'
         super
       end
->>>>>>> e8f4369e
 
       def block_child(context)
         case context
