;;; julia-mode-tests.el --- Tests for julia-mode.el

;; Copyright (C) 2009-2014 Julia contributors
;; URL: https://github.com/JuliaLang/julia
;; Version: 0.3
;; Keywords: languages

;;; Usage:

;; From command line:
;;
;; emacs -batch -L . -l ert -l julia-mode-tests.el -f  ert-run-tests-batch-and-exit

;;; Commentary:
;; Contains ert tests for julia-mode.el

;;; License:
;; Permission is hereby granted, free of charge, to any person obtaining
;; a copy of this software and associated documentation files (the
;; "Software"), to deal in the Software without restriction, including
;; without limitation the rights to use, copy, modify, merge, publish,
;; distribute, sublicense, and/or sell copies of the Software, and to
;; permit persons to whom the Software is furnished to do so, subject to
;; the following conditions:
;;
;; The above copyright notice and this permission notice shall be
;; included in all copies or substantial portions of the Software.
;;
;; THE SOFTWARE IS PROVIDED "AS IS", WITHOUT WARRANTY OF ANY KIND,
;; EXPRESS OR IMPLIED, INCLUDING BUT NOT LIMITED TO THE WARRANTIES OF
;; MERCHANTABILITY, FITNESS FOR A PARTICULAR PURPOSE AND
;; NONINFRINGEMENT. IN NO EVENT SHALL THE AUTHORS OR COPYRIGHT HOLDERS BE
;; LIABLE FOR ANY CLAIM, DAMAGES OR OTHER LIABILITY, WHETHER IN AN ACTION
;; OF CONTRACT, TORT OR OTHERWISE, ARISING FROM, OUT OF OR IN CONNECTION
;; WITH THE SOFTWARE OR THE USE OR OTHER DEALINGS IN THE SOFTWARE.

;;; Code:

;; We can't use cl-lib whilst supporting Emacs 23 users who don't use
;; ELPA.
(with-no-warnings
  (require 'cl)) ;; incf, decf, plusp

(require 'julia-mode)
(require 'ert)

(defmacro julia--should-indent (from to)
  "Assert that we indent text FROM producing text TO in `julia-mode'."
  `(with-temp-buffer
     (let ((julia-indent-offset 4))
       (julia-mode)
       (insert ,from)
       (indent-region (point-min) (point-max))
       (should (equal (buffer-substring-no-properties (point-min) (point-max))
                      ,to)))))

(defun julia--get-font-lock (text pos)
  "Get the face of `text' at `pos' when font-locked as Julia code in this mode."
  (with-temp-buffer
     (julia-mode)
     (insert text)
     (if (fboundp 'font-lock-ensure)
         (font-lock-ensure (point-min) (point-max))
       (with-no-warnings
         (font-lock-fontify-buffer)))
     (get-text-property pos 'face)))

(defmacro julia--should-font-lock (text pos face)
  "Assert that TEXT at position POS gets font-locked with FACE in `julia-mode'."
  `(should (eq ,face (julia--get-font-lock ,text ,pos))))

(defmacro julia--should-move-point (text fun from to &optional end arg)
  "With TEXT in `julia-mode', after calling FUN, the point should move FROM\
to TO.  If FROM is a string, move the point to matching string before calling
function FUN.  If TO is a string, match resulting point to point a beginning of
matching line or end of match if END is non-nil.  Optional ARG is passed to FUN."
  (declare (indent defun))
  `(with-temp-buffer
     (julia-mode)
     (insert ,text)
     (indent-region (point-min) (point-max))
     (goto-char (point-min))
     (if (stringp ,from)
         (re-search-forward ,from)
       (goto-char ,from))
     (funcall ,fun ,arg)
     (should (eq (point) (if (stringp ,to)
                             (progn (goto-char (point-min))
                                    (re-search-forward ,to)
                                    (if ,end (goto-char (match-end 0))
                                      (goto-char (match-beginning 0))
                                      (point-at-bol)))
                           ,to)))))

;;; indent tests

(ert-deftest julia--test-indent-if ()
  "We should indent inside if bodies."
  (julia--should-indent
   "
if foo
bar
end"
   "
if foo
    bar
end"))

(ert-deftest julia--test-indent-else ()
  "We should indent inside else bodies."
  (julia--should-indent
   "
if foo
    bar
else
baz
end"
   "
if foo
    bar
else
    baz
end"))

(ert-deftest julia--test-indent-toplevel ()
  "We should not indent toplevel expressions. "
  (julia--should-indent
   "
foo()
bar()"
   "
foo()
bar()"))

(ert-deftest julia--test-indent-nested-if ()
  "We should indent for each level of indentation."
  (julia--should-indent
   "
if foo
    if bar
bar
    end
end"
   "
if foo
    if bar
        bar
    end
end"))

(ert-deftest julia--test-indent-module-keyword ()
  "Module should not increase indentation at any level."
  (julia--should-indent
   "
module
begin
    a = 1
end
end"
   "
module
begin
    a = 1
end
end")
  (julia--should-indent
   "
begin
module
foo
end
end"
   "
begin
    module
    foo
    end
end"))

(ert-deftest julia--test-indent-function ()
  "We should indent function bodies."
  (julia--should-indent
   "
function foo()
bar
end"
   "
function foo()
    bar
end"))

(ert-deftest julia--test-indent-begin ()
  "We should indent after a begin keyword."
  (julia--should-indent
   "
@async begin
bar
end"
   "
@async begin
    bar
end"))

(ert-deftest julia--test-indent-paren ()
  "We should indent to line up with the text after an open paren."
  (julia--should-indent
   "
foobar(bar,
baz)"
   "
foobar(bar,
       baz)"))

(ert-deftest julia--test-indent-paren-space ()
  "We should indent to line up with the text after an open
paren, even if there are additional spaces."
  (julia--should-indent
   "
foobar( bar,
baz )"
   "
foobar( bar,
        baz )"))

(ert-deftest julia--test-indent-paren-newline ()
  "python-mode-like indentation."
  (julia--should-indent
   "
foobar(
bar,
baz)"
   "
foobar(
    bar,
    baz)")
  (julia--should-indent
   "
foobar(
bar,
baz
)"
   "
foobar(
    bar,
    baz
)"))

(ert-deftest julia--test-indent-equals ()
  "We should increase indent on a trailing =."
  (julia--should-indent
   "
foo() =
bar"
   "
foo() =
    bar"))

(ert-deftest julia--test-indent-operator ()
  "We should increase indent after the first trailing operator
but not again after that."
  (julia--should-indent
   "
foo() |>
bar |>
baz
qux"
   "
foo() |>
    bar |>
    baz
qux")
  (julia--should-indent
   "x \\
y \\
z"
   "x \\
    y \\
    z"))

(ert-deftest julia--test-indent-ignores-blank-lines ()
  "Blank lines should not affect indentation of non-blank lines."
  (julia--should-indent
   "
if foo

bar
end"
   "
if foo

    bar
end"))

(ert-deftest julia--test-indent-comment-equal ()
  "`=` at the end of comment should not increase indent level."
  (julia--should-indent
   "
# a =
# b =
c"
   "
# a =
# b =
c"))

(ert-deftest julia--test-indent-leading-paren ()
  "`(` at the beginning of a line should not affect indentation."
  (julia--should-indent
   "
\(1)"
   "
\(1)"))

(ert-deftest julia--test-top-level-following-paren-indent ()
  "`At the top level, a previous line indented due to parens should not affect indentation."
  (julia--should-indent
   "y1 = f(x,
       z)
y2 = g(x)"
   "y1 = f(x,
       z)
y2 = g(x)"))

(ert-deftest julia--test-indentation-of-multi-line-strings ()
  "Indentation should only affect the first line of a multi-line string."
  (julia--should-indent
   "   a = \"\"\"
    description
begin
    foo
bar
end
\"\"\""
   "a = \"\"\"
    description
begin
    foo
bar
end
\"\"\""))

(ert-deftest julia--test-indent-of-end-in-brackets ()
  "Ignore end keyword in brackets for the purposes of indenting blocks."
  (julia--should-indent
   "begin
    begin
        arr[1: end - 1]
        end
end"
   "begin
    begin
        arr[1: end - 1]
    end
end"))

(ert-deftest julia--test-indent-after-commented-keyword ()
  "Ignore keywords in comments when indenting."
  (julia--should-indent
   "# if foo
a = 1"
   "# if foo
a = 1"))

(ert-deftest julia--test-indent-after-commented-end ()
  "Ignore `end` in comments when indenting."
  (julia--should-indent
   "if foo
a = 1
#end
b = 1
end"
   "if foo
    a = 1
    #end
    b = 1
end"))

(ert-deftest julia--test-indent-import-export-using ()
  "Toplevel using, export, and import."
  (julia--should-indent
   "export bar, baz,
quux"
   "export bar, baz,
    quux")
  (julia--should-indent
   "using Foo: bar ,
baz,
quux
notpartofit"
   "using Foo: bar ,
    baz,
    quux
notpartofit")
  (julia--should-indent
   "using Foo.Bar: bar ,
baz,
quux
notpartofit"
   "using Foo.Bar: bar ,
    baz,
    quux
notpartofit"))

(ert-deftest julia--test-indent-anonymous-function ()
  "indentation for function(args...)"
  (julia--should-indent
   "function f(x)
function(y)
x+y
end
end"
   "function f(x)
    function(y)
        x+y
    end
end"))

(ert-deftest julia--test-backslash-indent ()
  "indentation for function(args...)"
  (julia--should-indent
   "(\\)
   1
   (:\\)
       1"
   "(\\)
1
(:\\)
1"))

(ert-deftest julia--test-indent-keyword-paren ()
  "indentation for ( following keywords"
  "if( a>0 )
end

    function( i=1:2 )
        for( j=1:2 )
            for( k=1:2 )
            end
            end
        end"
  "if( a>0 )
end

function( i=1:2 )
    for( j=1:2 )
        for( k=1:2 )
        end
    end
end")

(ert-deftest julia--test-indent-ignore-:end-as-block-ending ()
  "Do not consider `:end` as a block ending."
  (julia--should-indent
   "if a == :end
r = 1
end"
   "if a == :end
    r = 1
end")

  (julia--should-indent
   "if a == a[end-4:end]
r = 1
end"
   "if a == a[end-4:end]
    r = 1
end")
  )

(ert-deftest julia--test-indent-hanging ()
  "Test indentation for line following a hanging operator."
  (julia--should-indent
   "
f(x) =
x*
x"
   "
f(x) =
    x*
    x")
  (julia--should-indent
   "
a = \"#\" |>
identity"
   "
a = \"#\" |>
    identity")
  ;; make sure we don't interpret a hanging operator in a comment as
  ;; an actual hanging operator for indentation
  (julia--should-indent
   "
a = \"#\" # |>
identity"
   "
a = \"#\" # |>
identity"))

(ert-deftest julia--test-indent-quoted-single-quote ()
  "We should indent after seeing a character constant containing a single quote character."
  (julia--should-indent "
if c in ('\'')
s = \"$c$c\"*string[startpos:pos]
end
" "
if c in ('\'')
    s = \"$c$c\"*string[startpos:pos]
end
"))

(ert-deftest julia--test-indent-block-inside-paren ()
  "We should indent a block inside of a parenthetical."
  (julia--should-indent "
variable = func(
arg1,
arg2,
if cond
statement()
arg3
else
arg3
end,
arg4
)" "
variable = func(
    arg1,
    arg2,
    if cond
        statement()
        arg3
    else
        arg3
    end,
    arg4
)"))

(ert-deftest julia--test-indent-block-inside-hanging-paren ()
  "We should indent a block inside of a hanging parenthetical."
  (julia--should-indent "
variable = func(arg1,
arg2,
if cond
statement()
arg3
else
arg3
end,
arg4
)" "
variable = func(arg1,
                arg2,
                if cond
                    statement()
                    arg3
                else
                    arg3
                end,
                arg4
                )"))

(ert-deftest julia--test-indent-nested-block-inside-paren ()
  "We should indent a nested block inside of a parenthetical."
  (julia--should-indent "
variable = func(
arg1,
if cond1
statement()
if cond2
statement()
end
arg3
end,
arg4
)" "
variable = func(
    arg1,
    if cond1
        statement()
        if cond2
            statement()
        end
        arg3
    end,
    arg4
)"))

(ert-deftest julia--test-indent-block-next-to-paren ()
  (julia--should-indent "
var = func(begin
test
end
)" "
var = func(begin
               test
           end
           )"))

;;; font-lock tests

(ert-deftest julia--test-symbol-font-locking-at-bol ()
  "Symbols get font-locked at beginning or line."
  (julia--should-font-lock
   ":a in keys(Dict(:a=>1))" 1 'julia-quoted-symbol-face))

(ert-deftest julia--test-symbol-font-locking-after-backslash ()
  "Even with a \ before the (, it is recognized as matching )."
  (let ((string "function \\(a, b)"))
    (julia--should-font-lock string (1- (length string)) nil)))

(ert-deftest julia--test-function-assignment-font-locking ()
  (julia--should-font-lock
   "f(x) = 1" 1 'font-lock-function-name-face)
  (julia--should-font-lock
   "Base.f(x) = 1" 6 'font-lock-function-name-face)
  (julia--should-font-lock
   "f(x) where T = 1" 1 'font-lock-function-name-face)
  (julia--should-font-lock
   "f(x) where{T} = 1" 1 'font-lock-function-name-face)
  (dolist (def '("f(x)::T = 1" "f(x) :: T = 1" "f(x::X)::T where X = x"))
    (julia--should-font-lock def 1 'font-lock-function-name-face)))

(ert-deftest julia--test-where-keyword-font-locking ()
  (julia--should-font-lock
   "f(x) where T = 1" 6 'font-lock-keyword-face)
  (dolist (pos '(22 30))
    (julia--should-font-lock
     "function f(::T, ::Z) where T where Z
          1
      end"
     pos 'font-lock-keyword-face)))

(ert-deftest julia--test-escaped-strings-dont-terminate-string ()
  "Symbols get font-locked at beginning or line."
  (let ((string "\"\\\"\"; function"))
    (dolist (pos '(1 2 3 4))
      (julia--should-font-lock string pos font-lock-string-face))
    (julia--should-font-lock string (length string) font-lock-keyword-face)))

(ert-deftest julia--test-ternary-font-lock ()
  "? and : in ternary expression font-locked as keywords"
  (let ((string "true ? 1 : 2"))
    (julia--should-font-lock string 6 font-lock-keyword-face)
    (julia--should-font-lock string 10 font-lock-keyword-face))
  (let ((string "true ?\n    1 :\n    2"))
    (julia--should-font-lock string 6 font-lock-keyword-face)
    (julia--should-font-lock string 14 font-lock-keyword-face)))

(ert-deftest julia--test-forloop-font-lock ()
  "for and in/=/∈ font-locked as keywords in loops and comprehensions"
  (let ((string "for i=1:10\nprintln(i)\nend"))
    (julia--should-font-lock string 1 font-lock-keyword-face)
    (julia--should-font-lock string 6 font-lock-keyword-face))
  (let ((string "for i in 1:10\nprintln(i)\nend"))
    (julia--should-font-lock string 3 font-lock-keyword-face)
    (julia--should-font-lock string 7 font-lock-keyword-face))
  (let ((string "for i∈1:10\nprintln(i)\nend"))
    (julia--should-font-lock string 2 font-lock-keyword-face)
    (julia--should-font-lock string 6 font-lock-keyword-face))
  (let ((string "[i for i in 1:10]"))
    (julia--should-font-lock string 4 font-lock-keyword-face)
    (julia--should-font-lock string 10 font-lock-keyword-face))
  (let ((string "(i for i in 1:10)"))
    (julia--should-font-lock string 4 font-lock-keyword-face)
    (julia--should-font-lock string 10 font-lock-keyword-face))
  (let ((string "[i for i ∈ 1:15 if w(i) == 15]"))
    (julia--should-font-lock string 4 font-lock-keyword-face)
    (julia--should-font-lock string 10 font-lock-keyword-face)
    (julia--should-font-lock string 17 font-lock-keyword-face)
    (julia--should-font-lock string 25 nil)
    (julia--should-font-lock string 26 nil)))

(ert-deftest julia--test-typeparams-font-lock ()
  (let ((string "@with_kw struct Foo{A <: AbstractThingy, B <: Tuple}\n    bar::A\n    baz::B\nend"))
    (julia--should-font-lock string 30 font-lock-type-face) ; AbstractThingy
    (julia--should-font-lock string 50 font-lock-type-face) ; Tuple
    (julia--should-font-lock string 63 font-lock-type-face) ; A
    (julia--should-font-lock string 74 font-lock-type-face) ; B
    ))

<<<<<<< HEAD
(ert-deftest julia--test-const-def-font-lock ()
  (let ((string "const foo = \"bar\""))
    (julia--should-font-lock string 1 font-lock-keyword-face) ; const
    (julia--should-font-lock string 5 font-lock-keyword-face) ; const
    (julia--should-font-lock string 7 font-lock-variable-name-face) ; foo
    (julia--should-font-lock string 9 font-lock-variable-name-face) ; foo
    (julia--should-font-lock string 11 nil) ; =
    ))
=======
(ert-deftest julia--test-single-quote-string-font-lock ()
  "Test that single quoted strings are font-locked correctly even with escapes."
  ;; Issue #15
  (let ((s1 "\"a\\\"b\"c"))
    (julia--should-font-lock s1 2 font-lock-string-face)
    (julia--should-font-lock s1 5 font-lock-string-face)
    (julia--should-font-lock s1 7 nil)))

(ert-deftest julia--test-triple-quote-string-font-lock ()
  "Test that triple quoted strings are font-locked correctly even with escapes."
  ;; Issue #15
  (let ((s1 "\"\"\"a\\\"\\\"\"b\"\"\"d")
        (s2 "\"\"\"a\\\"\"\"b\"\"\"d")
        (s3 "\"\"\"a```b\"\"\"d")
        (s4 "\\\"\"\"a\\\"\"\"b\"\"\"d")
        (s5 "\"\"\"a\\\"\"\"\"b"))
    (julia--should-font-lock s1 4 font-lock-string-face)
    (julia--should-font-lock s1 10 font-lock-string-face)
    (julia--should-font-lock s1 14 nil)
    (julia--should-font-lock s2 4 font-lock-string-face)
    (julia--should-font-lock s2 9 font-lock-string-face)
    (julia--should-font-lock s2 13 nil)
    (julia--should-font-lock s3 4 font-lock-string-face)
    (julia--should-font-lock s3 8 font-lock-string-face)
    (julia--should-font-lock s3 12 nil)
    (julia--should-font-lock s4 5 font-lock-string-face)
    (julia--should-font-lock s4 10 font-lock-string-face)
    (julia--should-font-lock s4 14 nil)
    (julia--should-font-lock s5 4 font-lock-string-face)
    (julia--should-font-lock s5 10 nil)))

(ert-deftest julia--test-triple-quote-cmd-font-lock ()
  "Test that triple-quoted cmds are font-locked correctly even with escapes."
  (let ((s1 "```a\\`\\``b```d")
        (s2 "```a\\```b```d")
        (s3 "```a\"\"\"b```d")
        (s4 "\\```a\\```b```d"))
    (julia--should-font-lock s1 4 font-lock-string-face)
    (julia--should-font-lock s1 10 font-lock-string-face)
    (julia--should-font-lock s1 14 nil)
    (julia--should-font-lock s2 4 font-lock-string-face)
    (julia--should-font-lock s2 9 font-lock-string-face)
    (julia--should-font-lock s2 13 nil)
    (julia--should-font-lock s3 4 font-lock-string-face)
    (julia--should-font-lock s3 8 font-lock-string-face)
    (julia--should-font-lock s3 12 nil)
    (julia--should-font-lock s4 5 font-lock-string-face)
    (julia--should-font-lock s4 10 font-lock-string-face)
    (julia--should-font-lock s4 14 nil)))

(ert-deftest julia--test-ccall-font-lock ()
  (let ((s1 "t = ccall(:clock, Int32, ())"))
    (julia--should-font-lock s1 5 font-lock-builtin-face)
    (julia--should-font-lock s1 4 nil)
    (julia--should-font-lock s1 10 nil)))

(ert-deftest julia--test-char-const-font-lock ()
  (dolist (c '("'\\''"
               "'\\\"'"
               "'\\\\'"
               "'\\010'"
               "'\\xfe'"
               "'\\uabcd'"
               "'\\Uabcdef01'"
               "'\\n'"
               "'a'" "'z'" "'''"))
    (let ((c (format " %s " c)))
      (progn
        (julia--should-font-lock c 1 nil)
        (julia--should-font-lock c 2 font-lock-string-face)
        (julia--should-font-lock c (- (length c) 1) font-lock-string-face)
        (julia--should-font-lock c (length c) nil)))))
>>>>>>> adf4029b

;;; Movement
(ert-deftest julia--test-beginning-of-defun-assn-1 ()
  "Point moves to beginning of single-line assignment function."
  (julia--should-move-point
    "f() = \"a + b\"" 'beginning-of-defun "a \\+" 1))

(ert-deftest julia--test-beginning-of-defun-assn-2 ()
  "Point moves to beginning of multi-line assignment function."
  (julia--should-move-point
    "f(x)=
    x*
    x" 'beginning-of-defun "x$" 1))

(ert-deftest julia--test-beginning-of-defun-assn-3 ()
  "Point moves to beginning of multi-line assignment function adjoining
another function."
  (julia--should-move-point
    "f( x 
)::Int16 = x / 2
f2(y)=
y*y" 'beginning-of-defun "2" 1))

(ert-deftest julia--test-beginning-of-defun-assn-4 ()
  "Point moves to beginning of 2nd multi-line assignment function adjoining
another function."
  (julia--should-move-point
    "f( x 
)::Int16 = 
x /
2
f2(y) =
y*y" 'beginning-of-defun "\\*y" "f2"))

(ert-deftest julia--test-beginning-of-defun-assn-5 ()
  "Point moves to beginning of 1st multi-line assignment function adjoining
another function with prefix arg."
  (julia--should-move-point
    "f( x 
)::Int16 = 
x /
2
f2(y) =
y*y" 'beginning-of-defun "y\\*y" 1 nil 2))

(ert-deftest julia--test-beginning-of-macro ()
  "Point moves to beginning of macro."
  (julia--should-move-point
    "macro current_module()
return VERSION >= v\"0.7-\" :(@__MODULE__) : :(current_module())))
end" 'beginning-of-defun "@" 1))

(ert-deftest julia--test-beginning-of-defun-1 ()
  "Point moves to beginning of defun in 'function's."
  (julia--should-move-point
    "function f(a, b)
a + b
end" 'beginning-of-defun "f(" 1))

(ert-deftest julia--test-beginning-of-defun-nested-1 ()
  "Point moves to beginning of nested function."
  (julia--should-move-point
    "function f(x)

function fact(n)
if n == 0
return 1
else
return n * fact(n-1)
end
end

return fact(x)
end" 'beginning-of-defun "fact(n" "function fact"))

(ert-deftest julia--test-beginning-of-defun-nested-2 ()
  "Point moves to beginning of outermost function with prefix arg."
  (julia--should-move-point
    "function f(x)

function fact(n)
if n == 0
return 1
else
return n * fact(n-1)
end
end

return fact(x)
end" 'beginning-of-defun "n \\*" 1 nil 2))

(ert-deftest julia--test-beginning-of-defun-no-move ()
  "Point shouldn't move if there is no previous function."
  (julia--should-move-point
    "1 + 1
f(x) = x + 1" 'beginning-of-defun "\\+" 4))

(ert-deftest julia--test-end-of-defun-assn-1 ()
  "Point should move to end of assignment function."
  (julia--should-move-point
    "f(x)::Int8 = 
x *x" 'end-of-defun "(" "*x" 'end))

(ert-deftest julia--test-end-of-defun-nested-1 ()
  "Point should move to end of inner function when called from inner."
  (julia--should-move-point
    "function f(x)
function fact(n)
if n == 0
return 1
else
return n * fact(n-1)
end
end
return fact(x)
end" 'end-of-defun "n == 0" "end[ \n]+end\n" 'end))

(ert-deftest julia--test-end-of-defun-nested-2 ()
  "Point should move to end of outer function when called from inner with prefix."
  (julia--should-move-point
    "function f(x)
function fact(n)
if n == 0
return 1
else
return n * fact(n-1)
end
end
return fact(x)
end" 'end-of-defun "n == 0" "return fact(x)[ \n]+end" 'end 2))

;;;
;;; substitution tests
;;;

(defun julia--substitute (contents position)
  "Call LaTeX subsitution in a buffer with `contents' at point
`position', and return the resulting buffer."
  (with-temp-buffer
    (julia-mode)
    (insert contents)
    (goto-char position)
    (julia-latexsub)
    (buffer-string)))

(ert-deftest julia--test-substitutions ()
  (should (equal (julia--substitute "\\alpha " 7) "α "))
  (should (equal (julia--substitute "x\\alpha " 8) "xα "))
  (should (equal (julia--substitute "\\kappa\\alpha(" 13) "\\kappaα("))
  (should (equal (julia--substitute "\\alpha" 7) "α"))
  ; (should (equal (julia--substitute "\\alpha" 6) "α")) ; BROKEN
  )

;;; syntax-propertize-function tests

(ert-deftest julia--test-triple-quoted-string-syntax ()
  (with-temp-buffer
    (julia-mode)
    (insert "\"\"\"
hello world
\"\"\"")
    ;; If triple-quoted strings improperly syntax-propertized as 3
    ;; single-quoted strings, this will show string starting at pos 3
    ;; instead of 1.
    (should (= 1 (nth 8 (syntax-ppss 5))))))

(ert-deftest julia--test-triple-quoted-cmd-syntax ()
  (with-temp-buffer
    (julia-mode)
    (insert "```
hello world
```")
    (should (= 1 (nth 8 (syntax-ppss 5))))))

(ert-deftest julia--test-backslash-syntax ()
  (with-temp-buffer
    (julia-mode)
    (insert "1 \\ 2
\"hello\\nthere\"")
    (syntax-propertize 20)
    (should (equal
             (string-to-syntax ".")
             (syntax-after 3)))
    (should (equal
             (string-to-syntax "\\")
             (syntax-after 13)))))

;;;
;;; run all tests
;;;

(defun julia--run-tests ()
  (interactive)
  (if (featurep 'ert)
      (ert-run-tests-interactively "julia--test")
    (message "Can't run julia-mode-tests because ert is not available.")))

(provide 'julia-mode-tests)
;; Local Variables:
;; coding: utf-8
;; byte-compile-warnings: (not obsolete)
;; End:
;;; julia-mode-tests.el ends here<|MERGE_RESOLUTION|>--- conflicted
+++ resolved
@@ -676,16 +676,6 @@
     (julia--should-font-lock string 74 font-lock-type-face) ; B
     ))
 
-<<<<<<< HEAD
-(ert-deftest julia--test-const-def-font-lock ()
-  (let ((string "const foo = \"bar\""))
-    (julia--should-font-lock string 1 font-lock-keyword-face) ; const
-    (julia--should-font-lock string 5 font-lock-keyword-face) ; const
-    (julia--should-font-lock string 7 font-lock-variable-name-face) ; foo
-    (julia--should-font-lock string 9 font-lock-variable-name-face) ; foo
-    (julia--should-font-lock string 11 nil) ; =
-    ))
-=======
 (ert-deftest julia--test-single-quote-string-font-lock ()
   "Test that single quoted strings are font-locked correctly even with escapes."
   ;; Issue #15
@@ -758,7 +748,15 @@
         (julia--should-font-lock c 2 font-lock-string-face)
         (julia--should-font-lock c (- (length c) 1) font-lock-string-face)
         (julia--should-font-lock c (length c) nil)))))
->>>>>>> adf4029b
+
+(ert-deftest julia--test-const-def-font-lock ()
+  (let ((string "const foo = \"bar\""))
+    (julia--should-font-lock string 1 font-lock-keyword-face) ; const
+    (julia--should-font-lock string 5 font-lock-keyword-face) ; const
+    (julia--should-font-lock string 7 font-lock-variable-name-face) ; foo
+    (julia--should-font-lock string 9 font-lock-variable-name-face) ; foo
+    (julia--should-font-lock string 11 nil) ; =
+    ))
 
 ;;; Movement
 (ert-deftest julia--test-beginning-of-defun-assn-1 ()
