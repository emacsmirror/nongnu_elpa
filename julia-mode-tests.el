;;; julia-mode-tests.el --- Tests for julia-mode.el

;; Copyright (C) 2009-2014 Julia contributors
;; URL: https://github.com/JuliaLang/julia
;; Version: 0.3
;; Keywords: languages

;;; Usage:

;; From command line:
;;
;; emacs -batch -L . -l ert -l julia-mode-tests.el -f  ert-run-tests-batch-and-exit

;;; Commentary:
;; Contains ert tests for julia-mode.el

;;; License:
;; Permission is hereby granted, free of charge, to any person obtaining
;; a copy of this software and associated documentation files (the
;; "Software"), to deal in the Software without restriction, including
;; without limitation the rights to use, copy, modify, merge, publish,
;; distribute, sublicense, and/or sell copies of the Software, and to
;; permit persons to whom the Software is furnished to do so, subject to
;; the following conditions:
;;
;; The above copyright notice and this permission notice shall be
;; included in all copies or substantial portions of the Software.
;;
;; THE SOFTWARE IS PROVIDED "AS IS", WITHOUT WARRANTY OF ANY KIND,
;; EXPRESS OR IMPLIED, INCLUDING BUT NOT LIMITED TO THE WARRANTIES OF
;; MERCHANTABILITY, FITNESS FOR A PARTICULAR PURPOSE AND
;; NONINFRINGEMENT. IN NO EVENT SHALL THE AUTHORS OR COPYRIGHT HOLDERS BE
;; LIABLE FOR ANY CLAIM, DAMAGES OR OTHER LIABILITY, WHETHER IN AN ACTION
;; OF CONTRACT, TORT OR OTHERWISE, ARISING FROM, OUT OF OR IN CONNECTION
;; WITH THE SOFTWARE OR THE USE OR OTHER DEALINGS IN THE SOFTWARE.

;;; Code:

;; We can't use cl-lib whilst supporting Emacs 23 users who don't use
;; ELPA.
(with-no-warnings
  (require 'cl)) ;; incf, decf, plusp

(require 'julia-mode)
(require 'ert)

(defmacro julia--should-indent (from to)
  "Assert that we indent text FROM producing text TO in `julia-mode'."
  `(with-temp-buffer
     (let ((julia-indent-offset 4))
       (julia-mode)
       (insert ,from)
       (indent-region (point-min) (point-max))
       (should (equal (buffer-substring-no-properties (point-min) (point-max))
                      ,to)))))

(defmacro julia--should-font-lock (text pos face)
  "Assert that TEXT at position POS gets font-locked with FACE in `julia-mode'."
  `(with-temp-buffer
     (julia-mode)
     (insert ,text)
     (if (fboundp 'font-lock-ensure)
         (font-lock-ensure (point-min) (point-max))
       (with-no-warnings
         (font-lock-fontify-buffer)))
     (should (eq ,face (get-text-property ,pos 'face)))))

(defmacro julia--should-move-point (text fun from to &optional end arg)
  "With TEXT in `julia-mode', after calling FUN, the point should move FROM\
to TO.  If FROM is a string, move the point to matching string before calling
function FUN.  If TO is a string, match resulting point to point a beginning of
matching line or end of match if END is non-nil.  Optional ARG is passed to FUN."
  (declare (indent defun))
  `(with-temp-buffer
     (julia-mode)
     (insert ,text)
     (indent-region (point-min) (point-max))
     (goto-char (point-min))
     (if (stringp ,from)
         (re-search-forward ,from)
       (goto-char ,from))
     (funcall ,fun ,arg)
     (should (eq (point) (if (stringp ,to)
                             (progn (goto-char (point-min))
                                    (re-search-forward ,to)
                                    (if ,end (goto-char (match-end 0))
                                      (goto-char (match-beginning 0))
                                      (point-at-bol)))
                           ,to)))))

(ert-deftest julia--test-indent-if ()
  "We should indent inside if bodies."
  (julia--should-indent
   "
if foo
bar
end"
   "
if foo
    bar
end"))

(ert-deftest julia--test-indent-else ()
  "We should indent inside else bodies."
  (julia--should-indent
   "
if foo
    bar
else
baz
end"
   "
if foo
    bar
else
    baz
end"))

(ert-deftest julia--test-indent-toplevel ()
  "We should not indent toplevel expressions. "
  (julia--should-indent
   "
foo()
bar()"
   "
foo()
bar()"))

(ert-deftest julia--test-indent-nested-if ()
  "We should indent for each level of indentation."
  (julia--should-indent
   "
if foo
    if bar
bar
    end
end"
   "
if foo
    if bar
        bar
    end
end"))

(ert-deftest julia--test-indent-module-keyword ()
  "Module should not increase indentation at any level."
  (julia--should-indent
   "
module
begin
    a = 1
end
end"
   "
module
begin
    a = 1
end
end")
  (julia--should-indent
   "
begin
module
foo
end
end"
   "
begin
    module
    foo
    end
end"))

(ert-deftest julia--test-indent-function ()
  "We should indent function bodies."
  (julia--should-indent
   "
function foo()
bar
end"
   "
function foo()
    bar
end"))

(ert-deftest julia--test-indent-begin ()
  "We should indent after a begin keyword."
  (julia--should-indent
   "
@async begin
bar
end"
   "
@async begin
    bar
end"))

(ert-deftest julia--test-indent-paren ()
  "We should indent to line up with the text after an open paren."
  (julia--should-indent
   "
foobar(bar,
baz)"
   "
foobar(bar,
       baz)"))

(ert-deftest julia--test-indent-paren-space ()
  "We should indent to line up with the text after an open
paren, even if there are additional spaces."
  (julia--should-indent
   "
foobar( bar,
baz )"
   "
foobar( bar,
        baz )"))

(ert-deftest julia--test-indent-paren-newline ()
  "python-mode-like indentation."
  (julia--should-indent
   "
foobar(
bar,
baz)"
   "
foobar(
    bar,
    baz)")
  (julia--should-indent
   "
foobar(
bar,
baz
)"
   "
foobar(
    bar,
    baz
)"))

(ert-deftest julia--test-indent-equals ()
  "We should increase indent on a trailing =."
  (julia--should-indent
   "
foo() =
bar"
   "
foo() =
    bar"))

(ert-deftest julia--test-indent-operator ()
  "We should increase indent after the first trailing operator
but not again after that."
  (julia--should-indent
   "
foo() |>
bar |>
baz
qux"
   "
foo() |>
    bar |>
    baz
qux")
  (julia--should-indent
   "x \\
y \\
z"
   "x \\
    y \\
    z"))

(ert-deftest julia--test-indent-ignores-blank-lines ()
  "Blank lines should not affect indentation of non-blank lines."
  (julia--should-indent
   "
if foo

bar
end"
   "
if foo

    bar
end"))

(ert-deftest julia--test-indent-comment-equal ()
  "`=` at the end of comment should not increase indent level."
  (julia--should-indent
   "
# a =
# b =
c"
   "
# a =
# b =
c"))

(ert-deftest julia--test-indent-leading-paren ()
  "`(` at the beginning of a line should not affect indentation."
  (julia--should-indent
   "
\(1)"
   "
\(1)"))

(ert-deftest julia--test-top-level-following-paren-indent ()
  "`At the top level, a previous line indented due to parens should not affect indentation."
  (julia--should-indent
   "y1 = f(x,
       z)
y2 = g(x)"
   "y1 = f(x,
       z)
y2 = g(x)"))

(ert-deftest julia--test-indentation-of-multi-line-strings ()
  "Indentation should only affect the first line of a multi-line string."
  (julia--should-indent
   "   a = \"\"\"
    description
begin
    foo
bar
end
\"\"\""
   "a = \"\"\"
    description
begin
    foo
bar
end
\"\"\""))

(ert-deftest julia--test-indent-of-end-in-brackets ()
  "Ignore end keyword in brackets for the purposes of indenting blocks."
  (julia--should-indent
   "begin
    begin
        arr[1: end - 1]
        end
end"
   "begin
    begin
        arr[1: end - 1]
    end
end"))

(ert-deftest julia--test-indent-after-commented-keyword ()
  "Ignore keywords in comments when indenting."
  (julia--should-indent
   "# if foo
a = 1"
   "# if foo
a = 1"))

(ert-deftest julia--test-indent-after-commented-end ()
  "Ignore `end` in comments when indenting."
  (julia--should-indent
   "if foo
a = 1
#end
b = 1
end"
   "if foo
    a = 1
    #end
    b = 1
end"))

(ert-deftest julia--test-indent-import-export-using ()
  "Toplevel using, export, and import."
  (julia--should-indent
   "export bar, baz,
quux"
   "export bar, baz,
    quux")
  (julia--should-indent
   "using Foo: bar ,
baz,
quux
notpartofit"
   "using Foo: bar ,
    baz,
    quux
notpartofit"))

(ert-deftest julia--test-indent-anonymous-function ()
  "indentation for function(args...)"
  (julia--should-indent
   "function f(x)
function(y)
x+y
end
end"
   "function f(x)
    function(y)
        x+y
    end
end"))

(ert-deftest julia--test-backslash-indent ()
  "indentation for function(args...)"
  (julia--should-indent
   "(\\)
   1
   (:\\)
       1"
   "(\\)
1
(:\\)
1"))

(ert-deftest julia--test-indent-keyword-paren ()
  "indentation for ( following keywords"
  "if( a>0 )
end

    function( i=1:2 )
        for( j=1:2 )
            for( k=1:2 )
            end
            end
        end"
  "if( a>0 )
end

function( i=1:2 )
    for( j=1:2 )
        for( k=1:2 )
        end
    end
end")

(ert-deftest julia--test-indent-ignore-:end-as-block-ending ()
  "Do not consider `:end` as a block ending."
  (julia--should-indent
   "if a == :end
r = 1
end"
   "if a == :end
    r = 1
end")

  (julia--should-indent
   "if a == a[end-4:end]
r = 1
end"
   "if a == a[end-4:end]
    r = 1
end")
  )

(ert-deftest julia--test-symbol-font-locking-at-bol ()
  "Symbols get font-locked at beginning or line."
  (julia--should-font-lock
   ":a in keys(Dict(:a=>1))" 1 'julia-quoted-symbol-face))

(ert-deftest julia--test-symbol-font-locking-after-backslash ()
  "Even with a \ before the (, it is recognized as matching )."
  (let ((string "function \\(a, b)"))
    (julia--should-font-lock string (1- (length string)) nil)))

(ert-deftest julia--test-function-assignment-font-locking ()
  (julia--should-font-lock
   "f(x) = 1" 1 'font-lock-function-name-face)
  (julia--should-font-lock
   "Base.f(x) = 1" 6 'font-lock-function-name-face)
  (julia--should-font-lock
   "f(x) where T = 1" 1 'font-lock-function-name-face)
  (julia--should-font-lock
   "f(x) where{T} = 1" 1 'font-lock-function-name-face)
  (dolist (def '("f(x)::T = 1" "f(x) :: T = 1" "f(x::X)::T where X = x"))
    (julia--should-font-lock def 1 'font-lock-function-name-face)))

(ert-deftest julia--test-where-keyword-font-locking ()
  (julia--should-font-lock
   "f(x) where T = 1" 6 'font-lock-keyword-face)
  (dolist (pos '(22 30))
    (julia--should-font-lock
     "function f(::T, ::Z) where T where Z
          1
      end"
     pos 'font-lock-keyword-face)))

(ert-deftest julia--test-escaped-strings-dont-terminate-string ()
  "Symbols get font-locked at beginning or line."
  (let ((string "\"\\\"\"; function"))
    (dolist (pos '(1 2 3 4))
      (julia--should-font-lock string pos font-lock-string-face))
    (julia--should-font-lock string (length string) font-lock-keyword-face)))

(ert-deftest julia--test-ternary-font-lock ()
  "? and : in ternary expression font-locked as keywords"
  (let ((string "true ? 1 : 2"))
    (julia--should-font-lock string 6 font-lock-keyword-face)
    (julia--should-font-lock string 10 font-lock-keyword-face))
  (let ((string "true ?\n    1 :\n    2"))
    (julia--should-font-lock string 6 font-lock-keyword-face)
    (julia--should-font-lock string 14 font-lock-keyword-face)))

(ert-deftest julia--test-forloop-font-lock ()
  "for and in/=/∈ font-locked as keywords in loops and comprehensions"
  (let ((string "for i=1:10\nprintln(i)\nend"))
    (julia--should-font-lock string 1 font-lock-keyword-face)
    (julia--should-font-lock string 6 font-lock-keyword-face))
  (let ((string "for i in 1:10\nprintln(i)\nend"))
    (julia--should-font-lock string 3 font-lock-keyword-face)
    (julia--should-font-lock string 7 font-lock-keyword-face))
  (let ((string "for i∈1:10\nprintln(i)\nend"))
    (julia--should-font-lock string 2 font-lock-keyword-face)
    (julia--should-font-lock string 6 font-lock-keyword-face))
  (let ((string "[i for i in 1:10]"))
    (julia--should-font-lock string 4 font-lock-keyword-face)
    (julia--should-font-lock string 10 font-lock-keyword-face))
  (let ((string "(i for i in 1:10)"))
    (julia--should-font-lock string 4 font-lock-keyword-face)
    (julia--should-font-lock string 10 font-lock-keyword-face))
  (let ((string "[i for i ∈ 1:15 if w(i) == 15]"))
    (julia--should-font-lock string 4 font-lock-keyword-face)
    (julia--should-font-lock string 10 font-lock-keyword-face)
    (julia--should-font-lock string 17 font-lock-keyword-face)
    (julia--should-font-lock string 25 nil)
    (julia--should-font-lock string 26 nil)))

(ert-deftest julia--test-typeparams-font-lock ()
  (let ((string "@with_kw struct Foo{A <: AbstractThingy, B <: Tuple}\n    bar::A\n    baz::B\nend"))
    (julia--should-font-lock string 30 font-lock-type-face) ; AbstractThingy
    (julia--should-font-lock string 50 font-lock-type-face) ; Tuple
    (julia--should-font-lock string 63 font-lock-type-face) ; A
    (julia--should-font-lock string 74 font-lock-type-face) ; B
    ))

<<<<<<< HEAD
(ert-deftest julia--test-single-quote-string-font-lock ()
  "Test that single quoted strings are font-locked correctly even with escapes."
  ;; Issue #15
  (let ((s1 "\"a\\\"b\"c"))
    (julia--should-font-lock s1 2 font-lock-string-face)
    (julia--should-font-lock s1 5 font-lock-string-face)
    (julia--should-font-lock s1 7 nil)))

(ert-deftest julia--test-triple-quote-string-font-lock ()
  "Test that triple quoted strings are font-locked correctly even with escapes."
  ;; Issue #15
  (let ((s1 "\"\"\"a\\\"\\\"\"b\"\"\"d")
        (s2 "\"\"\"a\\\"\"\"b\"\"\"d")
        (s3 "\"\"\"a```b\"\"\"d")
        (s4 "\\\"\"\"a\\\"\"\"b\"\"\"d")
        (s5 "\"\"\"a\\\"\"\"\"b"))
    (julia--should-font-lock s1 4 font-lock-string-face)
    (julia--should-font-lock s1 10 font-lock-string-face)
    (julia--should-font-lock s1 14 nil)
    (julia--should-font-lock s2 4 font-lock-string-face)
    (julia--should-font-lock s2 9 font-lock-string-face)
    (julia--should-font-lock s2 13 nil)
    (julia--should-font-lock s3 4 font-lock-string-face)
    (julia--should-font-lock s3 8 font-lock-string-face)
    (julia--should-font-lock s3 12 nil)
    (julia--should-font-lock s4 5 font-lock-string-face)
    (julia--should-font-lock s4 10 font-lock-string-face)
    (julia--should-font-lock s4 14 nil)
    (julia--should-font-lock s5 4 font-lock-string-face)
    (julia--should-font-lock s5 10 nil)))

(ert-deftest julia--test-triple-quote-cmd-font-lock ()
  "Test that triple-quoted cmds are font-locked correctly even with escapes."
  (let ((s1 "```a\\`\\``b```d")
        (s2 "```a\\```b```d")
        (s3 "```a\"\"\"b```d")
        (s4 "\\```a\\```b```d"))
    (julia--should-font-lock s1 4 font-lock-string-face)
    (julia--should-font-lock s1 10 font-lock-string-face)
    (julia--should-font-lock s1 14 nil)
    (julia--should-font-lock s2 4 font-lock-string-face)
    (julia--should-font-lock s2 9 font-lock-string-face)
    (julia--should-font-lock s2 13 nil)
    (julia--should-font-lock s3 4 font-lock-string-face)
    (julia--should-font-lock s3 8 font-lock-string-face)
    (julia--should-font-lock s3 12 nil)
    (julia--should-font-lock s4 5 font-lock-string-face)
    (julia--should-font-lock s4 10 font-lock-string-face)
    (julia--should-font-lock s4 14 nil)))
=======
(ert-deftest julia--test-ccall-font-lock ()
  (let ((s1 "t = ccall(:clock, Int32, ())"))
    (julia--should-font-lock s1 5 font-lock-builtin-face)
    (julia--should-font-lock s1 4 nil)
    (julia--should-font-lock s1 10 nil)))
>>>>>>> a4eeb6ca

;;; Movement
(ert-deftest julia--test-beginning-of-defun-assn-1 ()
  "Point moves to beginning of single-line assignment function."
  (julia--should-move-point
    "f() = \"a + b\"" 'beginning-of-defun "a \\+" 1))

(ert-deftest julia--test-beginning-of-defun-assn-2 ()
  "Point moves to beginning of multi-line assignment function."
  (julia--should-move-point
    "f(x)=
x*
x" 'beginning-of-defun "\\*\nx" 1))

(ert-deftest julia--test-beginning-of-defun-assn-3 ()
  "Point moves to beginning of multi-line assignment function adjoining
another function."
  (julia--should-move-point
    "f( x 
)::Int16 = x / 2
f2(y)=
y*y" 'beginning-of-defun "2" 1))

(ert-deftest julia--test-beginning-of-defun-assn-4 ()
  "Point moves to beginning of 2nd multi-line assignment function adjoining
another function."
  (julia--should-move-point
    "f( x 
)::Int16 = 
x /
2
f2(y) =
y*y" 'beginning-of-defun "\\*y" "f2"))

(ert-deftest julia--test-beginning-of-defun-assn-5 ()
  "Point moves to beginning of 1st multi-line assignment function adjoining
another function with prefix arg."
  (julia--should-move-point
    "f( x 
)::Int16 = 
x /
2
f2(y) =
y*y" 'beginning-of-defun "y\\*y" 1 nil 2))

(ert-deftest julia--test-beginning-of-macro ()
  "Point moves to beginning of macro."
  (julia--should-move-point
    "macro current_module()
return VERSION >= v\"0.7-\" :(@__MODULE__) : :(current_module())))
end" 'beginning-of-defun "@" 1))

(ert-deftest julia--test-beginning-of-defun-1 ()
  "Point moves to beginning of defun in 'function's."
  (julia--should-move-point
    "function f(a, b)
a + b
end" 'beginning-of-defun "f(" 1))

(ert-deftest julia--test-beginning-of-defun-nested-1 ()
  "Point moves to beginning of nested function."
  (julia--should-move-point
    "function f(x)

function fact(n)
if n == 0
return 1
else
return n * fact(n-1)
end
end

return fact(x)
end" 'beginning-of-defun "fact(n" "function fact"))

(ert-deftest julia--test-beginning-of-defun-nested-2 ()
  "Point moves to beginning of outermost function with prefix arg."
  (julia--should-move-point
    "function f(x)

function fact(n)
if n == 0
return 1
else
return n * fact(n-1)
end
end

return fact(x)
end" 'beginning-of-defun "n \\*" 1 nil 2))

(ert-deftest julia--test-beginning-of-defun-no-move ()
  "Point shouldn't move if there is no previous function."
  (julia--should-move-point
    "1 + 1
f(x) = x + 1" 'beginning-of-defun "\\+" 4))

(ert-deftest julia--test-end-of-defun-assn-1 ()
  "Point should move to end of assignment function."
  (julia--should-move-point
    "f(x)::Int8 = 
x *x" 'end-of-defun "(" "*x" 'end))

(ert-deftest julia--test-end-of-defun-nested-1 ()
  "Point should move to end of inner function when called from inner."
  (julia--should-move-point
    "function f(x)
function fact(n)
if n == 0
return 1
else
return n * fact(n-1)
end
end
return fact(x)
end" 'end-of-defun "n == 0" "end[ \n]+end\n" 'end))

(ert-deftest julia--test-end-of-defun-nested-2 ()
  "Point should move to end of outer function when called from inner with prefix."
  (julia--should-move-point
    "function f(x)
function fact(n)
if n == 0
return 1
else
return n * fact(n-1)
end
end
return fact(x)
end" 'end-of-defun "n == 0" "return fact(x)[ \n]+end" 'end 2))

;;;
;;; substitution tests
;;;

(defun julia--substitute (contents position)
  "Call LaTeX subsitution in a buffer with `contents' at point
`position', and return the resulting buffer."
  (with-temp-buffer
    (julia-mode)
    (insert contents)
    (goto-char position)
    (julia-latexsub)
    (buffer-string)))

(ert-deftest julia--test-substitutions ()
  (should (equal (julia--substitute "\\alpha " 7) "α "))
  (should (equal (julia--substitute "x\\alpha " 8) "xα "))
  (should (equal (julia--substitute "\\kappa\\alpha(" 13) "\\kappaα("))
  (should (equal (julia--substitute "\\alpha" 7) "α"))
  ; (should (equal (julia--substitute "\\alpha" 6) "α")) ; BROKEN
  )

;;; syntax-propertize-function tests

(ert-deftest julia--test-triple-quoted-string-syntax ()
  (with-temp-buffer
    (julia-mode)
    (insert "\"\"\"
hello world
\"\"\"")
    ;; If triple-quoted strings improperly syntax-propertized as 3
    ;; single-quoted strings, this will show string starting at pos 3
    ;; instead of 1.
    (should (= 1 (nth 8 (syntax-ppss 5))))))

(ert-deftest julia--test-triple-quoted-cmd-syntax ()
  (with-temp-buffer
    (julia-mode)
    (insert "```
hello world
```")
    (should (= 1 (nth 8 (syntax-ppss 5))))))

(ert-deftest julia--test-backslash-syntax ()
  (with-temp-buffer
    (julia-mode)
    (insert "1 \\ 2
\"hello\\nthere\"")
    (syntax-propertize 20)
    (should (equal
             (string-to-syntax ".")
             (syntax-after 3)))
    (should (equal
             (string-to-syntax "\\")
             (syntax-after 13)))))

;;;
;;; run all tests
;;;

(defun julia--run-tests ()
  (interactive)
  (if (featurep 'ert)
      (ert-run-tests-interactively "julia--test")
    (message "Can't run julia-mode-tests because ert is not available.")))

(provide 'julia-mode-tests)
;; Local Variables:
;; coding: utf-8
;; byte-compile-warnings: (not obsolete)
;; End:
;;; julia-mode-tests.el ends here<|MERGE_RESOLUTION|>--- conflicted
+++ resolved
@@ -532,7 +532,6 @@
     (julia--should-font-lock string 74 font-lock-type-face) ; B
     ))
 
-<<<<<<< HEAD
 (ert-deftest julia--test-single-quote-string-font-lock ()
   "Test that single quoted strings are font-locked correctly even with escapes."
   ;; Issue #15
@@ -582,13 +581,12 @@
     (julia--should-font-lock s4 5 font-lock-string-face)
     (julia--should-font-lock s4 10 font-lock-string-face)
     (julia--should-font-lock s4 14 nil)))
-=======
+
 (ert-deftest julia--test-ccall-font-lock ()
   (let ((s1 "t = ccall(:clock, Int32, ())"))
     (julia--should-font-lock s1 5 font-lock-builtin-face)
     (julia--should-font-lock s1 4 nil)
     (julia--should-font-lock s1 10 nil)))
->>>>>>> a4eeb6ca
 
 ;;; Movement
 (ert-deftest julia--test-beginning-of-defun-assn-1 ()
