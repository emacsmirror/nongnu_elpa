;;; evil-visualstar.el --- Starts a * or # search from the visual selection

;; Copyright (C) 2013 by Bailey Ling
;; Author: Bailey Ling
;; URL: https://github.com/bling/evil-visualstar
;; Filename: evil-visualstar.el
;; Description: Starts a * or # search from the visual selection
;; Created: 2013-09-24
;; Version: 0.1.0
;; Keywords: evil vim visualstar
;; Package-Requires: ((evil "0"))
;;
;; This file is not part of GNU Emacs.
;;
;; This program is free software; you can redistribute it and/or
;; modify it under the terms of the GNU General Public License as
;; published by the Free Software Foundation; either version 3, or
;; (at your option) any later version.
;;
;; This program is distributed in the hope that it will be useful,
;; but WITHOUT ANY WARRANTY; without even the implied warranty of
;; MERCHANTABILITY or FITNESS FOR A PARTICULAR PURPOSE.  See the GNU
;; General Public License for more details.
;;
;; You should have received a copy of the GNU General Public License
;; along with this program; see the file COPYING.  If not, write to
;; the Free Software Foundation, Inc., 51 Franklin Street, Fifth
;; Floor, Boston, MA 02110-1301, USA.
;;
;;;;;;;;;;;;;;;;;;;;;;;;;;;;;;;;;;;;;;;;;;;;;;;;;;;;;;;;;;;;;;;;;;;;;;

;;; Commentary:
;;
;; Install:
;; (require 'evil-visualstar)
;;
;; Usage:
;;
;; (global-evil-visualstar-mode t)
;;
;; Make a visual selection with `v` or `V`, and then hit `*` to search
;; the selection forward, or # to search that selection backward.

;;; Code:

(require 'evil)

(defun evil-visualstar/begin-search (beg end direction)
  (when (evil-visual-state-p)
    (evil-exit-visual-state)
    (let ((found)
          (selection (regexp-quote (buffer-substring-no-properties beg end))))
      (if (eq evil-search-module 'isearch)
          (progn
            (setq isearch-forward direction)
            (setq found (evil-search selection direction t)))
        (let ((pattern (evil-ex-make-search-pattern selection))
              (direction (if direction 'forward 'backward)))
          (setq evil-ex-search-direction direction)
          (setq evil-ex-search-pattern pattern)
          (evil-ex-search-activate-highlight pattern)
<<<<<<< HEAD
          (setq found (evil-ex-search-next))))
      (when found
        (push-mark (- (+ end (point)) beg) t)
        (exchange-point-and-mark)
        (exchange-point-and-mark)))))
=======
        ;; update search history unless this pattern equals the
        ;; previous pattern
        (unless (equal (car-safe evil-ex-search-history) selection)
          (push selection evil-ex-search-history))
        (evil-push-search-history selection (eq direction 'forward))
          (evil-ex-search-next))))))
>>>>>>> a18dfe76

(defun evil-visualstar/begin-search-forward (beg end)
  "Search for the visual selection forwards."
  (interactive "r")
  (evil-visualstar/begin-search beg end t))

(defun evil-visualstar/begin-search-backward (beg end)
  "Search for the visual selection backwards."
  (interactive "r")
  (evil-visualstar/begin-search beg end nil))

;;;###autoload
(define-minor-mode evil-visualstar-mode
  "Minor mode for visual star selection."
  :keymap (let ((map (make-sparse-keymap)))
            (evil-define-key 'visual map (kbd "*") #'evil-visualstar/begin-search-forward)
            (evil-define-key 'visual map (kbd "#") #'evil-visualstar/begin-search-backward)
            map)
  (evil-normalize-keymaps))

;;;###autoload
(define-globalized-minor-mode global-evil-visualstar-mode
  evil-visualstar-mode turn-on-evil-visualstar-mode)

;;;###autoload
(defun turn-on-evil-visualstar-mode ()
  "Turns on visual star selection."
  (interactive)
  (evil-visualstar-mode t))

;;;###autoload
(defun turn-off-evil-visualstar-mode ()
  "Turns off visual star selection."
  (interactive)
  (evil-visualstar-mode -1))

(provide 'evil-visualstar)
;;; evil-visualstar.el ends here<|MERGE_RESOLUTION|>--- conflicted
+++ resolved
@@ -45,6 +45,11 @@
 
 (require 'evil)
 
+(defvar evil-visualstar/persistent nil
+  "Set to t if * or # should keep visual-mode.
+This allows for repeated use of * in # but keeps vusual mode.
+You'd need to hit escape to leave visual-mode.")
+
 (defun evil-visualstar/begin-search (beg end direction)
   (when (evil-visual-state-p)
     (evil-exit-visual-state)
@@ -59,20 +64,14 @@
           (setq evil-ex-search-direction direction)
           (setq evil-ex-search-pattern pattern)
           (evil-ex-search-activate-highlight pattern)
-<<<<<<< HEAD
+          ;; update search history unless this pattern equals the
+          ;; previous pattern
+          (unless (equal (car-safe evil-ex-search-history) selection)
+            (push selection evil-ex-search-history))
+          (evil-push-search-history selection (eq direction 'forward))
           (setq found (evil-ex-search-next))))
-      (when found
-        (push-mark (- (+ end (point)) beg) t)
-        (exchange-point-and-mark)
-        (exchange-point-and-mark)))))
-=======
-        ;; update search history unless this pattern equals the
-        ;; previous pattern
-        (unless (equal (car-safe evil-ex-search-history) selection)
-          (push selection evil-ex-search-history))
-        (evil-push-search-history selection (eq direction 'forward))
-          (evil-ex-search-next))))))
->>>>>>> a18dfe76
+      (when (and evil-visualstar/persistent found)
+        (push-mark (+ (point) (- end beg)) nil t)))))
 
 (defun evil-visualstar/begin-search-forward (beg end)
   "Search for the visual selection forwards."
