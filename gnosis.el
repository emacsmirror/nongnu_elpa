--- conflicted
+++ resolved
@@ -5,11 +5,7 @@
 ;; Author: Thanos Apollo <public@thanosapollo.org>
 ;; Keywords: extensions
 ;; URL: https://thanosapollo.org/projects/gnosis
-<<<<<<< HEAD
-;; Version: 0.4.9
-=======
 ;; Version: 0.4.10
->>>>>>> 943d9217
 
 ;; Package-Requires: ((emacs "27.2") (emacsql "4.0.1") (compat "29.1.4.2") (transient "0.7.2"))
 
