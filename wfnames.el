;;; wfnames.el --- Edit marked files. -*- lexical-binding:t -*-

;; Author: Thierry Volpiatto <thierry.volpiatto@gmail.com>
;; Copyright (C) 2022 Thierry Volpiatto, all rights reserved.
;; X-URL: https://github.com/thierryvolpiatto/wfnames

;; Compatibility: GNU Emacs 24.1+
;; Package-Requires: ((emacs "24") (cl-lib "0.5"))

;; This program is free software; you can redistribute it and/or modify
;; it under the terms of the GNU General Public License as published by
;; the Free Software Foundation, either version 3 of the License, or
;; (at your option) any later version.

;; This program is distributed in the hope that it will be useful,
;; but WITHOUT ANY WARRANTY; without even the implied warranty of
;; MERCHANTABILITY or FITNESS FOR A PARTICULAR PURPOSE.  See the
;; GNU General Public License for more details.

;; You should have received a copy of the GNU General Public License
;; along with this program.  If not, see <http://www.gnu.org/licenses/>.


;;; Commentary:
;; A mode to edit filenames, similar to wdired.

;; TODO:
;; - Handle backing up when overwriting
;; (defvar wfnames-make-backup nil)


;;; Code:

(require 'cl-lib)

;; Internal.
(defvar wfnames-buffer "*Wfnames*")
(defvar wfnames-old-files nil)


(defgroup wfnames nil
  "A mode to edit filenames."
  :group 'wfnames)

(defcustom wfnames-create-parent-directories nil
  "Create parent directories when non nil."
  :type 'boolean)

(defcustom wfnames-interactive-rename nil
  "Ask confirmation when overwriting."
  :type 'boolean)

(defface wfnames-modified '((t :background "LightBlue"))
  "Face used when filename is modified.")

(defface wfnames-modified-exists '((t :background "DarkOrange"))
  "Face used when modified fname point to an existing file.")

(defface wfnames-files '((t :foreground "RoyalBlue"))
  "Face used to display filenames in wfnames buffer.")

(defvar wfnames-mode-map
  (let ((map (make-sparse-keymap)))
    (define-key map (kbd "C-x C-s") #'wfnames-commit-buffer)
    (define-key map (kbd "C-c C-k") #'wfnames-revert-changes)
    map))

(define-derived-mode wfnames-mode
    text-mode "wfnames-mode"
    "Edit HFF marked files.

Special commands:
\\{helm-ff-edit-mode-map}
"
  (add-hook 'after-change-functions #'wfnames-after-change-hook nil t))

(defun wfnames-after-change-hook (beg end _len)
  (with-current-buffer wfnames-buffer
    (save-excursion
      (save-match-data
        (goto-char beg)
        (let* ((bol (point-at-bol))
               (eol (point-at-eol))
               (old (get-text-property bol 'old-name))
               (new (buffer-substring-no-properties bol eol))
               ov face)
          (setq face (if (file-exists-p new)
                         'wfnames-modified-exists 'wfnames-modified))
          (cl-loop for o in (overlays-in bol eol)
                   when (overlay-get o 'hff-changed)
                   return (setq ov o))
          (cond ((string= old new)
                 (cl-loop for o in (overlays-in bol eol)
                          when (overlay-get o 'hff-changed)
                          do (delete-overlay o)))
                (ov
                 (move-overlay ov bol eol)
                 (overlay-put ov 'face face))
                (t (setq ov (make-overlay bol eol))
                   (overlay-put ov 'face face)
                   (overlay-put ov 'hff-changed t)
                   (overlay-put ov 'priority 0)
                   (overlay-put ov 'evaporate t)))
          ;; When text is modified with something else than
          ;; self-insert-command e.g. yank or iedit-rect, it loose its
          ;; properties, so restore props here.
          (put-text-property beg end 'face 'wfnames-files)
          (put-text-property beg end 'old-name old))))))

(cl-defun wfnames-setup-buffer (files
                                &optional (display-fn #'switch-to-buffer))
  (with-current-buffer (get-buffer-create wfnames-buffer)
    (save-excursion
      (cl-loop for file in files
               do (insert (propertize
                           file 'old-name file 'face 'wfnames-files)
                          "\n")))
    (wfnames-mode)
    (set (make-local-variable 'wfnames-old-files) files)
    (funcall display-fn wfnames-buffer)))

(defun wfnames-commit-buffer ()
  (interactive)
  (let ((renamed 0) (skipped 0) delayed)
    (cl-labels ((commit ()
                  (with-current-buffer wfnames-buffer
                    (goto-char (point-min))
                    (while (not (eobp))
                      (let* ((beg (point-at-bol))
                             (end (point-at-eol))
                             (old (get-text-property (point) 'old-name))
                             (new (buffer-substring-no-properties beg end)))
                        (unless (string= old new) ; not modified, skip.
                          (cond (;; New file exists and is one of the
                                 ;; next files to rename, make a temp
                                 ;; file of OLD and assign this temp
                                 ;; file to OLD, then delay renaming
                                 ;; to next turn.
                                 (and (file-exists-p new)
                                      (member new wfnames-old-files)
                                      (not (assoc new delayed)))
                                 ;; Maybe ask
                                 (if (or (null wfnames-interactive-rename)
                                         (y-or-n-p
                                          (format "File `%s' exists, overwrite? "
                                                  new)))
                                     (let ((tmpfile (make-temp-name old)))
                                       (push (cons new tmpfile) delayed)
<<<<<<< HEAD
                                       (when wfnames-backup-overwrite
                                         (rename-file
                                          new (car (find-backup-file-name new))))
=======
>>>>>>> ac577774
                                       (rename-file new tmpfile))
                                   ;; Answer is no, skip.
                                   (add-text-properties
                                    beg end `(old-name ,new))
                                   (cl-incf skipped)))
                                (;; New file exists but is not part of
                                 ;; the next files to rename, make a
                                 ;; temp file of NEW and delay renaming
                                 ;; to next turn.
                                 (and (file-exists-p new)
                                      (not (assoc new delayed)))
                                 ;; Maybe ask.
                                 (if (or (null wfnames-interactive-rename)
                                         (y-or-n-p
                                          (format "File `%s' exists, overwrite? "
                                                  new)))
                                     (let ((tmpfile (make-temp-name new)))
                                       (push (cons new tmpfile) delayed)
<<<<<<< HEAD
                                       (when wfnames-backup-overwrite
                                         (rename-file
                                          new (car (find-backup-file-name new))))
=======
>>>>>>> ac577774
                                       (rename-file new tmpfile))
                                   ;; Answer is no, skip.
                                   (add-text-properties
                                    beg end `(old-name ,new))
                                   (cl-incf skipped)))
                                (t ; Now really rename files.
                                 (when wfnames-create-parent-directories
                                   ;; Check if base directory of new exists.
                                   (let ((basedir (file-name-directory
                                                   (directory-file-name  new))))
                                     (unless (file-directory-p basedir)
                                       (mkdir basedir 'parents))))
                                 (rename-file
                                  old (if (file-directory-p new)
                                          (file-name-as-directory new)
                                        new))
                                 (add-text-properties beg end `(old-name ,new))
                                 (let* ((assoc (assoc new delayed))
                                        (tmp   (cdr assoc)))
                                   ;; The temp file was created in
                                   ;; clause 2, delete it.
                                   (when (and tmp (file-exists-p tmp))
                                     (if (file-directory-p tmp)
                                         (delete-directory tmp t)
                                       (delete-file tmp)))
                                   (setq delayed
                                         (delete assoc delayed)))
                                 (cl-incf renamed))))
                        (forward-line 1)))
                    (when delayed (commit)))))
      (commit)
      (message "* Renamed %s file(s), Skipped %s file(s)" renamed skipped)
      (kill-buffer wfnames-buffer))))

(defun wfnames-revert-changes ()
  (interactive)
  (with-current-buffer wfnames-buffer
    (cl-loop for o in (overlays-in (point-min) (point-max))
             when (overlay-get o 'hff-changed)
             do (delete-overlay o))
    (goto-char (point-min))
    (save-excursion
      (while (not (eobp))
        (let ((old (get-text-property (point) 'old-name))
              (new (buffer-substring-no-properties
                    (point-at-bol) (point-at-eol))))
          (unless (string= old new)
            (delete-region (point-at-bol) (point-at-eol))
            (insert (propertize
                     old 'old-name old 'face 'helm-ff-file)))
          (forward-line 1))))))

(provide 'wfnames)

;;; wfnames.el ends here<|MERGE_RESOLUTION|>--- conflicted
+++ resolved
@@ -149,12 +149,6 @@
                                                   new)))
                                      (let ((tmpfile (make-temp-name old)))
                                        (push (cons new tmpfile) delayed)
-<<<<<<< HEAD
-                                       (when wfnames-backup-overwrite
-                                         (rename-file
-                                          new (car (find-backup-file-name new))))
-=======
->>>>>>> ac577774
                                        (rename-file new tmpfile))
                                    ;; Answer is no, skip.
                                    (add-text-properties
@@ -173,12 +167,6 @@
                                                   new)))
                                      (let ((tmpfile (make-temp-name new)))
                                        (push (cons new tmpfile) delayed)
-<<<<<<< HEAD
-                                       (when wfnames-backup-overwrite
-                                         (rename-file
-                                          new (car (find-backup-file-name new))))
-=======
->>>>>>> ac577774
                                        (rename-file new tmpfile))
                                    ;; Answer is no, skip.
                                    (add-text-properties
