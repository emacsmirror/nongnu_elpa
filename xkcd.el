;;; xkcd.el --- View xkcd from Emacs

;;; Copyright (C) 2014 Vibhav Pant <vibhavp@gmail.com>

;; Url: https://github.com/vibhavp/emacs-xkcd
;; Author: Vibhav Pant <vibhavp@gmail.com>
;; Version: 1.0
;; Package-Requires: ((json "1.3"))
;; Keywords: xkcd webcomic

;;; Commentary:

;; emacs-xkcd uses the JSON interface provided by xkcd (http://xkcd.com)
;; to fetch comics.
;; Comics can be viewed offline as they are stored by default in
;; ~/.emacs.d/xkcd/
;; For more information, visit https://github.com/vibhavp/emacs-xkcd
;; This file is not a part of GNU Emacs.

;;; License:

;; This program is free software: you can redistribute it and/or modify
;; it under the terms of the GNU General Public License as published by
;; the Free Software Foundation, either version 3 of the License, or
;; (at your option) any later version.

;; This program is distributed in the hope that it will be useful,
;; but WITHOUT ANY WARRANTY; without even the implied warranty of
;; MERCHANTABILITY or FITNESS FOR A PARTICULAR PURPOSE. See the
;; GNU General Public License for more details.

;; You should have received a copy of the GNU General Public License
;; along with this program. If not, see <http://www.gnu.org/licenses/>.

;;; Code:
(require 'json)
(require 'url)

;;;###autoload
(define-derived-mode xkcd-mode special-mode "xkcd"
  "Major mode for viewing xkcd (http://xkcd.com/) comics."
  :group 'xkcd)

(define-key xkcd-mode-map (kbd "<right>") 'xkcd-next)
(define-key xkcd-mode-map (kbd "<left>") 'xkcd-prev)
(define-key xkcd-mode-map (kbd "r") 'xkcd-rand)
(define-key xkcd-mode-map (kbd "t") 'xkcd-alt-text)
(define-key xkcd-mode-map (kbd "q") 'xkcd-kill-buffer)

(defvar xkcd-alt nil)
(defvar xkcd-cur nil)
(defvar xkcd-latest 0)

(defgroup xkcd nil
  "A xkcd reader for Emacs"
  :group 'multimedia)

(defcustom xkcd-cache-dir "~/.emacs.d/xkcd/"
  "Directory to cache images and json files to."
  :group 'xkcd
  :type 'directory)

(defcustom xkcd-cache-latest (concat xkcd-cache-dir "latest")
  "File to store the latest cached xkcd number in.
Should preferably be located in `xkcd-cache-dir'."
  :group 'xkcd
  :type 'file)

(defun xkcd-get-json (url &optional num)
  "Fetch the Json coming from URL.
If the file NUM.json exists, use it instead.
If NUM is 0, always download from URL.
The return value is a string."
  (let* ((file (format "%s%d.json" xkcd-cache-dir num))
<<<<<<< HEAD
         (cached (and (file-exists-p file) (not (eq num 0)))))
=======
	 (cached (and (file-exists-p file) (not (eq num 0)))))
>>>>>>> f2650dc3
    (with-current-buffer (if cached
			     (find-file file)
			   (url-retrieve-synchronously url))
      (goto-char (point-min))
      (unless cached (re-search-forward "^$"))
      (prog1
<<<<<<< HEAD
          (buffer-substring-no-properties (point) (point-max))
        (kill-buffer (current-buffer))))))


(defun xkcd-download (url num)
  "Download the image linked by URL to NUM.png.
If the file NUM.png arleady exists, do nothing"
  ;;check if the cache directory exists
  (unless (file-exists-p xkcd-cache-dir)
    (make-directory xkcd-cache-dir))
  (let ((name (format "%s%d.png" xkcd-cache-dir num)))
    (unless (file-exists-p name)
      (url-copy-file url name))))

(defun xkcd-cache-json (num json-string)
  "Save xkcd NUM's JSON-STRING to cache directory, and write xkcd-latest to a file."
  (let ((name (format "%s%d.json" xkcd-cache-dir num))
	(file xkcd-cache-latest))
=======
	  (buffer-substring-no-properties (+ (point) 1) (point-max))
	(kill-buffer (current-buffer))))))

(defun xkcd-get-image-type (url)
  (let ((substr (substring url (- (length url) 3))))
   (cond
    ((string= substr "png")
     'png)
    ((string= substr "jpg")
     'jpg)
    (t 'gif))))

(defun xkcd-download (url num)
  "Download the image linked by URL to NUM. If NUM arleady exists, do nothing"
  ;;check if the cache directory exists
  (unless (file-exists-p xkcd-cache-dir) (make-directory xkcd-cache-dir))
  (let ((name (format "%s%s.%s" xkcd-cache-dir (number-to-string num)
		      (substring url (- (length url) 3)))))
    (if (file-exists-p name)
	name
      (url-copy-file url name))
    name))

(defun xkcd-cache-json (num json-string)
  "Save xkcd NUM's JSON-STRING to cache directory, 
and write xkcd-latest to a file"
  (let ((name (format "%s%d.json" xkcd-cache-dir num)))
>>>>>>> f2650dc3
    (if (> num xkcd-latest)
	(with-current-buffer (find-file xkcd-cache-latest)
	  (setq xkcd-latest num)
	  (erase-buffer)
	  (insert (number-to-string num))
	  (save-buffer)
	  (kill-buffer (current-buffer))))
<<<<<<< HEAD

    (unless (file-exists-p name)
=======
    
    (unless (file-exists-p (name))
>>>>>>> f2650dc3
      (with-current-buffer (find-file name)
	(insert json-string)
	(save-buffer)
	(kill-buffer (current-buffer))))))

(defun xkcd-insert-image (file num)
  "Insert image FILENAME in buffer with the title-text,
and animate if FILENAME is a gif"
  (let ((image (create-image (format "%s%s.%s" xkcd-cache-dir
				     (number-to-string num)
				     (substring file (- (length file) 3)))
			     (xkcd-get-image-type file)))
	(start (point)))
    (insert-image image)
    (if (image-multi-frame-p image)
	(image-animate image 0 t))
    (add-text-properties start (point) '(help-echo xkcd-alt))))

;;;###autoload
(defun xkcd-get (num)
  "Get the xkcd number NUM."
  (interactive "nEnter comic number: ")
  (xkcd-update-latest)
  (get-buffer-create "*xkcd*")
  (switch-to-buffer "*xkcd*")
<<<<<<< HEAD
  (xkcd-mode)
  (let (buffer-read-only)
    (erase-buffer)
    (setq xkcd-cur num)
    (let* ((url (if (eq num 0)
                    "http://xkcd.com/info.0.json"
                  (format "http://xkcd.com/%d/info.0.json" num)))
           (out (xkcd-get-json url num))
           (json-assoc (json-read-from-string out))
           (img (cdr (assoc 'img json-assoc)))
           (num (cdr (assoc 'num json-assoc)))
           (safe-title (cdr (assoc 'safe_title json-assoc)))
           title)
      (message "Getting comic...")
      (xkcd-download img num)
      (setq title (format "%d: %s" num safe-title))
      (insert title "\n")
      (let ((start (point)))
        (insert-image (create-image
                       (format "%s%d.png" xkcd-cache-dir num)
                       'png))
        (add-text-properties start (point) '(help-echo xkcd-alt)))
      (if (eq xkcd-cur 0)
          (setq xkcd-cur num))
      (xkcd-cache-json num out)
      (setq xkcd-alt (cdr (assoc 'alt json-assoc)))
      (message title))))
=======
  (if buffer-read-only
      (toggle-read-only))
  (erase-buffer)
  (if (and (boundp 'xkcd-mode) (not xkcd-mode))
      (xkcd-mode))
  (setq xkcd-cur num)
  (let ((out (if (eq num 0)
		 (xkcd-get-json "http://xkcd.com/info.0.json" 0)
	       (xkcd-get-json (concat "http://xkcd.com/" (number-to-string num)
				      "/info.0.json") num)))
	(img nil)
	(num nil)
	(title nil)
	(file nil))
    (setq num (cdr (assoc 'num (json-read-from-string out))))
    (setq img (cdr (assoc 'img (json-read-from-string out))))
    
    ;; FIXME: This looks pretty ugly.
    (message "Getting comic...")
    (setq file (xkcd-download img num))
    (setq title (format "%d: %s" (cdr (assoc 'num (json-read-from-string out)))
			(cdr (assoc 'safe_title (json-read-from-string out)))))
    (insert (concat title "\n"))
    (xkcd-insert-image file num)
    (if (eq xkcd-cur 0)
	(setq xkcd-cur (cdr (assoc 'num (json-read-from-string out)))))
    (xkcd-cache-json num out)
    (setq xkcd-alt (cdr (assoc 'alt (json-read-from-string out))))
    (read-only-mode)
    (message title)))
>>>>>>> f2650dc3

(defun xkcd-next ()
  "Get next xkcd."
  (interactive)
  (xkcd-get (+ xkcd-cur 1)))

(defun xkcd-prev ()
  "Get previous xkcd."
  (interactive)
  (xkcd-get (- xkcd-cur 1)))

(defun xkcd-rand ()
  "Show random xkcd."
  (interactive)
  (let* ((url "http://xkcd.com/info.0.json")
         (last (cdr (assoc 'num (json-read-from-string
                                 (xkcd-get-json url 0))))))
    (xkcd-get (random last))))

(defun xkcd-get-latest ()
  "Get the latest xkcd."
  (interactive)
  (xkcd-get 0))

(defalias 'xkcd 'xkcd-get-latest)

(defun xkcd-get-latest-cached ()
  "Get the latest cached xkcd."
  (interactive)
  (xkcd-update-latest)
  (xkcd-get xkcd-latest))

(defun xkcd-alt-text ()
  "View the alt text in the buffer."
  (interactive)
  (message xkcd-alt))

(defun xkcd-kill-buffer ()
  "Kill the xkcd buffer."
  (interactive)
  (kill-buffer "*xkcd*"))

(defun xkcd-update-latest ()
  "Update `xkcd-latest' to point to the last cached comic."
  (let ((file xkcd-cache-latest))
    (with-current-buffer (find-file file)
      (setq xkcd-latest (string-to-number
			 (buffer-substring-no-properties (point-min) (point-max))))
      (kill-buffer (current-buffer)))))

(provide 'xkcd)
;;; xkcd.el ends here<|MERGE_RESOLUTION|>--- conflicted
+++ resolved
@@ -72,37 +72,13 @@
 If NUM is 0, always download from URL.
 The return value is a string."
   (let* ((file (format "%s%d.json" xkcd-cache-dir num))
-<<<<<<< HEAD
          (cached (and (file-exists-p file) (not (eq num 0)))))
-=======
-	 (cached (and (file-exists-p file) (not (eq num 0)))))
->>>>>>> f2650dc3
     (with-current-buffer (if cached
 			     (find-file file)
 			   (url-retrieve-synchronously url))
       (goto-char (point-min))
       (unless cached (re-search-forward "^$"))
       (prog1
-<<<<<<< HEAD
-          (buffer-substring-no-properties (point) (point-max))
-        (kill-buffer (current-buffer))))))
-
-
-(defun xkcd-download (url num)
-  "Download the image linked by URL to NUM.png.
-If the file NUM.png arleady exists, do nothing"
-  ;;check if the cache directory exists
-  (unless (file-exists-p xkcd-cache-dir)
-    (make-directory xkcd-cache-dir))
-  (let ((name (format "%s%d.png" xkcd-cache-dir num)))
-    (unless (file-exists-p name)
-      (url-copy-file url name))))
-
-(defun xkcd-cache-json (num json-string)
-  "Save xkcd NUM's JSON-STRING to cache directory, and write xkcd-latest to a file."
-  (let ((name (format "%s%d.json" xkcd-cache-dir num))
-	(file xkcd-cache-latest))
-=======
 	  (buffer-substring-no-properties (+ (point) 1) (point-max))
 	(kill-buffer (current-buffer))))))
 
@@ -118,7 +94,8 @@
 (defun xkcd-download (url num)
   "Download the image linked by URL to NUM. If NUM arleady exists, do nothing"
   ;;check if the cache directory exists
-  (unless (file-exists-p xkcd-cache-dir) (make-directory xkcd-cache-dir))
+  (unless (file-exists-p xkcd-cache-dir)
+    (make-directory xkcd-cache-dir))
   (let ((name (format "%s%s.%s" xkcd-cache-dir (number-to-string num)
 		      (substring url (- (length url) 3)))))
     (if (file-exists-p name)
@@ -127,10 +104,9 @@
     name))
 
 (defun xkcd-cache-json (num json-string)
-  "Save xkcd NUM's JSON-STRING to cache directory, 
+  "Save xkcd NUM's JSON-STRING to cache directory,
 and write xkcd-latest to a file"
   (let ((name (format "%s%d.json" xkcd-cache-dir num)))
->>>>>>> f2650dc3
     (if (> num xkcd-latest)
 	(with-current-buffer (find-file xkcd-cache-latest)
 	  (setq xkcd-latest num)
@@ -138,13 +114,7 @@
 	  (insert (number-to-string num))
 	  (save-buffer)
 	  (kill-buffer (current-buffer))))
-<<<<<<< HEAD
-
     (unless (file-exists-p name)
-=======
-    
-    (unless (file-exists-p (name))
->>>>>>> f2650dc3
       (with-current-buffer (find-file name)
 	(insert json-string)
 	(save-buffer)
@@ -153,8 +123,8 @@
 (defun xkcd-insert-image (file num)
   "Insert image FILENAME in buffer with the title-text,
 and animate if FILENAME is a gif"
-  (let ((image (create-image (format "%s%s.%s" xkcd-cache-dir
-				     (number-to-string num)
+  (let ((image (create-image (format "%s%d.%s" xkcd-cache-dir
+				     num
 				     (substring file (- (length file) 3)))
 			     (xkcd-get-image-type file)))
 	(start (point)))
@@ -170,7 +140,6 @@
   (xkcd-update-latest)
   (get-buffer-create "*xkcd*")
   (switch-to-buffer "*xkcd*")
-<<<<<<< HEAD
   (xkcd-mode)
   (let (buffer-read-only)
     (erase-buffer)
@@ -183,53 +152,17 @@
            (img (cdr (assoc 'img json-assoc)))
            (num (cdr (assoc 'num json-assoc)))
            (safe-title (cdr (assoc 'safe_title json-assoc)))
-           title)
+           title file)
       (message "Getting comic...")
-      (xkcd-download img num)
+      (setq file (xkcd-download img num))
       (setq title (format "%d: %s" num safe-title))
       (insert title "\n")
-      (let ((start (point)))
-        (insert-image (create-image
-                       (format "%s%d.png" xkcd-cache-dir num)
-                       'png))
-        (add-text-properties start (point) '(help-echo xkcd-alt)))
+      (xkcd-insert-image file num)
       (if (eq xkcd-cur 0)
           (setq xkcd-cur num))
       (xkcd-cache-json num out)
       (setq xkcd-alt (cdr (assoc 'alt json-assoc)))
       (message title))))
-=======
-  (if buffer-read-only
-      (toggle-read-only))
-  (erase-buffer)
-  (if (and (boundp 'xkcd-mode) (not xkcd-mode))
-      (xkcd-mode))
-  (setq xkcd-cur num)
-  (let ((out (if (eq num 0)
-		 (xkcd-get-json "http://xkcd.com/info.0.json" 0)
-	       (xkcd-get-json (concat "http://xkcd.com/" (number-to-string num)
-				      "/info.0.json") num)))
-	(img nil)
-	(num nil)
-	(title nil)
-	(file nil))
-    (setq num (cdr (assoc 'num (json-read-from-string out))))
-    (setq img (cdr (assoc 'img (json-read-from-string out))))
-    
-    ;; FIXME: This looks pretty ugly.
-    (message "Getting comic...")
-    (setq file (xkcd-download img num))
-    (setq title (format "%d: %s" (cdr (assoc 'num (json-read-from-string out)))
-			(cdr (assoc 'safe_title (json-read-from-string out)))))
-    (insert (concat title "\n"))
-    (xkcd-insert-image file num)
-    (if (eq xkcd-cur 0)
-	(setq xkcd-cur (cdr (assoc 'num (json-read-from-string out)))))
-    (xkcd-cache-json num out)
-    (setq xkcd-alt (cdr (assoc 'alt (json-read-from-string out))))
-    (read-only-mode)
-    (message title)))
->>>>>>> f2650dc3
 
 (defun xkcd-next ()
   "Get next xkcd."
