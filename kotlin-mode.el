--- conflicted
+++ resolved
@@ -461,7 +461,6 @@
 (defun kotlin-mode--indent-line ()
   "Indent the current line of Kotlin code."
   (interactive)
-<<<<<<< HEAD
   (let ((follow-indentation-p
          (and (<= (line-beginning-position) (point))
               (>= (+ (line-beginning-position)
@@ -539,15 +538,6 @@
 
 (defun kotlin-mode--beginning-of-buffer-indent ()
   (indent-line-to 0))
-=======
-  (indent-line-to (cond
-                   ((kotlin-mode--first-line-p) 0)
-                   ((kotlin-mode--in-comment-block) (kotlin-mode--indent-for-comment))
-                   (t (kotlin-mode--indent-for-code))
-                   ))
-  (syntax-ppss-flush-cache (point-at-bol))
-  )
->>>>>>> 55eed950
 
 ;;;###autoload
 (define-derived-mode kotlin-mode prog-mode "Kotlin"
