;;; kotlin-mode.el --- Major mode for kotlin -*- lexical-binding: t; -*-

;; Copyright © 2015  Shodai Yokoyama

;; Author: Shodai Yokoyama (quantumcars@gmail.com)
;; Keywords: languages
;; Package-Requires: ((emacs "24.3"))

;; This program is free software; you can redistribute it and/or modify
;; it under the terms of the GNU General Public License as published by
;; the Free Software Foundation, either version 3 of the License, or
;; (at your option) any later version.

;; This program is distributed in the hope that it will be useful,
;; but WITHOUT ANY WARRANTY; without even the implied warranty of
;; MERCHANTABILITY or FITNESS FOR A PARTICULAR PURPOSE.  See the
;; GNU General Public License for more details.

;; You should have received a copy of the GNU General Public License
;; along with this program.  If not, see <http://www.gnu.org/licenses/>.

;;; Commentary:

;;

;;; Code:

(require 'rx)

<<<<<<< HEAD
(defcustom kotlin-mode-hook nil
  "Hook run after entering `kotlin-mode'."
  :type 'hook
  :group 'kotlin)


(defvar kotlin-mode-map (make-sparse-keymap)
  "Keymap used by `kotlin-mode'.")
=======
(defgroup kotlin nil
  "A Kotlin major mode."
  :group 'languages)

(defcustom kotlin-tab-width default-tab-width
  "The tab width to use for indentation."
  :type 'integer
  :group 'kotlin-mode
  :safe 'integerp)
>>>>>>> 82db4dce

(defvar kotlin-mode-map
  (let ((map (make-keymap)))
    (define-key map (kbd "<tab>") 'c-indent-line-or-region)
    map)
  "Keymap for kotlin-mode")

(defvar kotlin-mode-syntax-table
  (let ((st (make-syntax-table)))

    ;; Strings
    (modify-syntax-entry ?\" "\"" st)

    ;; `_' as being a valid part of a word
    (modify-syntax-entry ?_ "w" st)

    ;; b-style comment
    (modify-syntax-entry ?/ ". 124b" st)
    (modify-syntax-entry ?* ". 23" st)
    (modify-syntax-entry ?\n "> b" st)
    st))


;;; Font Lock

(defconst kotlin-mode--misc-keywords
  '("package" "import"))

(defconst kotlin-mode--type-decl-keywords
<<<<<<< HEAD
  '("nested" "inner" "data" "class" "interface" "trait" "typealias" "enum"))
=======
  '("nested" "inner" "data" "class" "interface" "trait" "typealias" "enum" "object"))
>>>>>>> 82db4dce

(defconst kotlin-mode--fun-decl-keywords
  '("fun"))

(defconst kotlin-mode--val-decl-keywords
  '("val" "var"))

(defconst kotlin-mode--statement-keywords
  '(;; Branching
    "if" "else"
    ;; Exceptions
    "try" "catch" "finally" "throw"
    ;; Loops
    "while" "for" "do" "continue" "break"
    ;; Miscellaneous
<<<<<<< HEAD
    "when" "is" "in" "as"))
=======
    "when" "is" "in" "as" "return"))
>>>>>>> 82db4dce

(defconst kotlin-mode--context-variables-keywords
  '("this" "super"))

(defvar kotlin-mode--keywords
  (append kotlin-mode--misc-keywords
          kotlin-mode--type-decl-keywords
          kotlin-mode--fun-decl-keywords
          kotlin-mode--val-decl-keywords
          kotlin-mode--statement-keywords
          kotlin-mode--context-variables-keywords)
  "Keywords used in Kotlin language.")

(defconst kotlin-mode--constants-keywords
  '("null" "true" "false"))

(defconst kotlin-mode--modifier-keywords
<<<<<<< HEAD
  '("open" "private" "protected" "public"
    "override" "abstract" "final"
    "annotation" "internal")) ;; "in" "out"

(defconst kotlin-mode--property-keywords
  '()) ;; "by" "get" "set"
=======
  '("open" "private" "protected" "public" "lateinit"
    "override" "abstract" "final" "companion"
    "annotation" "internal" "const" "in" "out")) ;; "in" "out"

(defconst kotlin-mode--property-keywords
  '("by")) ;; "by" "get" "set"
>>>>>>> 82db4dce

(defconst kotlin-mode--initializer-keywords
  '("init" "constructor"))

<<<<<<< HEAD
(defvar kotlin-mode-font-lock-keywords
=======
(defvar kotlin-mode--font-lock-keywords
>>>>>>> 82db4dce
  `(;; Keywords
    (,(rx-to-string
     `(and bow (group (or ,@kotlin-mode--keywords)) eow)
     t)
     1 font-lock-keyword-face)

    ;; Package names
    (,(rx-to-string
       `(and (or ,@kotlin-mode--misc-keywords) (+ space)
             (group (+ (any word ?.))))
       t)
     1 font-lock-string-face)

    ;; Types
    (,(rx-to-string
<<<<<<< HEAD
      `(and (* space) ":" (* space) (group (+ (or word "<" ">" "." "?" "!"))))
=======
      `(and bow upper (group (* (or word "<" ">" "." "?" "!"))))
>>>>>>> 82db4dce
      t)
     0 font-lock-type-face)

    ;; Classes/Enums
    (,(rx-to-string
      `(and bow (or ,@kotlin-mode--type-decl-keywords) eow (+ space)
            (group (+ word)) eow)
      t)
     1 font-lock-type-face)

    ;; Constants
    (,(rx-to-string
       `(and bow (group (or ,@kotlin-mode--constants-keywords)) eow)
       t)
     0 font-lock-constant-face)

    ;; Value bindings
    (,(rx-to-string
       `(and bow (or ,@kotlin-mode--val-decl-keywords) eow
             (+ space)
             (group (+ word)) (* space)  (\? ":"))
       t)
     1 font-lock-variable-name-face t)

    ;; Function names
    (,(rx-to-string
       `(and (or ,@kotlin-mode--fun-decl-keywords)
             (+ space) bow (group (+ (any alnum word))) eow)
       t)
     1 font-lock-function-name-face)

    ;; Access modifier
    ;; Access modifier is valid identifier being used as variable
    ;; TODO: Highlight only modifiers in the front of class/fun
    (,(rx-to-string
       `(and bow (group (or ,@kotlin-mode--modifier-keywords))
             eow)
       t)
     1 font-lock-keyword-face)

    ;; Properties
    ;; by/get/set are valid identifiers being used as variable
    ;; TODO: Highlight keywords in the property declaration statement
    ;; (,(rx-to-string
    ;;    `(and bow (group (or ,@kotlin-mode--property-keywords)) eow)
    ;;    t)
    ;;  1 font-lock-keyword-face)

    ;; Constructor/Initializer blocks
    (,(rx-to-string
       `(and bow (group (or ,@kotlin-mode--initializer-keywords)) eow)
       t)
     1 font-lock-keyword-face)

    ;; String interpolation
    (kotlin-mode--match-interpolation 0 font-lock-variable-name-face t))
  "Default highlighting expression for `kotlin-mode'")
<<<<<<< HEAD
=======

(defun kotlin-mode--new-font-lock-keywords ()
  '(
    ("package\\|import" . font-lock-keyword-face)
    ))
>>>>>>> 82db4dce

(defun kotlin-mode--syntax-propertize-interpolation ()
  (let* ((pos (match-beginning 0))
         (context (save-excursion
                    (save-match-data (syntax-ppss pos)))))
    (when (nth 3 context)
      (put-text-property pos
                         (1+ pos)
                         'kotlin-property--interpolation
                         (match-data)))))

(defun kotlin-mode--syntax-propertize-function (start end)
  (let ((case-fold-search))
    (goto-char start)
    (remove-text-properties start end '(kotlin-property--interpolation))
    (funcall
     (syntax-propertize-rules
      ((let ((identifier '(any alnum " !%&()*+-./:<>?[]^_|~")))
         (rx-to-string
          `(or (group "${" (* ,identifier) "}")
               (group "$" (+ ,identifier)))))
       (0 (ignore (kotlin-mode--syntax-propertize-interpolation)))))
     start end)))

(defun kotlin-mode--match-interpolation (limit)
  (let ((pos (next-single-char-property-change (point)
                                               'kotlin-property--interpolation
                                               nil
                                               limit)))
    (when (and pos (> pos (point)))
      (goto-char pos)
      (let ((value (get-text-property pos 'kotlin-property--interpolation)))
        (if value
            (progn (set-match-data value)
                   t)
          (kotlin-mode--match-interpolation limit))))))

<<<<<<< HEAD
=======
(defun kotlin-mode--indent-line ()
  "Indent current line as kotlin code"
  (interactive)
  (beginning-of-line)
  (if (bobp) ; 1.)
      (progn
        (kotlin-mode--beginning-of-buffer-indent))
    (let ((not-indented t) cur-indent)
      (cond ((looking-at "^[ \t]*}")
             (save-excursion
               (forward-line -1)
               (setq cur-indent (- (current-indentation) kotlin-tab-width)))
             (if (< cur-indent 0)
                 (setq cur-indent 0)))

            ((looking-at "^[ \t]*)")
             (save-excursion
               (forward-line -1)
               (setq cur-indent (- (current-indentation) (* 2 kotlin-tab-width))))
             (if (< cur-indent 0)
                 (setq cur-indent 0)))

            (t
             (save-excursion
               (while not-indented
                 (forward-line -1)
                 (cond ((looking-at ".*{[ \t]*$") ; 4.)
                        (setq cur-indent (+ (current-indentation) kotlin-tab-width))
                        (setq not-indented nil))

                       ((looking-at "^[ \t]*}") ; 3.)
                        (setq cur-indent (current-indentation))
                        (setq not-indented nil))

                       ((looking-at ".*{.*->[ \t]*$")
                        (setq cur-indent (+ (current-indentation) kotlin-tab-width))
                        (setq not-indented nil))

                       ((looking-at ".*([ \t]*$")
                        (setq cur-indent (+ (current-indentation) (* 2 kotlin-tab-width)))
                        (setq not-indented nil))

                       ((looking-at "^[ \t]*).*$")
                        (setq cur-indent (current-indentation))
                        (setq not-indented nil))

                       ((bobp) ; 5.)
                        (setq not-indented nil)))))))
      (if cur-indent
          (indent-line-to cur-indent)
        (indent-line-to 0)))))


(defun kotlin-mode--beginning-of-buffer-indent ()
  (indent-line-to 0))
>>>>>>> 82db4dce

;;;###autoload
(define-derived-mode kotlin-mode prog-mode "Kotlin"
  "Major mode for editing Kotlin."

  (setq font-lock-defaults '((kotlin-mode--font-lock-keywords) nil nil))
  (setq-local syntax-propertize-function #'kotlin-mode--syntax-propertize-function)
  (set (make-local-variable 'comment-start) "//")
  (set (make-local-variable 'comment-padding) 1)
  (set (make-local-variable 'comment-start-skip) "\\(//+\\|/\\*+\\)\\s *")
  (set (make-local-variable 'comment-end) "")
<<<<<<< HEAD
=======
  (set (make-local-variable 'indent-line-function) 'kotlin-mode--indent-line)
>>>>>>> 82db4dce

  :group 'kotlin
  :syntax-table kotlin-mode-syntax-table)

;;;###autoload
(add-to-list 'auto-mode-alist '("\\.kt\\'" . kotlin-mode) t)

(provide 'kotlin-mode)
;;; kotlin-mode.el ends here<|MERGE_RESOLUTION|>--- conflicted
+++ resolved
@@ -27,16 +27,6 @@
 
 (require 'rx)
 
-<<<<<<< HEAD
-(defcustom kotlin-mode-hook nil
-  "Hook run after entering `kotlin-mode'."
-  :type 'hook
-  :group 'kotlin)
-
-
-(defvar kotlin-mode-map (make-sparse-keymap)
-  "Keymap used by `kotlin-mode'.")
-=======
 (defgroup kotlin nil
   "A Kotlin major mode."
   :group 'languages)
@@ -46,7 +36,6 @@
   :type 'integer
   :group 'kotlin-mode
   :safe 'integerp)
->>>>>>> 82db4dce
 
 (defvar kotlin-mode-map
   (let ((map (make-keymap)))
@@ -76,11 +65,7 @@
   '("package" "import"))
 
 (defconst kotlin-mode--type-decl-keywords
-<<<<<<< HEAD
-  '("nested" "inner" "data" "class" "interface" "trait" "typealias" "enum"))
-=======
   '("nested" "inner" "data" "class" "interface" "trait" "typealias" "enum" "object"))
->>>>>>> 82db4dce
 
 (defconst kotlin-mode--fun-decl-keywords
   '("fun"))
@@ -96,11 +81,7 @@
     ;; Loops
     "while" "for" "do" "continue" "break"
     ;; Miscellaneous
-<<<<<<< HEAD
-    "when" "is" "in" "as"))
-=======
     "when" "is" "in" "as" "return"))
->>>>>>> 82db4dce
 
 (defconst kotlin-mode--context-variables-keywords
   '("this" "super"))
@@ -118,30 +99,17 @@
   '("null" "true" "false"))
 
 (defconst kotlin-mode--modifier-keywords
-<<<<<<< HEAD
-  '("open" "private" "protected" "public"
-    "override" "abstract" "final"
-    "annotation" "internal")) ;; "in" "out"
-
-(defconst kotlin-mode--property-keywords
-  '()) ;; "by" "get" "set"
-=======
   '("open" "private" "protected" "public" "lateinit"
     "override" "abstract" "final" "companion"
     "annotation" "internal" "const" "in" "out")) ;; "in" "out"
 
 (defconst kotlin-mode--property-keywords
   '("by")) ;; "by" "get" "set"
->>>>>>> 82db4dce
 
 (defconst kotlin-mode--initializer-keywords
   '("init" "constructor"))
 
-<<<<<<< HEAD
-(defvar kotlin-mode-font-lock-keywords
-=======
 (defvar kotlin-mode--font-lock-keywords
->>>>>>> 82db4dce
   `(;; Keywords
     (,(rx-to-string
      `(and bow (group (or ,@kotlin-mode--keywords)) eow)
@@ -157,11 +125,7 @@
 
     ;; Types
     (,(rx-to-string
-<<<<<<< HEAD
-      `(and (* space) ":" (* space) (group (+ (or word "<" ">" "." "?" "!"))))
-=======
       `(and bow upper (group (* (or word "<" ">" "." "?" "!"))))
->>>>>>> 82db4dce
       t)
      0 font-lock-type-face)
 
@@ -219,14 +183,11 @@
     ;; String interpolation
     (kotlin-mode--match-interpolation 0 font-lock-variable-name-face t))
   "Default highlighting expression for `kotlin-mode'")
-<<<<<<< HEAD
-=======
 
 (defun kotlin-mode--new-font-lock-keywords ()
   '(
     ("package\\|import" . font-lock-keyword-face)
     ))
->>>>>>> 82db4dce
 
 (defun kotlin-mode--syntax-propertize-interpolation ()
   (let* ((pos (match-beginning 0))
@@ -264,8 +225,6 @@
                    t)
           (kotlin-mode--match-interpolation limit))))))
 
-<<<<<<< HEAD
-=======
 (defun kotlin-mode--indent-line ()
   "Indent current line as kotlin code"
   (interactive)
@@ -321,7 +280,6 @@
 
 (defun kotlin-mode--beginning-of-buffer-indent ()
   (indent-line-to 0))
->>>>>>> 82db4dce
 
 ;;;###autoload
 (define-derived-mode kotlin-mode prog-mode "Kotlin"
@@ -333,10 +291,7 @@
   (set (make-local-variable 'comment-padding) 1)
   (set (make-local-variable 'comment-start-skip) "\\(//+\\|/\\*+\\)\\s *")
   (set (make-local-variable 'comment-end) "")
-<<<<<<< HEAD
-=======
   (set (make-local-variable 'indent-line-function) 'kotlin-mode--indent-line)
->>>>>>> 82db4dce
 
   :group 'kotlin
   :syntax-table kotlin-mode-syntax-table)
