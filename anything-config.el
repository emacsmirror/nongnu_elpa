--- conflicted
+++ resolved
@@ -241,4557 +241,6 @@
 ;;    List all anything sources for test.
 ;;  `anything-select-source'
 ;;    Select source.
-;;  `anything-bookmark-ext'
-;;    Preconfigured anything for bookmark-extensions sources.
-;;  `anything-mark-ring'
-;;    Preconfigured `anything' for `anything-c-source-mark-ring'.
-;;  `anything-global-mark-ring'
-;;    Preconfigured `anything' for `anything-c-source-global-mark-ring'.
-;;  `anything-yaoddmuse-cache-pages'
-;;    Fetch the list of files on emacswiki and create cache file.
-;;  `anything-yaoddmuse-emacswiki-edit-or-view'
-;;    Edit or View EmacsWiki page.
-;;  `anything-yaoddmuse-emacswiki-post-library'
-;;    Post library to EmacsWiki.
-;;  `anything-emms-stream-edit-bookmark'
-;;    Change the information of current emms-stream bookmark from anything.
-;;  `anything-emms-stream-delete-bookmark'
-;;    Delete an emms-stream bookmark from anything.
-;;  `anything-call-source'
-;;    Call anything source.
-;;  `anything-call-source-from-anything'
-;;    Call anything source within `anything' session.
-;;  `anything-create-from-anything'
-;;    Run `anything-create' from `anything' as a fallback.
-;;  `anything-create'
-;;    Do many create actions from STRING.
-;;  `anything-apt'
-;;    The `anything' frontend of APT package manager.
-;;  `anything-c-set-variable'
-;;    Set value to VAR interactively.
-;;  `anything-c-adaptive-save-history'
-;;    Save history information to file given by `anything-c-adaptive-history-file'.
-;;
-;;; Customizable Options:
-;;
-;; Below are customizable option list:
-;;
-;;  `anything-c-use-standard-keys'
-;;    Whether use standard keybindings. (no effect)
-;;    default = nil
-;;  `anything-c-adaptive-history-file'
-;;    Path of file where history information is stored.
-;;    default = "~/.emacs.d/anything-c-adaptive-history"
-;;  `anything-c-adaptive-history-length'
-;;    Maximum number of candidates stored for a source.
-;;    default = 50
-;;  `anything-c-google-suggest-url'
-;;    URL used for looking up suggestions.
-;;    default = "http://google.com/complete/search?output=toolbar&q="
-;;  `anything-c-google-suggest-search-url'
-;;    URL used for searching.
-;;    default = "http://www.google.com/search?ie=utf-8&oe=utf-8&q="
-;;  `anything-google-suggest-use-curl-p'
-;;    *When non--nil use CURL to get info from `anything-c-google-suggest-url'.
-;;    default = nil
-;;  `anything-c-boring-buffer-regexp'
-;;    The regexp that match boring buffers.
-;;    default = (rx (or (group bos " ") "*anything" " *Echo Area" " *Minibuf"))
-;;  `anything-c-boring-file-regexp'
-;;    The regexp that match boring files.
-;;    default = (rx (or (and "/" ... ...) (and line-start ".#") (and ... eol)))
-;;  `anything-kill-ring-threshold'
-;;    *Minimum length to be listed by `anything-c-source-kill-ring'.
-;;    default = 10
-;;  `anything-su-or-sudo'
-;;    What command to use for root access.
-;;    default = "su"
-;;  `anything-for-files-prefered-list'
-;;    Your prefered sources to find files.
-;;    default = (quote (anything-c-source-ffap-line anything-c-source-ffap-guesser anything-c-source-buffers+ anything-c-source-recentf anything-c-source-bookmarks ...))
-;;  `anything-create--actions-private'
-;;    User defined actions for `anything-create' / `anything-c-source-create'.
-;;    default = nil
-;;  `anything-allow-skipping-current-buffer'
-;;    Show current buffer or not in anything buffer
-;;    default = t
-;;  `anything-c-enable-eval-defun-hack'
-;;    *If non-nil, execute `anything' using the source at point when C-M-x is pressed.
-;;    default = t
-
-;;; Change log:
-;;
-;;  Change log of this file is found at
-;;  http://repo.or.cz/w/anything-config.git?a=shortlog
-
-;;; Contributors:
-;;
-;;     Tamas Patrovics
-;;     Tassilo Horn <tassilo@member.fsf.org>
-;;     Vagn Johansen <gonz808@hotmail.com>
-;;     Mathias Dahl <mathias.dahl@gmail.com>
-;;     Bill Clementson <billclem@gmail.com>
-;;     Stefan Kamphausen (see http://www.skamphausen.de for more informations)
-;;     Drew Adams <drew.adams@oracle.com>
-;;     Jason McBrayer <jmcbray@carcosa.net>
-;;     Andy Stewart <lazycat.manatee@gmail.com>
-;;     Thierry Volpiatto <thierry.volpiatto@gmail.com>
-;;     rubikitch <rubikitch@ruby-lang.org>
-;;     Scott Vokes <vokes.s@gmail.com>
-;;
-
-;;; For Maintainers:
-;;
-;; Evaluate (anything-c-insert-summary) before commit. This function
-;; generates anything-c-source-* list.
-;;
-;; Install also http://www.emacswiki.org/emacs/auto-document.el
-;; And eval it or run interactively.
-;;
-;; [EVAL IT] (anything-c-insert-summary)
-;; [EVAL IT] (auto-document)
-;;
-;; Please write details documentation about function, then others will
-;; read code more easier.   -- Andy Stewart
-;;
-
-
-;;; TODO
-;;
-;; - anything-c-adaptive stores infos for sources/types that don't have
-;;   set it as `filtered-candidate-transformer'.
-;;
-;; - Fix documentation, now many functions haven't documentations.
-;;
-
-;;; Require
-(require 'anything)
-(require 'thingatpt)
-
-;;; Code:
-
-;;;;;;;;;;;;;;;;;;;;;;;;;;;;;; Customize ;;;;;;;;;;;;;;;;;;;;;;;;;;;;;;
-(defgroup anything-config nil
-  "Predefined configurations for `anything.el'."
-  :group 'anything)
-
-(defcustom anything-c-use-standard-keys nil
-  "Whether use standard keybindings. (no effect)
-
-Key definitions in anything-config.el are removed because
-anything.el uses Emacs-standard keys by default. e.g. M-p/M-n for
-minibuffer history, C-s for isearch, etc.
-
-If you use `iswitchb' with `anything',
-evaluate (anything-iswitchb-setup) .  Then some bindings that
-conflict with `iswitchb', e.g. C-p/C-n for the minibuffer
-history, are removed from `anything-map'. "
-  :type 'boolean
-  :group 'anything-config)
-
-(defcustom anything-c-adaptive-history-file "~/.emacs.d/anything-c-adaptive-history"
-  "Path of file where history information is stored."
-  :type 'string
-  :group 'anything-config)
-
-(defcustom anything-c-adaptive-history-length 50
-  "Maximum number of candidates stored for a source."
-  :type 'number
-  :group 'anything-config)
-
-(defcustom anything-c-google-suggest-url
-  "http://google.com/complete/search?output=toolbar&q="
-  "URL used for looking up suggestions."
-  :type 'string
-  :group 'anything-config)
-
-(defcustom anything-c-google-suggest-search-url
-  "http://www.google.com/search?ie=utf-8&oe=utf-8&q="
-  "URL used for searching."
-  :type 'string
-  :group 'anything-config)
-
-(defcustom anything-google-suggest-use-curl-p nil
-  "*When non--nil use CURL to get info from `anything-c-google-suggest-url'.
-Otherwise `url-retrieve-synchronously' is used."
-  :type 'boolean
-  :group 'anything-config)
-
-(defcustom anything-c-boring-buffer-regexp
-  (rx (or
-       (group bos  " ")
-       ;; anything-buffer
-       "*anything"
-       ;; echo area
-       " *Echo Area" " *Minibuf"))
-  "The regexp that match boring buffers.
-Buffer candidates matching this regular expression will be
-filtered from the list of candidates if the
-`anything-c-skip-boring-buffers' candidate transformer is used, or
-they will be displayed with face `file-name-shadow' if
-`anything-c-shadow-boring-buffers' is used."
-  :type 'string
-  :group 'anything-config)
-;; (string-match anything-c-boring-buffer-regexp "buf")
-;; (string-match anything-c-boring-buffer-regexp " hidden")
-;; (string-match anything-c-boring-buffer-regexp " *Minibuf-1*")
-
-(defcustom anything-c-boring-file-regexp
-  (rx (or
-       ;; Boring directories
-       (and "/" (or ".svn" "CVS" "_darcs" ".git" ".hg") (or "/" eol))
-       ;; Boring files
-       (and line-start  ".#")
-       (and (or ".class" ".la" ".o" "~") eol)))
-  "The regexp that match boring files.
-File candidates matching this regular expression will be
-filtered from the list of candidates if the
-`anything-c-skip-boring-files' candidate transformer is used, or
-they will be displayed with face `file-name-shadow' if
-`anything-c-shadow-boring-files' is used."
-  :type 'string
-  :group 'anything-config)
-
-(defcustom anything-kill-ring-threshold 10
-  "*Minimum length to be listed by `anything-c-source-kill-ring'."
-  :type 'integer
-  :group 'anything-config)
-
-(defcustom anything-su-or-sudo "su"
-  "What command to use for root access."
-  :type 'string
-  :group 'anything-config)
-
-(defcustom anything-for-files-prefered-list '(anything-c-source-ffap-line
-                                              anything-c-source-ffap-guesser
-                                              anything-c-source-buffers+
-                                              anything-c-source-recentf
-                                              anything-c-source-bookmarks
-                                              anything-c-source-file-cache
-                                              anything-c-source-files-in-current-dir+
-                                              anything-c-source-locate)
-  "Your prefered sources to find files."
-  :type 'list
-  :group 'anything-config)
-
-(defcustom anything-create--actions-private nil
-  "User defined actions for `anything-create' / `anything-c-source-create'.
-It is a list of (DISPLAY . FUNCTION) pairs like `action'
-attribute of `anything-sources'.
-
-It is prepended to predefined pairs."
-  :type 'list
-  :group 'anything-config)
-
-(defcustom anything-allow-skipping-current-buffer t
-  "Show current buffer or not in anything buffer"
-  :type 'boolean
-  :group 'anything-config)
-
-(defcustom anything-c-enable-eval-defun-hack t
-  "*If non-nil, execute `anything' using the source at point when C-M-x is pressed.
-This hack is invoked when pressing C-M-x in the form (defvar anything-c-source-XXX ...) or (setq anything-c-source-XXX ...)."
-  :type 'boolean
-  :group 'anything-config)
-
-;;;;;;;;;;;;;;;;;;;;;;;;;;;;;; Preconfigured Anything ;;;;;;;;;;;;;;;;;;;;;;;;;;;;;;
-(defun anything-for-files ()
-  "Preconfigured `anything' for opening files.
-ffap -> recentf -> buffer -> bookmark -> file-cache -> files-in-current-dir -> locate"
-  (interactive)
-  (anything-other-buffer anything-for-files-prefered-list "*anything for files*"))
-
-(defun anything-info-at-point ()
-  "Preconfigured `anything' for searching info at point."
-  (interactive)
-  (anything '(anything-c-source-info-elisp
-              anything-c-source-info-cl
-              anything-c-source-info-pages)
-            (thing-at-point 'symbol) nil nil nil "*anything info*"))
-
-(defun anything-show-kill-ring ()
-  "Preconfigured `anything' for `kill-ring'. It is drop-in replacement of `yank-pop'.
-You may bind this command to M-y."
-  (interactive)
-  (anything-other-buffer 'anything-c-source-kill-ring "*anything kill-ring*"))
-
-(defun anything-minibuffer-history ()
-  "Preconfigured `anything' for `minibuffer-history'."
-  (interactive)
-  (let ((enable-recursive-minibuffers t))
-    (anything-other-buffer 'anything-c-source-minibuffer-history
-                           "*anything minibuffer-history*")))
-
-;; In Emacs 23.1.50, minibuffer-local-must-match-filename-map was renamed to
-;; minibuffer-local-filename-must-match-map.
-(defvar minibuffer-local-filename-must-match-map (make-sparse-keymap)) ;; Emacs 23.1.+
-(defvar minibuffer-local-must-match-filename-map (make-sparse-keymap)) ;; Older Emacsen
-(dolist (map (list minibuffer-local-filename-completion-map
-                   minibuffer-local-completion-map
-                   minibuffer-local-must-match-filename-map
-                   minibuffer-local-filename-must-match-map
-                   minibuffer-local-map
-                   minibuffer-local-isearch-map
-                   minibuffer-local-must-match-map
-                   minibuffer-local-ns-map))
-  (define-key map "\C-r" 'anything-minibuffer-history))
-
-(defun anything-gentoo ()
-  "Preconfigured `anything' for gentoo linux."
-  (interactive)
-  (anything-other-buffer '(anything-c-source-gentoo
-                           anything-c-source-use-flags)
-                         "*anything gentoo*"))
-
-(defun anything-surfraw-only ()
-  "Preconfigured `anything' for surfraw.
-If region is marked set anything-pattern to region.
-With one prefix arg search symbol at point.
-With two prefix args allow choosing in which symbol to search."
-  (interactive)
-  (let (search pattern)
-    (cond ((region-active-p)
-           (setq pattern (buffer-substring (region-beginning) (region-end))))
-          ((equal current-prefix-arg '(4))
-           (setq pattern (thing-at-point 'symbol)))
-          ((equal current-prefix-arg '(16))
-           (setq search
-                 (intern
-                  (completing-read "Search in: "
-                                   (list "symbol" "sentence" "sexp" "line" "word"))))
-           (setq pattern (thing-at-point search))))
-    (anything 'anything-c-source-surfraw
-              (and pattern (replace-regexp-in-string "\n" "" pattern))
-              nil nil nil "*anything surfraw*")))
-
-(defun anything-imenu ()
-  "Preconfigured `anything' for `imenu'."
-  (interactive)
-  (anything 'anything-c-source-imenu nil nil nil nil "*anything imenu*"))
-
-(defun anything-google-suggest ()
-  "Preconfigured `anything' for google search with google suggest."
-  (interactive)
-  (anything-other-buffer 'anything-c-source-google-suggest "*anything google*"))
-
-;;; Converted from anything-show-*-only
-(defun anything-for-buffers ()
-  "Preconfigured `anything' for buffer."
-  (interactive)
-  (anything-other-buffer 'anything-c-source-buffers "*anything for buffers*"))
-
-(defun anything-bbdb ()
-  "Preconfigured `anything' for BBDB."
-  (interactive)
-  (anything-other-buffer 'anything-c-source-bbdb "*anything bbdb*"))
-
-(defun anything-locate ()
-  "Preconfigured `anything' for Locate."
-  (interactive)
-  (anything-other-buffer 'anything-c-source-locate "*anything locate*"))
-
-(defun anything-w3m-bookmarks ()
-  "Preconfigured `anything' for w3m bookmark."
-  (interactive)
-  (anything-other-buffer 'anything-c-source-w3m-bookmarks "*anything w3m bookmarks*"))
-
-(defun anything-colors ()
-  "Preconfigured `anything' for color."
-  (interactive)
-  (anything-other-buffer '(anything-c-source-colors anything-c-source-customize-face)
-                         "*anything colors*"))
-
-(defun anything-bm-list ()
-  "Preconfigured `anything' for visible bookmarks."
-  (interactive)
-  (anything-other-buffer 'anything-c-source-bm "*anything bm list*"))
-
-(defun anything-timers ()
-  "Preconfigured `anything' for timers."
-  (interactive)
-  (anything-other-buffer '(anything-c-source-absolute-time-timers
-                           anything-c-source-idle-time-timers)
-                         "*anything timers*"))
-
-;;;;;;;;;;;;;;;;;;;;;;;;;;;;;; Anything Applications ;;;;;;;;;;;;;;;;;;;;;;;;;;;;;;
-;;; kill buffers
-(defun anything-kill-buffers ()
-  "You can continuously kill buffer you selected."
-  (interactive)
-  (anything
-   '(((name . "Kill Buffers")
-      (candidates . anything-c-buffer-list)
-      (action
-       ("Kill Buffer" . (lambda (candidate)
-                          (kill-buffer candidate)
-                          (anything-kill-buffers)
-                          )))))
-   nil nil))
-
-;;; Regexp
-(defun anything-query-replace-regexp (&rest args)
-  "Drop-in replacement of `query-replace-regexp' with building regexp visually."
-  (interactive
-   (let ((common
-          (anything-c-regexp-base "Query Replace Regexp: "
-                                  '((name . "Lines matching Regexp")
-                                    (action . anything-c-query-replace-args)))))
-     (if (not common)
-         (keyboard-quit))
-     (list (car common) (cadr common) (caddr common)
-	   ;; These are done separately here
-	   ;; so that command-history will record these expressions
-	   ;; rather than the values they had this time.
-           ;;
-           ;; This idea is borrowed from original `query-replace-regexp'.
-           (if (and transient-mark-mode mark-active)
-               (region-beginning))
-           (if (and transient-mark-mode mark-active)
-               (region-end)))))
-  (apply 'query-replace-regexp args))
-
-(defun anything-regexp ()
-  "It is like `re-builder'. It helps buliding regexp and replacement."
-  (interactive)
-  (anything-c-regexp-base
-   "Regexp: "
-   '((name . "Regexp Builder")
-     (action
-      ("Kill Regexp as sexp" .
-       (lambda (x) (anything-c-regexp-kill-new (prin1-to-string (funcall (anything-attr 'regexp))))))
-      ("Query Replace Regexp" .
-       (lambda (x) (apply 'query-replace-regexp (anything-c-query-replace-args (point)))))
-      ("Kill Regexp" .
-       (lambda (x) (anything-c-regexp-kill-new (funcall (anything-attr 'regexp)))))))))
-
-(defun anything-c-query-replace-args (start-point)
-  ;; create arguments of `query-replace-regexp'.
-  (let ((region-only (and transient-mark-mode mark-active))
-        (regexp (funcall (anything-attr 'regexp))))
-    (list
-     regexp
-     (query-replace-read-to regexp
-                            (format "Query replace regexp %s%s%s with: "
-                                    (if region-only "in region " "")
-                                    regexp
-                                    (if current-prefix-arg "(word) " ""))
-                            t)
-     current-prefix-arg)))
-
-(defun anything-c-regexp-get-line (s e)
-  (propertize
-   (apply 'concat
-          ;; Line contents
-          (format "%5d: %s" (line-number-at-pos s) (buffer-substring s e))
-          ;; subexps
-          (loop for i from 0 to (1- (/ (length (match-data)) 2))
-                unless (zerop i)
-                collect (format "\n         $%d = %s"
-                                i (match-string i))))
-   ;; match beginning
-   ;; KLUDGE: point of anything-candidate-buffer is +1 than that of anything-current-buffer.
-   ;; It is implementation problem of candidates-in-buffer.
-   'anything-realvalue
-   (1- s)))
-
-;; Shut up byte compiler
-(defun anything-goto-line (numline)
-  "Replacement of `goto-line'."
-  (goto-char (point-min)) (forward-line (1- numline)))
-
-(defun anything-c-regexp-persistent-action (txt)
-  (anything-goto-line (anything-aif (string-match "^ *\\([0-9]+\\)" txt)
-                 (string-to-number (match-string 1 txt)))))
-
-(defun anything-c-regexp-base (prompt attributes)
-  (save-restriction
-    (let ((anything-compile-source-functions
-           ;; rule out anything-match-plugin because the input is one regexp.
-           (delq 'anything-compile-source--match-plugin
-                 (copy-sequence anything-compile-source-functions)))
-          (base-attributes
-           '((init . (lambda () (anything-candidate-buffer anything-current-buffer)))
-             (candidates-in-buffer)
-             (get-line . anything-c-regexp-get-line)
-             (persistent-action . anything-c-regexp-persistent-action)
-             (multiline)
-             (delayed))))
-      (if (and transient-mark-mode mark-active)
-          (narrow-to-region (region-beginning) (region-end)))
-      (anything
-       (list
-        (append
-         attributes
-         '((regexp . (lambda () anything-pattern)))
-         base-attributes)
-        ;; sexp form regexp
-        (append
-         `((name . ,(concat (assoc-default 'name attributes) " (sexp)")))
-         attributes
-         '((candidates-in-buffer
-            . (lambda () (let ((anything-pattern (eval (read anything-pattern))))
-                           (anything-candidates-in-buffer))))
-           (regexp . (lambda () (eval (read anything-pattern)))))
-         base-attributes))
-       nil prompt nil nil "*anything regexp*"))))
-
-;; (anything-c-regexp-base "Regexp: " '((name . "test")))
-;; (anything-c-regexp-base "Regexp: " '((name . "test") (candidates-in-buffer . (lambda () (let ((anything-pattern (eval (read anything-pattern)))) (anything-candidates-in-buffer))))))
-
-(defun anything-c-regexp-kill-new (input)
-  (kill-new input)
-  (message "Killed: %s" input))
-
-;;;;;;;;;;;;;;;;;;;;;;;;;;;;;; Interactive Functions ;;;;;;;;;;;;;;;;;;;;;;;;;;;;;;
-
-(defun anything-insert-buffer-name ()
-  "Insert buffer name."
-  (interactive)
-  (anything-insert-string
-   (with-current-buffer anything-current-buffer
-     (if buffer-file-name (file-name-nondirectory buffer-file-name)
-       (buffer-name)))))
-
-(defun anything-insert-symbol ()
-  "Insert current symbol."
-  (interactive)
-  (anything-insert-string
-   (with-current-buffer anything-current-buffer
-     (save-excursion
-       (buffer-substring (beginning-of-thing 'symbol)
-                         (end-of-thing 'symbol))))))
-
-(defun anything-insert-selection ()
-  "Insert current selection."
-  (interactive)
-  (anything-insert-string
-   (with-current-buffer anything-current-buffer
-     (anything-get-selection))))
-
-(defun anything-show-buffer-only ()
-  "[OBSOLETE] Only show sources about buffer.
-Use `anything-for-buffers' instead."
-  (interactive)
-  (anything-set-source-filter '("Buffers")))
-
-(defun anything-show-bbdb-only ()
-  "[OBSOLETE] Only show sources about BBDB.
-Use `anything-bbdb' instead."
-  (interactive)
-  (anything-set-source-filter '("BBDB")))
-
-(defun anything-show-locate-only ()
-  "[OBSOLETE] Only show sources about Locate.
-Use `anything-locate' instead."
-  (interactive)
-  (anything-set-source-filter '("Locate")))
-
-(defun anything-show-info-only ()
-  "[OBSOLETE] Only show sources about Info.
-Use `anything-info-at-point' instead."
-  (interactive)
-  (anything-set-source-filter '("Info Pages"
-                                "Info Elisp"
-                                "Info Common-Lisp")))
-
-(defun anything-show-imenu-only ()
-  "[OBSOLETE] Only show sources about Imenu.
-Use `anything-imenu' instead."
-  (interactive)
-  (anything-set-source-filter '("Imenu")))
-
-(defun anything-show-files-only ()
-  "[OBSOLETE] Only show sources about File.
-Use `anything-for-files' instead."
-  (interactive)
-  (anything-set-source-filter '("File Name History"
-                                "Files from Current Directory"
-                                "Recentf")))
-
-(defun anything-show-w3m-bookmarks-only ()
-  "[OBSOLETE] Only show source about w3m bookmark.
-Use `anything-w3m-bookmarks' instead."
-  (interactive)
-  (anything-set-source-filter '("W3m Bookmarks")))
-
-(defun anything-show-colors-only ()
-  "[OBSOLETE] Only show source about color.
-Use `anything-colors' instead."
-  (interactive)
-  (anything-set-source-filter '("Colors"
-                                "Customize Faces")))
-
-(defun anything-show-kill-ring-only ()
-  "[OBSOLETE] Only show source about kill ring.
-Use `anything-show-kill-ring' instead."
-  (interactive)
-  (anything-set-source-filter '("Kill Ring")))
-
-(defun anything-show-this-source-only ()
-  "Only show this source."
-  (interactive)
-  (setq anything-candidate-number-limit 9999)
-  (anything-set-source-filter
-   (list (assoc-default 'name (anything-get-current-source)))))
-
-(defun anything-test-sources ()
-  "List all anything sources for test.
-The output is sexps which are evaluated by \\[eval-last-sexp]."
-  (interactive)
-  (with-output-to-temp-buffer "*Anything Test Sources*"
-    (mapc (lambda (s) (princ (format ";; (anything '%s)\n" s)))
-          (apropos-internal "^anything-c-source" #'boundp))
-    (pop-to-buffer standard-output)))
-
-;;;;;;;;;;;;;;;;;;;;;;;;;;;;;; Utilities Functions ;;;;;;;;;;;;;;;;;;;;;;;;;;;;;;
-;;; For compatibility
-(unless (fboundp 'region-active-p)
-  (defun region-active-p ()
-    "Return t if Transient Mark mode is enabled and the mark is active.
-
-Most commands that act on the region if it is active and
-Transient Mark mode is enabled, and on the text near point
-otherwise, should use `use-region-p' instead.  That function
-checks the value of `use-empty-active-region' as well."
-    (and transient-mark-mode mark-active)))
-
-(defun anything-nest (&rest same-as-anything)
-  "Nested `anything'. If you use `anything' within `anything', use it."
-  (with-selected-window (anything-window)
-    (let (anything-current-position
-          anything-current-buffer
-          (orig-anything-buffer anything-buffer)
-          anything-pattern
-          anything-buffer
-          anything-sources
-          anything-compiled-sources
-          anything-buffer-chars-modified-tick
-          (anything-samewindow t)
-          (enable-recursive-minibuffers t))
-      (unwind-protect
-          (apply #'anything same-as-anything)
-        (anything-initialize-overlays orig-anything-buffer)
-        (add-hook 'post-command-hook 'anything-check-minibuffer-input)))))
-
-(defun anything-displaying-source-names ()
-  "Display sources name."
-  (with-current-buffer anything-buffer
-    (goto-char (point-min))
-    (loop with pos
-          while (setq pos (next-single-property-change (point) 'anything-header))
-          do (goto-char pos)
-          collect (buffer-substring-no-properties (point-at-bol)(point-at-eol))
-          do (forward-line 1))))
-
-(defun anything-select-source ()
-  "Select source."
-  (interactive)
-  (let ((default (assoc-default 'name (anything-get-current-source)))
-        (source-names (anything-displaying-source-names))
-        (all-source-names (mapcar (lambda (s) (assoc-default 'name s))
-                                  (anything-get-sources))))
-    (setq anything-candidate-number-limit 9999)
-    (anything-aif
-        (let (anything-source-filter)
-          (anything-nest '(((name . "Anything Source")
-                            (candidates . source-names)
-                            (action . identity))
-                           ((name . "Anything Source (ALL)")
-                            (candidates . all-source-names)
-                            (action . identity)))
-                         nil "Source: " nil
-                         default "*anything select source*"))
-        (anything-set-source-filter (list it))
-      (anything-set-source-filter nil))))
-
-(defun anything-insert-string (str)
-  "Insert STR."
-  (delete-minibuffer-contents)
-  (insert str))
-
-(defun anything-c-match-on-file-name (candidate)
-  "Return non-nil if `anything-pattern' match the filename (without directory part) of CANDIDATE."
-  (string-match anything-pattern (file-name-nondirectory candidate)))
-
-(defun anything-c-match-on-directory-name (candidate)
-  "Return non-nil if `anything-pattern' match the directory part of CANDIDATE (a file)."
-  (anything-aif (file-name-directory candidate)
-      (string-match anything-pattern it)))
-
-(defun anything-c-string-match (candidate)
-  "Return non-nil if `anything-pattern' match CANDIDATE.
-The match is done with `string-match'."
-  (string-match anything-pattern candidate))
-
-;; `anything-c-compose' is no more needed, it is for compatibility.
-(defalias 'anything-c-compose 'anything-compose)
-
-(defun anything-c-skip-entries (list regexp)
-  "Remove entries which matches REGEXP from LIST."
-  (remove-if (lambda (x) (and (stringp x) (string-match regexp x)))
-             list))
-
-(defun anything-c-shadow-entries (list regexp)
-  "Elements of LIST matching REGEXP will be displayed with the `file-name-shadow' face if available."
-  (mapcar (lambda (file)
-            ;; Add shadow face property to boring files.
-            (let ((face (if (facep 'file-name-shadow)
-                            'file-name-shadow
-                          ;; fall back to default on XEmacs
-                          'default)))
-              (if (string-match regexp file)
-                  (setq file (propertize file 'face face))))
-            file)
-          list))
-
-(defsubst anything-c-stringify (str-or-sym)
-  "Get string of STR-OR-SYM."
-  (if (stringp str-or-sym)
-      str-or-sym
-    (symbol-name str-or-sym)))
-
-(defsubst anything-c-symbolify (str-or-sym)
-  "Get symbol of STR-OR-SYM."
-  (if (symbolp str-or-sym)
-      str-or-sym
-    (intern str-or-sym)))
-
-(defun anything-c-describe-function (func)
-  "FUNC is symbol or string."
-  (describe-function (anything-c-symbolify func)))
-
-(defun anything-c-describe-variable (var)
-  "VAR is symbol or string."
-  (describe-variable (anything-c-symbolify var)))
-
-(defun anything-c-find-function (func)
-  "FUNC is symbol or string."
-  (find-function (anything-c-symbolify func)))
-
-(defun anything-c-find-variable (var)
-  "VAR is symbol or string."
-  (find-variable (anything-c-symbolify var)))
-
-(defun anything-c-kill-new (string &optional replace yank-handler)
-  "STRING is symbol or string."
-  (kill-new (anything-c-stringify string) replace yank-handler))
-
-;;;;;;;;;;;;;;;;;;;;;;;;;;;;;; Prefix argument in action ;;;;;;;;;;;;;;;;;;;;;;;;;;;;;;
-;; TODO
-(defvar anything-current-prefix-arg nil
-  "`current-prefix-arg' when selecting action.
-It is cleared after executing action.")
-
-(defadvice anything-exit-minibuffer (before anything-current-prefix-arg activate)
-  (unless anything-current-prefix-arg
-    (setq anything-current-prefix-arg current-prefix-arg)))
-
-(add-hook 'anything-after-action-hook
-          (lambda () (setq anything-current-prefix-arg nil)))
-
-
-;;;;;;;;;;;;;;;;;;;;;;;;;;;;;; Hacks ;;;;;;;;;;;;;;;;;;;;;;;;;;;;;;
-(defadvice eval-defun (after anything-source-hack activate)
-  "See `anything-c-enable-eval-defun-hack'."
-  (when anything-c-enable-eval-defun-hack
-    (let ((varsym (save-excursion
-                    (beginning-of-defun)
-                    (forward-char 1)
-                    (when (memq (read (current-buffer)) '(defvar setq))
-                      (read (current-buffer))))))
-      (when (string-match "^anything-c-source-" (symbol-name varsym))
-        (anything varsym)))))
-;; (progn (ad-disable-advice 'eval-defun 'after 'anything-source-hack) (ad-update 'eval-defun))
-
-;;;;;;;;;;;;;;;;;;;;;;;;;;;;;; Document Generator ;;;;;;;;;;;;;;;;;;;;;;;;;;;;;;
-(defun anything-c-create-summary ()
-  "Create `anything' summary."
-  (save-excursion
-    (goto-char (point-min))
-    (loop while (re-search-forward "^;;;; <\\(.+?\\)>$\\|^;; (anything '\\(.+?\\))$\\|^ *;; (anything '\\(.+?\\))$"  nil t)
-          collect (cond ((match-beginning 1)
-                         (cons 'section (match-string-no-properties 1)))
-                        ((match-beginning 2)
-                         (cons 'source
-                               (cons (match-string-no-properties 2)
-                                     (assoc-default 'name (symbol-value (intern (match-string-no-properties 2)))))))
-                        ((match-beginning 3)
-                         (cons 'source
-                               (cons (match-string-no-properties 3)
-                                     (assoc-default 'name (symbol-value (intern (match-string-no-properties 3)))))))))))
-                         
-;; (find-epp (anything-c-create-summary))
-
-(defun anything-c-insert-summary ()
-  "Insert `anything' summary."
-  (save-excursion
-    (goto-char (point-min))
-    (search-forward ";; Below are complete source list you can setup in")
-    (forward-line 1)
-    (delete-region (point)
-                   (progn (search-forward ";;; Change log:" nil t)
-                          (forward-line -1) (point)))
-    (insert ";;\n")
-    (loop with beg
-          for (kind . value) in (anything-c-create-summary)
-          for i from 0
-          do (cond ((eq kind 'section)
-                    (unless (zerop i)
-                      (align-regexp beg (point) "\\(\\s-*\\)(" 1 1 nil))
-                    (insert ";;  " value ":\n")
-                    (setq beg (point)))
-                   (t
-                    (insert ";;     `" (car value) "'    (" (cdr value) ")\n")))
-          finally (align-regexp beg (point) "\\(\\s-*\\)(" 1 1 nil))))
-;; (anything-c-insert-summary)
-
-;;;;;;;;;;;;;;;;;;;;;;;;;;;;;; Anything Sources ;;;;;;;;;;;;;;;;;;;;;;;;;;;;;;
-;;;; <Buffer>
-(defun anything-c-buffer-list ()
-  "Return the list of names of buffers with boring buffers filtered out.
-Boring buffers is specified by `anything-c-boring-buffer-regexp'.
-The first buffer in the list will be the last recently used
-buffer that is not the current buffer."
-  (let ((buffers (mapcar 'buffer-name (buffer-list))))
-    (append (cdr buffers) (list (car buffers)))))
-
-(defvar anything-c-source-buffers
-  '((name . "Buffers")
-    (candidates . anything-c-buffer-list)
-    (type . buffer)))
-;; (anything 'anything-c-source-buffers)
-
-(defvar anything-c-source-buffer-not-found
-  '((name . "Create buffer")
-    (dummy)
-    (type . buffer)))
-;; (anything 'anything-c-source-buffer-not-found)
-
-;;; Buffers+
-(defface anything-dir-heading '((t (:foreground "Blue" :background "Pink")))
-  "*Face used for directory headings in dired buffers."
-  :group 'anything)
-
-(defface anything-file-name
-  '((t (:foreground "Blue")))
-  "*Face used for file names (without suffixes) in dired buffers."
-  :group 'anything)
-
-(defface anything-dir-priv
-  '((t (:foreground "DarkRed" :background "LightGray")))
-  "*Face used for directory privilege indicator (d) in dired buffers."
-  :group 'anything)
-
-(defvar anything-c-buffers-face1 'anything-dir-priv)
-(defvar anything-c-buffers-face2 'font-lock-type-face)
-(defvar anything-c-buffers-face3 'italic)
-(eval-when-compile (require 'dired))
-(defun anything-c-highlight-buffers (buffers)
-  (require 'dired)
-  (loop for i in buffers
-        if (rassoc (get-buffer i) dired-buffers)
-        collect (propertize i
-                            'face anything-c-buffers-face1
-                            'help-echo (car (rassoc (get-buffer i) dired-buffers)))
-        if (buffer-file-name (get-buffer i))
-        collect (propertize i
-                            'face anything-c-buffers-face2
-                            'help-echo (buffer-file-name (get-buffer i)))
-        if (and (not (rassoc (get-buffer i) dired-buffers))
-                (not (buffer-file-name (get-buffer i))))
-        collect (propertize i
-                            'face anything-c-buffers-face3)))
-
-(defvar anything-c-source-buffers+
-  '((name . "Buffers")
-    (candidates . anything-c-buffer-list)
-    (type . buffer)
-    (candidate-transformer anything-c-skip-current-buffer
-                           anything-c-highlight-buffers
-                           anything-c-skip-boring-buffers)
-    (persistent-action . anything-c-buffers+-persistent-action)))
-
-(defun anything-c-buffers+-persistent-action (name)
-  (flet ((kill (item)
-               (with-current-buffer item
-                 (if (and (buffer-modified-p)
-                          (buffer-file-name (current-buffer)))
-                     (progn
-                       (save-buffer)
-                       (kill-buffer item))
-                   (kill-buffer item))))
-         (goto (item)
-               (switch-to-buffer item)))
-    (if current-prefix-arg
-        (progn
-          (kill name)
-          (anything-delete-current-selection))
-      (goto name))))
-
-;; (anything 'anything-c-source-buffers+)
-
-
-;;;; <File>
-;;; File name history
-(defvar anything-c-source-file-name-history
-  '((name . "File Name History")
-    (candidates . file-name-history)
-    (match anything-c-match-on-file-name
-           anything-c-match-on-directory-name)
-    (type . file)))
-;; (anything 'anything-c-source-file-name-history)
-
-;;; Files in current dir
-(defvar anything-c-source-files-in-current-dir
-  '((name . "Files from Current Directory")
-    (candidates . (lambda ()
-                    (with-current-buffer anything-current-buffer
-                      (directory-files default-directory))))
-    ;; volatile is not needed, I think.
-    (type . file)))
-;; (anything 'anything-c-source-files-in-current-dir)
-
-(defvar anything-c-files-face1 'anything-dir-priv)
-(defvar anything-c-files-face2 'anything-file-name)
-(defun anything-c-highlight-files (files)
-  (loop for i in files
-        if (file-directory-p i)
-        collect (propertize (file-name-nondirectory i)
-                            'face anything-c-files-face1
-                            'help-echo (expand-file-name i))
-        else
-        collect (propertize (file-name-nondirectory i)
-                            'face anything-c-files-face2
-                            'help-echo (expand-file-name i))))
-
-
-(defvar anything-c-source-files-in-current-dir+
-  '((name . "Files from Current Directory")
-    (candidates . (lambda ()
-                    (with-current-buffer anything-current-buffer
-                      (directory-files default-directory t))))
-    (candidate-transformer anything-c-highlight-files)
-    ;; volatile is not needed, I think.
-    (type . file)))
-
-;; (anything 'anything-c-source-files-in-current-dir+)
-
-;;; File name completion
-(defvar anything-c-source-find-files
-  '((name . "Find Files")
-    (candidates . anything-find-files-get-candidates)
-    (candidate-transformer anything-c-highlight-ffiles)
-    (persistent-action . anything-find-files-persistent-action)
-    (volatile)
-    (action . (("Find File" . find-file-at-point)
-               ("Find file other window" . find-file-other-window)
-               ("Find file in Elscreen"  . elscreen-find-file)
-               ("Find file as root" . anything-find-file-as-root)))))
-
-;; (anything 'anything-c-source-find-files)
-
-(defun* anything-reduce-file-name (fname level &key unix-close expand)
-    "Reduce FNAME by LEVEL from end or beginning depending LEVEL value.
-If LEVEL is positive reduce from end else from beginning.
-If UNIX-CLOSE is non--nil close filename with /.
-If EXPAND is non--nil expand-file-name."
-  (let* ((exp-fname  (expand-file-name fname))
-         (fname-list (split-string (if (or (string= fname "~/") expand)
-                                       exp-fname fname) "/" t))
-         (len        (length fname-list))
-         (pop-list   (if (< level 0)
-                         (subseq fname-list (* level -1))
-                         (subseq fname-list 0 (- len level))))
-         (result     (mapconcat 'identity pop-list "/"))
-         (empty      (string= result "")))
-    (when unix-close (setq result (concat result "/")))
-    (if (string-match "^~" result)
-        (if (string= result "~/") "~/" result)
-        (if (< level 0)
-            (if empty "../" (concat "../" result))
-            (if empty "/" (concat "/" result))))))
-
-(defun anything-find-files-get-candidates ()
-  "Create candidate list for `anything-c-source-find-files'."
-  (let ((path (if (string-match "^~" anything-pattern)
-                  (replace-match (getenv "HOME") nil t anything-pattern)
-                  anything-pattern)))
-    (cond ((or (and (not (file-directory-p path)) (file-exists-p path))
-               (string-match "^\\(http\\|https\\|ftp\\)://.*" path))
-           (list path))
-          ((string= anything-pattern "")
-           (directory-files "/" t))
-          ((and (file-directory-p path)
-                (file-exists-p path))
-           (directory-files path t))
-          (t
-           (directory-files (anything-reduce-file-name path 1 :unix-close t :expand t) t)))))
-
-(defun anything-c-highlight-ffiles (files)
-  "Candidate transformer for `anything-c-source-find-files'."
-  (loop for i in files
-     if (file-directory-p i)
-     collect (propertize i 'face anything-c-files-face1) into a
-     else
-     collect (propertize i 'face anything-c-files-face2) into a
-     finally return a))
-
-(defun anything-find-files-persistent-action (candidate)
-  "Open subtree CANDIDATE without quitting anything.
-If CANDIDATE is not a directory open this file."
-  (if (file-directory-p candidate)
-      (with-selected-window (minibuffer-window)
-        (delete-minibuffer-contents)
-        (let* ((len          (length candidate))
-               (cand-no-prop candidate))
-          (set-text-properties 0 len nil cand-no-prop) 
-          (insert cand-no-prop)))
-      (find-file candidate)))
-
-(defun anything-find-files ()
-  "Preconfigured anything for `find-file'."
-  (interactive)
-  (let ((fap (ffap-guesser)))
-    (anything 'anything-c-source-find-files
-              (or (if (and fap (file-exists-p fap)) (expand-file-name fap) fap)
-                  (expand-file-name default-directory)) "Find Files or Url: " nil nil "*Anything Find Files*")))
-
-
-;;; File Cache
-(defvar anything-c-source-file-cache-initialized nil)
-
-(defvar anything-c-file-cache-files nil)
-
-(defvar anything-c-source-file-cache
-  '((name . "File Cache")
-    (init . (lambda ()
-              (require 'filecache nil t)
-              (unless anything-c-source-file-cache-initialized
-                (setq anything-c-file-cache-files
-                      (loop for item in file-cache-alist append
-                            (destructuring-bind (base &rest dirs) item
-                              (loop for dir in dirs collect
-                                    (concat dir base)))))
-                (defadvice file-cache-add-file (after file-cache-list activate)
-                  (add-to-list 'anything-c-file-cache-files (expand-file-name file)))
-                (setq anything-c-source-file-cache-initialized t))))
-    (candidates . anything-c-file-cache-files)
-    (match anything-c-match-on-file-name
-           anything-c-match-on-directory-name)
-    (type . file)))
-;; (anything 'anything-c-source-file-cache)
-
-;;; Locate
-(defvar anything-c-locate-options
-  (cond
-   ((eq system-type 'darwin) '("locate"))
-   ((eq system-type 'berkeley-unix) '("locate" "-i"))
-   (t '("locate" "-i" "-r")))
-  "A list where the `car' is the name of the locat program followed by options.
-The search pattern will be appended, so the
-\"-r\" option should be the last option.")
-
-(defvar anything-c-source-locate
-  '((name . "Locate")
-    (candidates . (lambda ()
-                    (apply 'start-process "locate-process" nil
-                           (append anything-c-locate-options
-                                   (list anything-pattern)))))
-    (type . file)
-    (requires-pattern . 3)
-    (delayed))
-  "Source for retrieving files matching the current input pattern with locate.")
-;; (anything 'anything-c-source-locate)
-
-;;; Recentf files
-(defvar anything-c-source-recentf
-  '((name . "Recentf")
-    (init . (lambda ()
-              (require 'recentf)
-              (or recentf-mode (recentf-mode 1))
-              ;; Big value empowers anything/recentf
-              (when (and (numberp recentf-max-saved-items)
-                         (<= recentf-max-saved-items 20))
-                (setq recentf-max-saved-items 500))))
-    (candidates . recentf-list)
-    (match anything-c-match-on-file-name
-           anything-c-match-on-directory-name)
-    (type . file))
-  "See (info \"(emacs)File Conveniences\").
-if `recentf-max-saved-items' is too small, set it to 500.")
-;; (anything 'anything-c-source-recentf)
-
-;;; ffap
-(eval-when-compile (require 'ffap))
-(defvar anything-c-source-ffap-guesser
-  '((name . "File at point")
-    (init . (lambda () (require 'ffap)))
-    (candidates . (lambda ()
-                    (anything-aif
-                        (with-current-buffer anything-current-buffer
-                          (ffap-guesser))
-                        (list it))))
-    (type . file)))
-;; (anything 'anything-c-source-ffap-guesser)
-
-;;; ffap with line number
-(defun anything-c-ffap-file-line-at-point ()
-  "Get (FILENAME . LINENO) at point."
-  (anything-aif (let (ffap-alist) (ffap-file-at-point))
-      (save-excursion
-        (beginning-of-line)
-        (when (and (search-forward it nil t)
-                   (looking-at ":\\([0-9]+\\)"))
-          (cons it (string-to-number (match-string 1)))))))
-
-(defvar anything-c-ffap-line-location nil
-  "(FILENAME . LINENO) used by `anything-c-source-ffap-line'.
-It is cleared after jumping line.")
-
-(defun anything-c-ffap-line-candidates ()
-  (with-current-buffer anything-current-buffer
-    (setq anything-c-ffap-line-location (anything-c-ffap-file-line-at-point)))
-  (when anything-c-ffap-line-location
-    (destructuring-bind (file . line) anything-c-ffap-line-location
-      (list (cons (format "%s (line %d)" file line) file)))))
-
-;;; Goto line after opening file by `anything-c-source-ffap-line'.
-(defun anything-c-ffap-line-goto-line ()
-  (when (car anything-c-ffap-line-location)
-    (unwind-protect
-        (ignore-errors
-          (with-selected-window (get-buffer-window
-                                 (get-file-buffer (car anything-c-ffap-line-location)))
-            (anything-goto-line (cdr anything-c-ffap-line-location))))
-      (setq anything-c-ffap-line-location nil))))
-(add-hook 'anything-after-action-hook 'anything-c-ffap-line-goto-line)
-
-(defvar anything-c-source-ffap-line
-  '((name . "File/Lineno at point")
-    (init . (lambda () (require 'ffap)))
-    (candidates . anything-c-ffap-line-candidates)
-    (type . file)))
-;; (anything 'anything-c-source-ffap-line)
-
-
-;;;; <Help>
-;;; Man Pages
-(defvar anything-c-man-pages nil
-  "All man pages on system.
-Will be calculated the first time you invoke anything with this
-source.")
-
-(defvar anything-c-source-man-pages
-  `((name . "Manual Pages")
-    (candidates . (lambda ()
-                    (if anything-c-man-pages
-                        anything-c-man-pages
-                      ;; XEmacs doesn't have a woman :)
-                      (setq anything-c-man-pages
-                            (ignore-errors
-                              (require 'woman)
-                              (woman-file-name "")
-                              (sort (mapcar 'car woman-topic-all-completions)
-                                    'string-lessp))))))
-    (action  ("Show with Woman" . woman))
-    (requires-pattern . 2)))
-;; (anything 'anything-c-source-man-pages)
-
-;;; Info pages
-(defvar anything-c-info-pages nil
-  "All info pages on system.
-Will be calculated the first time you invoke anything with this
-source.")
-
-(defvar anything-c-source-info-pages
-  `((name . "Info Pages")
-    (candidates . (lambda ()
-                    (if anything-c-info-pages
-                        anything-c-info-pages
-                      (setq anything-c-info-pages
-                            (save-window-excursion
-                              (save-excursion
-                                (require 'info)
-                                (Info-find-node "dir" "top")
-                                (goto-char (point-min))
-                                (let ((info-topic-regexp "\\* +\\([^:]+: ([^)]+)[^.]*\\)\\.")
-                                      topics)
-                                  (while (re-search-forward info-topic-regexp nil t)
-                                    (add-to-list 'topics (match-string-no-properties 1)))
-                                  (goto-char (point-min))
-                                  (Info-exit)
-                                  topics)))))))
-    (action . (("Show with Info" .(lambda (node-str)
-                                    (info (replace-regexp-in-string "^[^:]+: "
-                                                                    ""
-                                                                    node-str))))))
-    (requires-pattern . 2)))
-;; (anything 'anything-c-source-info-pages)
-
-;; Info Elisp
-(defvar anything-c-info-elisp nil)
-(defvar anything-c-source-info-elisp
-  `((name . "Info Elisp")
-    (init . (lambda ()
-              (save-window-excursion
-                (unless anything-c-info-elisp
-                  (with-temp-buffer
-                    (Info-find-node "elisp" "Index")
-                    (setq anything-c-info-elisp (split-string (buffer-string) "\n"))
-                    (Info-exit))))))
-    (candidates . (lambda ()
-                    (loop for i in anything-c-info-elisp
-                          if (string-match "^* [^ \n]+[^: ]" i)
-                          collect (match-string 0 i))))
-    (action . (lambda (candidate)
-                (Info-find-node "elisp" "Index")
-                (Info-index (replace-regexp-in-string "* " "" candidate))))
-    (requires-pattern . 2)))
-;; (anything 'anything-c-source-info-elisp)
-
-;; Info-Common-Lisp
-(defvar anything-c-info-cl-fn nil)
-(defvar anything-c-source-info-cl
-  `((name . "Info Common-Lisp")
-    (init . (lambda ()
-              (save-window-excursion
-                (unless anything-c-info-cl-fn
-                  (with-temp-buffer
-                    (Info-find-node "cl" "Function Index")
-                    (setq anything-c-info-cl-fn (split-string (buffer-string) "\n"))
-                    (Info-exit))))))
-    (candidates . (lambda ()
-                    (loop for i in anything-c-info-cl-fn
-                          if (string-match "^* [^ \n]+[^: ]" i)
-                          collect (match-string 0 i))))
-    (action . (lambda (candidate)
-                (Info-find-node "cl" "Function Index")
-                (Info-index (replace-regexp-in-string "* " "" candidate))))
-    (requires-pattern . 2)))
-;; (anything 'anything-c-source-info-cl)
-
-;;;; <Command>
-;;; Complex command history
-(defvar anything-c-source-complex-command-history
-  '((name . "Complex Command History")
-    (candidates . (lambda () (mapcar 'prin1-to-string command-history)))
-    (type . sexp)))
-;; (anything 'anything-c-source-complex-command-history)
-
-;;; M-x history
-(defvar anything-c-source-extended-command-history
-  '((name . "Emacs Commands History")
-    (candidates . extended-command-history)
-    (type . command)))
-;; (anything 'anything-c-source-extended-command-history)
-
-;;; Emacs commands
-(defvar anything-c-source-emacs-commands
-  '((name . "Emacs Commands")
-    (candidates . (lambda ()
-                    (let (commands)
-                      (mapatoms (lambda (a)
-                                  (if (commandp a)
-                                      (push (symbol-name a)
-                                            commands))))
-                      (sort commands 'string-lessp))))
-    (type . command)
-    (requires-pattern . 2))
-  "Source for completing and invoking Emacs commands.
-A command is a function with interactive spec that can
-be invoked with `M-x'.
-
-To get non-interactive functions listed, use
-`anything-c-source-emacs-functions'.")
-;; (anything 'anything-c-source-emacs-commands)
-
-;;; LaCarte
-(defvar anything-c-source-lacarte
-  '((name . "Lacarte")
-    (init . (lambda () (require 'lacarte )))
-    (candidates . (lambda () (delete '(nil) (lacarte-get-overall-menu-item-alist))))
-    (candidate-number-limit . 9999)
-    (action . anything-c-call-interactively))
-  "Needs lacarte.el.
-
-http://www.emacswiki.org/cgi-bin/wiki/download/lacarte.el")
-;; (anything 'anything-c-source-lacarte)
-
-;;;; <Function>
-;;; Emacs functions
-(defvar anything-c-source-emacs-functions
-  '((name . "Emacs Functions")
-    (candidates . (lambda ()
-                    (let (commands)
-                      (mapatoms (lambda (a) (if (functionp a)
-                                                (push (symbol-name a) commands))))
-                      (sort commands 'string-lessp))))
-    (type . function)
-    (requires-pattern . 2))
-  "Source for completing Emacs functions.")
-;; (anything 'anything-c-source-emacs-functions)
-
-;;; With abbrev expansion
-;;; Similar to my exec-abbrev-cmd.el
-;;; See http://www.tsdh.de/cgi-bin/wiki.pl/exec-abbrev-cmd.el
-(defvar anything-c-function-abbrev-regexp nil
-  "The regexp for `anything-c-source-emacs-functions-with-abbrevs'.
-Regexp built from the current `anything-pattern' interpreting it
-as abbreviation.
-Only for internal use.")
-
-(defun anything-c-match-function-by-abbrev (candidate)
-  "Return non-nil if `anything-pattern' is an abbreviation of the function CANDIDATE.
-
-Abbreviations are made by taking the first character from each
-word in the function's name, e.g. \"bb\" is an abbrev for
-`bury-buffer', \"stb\" is an abbrev for `switch-to-buffer'."
-  (string-match anything-c-function-abbrev-regexp candidate))
-
-(defvar anything-c-source-emacs-functions-with-abbrevs
-  (append anything-c-source-emacs-functions
-          '((match anything-c-match-function-by-abbrev
-                   anything-c-string-match))
-          '((init . (lambda ()
-                      (defadvice anything-update
-                        (before anything-c-update-function-abbrev-regexp activate)
-                        (let ((char-list (append anything-pattern nil))
-                              (str "^"))
-                          (dolist (c char-list)
-                            (setq str (concat str (list c) "[^-]*-")))
-                          (setq str (concat (substring str 0 (1- (length str))) "$"))
-                          (setq anything-c-function-abbrev-regexp str))))))))
-;; (anything 'anything-c-source-emacs-functions-with-abbrevs)
-
-;;;; <Variable>
-;;; Emacs variables
-(defvar anything-c-source-emacs-variables
-  '((name . "Emacs Variables")
-    (candidates . (lambda ()
-                    (sort (all-completions "" obarray 'boundp) 'string-lessp)))
-    (type . variable)
-    (requires-pattern . 2))
-  "Source for completing Emacs variables.")
-;; (anything 'anything-c-source-emacs-variables)
-
-;;;; <Bookmark>
-;;; Bookmarks
-(eval-when-compile (require 'bookmark))
-(defvar anything-c-source-bookmarks
-  '((name . "Bookmarks")
-    (init . (lambda ()
-              (require 'bookmark)))
-    (candidates . bookmark-all-names)
-    (type . bookmark))
-  "See (info \"(emacs)Bookmarks\").")
-;; (anything 'anything-c-source-bookmarks)
-
-;;; bookmark-set
-(defvar anything-c-source-bookmark-set
-  '((name . "Set Bookmark")
-    (dummy)
-    (action . bookmark-set))
-  "See (info \"(emacs)Bookmarks\").")
-;; (anything 'anything-c-source-bookmark-set)
-
-;;; Visible Bookmarks
-;; (install-elisp "http://cvs.savannah.gnu.org/viewvc/*checkout*/bm/bm/bm.el")
-
-
-;; http://d.hatena.ne.jp/grandVin/20080911/1221114327
-(defvar anything-c-source-bm
-  '((name . "Visible Bookmarks")
-    (init . anything-c-bm-init)
-    (candidates-in-buffer)
-    (type . line))
-  "Needs bm.el.
-
-http://www.nongnu.org/bm/")
-
-(defun anything-c-bm-init ()
-  "Init function for `anything-c-source-bm'."
-  (when (require 'bm nil t)
-    (with-no-warnings
-      (let ((bookmarks (bm-lists))
-            (buf (anything-candidate-buffer 'global)))
-        (dolist (bm (sort* (append (car bookmarks) (cdr bookmarks))
-                           '< :key 'overlay-start))
-          (let ((start (overlay-start bm))
-                (end (overlay-end bm))
-                (annotation (or (overlay-get bm 'annotation) "")))
-            (unless (< (- end start) 1) ; org => (if (< (- end start) 2)
-              (let ((str (format "%7d: [%s]: %s\n"
-                                 (line-number-at-pos start)
-                                 annotation
-                                 (buffer-substring start (1- end)))))
-                (with-current-buffer buf (insert str))))))))))
-
-;;; Special bookmarks
-(defvar anything-c-source-bookmarks-ssh
-  '((name . "Bookmarks-ssh")
-    (init . (lambda ()
-              (require 'bookmark)))
-    ;; DRY
-    (candidates . (lambda ()
-                    (let (lis-all lis-ssh)
-                      (setq lis-all (bookmark-all-names))
-                      (setq lis-ssh (loop for i in lis-all
-                                          if (string-match "^(ssh)" i)
-                                          collect i))
-                      (sort lis-ssh 'string-lessp))))
-    (type . bookmark))
-  "See (info \"(emacs)Bookmarks\").")
-;; (anything 'anything-c-source-bookmarks-ssh)
-
-(defvar anything-c-source-bookmarks-su
-  '((name . "Bookmarks-root")
-    (init . (lambda ()
-              (require 'bookmark)))
-    ;; DRY
-    (candidates . (lambda ()
-                    (let (lis-all lis-su)
-                      (setq lis-all (bookmark-all-names))
-                      (setq lis-su (loop for i in lis-all
-                                         if (string-match (format "^(%s)" anything-su-or-sudo) i)
-                                         collect i))
-                      (sort lis-su 'string-lessp))))
-    (candidate-transformer anything-c-highlight-bookmark-su)
-
-    (type . bookmark))
-  "See (info \"(emacs)Bookmarks\").")
-;; (anything 'anything-c-source-bookmarks-su)
-
-
-(defun tv-root-logged-p ()
-  (catch 'break
-    (dolist (i (mapcar #'buffer-name (buffer-list)))
-      (when (string-match (format "*tramp/%s ." anything-su-or-sudo) i)
-        (throw 'break t)))))
-
-
-(defun anything-c-highlight-bookmark-su (files)
-  (if (tv-root-logged-p)
-      (anything-c-highlight-bookmark files)
-    (anything-c-highlight-not-logged files)))
-
-(defun anything-c-highlight-not-logged (files)
-  (loop for i in files
-        collect (propertize i 'face anything-c-bookmarks-face3)))
-
-(defun anything-c-highlight-bookmark (bookmarks)
-  "Used as `candidate-transformer' to colorize bookmarks.
-Work both with standard Emacs bookmarks and bookmark-extensions.el."
-  (loop for i in bookmarks
-     for pred          = (bookmark-get-filename i)
-     for bufp          = (and (fboundp 'bmkext-get-buffer-name)
-                              (bmkext-get-buffer-name i))
-     for regp          = (and (fboundp 'bmkext-get-end-position)
-                              (bmkext-get-end-position i)
-                              (/= (bookmark-get-position i)
-                                  (bmkext-get-end-position i)))
-     for handlerp      = (and (fboundp 'bookmark-get-handler)
-                              (bookmark-get-handler i))
-     for isw3m         = (and (fboundp 'bmkext-w3m-bookmark-p)
-                              (bmkext-w3m-bookmark-p i))
-     for isgnus        = (and (fboundp 'bmkext-gnus-bookmark-p)
-                              (bmkext-gnus-bookmark-p i)) 
-     for isman         = (and (fboundp 'bmkext-man-bookmark-p) ; Man
-                              (bmkext-man-bookmark-p i))
-     for iswoman       = (and (fboundp 'bmkext-woman-bookmark-p) ; Woman
-                              (bmkext-woman-bookmark-p i))
-     for handlerp      = (bookmark-get-handler i)
-     for isannotation  = (bookmark-get-annotation i)
-     ;; Add a * if bookmark have annotation
-     if (and isannotation (not (string-equal isannotation "")))
-     do (setq i (concat "*" i))
-     ;; info buffers
-     if (eq handlerp 'Info-bookmark-jump)
-     collect (propertize i 'face 'anything-bmkext-info 'help-echo pred)
-     ;; w3m buffers
-     if isw3m
-     collect (propertize i 'face 'anything-bmkext-w3m 'help-echo pred)
-     ;; gnus buffers
-     if isgnus
-     collect (propertize i 'face 'anything-bmkext-gnus 'help-echo pred)
-     ;; Man Woman
-     if (or iswoman isman) 
-     collect (propertize i 'face 'anything-bmkext-man 'help-echo pred)
-     ;; directories
-     if (and pred (file-directory-p pred))
-     collect (propertize i 'face anything-c-bookmarks-face1 'help-echo pred)
-     ;; regular files with regions saved
-     if (and pred (not (file-directory-p pred)) (file-exists-p pred) regp)
-     collect (propertize i 'face 'anything-bmkext-region 'help-echo pred)
-     ;; regular files
-     if (and pred (not (file-directory-p pred)) (file-exists-p pred)
-             (not regp) (not (or iswoman isman)))
-     collect (propertize i 'face 'anything-bmkext-file 'help-echo pred)
-     ;; buffer non--filename
-     if (and (fboundp 'bmkext-get-buffer-name) bufp (not handlerp)
-             (if pred (not (file-exists-p pred)) (not pred)))
-     collect (propertize i 'face 'anything-bmkext-no--file)))
-       
-;;; Faces for bookmarks
-(defface anything-bmkext-info
-  '((t (:foreground "green")))
-  "*Face used for W3m Emacs bookmarks (not w3m bookmarks)."
-  :group 'anything)
-
-(defface anything-bmkext-w3m
-  '((t (:foreground "yellow")))
-  "*Face used for W3m Emacs bookmarks (not w3m bookmarks)."
-  :group 'anything)
-
-(defface anything-bmkext-gnus
-  '((t (:foreground "magenta")))
-  "*Face used for Gnus bookmarks."
-  :group 'anything)
-
-(defface anything-bmkext-man
-  '((t (:foreground "Orange4")))
-  "*Face used for Woman/man bookmarks."
-  :group 'anything)
-
-(defface anything-bmkext-region
-  '((t (:foreground "Indianred2")))
-  "*Face used for region bookmarks."
-  :group 'anything)
-
-(defface anything-bmkext-no--file
-  '((t (:foreground "grey")))
-  "*Face used for non--file bookmarks."
-  :group 'anything)
-
-(defface anything-bmkext-file
-  '((t (:foreground "Deepskyblue2")))
-  "*Face used for non--file bookmarks."
-  :group 'anything)
-
-(defface anything-bookmarks-su-face '((t (:foreground "red")))
-  "Face for su/sudo bookmarks."
-  :group 'anything)
-
-(defvar anything-c-bookmarks-face1 'anything-dir-heading)
-(defvar anything-c-bookmarks-face2 'anything-file-name)
-(defvar anything-c-bookmarks-face3 'anything-bookmarks-su-face)
-
-(defvar anything-c-source-bookmarks-local
-  '((name . "Bookmarks-Local")
-    (init . (lambda ()
-              (require 'bookmark)))
-    ;; DRY
-    (candidates . (lambda ()
-                    (let (lis-all lis-loc)
-                      (setq lis-all (bookmark-all-names))
-                      (setq lis-loc (loop for i in lis-all
-                                          if (and (not (string-match "^(ssh)" i))
-                                                  (not (string-match "^(su)" i)))
-                                          collect i))
-                      (sort lis-loc 'string-lessp))))
-    (candidate-transformer anything-c-highlight-bookmark)
-    (type . bookmark))
-  "See (info \"(emacs)Bookmarks\").")
-;; (anything 'anything-c-source-bookmarks-local)
-
-;;; Sources to filter bookmark-extensions bookmarks.
-;; Dependency: http://mercurial.intuxication.org/hg/emacs-bookmark-extension
-
-
-(defun anything-c-bmkext-filter-setup-alist (fn &rest args)
-  "Return a filtered `bookmark-alist' sorted alphabetically."
-  (loop
-     with alist = (if args
-                      (apply #'(lambda (x) (funcall fn x)) args)
-                      (funcall fn))
-     for i in alist
-     for b = (car i)
-     collect b into sa
-     finally return (sort sa 'string-lessp)))
-
-;; Regions
-(defvar anything-c-source-bookmark-regions
-  '((name . "Bookmark Regions")
-    (init . (lambda ()
-              (require 'bookmark-extensions)
-              (bookmark-maybe-load-default-file)))
-    (candidates . anything-c-bookmark-region-setup-alist)
-    (candidate-transformer anything-c-highlight-bookmark)
-    (type . bookmark)))
-;; (anything 'anything-c-source-bookmark-regions)
-
-(defun anything-c-bookmark-region-setup-alist ()
-  "Specialized filter function for bookmarks regions."
-  (anything-c-bmkext-filter-setup-alist 'bmkext-region-alist-only))
-
-;; W3m
-(defvar anything-c-source-bookmark-w3m
-  '((name . "Bookmark W3m")
-    (init . (lambda ()
-              (require 'bookmark-extensions)
-              (bookmark-maybe-load-default-file)))
-    (candidates . anything-c-bookmark-w3m-setup-alist)
-    (candidate-transformer anything-c-highlight-bookmark)
-    (type . bookmark)))
-;; (anything 'anything-c-source-bookmark-w3m)
-
-(defun anything-c-bookmark-w3m-setup-alist ()
-  "Specialized filter function for bookmarks w3m."
-  (anything-c-bmkext-filter-setup-alist 'bmkext-w3m-alist-only))
-
-;; Woman Man
-(defvar anything-c-source-bookmark-man
-  '((name . "Bookmark Woman&Man")
-    (init . (lambda ()
-              (require 'bookmark-extensions)
-              (bookmark-maybe-load-default-file)))
-    (candidates . anything-c-bookmark-man-setup-alist)
-    (candidate-transformer anything-c-highlight-bookmark)
-    (type . bookmark)))
-;; (anything 'anything-c-source-bookmark-man)
-
-(defun anything-c-bookmark-man-setup-alist ()
-  "Specialized filter function for bookmarks w3m."
-  (append (anything-c-bmkext-filter-setup-alist 'bmkext-man-alist-only)
-          (anything-c-bmkext-filter-setup-alist 'bmkext-woman-alist-only)))
-
-;; Gnus
-(defvar anything-c-source-bookmark-gnus
-  '((name . "Bookmark Gnus")
-    (init . (lambda ()
-              (require 'bookmark-extensions)
-              (bookmark-maybe-load-default-file)))
-    (candidates . anything-c-bookmark-gnus-setup-alist)
-    (candidate-transformer anything-c-highlight-bookmark)
-    (type . bookmark)))
-;; (anything 'anything-c-source-bookmark-gnus)
-
-(defun anything-c-bookmark-gnus-setup-alist ()
-  "Specialized filter function for bookmarks gnus."
-  (anything-c-bmkext-filter-setup-alist 'bmkext-gnus-alist-only))
-
-;; Info
-(defvar anything-c-source-bookmark-info
-  '((name . "Bookmark Info")
-    (init . (lambda ()
-              (require 'bookmark-extensions)
-              (bookmark-maybe-load-default-file)))
-    (candidates . anything-c-bookmark-info-setup-alist)
-    (candidate-transformer anything-c-highlight-bookmark)
-    (type . bookmark)))
-;; (anything 'anything-c-source-bookmark-info)
-
-(defun anything-c-bookmark-info-setup-alist ()
-  "Specialized filter function for bookmarks info."
-  (anything-c-bmkext-filter-setup-alist 'bmkext-info-alist-only))
-
-;; Local Files&directories
-(defvar anything-c-source-bookmark-files&dirs
-  '((name . "Bookmark Files&Directories")
-    (init . (lambda ()
-              (require 'bookmark-extensions)
-              (bookmark-maybe-load-default-file)))
-    (candidates . anything-c-bookmark-local-files-setup-alist)
-    (candidate-transformer anything-c-highlight-bookmark)
-    (type . bookmark)))
-;; (anything 'anything-c-source-bookmark-files&dirs)
-
-(defun anything-c-bookmark-local-files-setup-alist ()
-  "Specialized filter function for bookmarks locals files."
-  (anything-c-bmkext-filter-setup-alist 'bmkext-local-file-alist-only))
-
-;; Su Files&directories
-(defun anything-c-highlight-bmkext-su (bmk)
-  (if (bmkext-root-or-sudo-logged-p)
-      (anything-c-highlight-bookmark bmk)
-      (anything-c-highlight-not-logged bmk)))
-
-(defvar anything-c-source-bookmark-su-files&dirs
-  '((name . "Bookmark Root-Files&Directories")
-    (init . (lambda ()
-              (require 'bookmark-extensions)
-              (bookmark-maybe-load-default-file)))
-    (candidates . anything-c-bookmark-su-files-setup-alist)
-    (candidate-transformer anything-c-highlight-bmkext-su)
-    (type . bookmark)))
-;; (anything 'anything-c-source-bookmark-su-files&dirs)
-
-(defun anything-c-bookmark-su-files-setup-alist ()
-  "Specialized filter function for bookmarks su/sudo files."
-  (loop
-     with l = (anything-c-bmkext-filter-setup-alist 'bmkext-remote-file-alist-only)
-     for i in l
-     for isfile = (bookmark-get-filename i)
-     for istramp = (and isfile (boundp 'tramp-file-name-regexp)
-                        (save-match-data
-                          (string-match tramp-file-name-regexp isfile)))
-     for issu = (and istramp
-                     (string-match bmkext-su-or-sudo-regexp isfile))
-     if issu
-     collect i))
-
-;; Ssh Files&directories
-(defvar anything-c-source-bookmark-ssh-files&dirs
-  '((name . "Bookmark Ssh-Files&Directories")
-    (init . (lambda ()
-              (require 'bookmark-extensions)
-              (bookmark-maybe-load-default-file)))
-    (candidates . anything-c-bookmark-ssh-files-setup-alist)
-    (type . bookmark)))
-;; (anything 'anything-c-source-bookmark-ssh-files&dirs)
-
-(defun anything-c-bookmark-ssh-files-setup-alist ()
-  "Specialized filter function for bookmarks ssh files."
-  (loop
-     with l = (anything-c-bmkext-filter-setup-alist 'bmkext-remote-file-alist-only)
-     for i in l
-     for isfile = (bookmark-get-filename i)
-     for istramp = (and isfile (boundp 'tramp-file-name-regexp)
-                        (save-match-data
-                          (string-match tramp-file-name-regexp isfile)))
-     for isssh = (and istramp
-                      (string-match "/ssh:" isfile))
-     if isssh
-     collect i))
-
-;; All bookmark-extensions sources.
-(defun anything-bookmark-ext ()
-  "Preconfigured anything for bookmark-extensions sources.
-See: <http://mercurial.intuxication.org/hg/emacs-bookmark-extension>."
-  (interactive)
-  (anything '(anything-c-source-bookmark-files&dirs
-              anything-c-source-bookmark-w3m
-              anything-c-source-bookmark-gnus
-              anything-c-source-bookmark-info
-              anything-c-source-bookmark-man
-              anything-c-source-bookmark-regions
-              anything-c-source-bookmark-su-files&dirs
-              anything-c-source-bookmark-ssh-files&dirs)))
-
-
-;; Firefox bookmarks
-;; You will have to set firefox to import bookmarks in his html file bookmarks.html.
-;; (only for firefox versions >=3)
-;; To achieve that, open about:config in firefox and double click on this line to enable value
-;; to true:
-;; user_pref("browser.bookmarks.autoExportHTML", false);
-;; You should have now:
-;; user_pref("browser.bookmarks.autoExportHTML", true);
-
-(defvar anything-firefox-bookmark-url-regexp "\\(https\\|http\\|ftp\\|about\\|file\\)://[^ ]*")
-(defvar anything-firefox-bookmarks-regexp ">\\([^><]+.[^</a>]\\)")
-
-(defun anything-get-firefox-user-init-dir ()
-  "Guess the default Firefox user directory name."
-  (let* ((moz-dir (concat (getenv "HOME") "/.mozilla/firefox/"))
-         (moz-user-dir (with-current-buffer (find-file-noselect (concat moz-dir "profiles.ini"))
-                         (goto-char (point-min))
-                         (when (search-forward "Path=" nil t)
-                           (buffer-substring-no-properties (point) (point-at-eol))))))
-    (file-name-as-directory (concat moz-dir moz-user-dir))))
-
-(defun anything-guess-firefox-bookmark-file ()
-  "Return the path of the Firefox bookmarks file."
-  (concat (anything-get-firefox-user-init-dir) "bookmarks.html"))
-
-(defun anything-html-bookmarks-to-alist (file url-regexp bmk-regexp)
-  "Parse html bookmark FILE and return an alist with (title . url) as elements."
-  (let (bookmarks-alist url title)
-    (with-temp-buffer
-      (insert-file-contents file)
-      (goto-char (point-min))
-      (while (not (eobp))
-        (forward-line)
-        (when (re-search-forward "href=\\|^ *<DT><A HREF=" nil t)
-          (beginning-of-line)
-          (when (re-search-forward url-regexp nil t)
-            (setq url (concat "\"" (match-string 0))))
-          (beginning-of-line)
-          (when (re-search-forward bmk-regexp nil t)
-            (setq title (match-string 1)))
-          (push (cons title url) bookmarks-alist))))
-    (nreverse bookmarks-alist)))
-
-
-(defvar anything-c-firefox-bookmarks-alist nil)
-(defvar anything-c-source-firefox-bookmarks
-  '((name . "Firefox Bookmarks")
-    (init . (lambda ()
-              (setq anything-c-firefox-bookmarks-alist
-                    (anything-html-bookmarks-to-alist
-                     (anything-guess-firefox-bookmark-file)
-                     anything-firefox-bookmark-url-regexp
-                     anything-firefox-bookmarks-regexp))))
-    (candidates . (lambda ()
-                    (mapcar #'car
-                            anything-c-firefox-bookmarks-alist)))
-    (candidate-transformer anything-c-highlight-firefox-bookmarks)
-    (action . (("Browse Url" . (lambda (candidate)
-                                 (w3m-browse-url
-                                  (anything-c-firefox-bookmarks-get-value candidate)))) 
-               ("Browse Url Firefox" . (lambda (candidate)
-                                         (browse-url-firefox
-                                          (anything-c-firefox-bookmarks-get-value candidate)))) 
-               ("Copy Url" . (lambda (elm)
-                               (kill-new (anything-c-w3m-bookmarks-get-value elm))))))))
-
-;; (anything 'anything-c-source-firefox-bookmarks)
-
-(defun anything-c-firefox-bookmarks-get-value (elm)
-  (replace-regexp-in-string "\"" ""
-                            (cdr (assoc elm
-                                        anything-c-firefox-bookmarks-alist))))
-
-
-(defun anything-c-highlight-firefox-bookmarks (books)
-  (loop for i in books
-        collect (propertize i
-                            'face '((:foreground "YellowGreen"))
-                            'help-echo (anything-c-firefox-bookmarks-get-value i))))
-
-;; W3m bookmark
-(eval-when-compile (require 'w3m-bookmark nil t))
-(unless (and (require 'w3m nil t)
-             (require 'w3m-bookmark nil t))
-  (defvar w3m-bookmark-file "~/.w3m/bookmark.html"))
-
-
-(defface anything-w3m-bookmarks-face '((t (:foreground "cyan1" :underline t)))
-  "Face for w3m bookmarks" :group 'anything)
-
-(defvar anything-w3m-bookmarks-regexp ">\\([^><]+.[^</a>]\\)")
-(defvar anything-w3m-bookmark-url-regexp "\\(https\\|http\\|ftp\\|file\\)://[^>]*")
-(defvar anything-c-w3m-bookmarks-alist nil)
-(defvar anything-c-source-w3m-bookmarks
-  '((name . "W3m Bookmarks")
-    (init . (lambda ()
-              (setq anything-c-w3m-bookmarks-alist
-                    (anything-html-bookmarks-to-alist
-                     w3m-bookmark-file
-                     anything-w3m-bookmark-url-regexp
-                     anything-w3m-bookmarks-regexp))))
-    (candidates . (lambda ()
-                    (mapcar #'car
-                            anything-c-w3m-bookmarks-alist)))
-    (candidate-transformer anything-c-highlight-w3m-bookmarks)
-    (action . (("Browse Url" . (lambda (candidate)
-                                 (anything-c-w3m-browse-bookmark candidate)))
-               ("Copy Url" . (lambda (elm)
-                               (kill-new (anything-c-w3m-bookmarks-get-value elm))))
-               ("Browse Url Firefox" . (lambda (candidate)
-                                         (anything-c-w3m-browse-bookmark candidate t)))
-               ("Delete Bookmark" . (lambda (candidate)
-                                      (anything-c-w3m-delete-bookmark candidate)))
-               ("Rename Bookmark" . (lambda (candidate)
-                                      (anything-c-w3m-rename-bookmark candidate)))))
-    (persistent-action . (lambda (candidate)
-                           (if current-prefix-arg
-                               (anything-c-w3m-browse-bookmark candidate t)
-                             (anything-c-w3m-browse-bookmark candidate nil t))))))
-
-;; (anything 'anything-c-source-w3m-bookmarks)
-
-(defun anything-c-w3m-bookmarks-get-value (elm)
-  (replace-regexp-in-string "\"" ""
-                            (cdr (assoc elm
-                                        anything-c-w3m-bookmarks-alist))))
-
-
-(defun anything-c-w3m-browse-bookmark (elm &optional use-firefox new-tab)
-  (let* ((fn (if use-firefox
-                 'browse-url-firefox
-               'w3m-browse-url))
-         (arg (and (eq fn 'w3m-browse-url)
-                   new-tab)))
-    (funcall fn (anything-c-w3m-bookmarks-get-value elm) arg)))
-
-
-(defun anything-c-highlight-w3m-bookmarks (books)
-  (loop for i in books
-        collect (propertize i
-                            'face 'anything-w3m-bookmarks-face
-                            'help-echo (anything-c-w3m-bookmarks-get-value i))))
-
-
-(defun anything-c-w3m-delete-bookmark (elm)
-  (save-excursion
-    (find-file-literally w3m-bookmark-file)
-    (goto-char (point-min))
-    (when (re-search-forward elm nil t)
-      (beginning-of-line)
-      (delete-region (point)
-                     (line-end-position))
-      (delete-blank-lines))
-    (save-buffer (current-buffer))
-    (kill-buffer (current-buffer))))
-
-(defun anything-c-w3m-rename-bookmark (elm)
-  (let* ((old-title (replace-regexp-in-string ">" "" elm))
-         (new-title (read-string "NewTitle: " old-title)))
-    (save-excursion
-      (find-file-literally w3m-bookmark-file)
-      (goto-char (point-min))
-      (when (re-search-forward (concat elm "<") nil t)
-        (goto-char (1- (point)))
-        (delete-backward-char (length old-title))
-        (insert new-title))
-      (save-buffer (current-buffer))
-      (kill-buffer (current-buffer)))))
-
-;;;; <Library>
-;;; Elisp library scan
-(defvar anything-c-source-elisp-library-scan
-  '((name . "Elisp libraries (Scan)")
-    (init . (anything-c-elisp-library-scan-init))
-    (candidates-in-buffer)
-    (action ("Find library" . (lambda (candidate)
-                                (find-file (find-library-name candidate))))
-            ("Find library other window" . (lambda (candidate)
-                                             (find-file-other-window (find-library-name candidate))))
-            ("Load library" . (lambda (candidate)
-                                (load-library candidate))))))
-;; (anything 'anything-c-source-elisp-library-scan)
-
-(defun anything-c-elisp-library-scan-init ()
-  "Init anything buffer status."
-  (let ((anything-buffer (anything-candidate-buffer 'global))
-        (library-list (anything-c-elisp-library-scan-list)))
-    (with-current-buffer anything-buffer
-      (dolist (library library-list)
-        (insert (format "%s\n" library))))))
-
-(defun anything-c-elisp-library-scan-list (&optional dirs string)
-  "Do completion for file names passed to `locate-file'.
-DIRS is directory to search path.
-STRING is string to match."
-  ;; Use `load-path' as path when ignore `dirs'.
-  (or dirs (setq dirs load-path))
-  ;; Init with blank when ignore `string'.
-  (or string (setq string ""))
-  ;; Get library list.
-  (let ((string-dir (file-name-directory string))
-        ;; File regexp that suffix match `load-file-rep-suffixes'.
-        (match-regexp (format "^.*\\.el%s$" (regexp-opt load-file-rep-suffixes)))
-        name
-        names)
-    (dolist (dir dirs)
-      (unless dir
-        (setq dir default-directory))
-      (if string-dir
-          (setq dir (expand-file-name string-dir dir)))
-      (when (file-directory-p dir)
-        (dolist (file (file-name-all-completions
-                       (file-name-nondirectory string) dir))
-          ;; Suffixes match `load-file-rep-suffixes'.
-          (setq name (if string-dir (concat string-dir file) file))
-          (if (string-match match-regexp name)
-              (add-to-list 'names name)))))
-    names))
-
-;;;; <Programming>
-;;; Imenu
-(defvar anything-c-imenu-delimiter " / ")
-
-(defvar anything-c-imenu-index-filter nil)
-(make-variable-buffer-local 'anything-c-imenu-index-filter)
-
-(defvar anything-c-cached-imenu-alist nil)
-(make-variable-buffer-local 'anything-c-cached-imenu-alist)
-
-(defvar anything-c-cached-imenu-candidates nil)
-(make-variable-buffer-local 'anything-c-cached-imenu-candidates)
-
-(defvar anything-c-cached-imenu-tick nil)
-(make-variable-buffer-local 'anything-c-cached-imenu-tick)
-
-(eval-when-compile (require 'imenu))
-(setq imenu-auto-rescan t)
-
-(defun anything-imenu-create-candidates (entry)
-  "Create candidates with ENTRY."
-  (if (listp (cdr entry))
-      (mapcan (lambda (sub)
-                (if (consp (cdr sub))
-                    (mapcar
-                     (lambda (subentry)
-                       (concat (car entry) anything-c-imenu-delimiter subentry))
-                     (anything-imenu-create-candidates sub))
-                  (list (concat (car entry) anything-c-imenu-delimiter (car sub)))))
-              (cdr entry))
-    (list entry)))
-
-(defvar anything-c-source-imenu
-  '((name . "Imenu")
-    (candidates . anything-c-imenu-candidates)
-    (persistent-action . (lambda (elm)
-                           (anything-c-imenu-default-action elm)
-                           (unless (fboundp 'semantic-imenu-tag-overlay)
-                             (anything-match-line-color-current-line))))
-    (action . anything-c-imenu-default-action))
-  "See (info \"(emacs)Imenu\")")
-
-;; (anything 'anything-c-source-imenu)
-
-(defun anything-c-imenu-candidates ()
-  (with-current-buffer anything-current-buffer
-    (let ((tick (buffer-modified-tick)))
-      (if (eq anything-c-cached-imenu-tick tick)
-          anything-c-cached-imenu-candidates
-        (setq imenu--index-alist nil)
-        (setq anything-c-cached-imenu-tick tick
-              anything-c-cached-imenu-candidates
-              (condition-case nil
-                  (mapcan
-                   'anything-imenu-create-candidates
-                   (setq anything-c-cached-imenu-alist
-                         (let ((index (imenu--make-index-alist)))
-                           (if anything-c-imenu-index-filter
-                               (funcall anything-c-imenu-index-filter index)
-                             index))))
-                (error nil)))
-        (setq anything-c-cached-imenu-candidates
-              (mapcar #'(lambda (x)
-                          (if (stringp x)
-                              x
-                            (car x)))
-                      anything-c-cached-imenu-candidates))))))
-
-(setq imenu-default-goto-function 'imenu-default-goto-function)
-(defun anything-c-imenu-default-action (elm)
-  "The default action for `anything-c-source-imenu'."
-  (let ((path (split-string elm anything-c-imenu-delimiter))
-        (alist anything-c-cached-imenu-alist))
-    (if (> (length path) 1)
-        (progn
-          (setq alist (assoc (car path) alist))
-          (setq elm (cadr path))
-          (imenu (assoc elm alist)))
-      (imenu (assoc elm alist)))))
-
-;;; Ctags
-(defvar anything-c-ctags-modes
-  '( c-mode c++-mode awk-mode csharp-mode java-mode javascript-mode lua-mode
-            makefile-mode pascal-mode perl-mode cperl-mode php-mode python-mode
-            scheme-mode sh-mode slang-mode sql-mode tcl-mode ))
-
-(defun anything-c-source-ctags-init ()
-  (when (and buffer-file-name
-             (memq major-mode anything-c-ctags-modes)
-             (anything-current-buffer-is-modified))
-    (with-current-buffer (anything-candidate-buffer 'local)
-      (call-process-shell-command
-       (if (string-match "\\.el\\.gz$" anything-buffer-file-name)
-           (format "ctags -e -u -f- --language-force=lisp --fields=n =(zcat %s) " anything-buffer-file-name)
-         (format "ctags -e -u -f- --fields=n %s " anything-buffer-file-name))
-       nil (current-buffer))
-      (goto-char (point-min))
-      (forward-line 2)
-      (delete-region (point-min) (point))
-      (loop while (and (not (eobp)) (search-forward "\001" (point-at-eol) t))
-            for lineno-start = (point)
-            for lineno = (buffer-substring lineno-start (1- (search-forward "," (point-at-eol) t)))
-            do
-            (beginning-of-line)
-            (insert (format "%5s:" lineno))
-            (search-forward "\177" (point-at-eol) t)
-            (delete-region (1- (point)) (point-at-eol))
-            (forward-line 1)))))
-
-(defvar anything-c-source-ctags
-  '((name . "Exuberant ctags")
-    (init . anything-c-source-ctags-init)
-    (candidates-in-buffer)
-    (adjust)
-    (type . line))
-  "Needs Exuberant Ctags.
-
-http://ctags.sourceforge.net/")
-;; (anything 'anything-c-source-ctags)
-
-;; Semantic
-(defvar anything-semantic-candidates nil)
-(eval-when-compile (require 'semantic nil t))
-(defun anything-semantic-construct-candidates (tags depth)
-  (when (require 'semantic nil t)
-    (apply 'append
-           (mapcar (lambda (tag)
-                     (if (listp tag)
-                         (let ((type (semantic-tag-type tag))
-                               (class (semantic-tag-class tag)))
-                           (if (or (and (stringp type)
-                                        (string= type "class"))
-                                   (eq class 'function)
-                                   (eq class 'variable))
-                               (cons (cons (concat (make-string (* depth 2) ?\s)
-                                                   (semantic-format-tag-summarize tag nil t)) tag)
-                                     (anything-semantic-construct-candidates (semantic-tag-components tag)
-                                                                             (1+ depth)))))))
-                   tags))))
-
-(defun anything-semantic-default-action (candidate)
-  (let ((tag (cdr (assoc candidate anything-semantic-candidates))))
-    (semantic-go-to-tag tag)))
-
-(defvar anything-c-source-semantic
-  '((name . "Semantic Tags")
-    (init . (lambda ()
-              (setq anything-semantic-candidates
-                    (condition-case nil
-                        (anything-semantic-construct-candidates (semantic-fetch-tags) 0)
-                      (error nil)))))
-    (candidates . (lambda ()
-                    (if anything-semantic-candidates
-                        (mapcar 'car anything-semantic-candidates))))
-    (persistent-action . (lambda (elm)
-                           (anything-semantic-default-action elm)
-                           (anything-match-line-color-current-line)))
-    (action . anything-semantic-default-action)
-  "Needs semantic in CEDET.
-
-http://cedet.sourceforge.net/semantic.shtml
-http://cedet.sourceforge.net/"))
-
-;; (anything 'anything-c-source-semantic)
-
-;;; Function is called by
-(defvar anything-c-source-simple-call-tree-functions-callers
-  '((name . "Function is called by")
-    (init . anything-c-simple-call-tree-functions-callers-init)
-    (delayed)
-    (candidates-in-buffer))
-  "Needs simple-call-tree.el.
-http://www.emacswiki.org/cgi-bin/wiki/download/simple-call-tree.el")
-
-(defun anything-c-simple-call-tree-functions-callers-init ()
-  (require 'simple-call-tree)
-  (with-no-warnings
-    (when (anything-current-buffer-is-modified)
-      (simple-call-tree-analyze)
-      (let ((list (simple-call-tree-invert simple-call-tree-alist)))
-        (with-current-buffer (anything-candidate-buffer 'local)
-          (dolist (entry list)
-            (let ((callers (mapconcat #'identity (cdr entry) ", ")))
-              (insert (car entry) " is called by "
-                      (if (string= callers "")
-                          "no functions."
-                        callers)
-                      ".\n"))))))))
-;; (anything 'anything-c-source-simple-call-tree-functions-callers)
-
-;;; Function calls
-(defvar anything-c-source-simple-call-tree-callers-functions
-  '((name . "Function calls")
-    (init . anything-c-simple-call-tree-callers-functions-init)
-    (delayed)
-    (candidates-in-buffer))
-  "Needs simple-call-tree.el.
-http://www.emacswiki.org/cgi-bin/wiki/download/simple-call-tree.el")
-
-(defun anything-c-simple-call-tree-callers-functions-init ()
-  (require 'simple-call-tree)
-  (with-no-warnings
-    (when (anything-current-buffer-is-modified)
-      (simple-call-tree-analyze)
-      (let ((list simple-call-tree-alist))
-        (with-current-buffer (anything-candidate-buffer 'local)
-          (dolist (entry list)
-            (let ((functions (mapconcat #'identity (cdr entry) ", ")))
-              (insert (car entry) " calls "
-                      (if (string= functions "")
-                          "no functions"
-                        functions)
-                      ".\n"))))))))
-
-;; (anything 'anything-c-source-simple-call-tree-callers-functions)
-
-;;; Commands/Options with doc
-(defvar anything-c-auto-document-data nil)
-(make-variable-buffer-local 'anything-c-auto-document-data)
-(defvar anything-c-source-commands-and-options-in-file
-  '((name . "Commands/Options in file")
-    (header-name
-     . (lambda (x) (format "Commands/Options in %s"
-                           (buffer-local-value 'buffer-file-name anything-current-buffer))))
-    (candidates . anything-command-and-options-candidates)
-    (multiline)
-    (action . imenu))
-  "List Commands and Options with doc. It needs auto-document.el .
-
-http://www.emacswiki.org/cgi-bin/wiki/download/auto-document.el")
-
-(eval-when-compile (require 'auto-document nil t))
-(defun anything-command-and-options-candidates ()
-  (with-current-buffer anything-current-buffer
-    (when (and (require 'auto-document nil t)
-               (eq major-mode 'emacs-lisp-mode)
-               (or (anything-current-buffer-is-modified)
-                   (not anything-c-auto-document-data)))
-      (or imenu--index-alist (imenu--make-index-alist t))
-      (setq anything-c-auto-document-data
-            (destructuring-bind (commands options)
-                (adoc-construct anything-current-buffer)
-              (append
-               (loop for (command . doc) in commands
-                     for cmdname = (symbol-name command)
-                     collect
-                     (cons (format "Command: %s\n %s"
-                                   (propertize cmdname 'face font-lock-function-name-face)
-                                   (adoc-first-line doc))
-                           (assoc cmdname imenu--index-alist)))
-               (loop with var-alist = (cdr (assoc "Variables" imenu--index-alist))
-                     for (option doc default) in options
-                     for optname = (symbol-name option)
-                     collect
-                     (cons (format "Option: %s\n %s\n default = %s"
-                                   (propertize optname 'face font-lock-variable-name-face)
-                                   (adoc-first-line doc)
-                                   (adoc-prin1-to-string default))
-                           (assoc optname
-                                  var-alist)))))))
-    anything-c-auto-document-data))
-
-;; (anything 'anything-c-source-commands-and-options-in-file)
-
-;;;; <Color and Face>
-;;; Customize Face
-(defvar anything-c-source-customize-face
-  '((name . "Customize Face")
-    (init . (lambda ()
-              (unless (anything-candidate-buffer)
-                (save-window-excursion (list-faces-display))
-                (anything-candidate-buffer (get-buffer "*Faces*")))))
-    (candidates-in-buffer)
-    (get-line . buffer-substring)
-    (action . (lambda (line)
-                (customize-face (intern (car (split-string line))))))
-    (requires-pattern . 3))
-  "See (info \"(emacs)Faces\")")
-;; (anything 'anything-c-source-customize-face)
-
-;; Color
-(defvar anything-c-source-colors
-  '((name . "Colors")
-    (init . (lambda () (unless (anything-candidate-buffer)
-                         (save-window-excursion (list-colors-display))
-                         (anything-candidate-buffer (get-buffer "*Colors*")))))
-    (candidates-in-buffer)
-    (get-line . buffer-substring)
-    (action ("Copy Name" . (lambda (candidate)
-                             (kill-new (anything-c-colors-get-name candidate))))
-            ("Copy RGB" . (lambda (candidate)
-                            (kill-new (anything-c-colors-get-rgb candidate))))
-            ("Insert Name" . (lambda (candidate)
-                               (with-current-buffer anything-current-buffer
-                                 (insert (anything-c-colors-get-name candidate)))))
-            ("Insert RGB" . (lambda (candidate)
-                              (with-current-buffer anything-current-buffer
-                                (insert (anything-c-colors-get-rgb candidate))))))
-    (requires-pattern . 3)))
-;; (anything 'anything-c-source-colors)
-
-(defun anything-c-colors-get-name (candidate)
-  "Get color name."
-  (replace-regexp-in-string
-   " " ""
-   (with-temp-buffer
-     (insert (capitalize candidate))
-     (goto-char (point-min))
-     (search-forward-regexp "\\s-\\{2,\\}")
-     (kill-line)
-     (buffer-string))))
-
-(defun anything-c-colors-get-rgb (candidate)
-  "Get color RGB."
-  (replace-regexp-in-string
-   " " ""
-   (with-temp-buffer
-     (insert (capitalize candidate))
-     (goto-char (point-max))
-     (search-backward-regexp "\\s-\\{2,\\}")
-     (kill-region (point) (point-min))
-     (buffer-string))))
-
-;;;; <Search Engine>
-;;; Tracker desktop search
-(defvar anything-c-source-tracker-search
-  '((name . "Tracker Search")
-    (candidates . (lambda ()
-                    (start-process "tracker-search-process" nil
-                                   "tracker-search"
-                                   anything-pattern)))
-    (type . file)
-    (requires-pattern . 3)
-    (delayed))
-  "Source for retrieving files matching the current input pattern
-with the tracker desktop search.")
-;; (anything 'anything-c-source-tracker-search)
-
-;;; Spotlight (MacOS X desktop search)
-(defvar anything-c-source-mac-spotlight
-  '((name . "mdfind")
-    (candidates . (lambda ()
-                    (start-process "mdfind-process" nil "mdfind" anything-pattern)))
-    (type . file)
-    (requires-pattern . 3)
-    (delayed))
-  "Source for retrieving files via Spotlight's command line
-utility mdfind.")
-;; (anything 'anything-c-source-mac-spotlight)
-
-
-;;;; <Kill ring>
-;;; Kill ring
-(defvar anything-c-source-kill-ring
-  '((name . "Kill Ring")
-    (init . (lambda () (anything-attrset 'last-command last-command)))
-    (candidates . (lambda ()
-                    (loop for kill in kill-ring
-                          unless (or (< (length kill) anything-kill-ring-threshold)
-                                     (string-match "^[\\s\\t]+$" kill))
-                          collect kill)))
-    (action . anything-c-kill-ring-action)
-    (last-command)
-    (migemo)
-    (multiline))
-  "Source for browse and insert contents of kill-ring.")
-
-(defun anything-c-kill-ring-action (str)
-  "Insert STR in `kill-ring' and set STR to the head.
-If this action is executed just after `yank', replace with STR as yanked string."
-  (setq kill-ring (delete str kill-ring))
-  (if (not (eq (anything-attr 'last-command) 'yank))
-      (insert-for-yank str)
-    ;; from `yank-pop'
-    (let ((inhibit-read-only t)
-          (before (< (point) (mark t))))
-      (if before
-          (funcall (or yank-undo-function 'delete-region) (point) (mark t))
-        (funcall (or yank-undo-function 'delete-region) (mark t) (point)))
-      (setq yank-undo-function nil)
-      (set-marker (mark-marker) (point) (current-buffer))
-      (insert-for-yank str)
-      ;; Set the window start back where it was in the yank command,
-      ;; if possible.
-      (set-window-start (selected-window) yank-window-start t)
-      (if before
-          ;; This is like exchange-point-and-mark, but doesn't activate the mark.
-          ;; It is cleaner to avoid activation, even though the command
-          ;; loop would deactivate the mark because we inserted text.
-          (goto-char (prog1 (mark t)
-                       (set-marker (mark-marker) (point) (current-buffer)))))))
-  (kill-new str))
-
-;; (anything 'anything-c-source-kill-ring)
-
-;;;; <Mark ring>
-;; DO NOT include these sources in `anything-sources' use
-;; the commands `anything-mark-ring' and `anything-global-mark-ring' instead.
-
-(defun anything-c-source-mark-ring-candidates ()
-  (flet ((get-marks (pos)
-           (save-excursion
-             (goto-char pos)
-             (beginning-of-line)
-             (let ((line  (car (split-string (thing-at-point 'line) "[\n\r]"))))
-               (when (string= "" line)
-                 (setq line  "<EMPTY LINE>"))
-               (format "%7d: %s" (line-number-at-pos) line)))))
-    (with-current-buffer anything-current-buffer
-      (loop
-         with marks = (cons (mark-marker) mark-ring)
-         with recip = nil
-         for i in marks
-         for f = (get-marks i) 
-         if (not (member f recip))
-         do
-           (push f recip)
-         finally (return (reverse recip))))))
-           
-(defvar anything-mark-ring-cache nil)
-(defvar anything-c-source-mark-ring
-  '((name . "mark-ring")
-    (init . (lambda ()
-              (setq anything-mark-ring-cache
-                    (anything-c-source-mark-ring-candidates))))
-    (candidates . (lambda ()
-                    (anything-aif anything-mark-ring-cache
-                        it)))
-    (action . (("Goto line" . (lambda (candidate)
-                                (anything-goto-line (string-to-number candidate))))))
-    (persistent-action . (lambda (candidate)
-                           (anything-goto-line (string-to-number candidate))
-                           (anything-match-line-color-current-line)))))
-
-;; (anything 'anything-c-source-mark-ring)
-
-(defun anything-mark-ring ()
-  "Preconfigured `anything' for `anything-c-source-mark-ring'."
-  (interactive)
-  (anything 'anything-c-source-mark-ring))
-
-;;; Global-mark-ring
-(defvar anything-c-source-global-mark-ring
-  '((name . "global-mark-ring")
-    (candidates . anything-c-source-global-mark-ring-candidates)
-    (action . (("Goto line" . (lambda (candidate)
-                                (let ((items (split-string candidate ":")))
-                                  (switch-to-buffer (second items))
-                                  (anything-goto-line (string-to-number (car items))))))))
-    (persistent-action . (lambda (candidate)
-                           (let ((items (split-string candidate ":")))
-                             (switch-to-buffer (second items))
-                             (anything-goto-line (string-to-number (car items)))
-                             (anything-match-line-color-current-line))))))
-                             
-(defun anything-c-source-global-mark-ring-candidates ()
-  (flet ((buf-fn (m)
-           (with-current-buffer (marker-buffer m)
-             (goto-char m)
-             (beginning-of-line)
-             (let (line)
-               (if (string= "" line)
-                   (setq line  "<EMPTY LINE>")
-                   (setq line (car (split-string (thing-at-point 'line) "[\n\r]"))))
-               (format "%7d:%s:    %s" (line-number-at-pos) (marker-buffer m) line)))))
-    (loop
-       with marks = global-mark-ring
-       with recip = nil  
-       for i in marks
-       if (not (or (string-match "^ " (format "%s" (marker-buffer i)))
-                   (null (marker-buffer i))))
-       for a = (buf-fn i)
-       if (and a (not (member a recip)))
-       do
-         (push a recip)
-       finally (return (reverse recip)))))
-
-;; (anything 'anything-c-source-global-mark-ring)
-
-(defun anything-global-mark-ring ()
-  "Preconfigured `anything' for `anything-c-source-global-mark-ring'."
-  (interactive)
-  (anything 'anything-c-source-global-mark-ring))
-
-;;;; <Register>
-;;; Insert from register
-(defvar anything-c-source-register
-  '((name . "Registers")
-    (candidates . anything-c-register-candidates)
-    (action-transformer . anything-c-register-action-transformer)
-    (multiline)
-    (action))
-  "See (info \"(emacs)Registers\")")
-
-(defun anything-c-register-candidates ()
-  "Collecting register contents and appropriate commands."
-  (loop for (char . val) in register-alist
-        for key    = (single-key-description char)
-        for string-actions = (cond
-                              ((numberp val)
-                               (list (int-to-string val)
-                                     'insert-register
-                                     'increment-register))
-                              ((markerp val)
-                               (let ((buf (marker-buffer val)))
-                                 (if (null buf)
-                                     (list "a marker in no buffer")
-                                   (list (concat
-                                          "a buffer position:"
-                                          (buffer-name buf)
-                                          ", position "
-                                          (int-to-string (marker-position val)))
-                                         'jump-to-register
-                                         'insert-register))))
-                              ((and (consp val) (window-configuration-p (car val)))
-                               (list "window configuration."
-                                     'jump-to-register))
-                              ((and (consp val) (frame-configuration-p (car val)))
-                               (list "frame configuration."
-                                     'jump-to-register))
-                              ((and (consp val) (eq (car val) 'file))
-                               (list (concat "file:"
-                                             (prin1-to-string (cdr val))
-                                             ".")
-                                     'jump-to-register))
-                              ((and (consp val) (eq (car val) 'file-query))
-                               (list (concat "file:a file-query reference: file "
-                                             (car (cdr val))
-                                             ", position "
-                                             (int-to-string (car (cdr (cdr val))))
-                                             ".")
-                                     'jump-to-register))
-                              ((consp val)
-                               (let ((lines (format "%4d" (length val))))
-                                 (list (format "%s: %s\n" lines
-                                               (truncate-string-to-width
-                                                (mapconcat 'identity (list (car val))
-                                                           ;; (mapconcat (lambda (y) y) val
-                                                           "^J") (- (window-width) 15)))
-                                       'insert-register)))
-                              ((stringp val)
-                               (list ;; without properties
-                                (substring-no-properties val)
-                                'insert-register
-                                'append-to-register
-                                'prepend-to-register))
-                              (t
-                               "GARBAGE!"))
-        collect (cons (format "register %3s: %s" key (car string-actions))
-                      (cons char (cdr string-actions)))))
-
-(defun anything-c-register-action-transformer (actions register-and-functions)
-  "Decide actions by the contents of register."
-  (loop with func-actions =
-        '((insert-register
-           "Insert Register" .
-           (lambda (c) (insert-register (car c))))
-          (jump-to-register
-           "Jump to Register" .
-           (lambda (c) (jump-to-register (car c))))
-          (append-to-register
-           "Append Region to Register" .
-           (lambda (c) (append-to-register (car c) (region-beginning) (region-end))))
-          (prepend-to-register
-           "Prepend Region to Register" .
-           (lambda (c) (prepend-to-register (car c) (region-beginning) (region-end))))
-          (increment-register
-           "Increment Prefix Arg to Register" .
-           (lambda (c) (increment-register anything-current-prefix-arg (car c)))))
-        for func in (cdr register-and-functions)
-        for cell = (assq func func-actions)
-        when cell
-        collect (cdr cell)))
-
-;; (anything 'anything-c-source-register)
-
-;;;; <Headline Extraction>
-(defvar anything-c-source-fixme
-  '((name . "TODO/FIXME/DRY comments")
-    (headline . "^.*\\<\\(TODO\\|FIXME\\|DRY\\)\\>.*$")
-    (adjust)
-    (recenter))
-  "Show TODO/FIXME/DRY comments in current file.")
-;; (anything 'anything-c-source-fixme)
-
-(defvar anything-c-source-rd-headline
-  '((name . "RD HeadLine")
-    (headline  "^= \\(.+\\)$" "^== \\(.+\\)$" "^=== \\(.+\\)$" "^==== \\(.+\\)$")
-    (condition . (memq major-mode '(rdgrep-mode rd-mode)))
-    (migemo)
-    (subexp . 1))
-  "Show RD headlines.
-
-RD is Ruby's POD.
-http://en.wikipedia.org/wiki/Ruby_Document_format")
-;; (anything 'anything-c-source-rd-headline)
-
-(defvar anything-c-source-oddmuse-headline
-  '((name . "Oddmuse HeadLine")
-    (headline  "^= \\(.+\\) =$" "^== \\(.+\\) ==$"
-               "^=== \\(.+\\) ===$" "^==== \\(.+\\) ====$")
-    (condition . (memq major-mode '(oddmuse-mode yaoddmuse-mode)))
-    (migemo)
-    (subexp . 1))
-  "Show Oddmuse headlines, such as EmacsWiki.")
-;; (anything 'anything-c-source-oddmuse-headline)
-
-(defvar anything-c-source-emacs-source-defun
-  '((name . "Emacs Source DEFUN")
-    (headline . "DEFUN\\|DEFVAR")
-    (condition . (string-match "/emacs2[0-9].+/src/.+c$" (or buffer-file-name ""))))
-  "Show DEFUN/DEFVAR in Emacs C source file.")
-;; (anything 'anything-c-source-emacs-source-defun)
-
-(defvar anything-c-source-emacs-lisp-expectations
-  '((name . "Emacs Lisp Expectations")
-    (headline . "(desc[ ]\\|(expectations")
-    (condition . (eq major-mode 'emacs-lisp-mode)))
-  "Show descriptions (desc) in Emacs Lisp Expectations.
-
-http://www.emacswiki.org/cgi-bin/wiki/download/el-expectations.el")
-;; (anything 'anything-c-source-emacs-lisp-expectations)
-
-(defvar anything-c-source-emacs-lisp-toplevels
-  '((name . "Emacs Lisp Toplevel / Level 4 Comment / Linkd Star")
-    (headline . "^(\\|(@\\*\\|^;;;;")
-    (get-line . buffer-substring)
-    (condition . (eq major-mode 'emacs-lisp-mode))
-    (adjust))
-  "Show top-level forms, level 4 comments and linkd stars (optional) in Emacs Lisp.
-linkd.el is optional because linkd stars are extracted by regexp.
-http://www.emacswiki.org/cgi-bin/wiki/download/linkd.el")
-;; (anything 'anything-c-source-emacs-lisp-toplevels)
-
-(defvar anything-c-source-org-headline
-  '((name . "Org HeadLine")
-    (headline
-     "^\\* \\(.+?\\)\\([ \t]*:[a-zA-Z0-9_@:]+:\\)?[ \t]*$"
-     "^\\*\\* \\(.+?\\)\\([ \t]*:[a-zA-Z0-9_@:]+:\\)?[ \t]*$"
-     "^\\*\\*\\* \\(.+?\\)\\([ \t]*:[a-zA-Z0-9_@:]+:\\)?[ \t]*$"
-     "^\\*\\*\\*\\* \\(.+?\\)\\([ \t]*:[a-zA-Z0-9_@:]+:\\)?[ \t]*$"
-     "^\\*\\*\\*\\*\\* \\(.+?\\)\\([ \t]*:[a-zA-Z0-9_@:]+:\\)?[ \t]*$"
-     "^\\*\\*\\*\\*\\*\\* \\(.+?\\)\\([ \t]*:[a-zA-Z0-9_@:]+:\\)?[ \t]*$"
-     "^\\*\\*\\*\\*\\*\\*\\* \\(.+?\\)\\([ \t]*:[a-zA-Z0-9_@:]+:\\)?[ \t]*$"
-     "^\\*\\*\\*\\*\\*\\*\\*\\* \\(.+?\\)\\([ \t]*:[a-zA-Z0-9_@:]+:\\)?[ \t]*$")
-    (condition . (eq major-mode 'org-mode))
-    (migemo)
-    (subexp . 1)
-    (persistent-action . (lambda (elm)
-                           (anything-c-action-line-goto elm)
-                           (org-cycle)))
-    (action-transformer
-     . (lambda (actions candidate)
-         '(("Go to Line" . anything-c-action-line-goto)
-           ("Insert Link to This Headline" . anything-c-org-headline-insert-link-to-headline)))))
-  "Show Org headlines.
-org-mode is very very much extended text-mode/outline-mode.
-
-See (find-library \"org.el\")
-See http://orgmode.org for the latest version.")
-
-(defun anything-c-org-headline-insert-link-to-headline (lineno-and-content)
-  (insert
-   (save-excursion
-     (anything-goto-line (car lineno-and-content))
-     (and (looking-at "^\\*+ \\(.+?\\)\\([ \t]*:[a-zA-Z0-9_@:]+:\\)?[ \t]*$")
-          (org-make-link-string (concat "*" (match-string 1)))))))
-
-;; (anything 'anything-c-source-org-headline)
-
-;;; Anything yaoddmuse
-;; Be sure to have yaoddmuse.el installed
-;; install-elisp may be required if you want to install elisp file from here.
-(defvar anything-yaoddmuse-use-cache-file nil)
-(defvar anything-c-yaoddmuse-cache-file "~/.emacs.d/yaoddmuse-cache.el")
-(defvar anything-c-yaoddmuse-ew-cache nil)
-(defvar anything-c-source-yaoddmuse-emacswiki-edit-or-view
-  '((name . "Yaoddmuse Edit or View (EmacsWiki)")
-    (candidates . (lambda ()
-                    (if anything-yaoddmuse-use-cache-file
-                        (condition-case nil
-                            (progn
-                              (unless anything-c-yaoddmuse-ew-cache
-                                (load anything-c-yaoddmuse-cache-file)
-                                (setq anything-c-yaoddmuse-ew-cache
-                                      (gethash "EmacsWiki" yaoddmuse-pages-hash)))
-                              anything-c-yaoddmuse-ew-cache)
-                          (error nil))
-                        (yaoddmuse-update-pagename t)
-                        (gethash "EmacsWiki" yaoddmuse-pages-hash))))
-    (action . (("Edit page" . (lambda (candidate)
-                                (yaoddmuse-edit "EmacsWiki" candidate)))
-               ("Browse page" . (lambda (candidate)
-                                  (yaoddmuse-browse-page "EmacsWiki" candidate)))
-               ("Browse page other window" . (lambda (candidate)
-                                               (if (one-window-p)
-                                                   (split-window-vertically))
-                                               (yaoddmuse-browse-page "EmacsWiki" candidate)))
-               ("Browse diff" . (lambda (candidate)
-                                  (yaoddmuse-browse-page-diff "EmacsWiki" candidate)))
-               ("Copy URL" . (lambda (candidate)
-                               (kill-new (yaoddmuse-url "EmacsWiki" candidate))
-                               (message "Have copy page %s's URL to yank." candidate)))
-               ("Create page" . (lambda (candidate)
-                                  (yaoddmuse-edit "EmacsWiki" anything-input)))
-               ("Update cache" . (lambda (candidate)
-                                   (if anything-yaoddmuse-use-cache-file
-                                       (progn
-                                         (anything-yaoddmuse-cache-pages t)
-                                         (setq anything-c-yaoddmuse-ew-cache
-                                               (gethash "EmacsWiki" yaoddmuse-pages-hash)))
-                                       (yaoddmuse-update-pagename))))))
-    (action-transformer anything-c-yaoddmuse-action-transformer))) 
-
-;; (anything 'anything-c-source-yaoddmuse-emacswiki-edit-or-view)
-
-(defvar anything-c-source-yaoddmuse-emacswiki-post-library
-  '((name . "Yaoddmuse Post library (EmacsWiki)")
-    (init . (anything-yaoddmuse-init))
-    (candidates-in-buffer)
-    (action . (("Post library and Browse" . (lambda (candidate)
-                                              (yaoddmuse-post-file (find-library-name candidate)
-                                                                   "EmacsWiki"
-                                                                   (file-name-nondirectory (find-library-name candidate))
-                                                                   nil t)))
-               ("Post library" . (lambda (candidate)
-                                   (yaoddmuse-post-file (find-library-name candidate)
-                                                        "EmacsWiki"
-                                                        (file-name-nondirectory (find-library-name candidate)))))))))
-
-;; (anything 'anything-c-source-yaoddmuse-emacswiki-post-library)
-
-(defun anything-c-yaoddmuse-action-transformer (actions candidate)
-  "Allow the use of `install-elisp' only on elisp files."
-  (if (string-match "\.el$" candidate)
-      (append actions '(("Install Elisp" . (lambda (elm)
-                                             (install-elisp-from-emacswiki elm)))))
-      actions))
-
-(defun anything-yaoddmuse-cache-pages (&optional load)
-  "Fetch the list of files on emacswiki and create cache file.
-If load is non--nil load the file and feed `yaoddmuse-pages-hash'."
-  (interactive)
-  (yaoddmuse-update-pagename)
-  (save-excursion
-    (find-file anything-c-yaoddmuse-cache-file)
-    (erase-buffer)
-    (insert "(puthash \"EmacsWiki\" '(")
-    (loop for i in (gethash "EmacsWiki" yaoddmuse-pages-hash)
-       do
-          (insert (concat "(\"" (car i) "\") ")))
-    (insert ") yaoddmuse-pages-hash)\n")
-    (save-buffer)
-    (kill-buffer (current-buffer))
-    (when (or current-prefix-arg
-              load)
-      (load anything-c-yaoddmuse-cache-file))))
-
-(defun anything-yaoddmuse-emacswiki-edit-or-view ()
-  "Edit or View EmacsWiki page."
-  (interactive)
-  (anything 'anything-c-source-yaoddmuse-emacswiki-edit-or-view))
-
-(defun anything-yaoddmuse-emacswiki-post-library ()
-  "Post library to EmacsWiki."
-  (interactive)
-  (anything 'anything-c-source-yaoddmuse-emacswiki-post-library))
-
-(defun anything-yaoddmuse-init ()
-  "Init anything buffer status."
-  (let ((anything-buffer (anything-candidate-buffer 'global))
-        (library-list (yaoddmuse-get-library-list)))
-    (with-current-buffer anything-buffer
-      ;; Insert library name.
-      (dolist (library library-list)
-        (insert (format "%s\n" library)))
-      ;; Sort lines.
-      (sort-lines nil (point-min) (point-max)))))
-
-;;; Eev anchors
-(defvar anything-c-source-eev-anchor
-  '((name . "Anchors")
-    (init . (lambda ()
-              (setq anything-c-eev-anchor-buffer
-                    (current-buffer))))
-    (candidates . (lambda ()
-                    (condition-case nil
-                        (save-excursion
-                          (with-current-buffer anything-c-eev-anchor-buffer
-                            (goto-char (point-min))
-                            (let (anchors)
-                              (while (re-search-forward (format ee-anchor-format "\\([^\.].+\\)") nil t)
-                                (push (match-string-no-properties 1) anchors))
-                              (setq anchors (reverse anchors)))))
-                      (error nil))))
-    (persistent-action . (lambda (item)
-                           (ee-to item)
-                           (anything-match-line-color-current-line)))
-    (action . (("Goto link" . (lambda (item)
-                                (ee-to item)))))))
-
-;; (anything 'anything-c-source-eev-anchor)
-
-;;;; <Misc>
-;;; Picklist
-(defvar anything-c-source-picklist
-  '((name . "Picklist")
-    (candidates . (lambda () (mapcar 'car picklist-list)))
-    (type . file)))
-;; (anything 'anything-c-source-picklist)
-
-;;; BBDB
-(defun anything-c-bbdb-candidates ()
-  "Return a list of all names in the bbdb database.  The format
-is \"Firstname Lastname\"."
-  (mapcar (lambda (bbdb-record)
-            (replace-regexp-in-string
-             "\\s-+$" ""
-             (concat (aref bbdb-record 0) " " (aref bbdb-record 1))))
-          (bbdb-records)))
-
-(defun anything-c-bbdb-create-contact (actions candidate)
-  "Action transformer that returns only an entry to add the
-current `anything-pattern' as new contact.  All other actions are
-removed."
-  (if (string= candidate "*Add to contacts*")
-      '(("Add to contacts" . (lambda (actions)
-                               (bbdb-create-internal
-                                (read-from-minibuffer "Name: " anything-c-bbdb-name)
-                                (read-from-minibuffer "Company: ")
-                                (read-from-minibuffer "Email: ")
-                                nil
-                                nil
-                                (read-from-minibuffer "Note: ")))))
-    actions))
-
-(defun anything-c-bbdb-get-record (candidate)
-  "Return record that match CANDIDATE."
-  (bbdb candidate nil)
-  (set-buffer "*BBDB*")
-  (bbdb-current-record))
-
-(defvar anything-c-bbdb-name nil
-  "Only for internal use.")
-
-(defvar anything-c-source-bbdb
-  '((name . "BBDB")
-    (candidates . anything-c-bbdb-candidates)
-    (action ("Send a mail" . (lambda (candidate)
-                               (bbdb-send-mail (anything-c-bbdb-get-record candidate))))
-            ("View person's data" . (lambda (candidate)
-                                      (bbdb-redisplay-one-record (anything-c-bbdb-get-record candidate)))))
-    (filtered-candidate-transformer . (lambda (candidates source)
-                                        (setq anything-c-bbdb-name anything-pattern)
-                                        (if (not candidates)
-                                            (list "*Add to contacts*")
-                                          candidates)))
-    (action-transformer . (lambda (actions candidate)
-                            (anything-c-bbdb-create-contact actions candidate)))))
-;; (anything 'anything-c-source-bbdb)
-
-;;; Evaluation Result
-(defvar anything-c-source-evaluation-result
-  '((name . "Evaluation Result")
-    (requires-pattern)
-    (match identity)
-    (candidates  "dummy")
-    (filtered-candidate-transformer . (lambda (candidates source)
-                                        (list
-                                         (condition-case nil
-                                             (pp-to-string
-                                              (eval (read anything-pattern)))
-                                           (error "Error")))))
-    (action ("Do Nothing" . ignore))))
-;; (anything 'anything-c-source-evaluation-result)
-
-;;; Calculation Result
-(defvar anything-c-source-calculation-result
-  '((name . "Calculation Result")
-    (requires-pattern)
-    (match identity)
-    (candidates  "dummy")
-    (filtered-candidate-transformer . (lambda (candidates source)
-                                        (list
-                                         (condition-case nil
-                                             (calc-eval anything-pattern)
-                                           (error "error")))))
-    (action ("Copy result to kill-ring" . kill-new))))
-;; (anything 'anything-c-source-calculation-result)
-
-;;; Google Suggestions
-(defvar anything-gg-sug-lgh-flag 0)
-(defun anything-c-google-suggest-fetch (input)
-  "Fetch suggestions for INPUT from XML buffer.
-Return an alist with elements like (data . number_results)."
-  (let ((request (concat anything-c-google-suggest-url
-                         (url-hexify-string input))))
-    (flet ((fetch ()
-             (loop
-                with result-alist = (xml-get-children
-                                     (car (xml-parse-region (point-min) (point-max)))
-                                     'CompleteSuggestion)
-                for i in result-alist
-                for data = (cdr (caadr (assoc 'suggestion i)))
-                for nqueries = (cdr (caadr (assoc 'num_queries i)))
-                for ldata = (length data) 
-                do
-                  (when (> ldata anything-gg-sug-lgh-flag)
-                    (setq anything-gg-sug-lgh-flag ldata))
-                collect (cons data nqueries) into cont
-                finally return cont)))
-      (if anything-google-suggest-use-curl-p
-          (with-temp-buffer
-            (call-process "curl" nil t nil request)
-            (fetch))
-          (with-current-buffer
-              (url-retrieve-synchronously request)
-            (fetch))))))
-
-
-(defun anything-c-google-suggest-set-candidates ()
-  "Set candidates with result and number of google results found."
-  (let ((suggestions (anything-c-google-suggest-fetch anything-input)))
-    (setq suggestions (loop for i in suggestions
-                         for interval = (- anything-gg-sug-lgh-flag (length (car i)))
-                         for elm = (concat (car i)
-                                           (make-string (+ 2 interval) ? )
-                                           "(" (cdr i) " results)")
-                         collect (cons elm (car i))))
-    (if (some (lambda (data) (equal (cdr data) anything-input)) suggestions)
-        suggestions
-        ;; if there is no suggestion exactly matching the input then
-        ;; prepend a Search on Google item to the list
-        (append
-         suggestions
-         (list (cons (concat "Search for " "'" anything-input "'" " on Google")
-                     anything-input))))))
-         
-    
-(defun anything-c-google-suggest-action (candidate)
-  "Default action to jump to a google suggested candidate."
-  (browse-url (concat anything-c-google-suggest-search-url
-                      (url-hexify-string candidate))))
-
-
-(defvar anything-c-source-google-suggest
-  '((name . "Google Suggest")
-    (candidates . anything-c-google-suggest-set-candidates)
-    (action . (("Google Search" . anything-c-google-suggest-action)))
-    (volatile)
-    (requires-pattern . 3)
-    (delayed)))
-;; (anything 'anything-c-source-google-suggest)
-
-
-;;; Surfraw
-;;; Need external program surfraw.
-;;; http://surfraw.alioth.debian.org/
-;; user variables
-(defvar anything-c-surfraw-favorites '("google" "wikipedia"
-                                       "yahoo" "translate"
-                                       "codesearch" "genpkg"
-                                       "genportage" "fast" 
-                                       "currency")
-  "All elements of this list will appear first in results.")
-(defvar anything-c-surfraw-use-only-favorites nil
-  "If non-nil use only `anything-c-surfraw-favorites'.")
-
-
-(defun anything-c-build-elvi-alist ()
-  "Build elvi alist.
-A list of search engines."
-  (let* ((elvi-list
-          (with-temp-buffer
-            (call-process "surfraw" nil t nil
-                          "-elvi")
-            (split-string (buffer-string) "\n")))
-         (elvi-alist
-          (let (line)
-            (loop for i in elvi-list
-               do
-               (setq line (split-string i))
-               collect (cons (first line) (mapconcat #'(lambda (x) x) (cdr line) " "))))))
-    elvi-alist))
-
-(defun anything-c-surfraw-sort-elvi (&optional only-fav)
-  "Sort elvi alist according to `anything-c-surfraw-favorites'."
-  (let* ((elvi-alist (anything-c-build-elvi-alist))
-         (fav-alist (loop for j in anything-c-surfraw-favorites
-                      collect (assoc j elvi-alist)))
-         (rest-elvi (loop for i in elvi-alist
-                         if (not (member i fav-alist))
-                         collect i)))
-    (if only-fav
-        fav-alist
-        (append fav-alist rest-elvi))))
-
-(defun anything-c-surfraw-get-url (engine pattern)
-  "Get search url from `engine' for `anything-pattern'."
-  (with-temp-buffer
-    (apply #'call-process "surfraw" nil t nil
-           `(,engine
-             "-p"
-             ,anything-pattern))
-    (buffer-string)))
-
-
-(defvar anything-c-surfraw-elvi nil)
-(defvar anything-c-surfraw-cache nil)
-(defvar anything-c-source-surfraw
-  '((name . "Surfraw")
-    (init . (lambda ()
-              (unless anything-c-surfraw-cache
-                (setq anything-c-surfraw-elvi (anything-c-surfraw-sort-elvi
-                                               anything-c-surfraw-use-only-favorites))
-                (setq anything-c-surfraw-cache
-                      (loop for i in anything-c-surfraw-elvi 
-                         if (car i)
-                         collect (car i))))))
-    (candidates . (lambda ()
-                    (loop for i in anything-c-surfraw-cache
-                       for s = (anything-c-surfraw-get-url i anything-pattern)
-                       collect (concat (propertize i
-                                                   'face '((:foreground "green"))
-                                                   'help-echo (cdr (assoc i anything-c-surfraw-elvi)))
-                                       ">>>" (replace-regexp-in-string "\n" "" s)))))
-    (action . (("Browse" . (lambda (candidate)
-                             (let ((url (second (split-string candidate ">>>"))))
-                               (browse-url url))))
-               ("Browse firefox" . (lambda (candidate)
-                                     (let ((url (second (split-string candidate ">>>"))))
-                                       (browse-url-firefox url t))))))
-    (volatile)
-    (requires-pattern . 3)
-    (multiline)
-    (delayed)))
-
-;; (anything 'anything-c-source-surfraw)
-
-;;; Emms
-
-(defun anything-emms-stream-edit-bookmark (elm)
-  "Change the information of current emms-stream bookmark from anything."
-  (interactive)
-  (let* ((cur-buf anything-current-buffer)
-         (bookmark (assoc elm emms-stream-list))
-         (name     (read-from-minibuffer "Description: "
-                                         (nth 0 bookmark)))
-         (url      (read-from-minibuffer "URL: "
-                                         (nth 1 bookmark)))
-         (fd       (read-from-minibuffer "Feed Descriptor: "
-                                         (int-to-string (nth 2 bookmark))))
-         (type     (read-from-minibuffer "Type (url, streamlist, or lastfm): "
-                                         (format "%s" (car (last bookmark))))))
-    (save-excursion
-      (emms-streams)
-      (when (re-search-forward (concat "^" name) nil t)
-        (beginning-of-line)
-        (emms-stream-delete-bookmark)
-        (emms-stream-add-bookmark name url (string-to-number fd) type)
-        (emms-stream-save-bookmarks-file)
-        (emms-stream-quit)
-        (switch-to-buffer cur-buf)))))
-
-(defun anything-emms-stream-delete-bookmark (elm)
-  "Delete an emms-stream bookmark from anything."
-  (interactive)
-  (let* ((cur-buf anything-current-buffer)
-         (bookmark (assoc elm emms-stream-list))
-         (name (nth 0 bookmark)))
-    (save-excursion
-      (emms-streams)
-      (when (re-search-forward (concat "^" name) nil t)
-        (beginning-of-line)
-        (emms-stream-delete-bookmark)
-        (emms-stream-save-bookmarks-file)
-        (emms-stream-quit)
-        (switch-to-buffer cur-buf)))))
-
-(defvar anything-c-source-emms-streams
-  '((name . "Emms Streams")
-    (init . (lambda ()
-              (emms-stream-init)))
-    (candidates . (lambda ()
-                    (mapcar 'car emms-stream-list)))
-    (action . (("Play" . (lambda (elm)
-                           (let* ((stream (assoc elm emms-stream-list))
-                                  (fn (intern (concat "emms-play-" (symbol-name (car (last stream))))))
-                                  (url (second stream)))
-                             (funcall fn url))))
-               ("Delete" . anything-emms-stream-delete-bookmark)
-               ("Edit" . anything-emms-stream-edit-bookmark)))))
-;; (anything 'anything-c-source-emms-streams)
-
-;; Don't forget to set `emms-source-file-default-directory'
-(defvar anything-c-source-emms-dired
-  '((name . "Music Directory")
-    (candidates . (lambda ()
-                    (cddr (directory-files emms-source-file-default-directory))))
-    (action . (("Play Directory" . (lambda (item)
-                                     (emms-play-directory
-                                      (expand-file-name item
-                                                        emms-source-file-default-directory))))
-               ("Open dired in file's directory" . (lambda (item)
-                                                     (anything-c-open-dired
-                                                      (expand-file-name item
-                                                                        emms-source-file-default-directory))))))))
-;; (anything 'anything-c-source-emms-dired)
-
-;;; Jabber Contacts (jabber.el)
-(defun anything-c-jabber-online-contacts ()
-  "List online Jabber contacts."
-  (with-no-warnings
-    (let (jids)
-      (dolist (item (jabber-concat-rosters) jids)
-        (when (get item 'connected)
-          (push (if (get item 'name)
-                    (cons (get item 'name) item)
-                  (cons (symbol-name item) item)) jids))))))
-
-(defvar anything-c-source-jabber-contacts
-  '((name . "Jabber Contacts")
-    (init . (lambda () (require 'jabber)))
-    (candidates . (lambda () (mapcar 'car (anything-c-jabber-online-contacts))))
-    (action . (lambda (x)
-                (jabber-chat-with
-                 (jabber-read-account)
-                 (symbol-name
-                  (cdr (assoc x (anything-c-jabber-online-contacts)))))))))
-;; (anything 'anything-c-source-jabber-contacts)
-
-
-;;; Call source.
-(defvar anything-source-select-buffer "*anything source select*")
-(defvar anything-c-source-call-source
-  `((name . "Call anything source")
-    (candidate-number-limit . 9999)
-    (candidates . (lambda ()
-                    (loop for vname in (all-completions "anything-c-source-" obarray)
-                          for var = (intern vname)
-                          for name = (ignore-errors (assoc-default 'name (symbol-value var)))
-                          if name collect (cons (format "%s (%s)" name vname) var))))
-    (action . (("Invoke anything with selected source" .
-                (lambda (candidate)
-                  (setq anything-candidate-number-limit 9999)
-                  (anything candidate nil nil nil nil
-                            anything-source-select-buffer)))
-               ("Describe variable" . describe-variable)))
-    (persistent-action . describe-variable)))
-;; (anything 'anything-c-source-call-source)
-
-(defun anything-call-source ()
-  "Call anything source."
-  (interactive)
-  (anything 'anything-c-source-call-source nil nil nil nil
-            anything-source-select-buffer))
-
-(defun anything-call-source-from-anything ()
-  "Call anything source within `anything' session."
-  (interactive)
-  (setq anything-input-idle-delay 0)
-  (anything-set-sources '(anything-c-source-call-source)))
-
-;; Occur
-(defvar anything-c-source-occur
-  '((name . "Occur")
-    (init . (lambda ()
-              (setq anything-c-source-occur-current-buffer
-                    (current-buffer))))
-    (candidates . (lambda ()
-                    (setq anything-occur-buf (get-buffer-create "*Anything Occur*"))
-                    (with-current-buffer anything-occur-buf
-                      (erase-buffer)
-                      (let ((count (occur-engine anything-pattern
-                                                 (list anything-c-source-occur-current-buffer) anything-occur-buf
-                                                 list-matching-lines-default-context-lines nil
-                                                 list-matching-lines-buffer-name-face
-                                                 nil list-matching-lines-face
-                                                 (not (eq occur-excluded-properties t)))))
-                        (when (> count 0)
-                          (let ((lines (split-string (buffer-string) "\n" t)))
-                            (cdr lines)))))))
-    (action . (("Goto line" . (lambda (candidate)
-                                (anything-goto-line (string-to-number candidate) anything-c-source-occur-current-buffer)))))
-    (requires-pattern . 1)
-    (volatile)))
-;; (anything 'anything-c-source-occur)
-
-;; Do many actions for input
-(defvar anything-c-source-create
-  '((name . "Create")
-    (dummy)
-    (action)
-    (candidate-number-limit . 9999)
-    (action-transformer . anything-create--actions))
-  "Do many create actions from `anything-pattern'.
-See also `anything-create--actions'.")
-;; (anything 'anything-c-source-create)
-
-(defun anything-create-from-anything ()
-  "Run `anything-create' from `anything' as a fallback."
-  (interactive)
-  (anything-run-after-quit 'anything-create nil anything-pattern))
-
-(defun anything-create (&optional string initial-input)
-  "Do many create actions from STRING.
-See also `anything-create--actions'."
-  (interactive)
-  (setq string (or string (read-string "Create Anything: " initial-input)))
-  (anything '(((name . "Anything Create")
-               (header-name . (lambda (_) (format "Action for \"%s\"" string)))
-               (candidates . anything-create--actions)
-               (candidate-number-limit . 9999)
-               (action . (lambda (func) (funcall func string)))))))
-
-(defun anything-create--actions (&rest ignored)
-  "Default actions for `anything-create' / `anything-c-source-create'."
-  (remove-if-not
-   (lambda (pair) (and (consp pair) (functionp (cdr pair))))
-   (append anything-create--actions-private
-           '(("find-file" . find-file)
-             ("find-file other window" . find-file-other-window)
-             ("New buffer" . switch-to-buffer)
-             ("New buffer other window" . switch-to-buffer-other-window)
-             ("Bookmark Set" . bookmark-set)
-             ("Set Register" .
-              (lambda (x) (set-register (read-char "Register: ") x)))
-             ("Insert Linkd star" . linkd-insert-star)
-             ("Insert Linkd Tag" . linkd-insert-tag)
-             ("Insert Linkd Link" . linkd-insert-link)
-             ("Insert Linkd Lisp" . linkd-insert-lisp)
-             ("Insert Linkd Wiki" . linkd-insert-wiki)
-             ("Google Search" . google)))))
-
-;; Minibuffer History
-(defvar anything-c-source-minibuffer-history
-  '((name . "Minibuffer History")
-    (header-name . (lambda (name) (format "%s (%s)" name minibuffer-history-variable)))
-    (candidates . (lambda () (let ((history (symbol-value minibuffer-history-variable)))
-                               (if (consp (car history))
-                                   (mapcar 'prin1-to-string history)
-                                 history))))
-    (migemo)
-    (action . insert)))
-;; (anything 'anything-c-source-minibuffer-history)
-
-;; elscreen
-(defvar anything-c-source-elscreen
-  '((name . "Elscreen")
-    (candidates . (lambda ()
-                    (if (cdr (elscreen-get-screen-to-name-alist))
-                        (sort
-                         (loop for sname in (elscreen-get-screen-to-name-alist)
-                               append (list (format "[%d] %s" (car sname) (cdr sname))) into lst
-                               finally (return lst))
-                         #'(lambda (a b) (compare-strings a nil nil b nil nil))))))
-    (action . (("Change Screen".
-                (lambda (candidate)
-                  (elscreen-goto (- (aref candidate 1) (aref "0" 0)))))
-               ("Kill Screen(s)".
-                (lambda (candidate)
-                  (anything-aif (anything-marked-candidates)
-                      (dolist (i it)
-                        (elscreen-kill-internal (- (aref i 1) (aref "0" 0))))
-                    (elscreen-kill-internal (- (aref candidate 1) (aref "0" 0))))))
-               ("Only Screen".
-                (lambda (candidate)
-                  (elscreen-goto (- (aref candidate 1) (aref "0" 0)))
-                  (elscreen-kill-others)))))))
-;; (anything 'anything-c-source-elscreen)
-
-;;;; <System>
-
-;;; Timers
-(defvar anything-c-source-absolute-time-timers
-  '((name . "Absolute Time Timers")
-    (candidates . timer-list)
-    (type . timer)))
-;; (anything 'anything-c-source-absolute-time-timers)
-
-(defvar anything-c-source-idle-time-timers
-  '((name . "Idle Time Timers")
-    (candidates . timer-idle-list)
-    (type . timer)))
-;; (anything 'anything-c-source-idle-time-timers)
-
-(defun anything-c-timer-real-to-display (timer)
-  (destructuring-bind (_ t1 t2 t3 _ func args &rest rest) (append timer nil)
-    (format "%s %s(%s)"
-            (format-time-string "%m/%d %T" (list t1 t2 t3))
-            func
-            (mapconcat 'prin1-to-string (aref timer 6) " "))))
-
-;;; X RandR resolution change
-;;; FIXME I do not care multi-display.
-(defvar anything-c-xrandr-output "VGA")
-(defvar anything-c-xrandr-screen "0")
-(defvar anything-c-source-xrandr-change-resolution
-  '((name . "Change Resolution")
-    (candidates
-     . (lambda ()
-         (with-temp-buffer
-           (call-process "xrandr" nil (current-buffer) nil
-                         "--screen" anything-c-xrandr-screen "-q")
-           (goto-char 1)
-           (loop while (re-search-forward "   \\([0-9]+x[0-9]+\\)" nil t)
-                 collect (match-string 1)))))
-    (action
-     ("Change Resolution" . (lambda (mode)
-                              (call-process "xrandr" nil nil nil
-                                            "--screen" anything-c-xrandr-screen
-                                            "--output" anything-c-xrandr-output
-                                            "--mode" mode))))))
-;; (anything 'anything-c-source-xrandr-change-resolution)
-
-;;; Xfont selection
-(defun anything-c-persistent-xfont-action (elm)
-  "Show current font temporarily"
-  (let ((default-font elm))
-    (set-default-font default-font)))
-
-(defvar anything-c-xfonts-cache nil)
-(defvar anything-c-source-xfonts
-  '((name . "X Fonts")
-    (init . (lambda ()
-              (unless anything-c-xfonts-cache
-                (setq anything-c-xfonts-cache
-                      (x-list-fonts "*")))))  
-    (candidates . anything-c-xfonts-cache)
-    (action . (("Copy to kill ring" . (lambda (elm)
-                                        (kill-new elm)))
-               ("Set Font" . (lambda (elm)
-                               (kill-new elm)
-                               (set-default-font elm 'keep-size)
-                               (message "New font have been copied to kill ring")))))
-    (persistent-action . anything-c-persistent-xfont-action)))
-  
-;; (anything 'anything-c-source-xfonts)
-
-;; Source for Debian/Ubuntu users
-(defvar anything-c-source-apt
-  '((name . "APT")
-    (init . anything-c-apt-init)
-    (candidates-in-buffer)
-    (display-to-real . anything-c-apt-display-to-real)
-    (candidate-number-limit . 9999)
-    (action
-     ("Show package description" . anything-c-apt-cache-show)
-     ("Install package" . anything-c-apt-install))))
-;; (anything 'anything-c-source-apt)
-
-(defvar anything-c-apt-query "emacs")
-(defvar anything-c-apt-search-command "apt-cache search '%s'")
-(defvar anything-c-apt-show-command "apt-cache show '%s'")
-(defvar anything-c-apt-install-command "xterm -e sudo apt-get install '%s' &")
-
-(defun anything-apt (query)
-  "The `anything' frontend of APT package manager."
-  (interactive "sAPT search: ")
-  (let ((anything-c-apt-query query))
-    (anything 'anything-c-source-apt)))
-
-(defun anything-c-apt-init ()
-  (with-current-buffer
-      (anything-candidate-buffer
-       (get-buffer-create (format "*anything-apt:%s*" anything-c-apt-query)))
-    (call-process-shell-command
-     (format anything-c-apt-search-command anything-c-apt-query)
-     nil (current-buffer))))
-(defun anything-c-apt-display-to-real (line)
-  (car (split-string line " - ")))
-
-(defun anything-c-shell-command-if-needed (command)
-  (interactive "sShell command: ")
-  (if (get-buffer command)		; if the buffer already exists
-      (switch-to-buffer command)	; then just switch to it
-    (switch-to-buffer command)		; otherwise create it
-    (insert (shell-command-to-string command))))
-
-(defun anything-c-apt-cache-show (package)
-  (anything-c-shell-command-if-needed (format anything-c-apt-show-command package)))
-(defun anything-c-apt-install (package)
-  (shell-command (format anything-c-apt-install-command package) "*apt install*"))
-
-;; (anything-c-apt-install "jed")
-;; Sources for gentoo users
-
-(defvar anything-gentoo-prefered-shell 'eshell
-  "Your favorite shell to run emerge command.")
-
-(defvar anything-c-gentoo-use-flags nil)
-(defvar anything-c-gentoo-buffer "*anything-gentoo-output*")
-(defvar anything-c-cache-gentoo nil)
-(defvar anything-c-cache-world nil)
-(defvar anything-c-source-gentoo
-  '((name . "Portage sources")
-    (init . (lambda ()
-              (get-buffer-create anything-c-gentoo-buffer)
-              (unless anything-c-cache-gentoo
-                (anything-c-gentoo-setup-cache))
-              (unless anything-c-cache-world
-                (setq anything-c-cache-world (anything-c-gentoo-get-world)))
-              (anything-c-gentoo-init-list)))
-    (candidates-in-buffer)
-    (match . identity)
-    (candidate-transformer anything-c-highlight-world)
-    (action . (("Show package" . (lambda (elm)
-                                   (anything-c-gentoo-eshell-action elm "eix")))
-               ("Show history" . (lambda (elm)
-                                   (if (member elm anything-c-cache-world)
-                                       (anything-c-gentoo-eshell-action elm "genlop -qe")
-                                       (message "No infos on packages not yet installed"))))
-               ("Copy in kill-ring" . kill-new)
-               ("insert at point" . insert)
-               ("Browse HomePage" . (lambda (elm)
-                                      (browse-url (car (anything-c-gentoo-get-url elm)))))
-               ("Show extra infos" . (lambda (elm)
-                                       (if (member elm anything-c-cache-world)
-                                           (anything-c-gentoo-eshell-action elm "genlop -qi")
-                                           (message "No infos on packages not yet installed"))))
-               ("Show use flags" . (lambda (elm)
-                                     (anything-c-gentoo-default-action elm "equery" "-C" "u")
-                                     (font-lock-add-keywords nil '(("^\+.*" . font-lock-variable-name-face)))
-                                     (font-lock-mode 1)))
-               ("Run emerge pretend" . (lambda (elm)
-                                         (anything-c-gentoo-eshell-action elm "emerge -p")))
-               ("Emerge" . (lambda (elm)
-                             (anything-gentoo-install elm :action 'install)))
-               ("Unmerge" . (lambda (elm)
-                              (anything-gentoo-install elm :action 'uninstall)))
-               ("Show dependencies" . (lambda (elm)
-                                        (anything-c-gentoo-default-action elm "equery" "-C" "d")))
-               ("Show related files" . (lambda (elm)
-                                         (anything-c-gentoo-default-action elm "equery" "files")))
-               ("Update" . (lambda (elm)
-                             (anything-c-gentoo-setup-cache)
-                             (setq anything-c-cache-world (anything-c-gentoo-get-world))))))))
-
-;; (anything 'anything-c-source-gentoo)
-
-(defun* anything-gentoo-install (candidate &key action)
-  (funcall anything-gentoo-prefered-shell)
-  (let ((command (case action
-                   ('install "*sudo emerge -av ")
-                   ('uninstall "*sudo emerge -avC ")
-                   (t (error "Unknow action")))))
-  (if (anything-marked-candidates)
-      (let ((elms (mapconcat 'identity (anything-marked-candidates) " ")))
-        (insert (concat command elms)))
-      (insert (concat command candidate)))))
-
-
-(defun anything-c-gentoo-default-action (elm command &rest args)
-  "Gentoo default action that use `anything-c-gentoo-buffer'."
-  (if (member elm anything-c-cache-world)
-      (progn
-        (switch-to-buffer anything-c-gentoo-buffer)
-        (erase-buffer)
-        (let ((com-list (append args (list elm))))
-          (apply #'call-process command nil t nil
-                 com-list)))
-      (message "No infos on packages not yet installed")))
-
-(defvar anything-c-source-use-flags
-  '((name . "Use Flags")
-    (init . (lambda ()
-              (unless anything-c-gentoo-use-flags
-                (anything-c-gentoo-setup-use-flags-cache))
-              (anything-c-gentoo-get-use)))
-    (candidates-in-buffer)
-    (match . identity)
-    (candidate-transformer anything-c-highlight-local-use)
-    (action . (("Show which dep use this flag"
-                . (lambda (elm)
-                    (switch-to-buffer anything-c-gentoo-buffer)
-                    (erase-buffer)
-                    (apply #'call-process "equery" nil t nil
-                           `("-C"
-                             "h"
-                             ,elm))))
-               ("Description"
-                . (lambda (elm)
-                    (switch-to-buffer anything-c-gentoo-buffer)
-                    (erase-buffer)
-                    (apply #'call-process "euse" nil t nil
-                           `("-i"
-                             ,elm))
-                    (font-lock-add-keywords nil `((,elm . font-lock-variable-name-face)))
-                    (font-lock-mode 1)))))))
-
-
-;; (anything 'anything-c-source-use-flags)
-
-(defun anything-c-gentoo-init-list ()
-  "Initialize buffer with all packages in Portage."
-  (let* ((portage-buf (get-buffer-create "*anything-gentoo*"))
-         (buf (anything-candidate-buffer 'portage-buf)))
-    (with-current-buffer buf
-      (dolist (i anything-c-cache-gentoo)
-        (insert (concat i "\n"))))))
-
-(defun anything-c-gentoo-setup-cache ()
-  "Set up `anything-c-cache-gentoo'"
-  (setq anything-c-cache-gentoo
-        (split-string (with-temp-buffer
-                        (call-process "eix" nil t nil
-                                      "--only-names")
-                        (buffer-string)))))
-
-(defun anything-c-gentoo-eshell-action (elm command)
-  (when (get-buffer "*EShell Command Output*")
-    (kill-buffer "*EShell Command Output*"))
-  (message "Wait searching...")
-  (let ((buf-fname (buffer-file-name anything-current-buffer)))
-    (if (and buf-fname (string-match tramp-file-name-regexp buf-fname))
-        (progn
-          (save-window-excursion
-            (pop-to-buffer "*scratch*")
-            (eshell-command (format "%s %s" command elm)))
-          (pop-to-buffer "*EShell Command Output*"))
-        (eshell-command (format "%s %s" command elm)))))
-
-(defun anything-c-gentoo-get-use ()
-  "Initialize buffer with all use flags."
-  (let* ((use-buf (get-buffer-create "*anything-gentoo-use*"))
-         (buf (anything-candidate-buffer 'use-buf)))
-    (with-current-buffer buf
-      (dolist (i anything-c-gentoo-use-flags)
-        (insert (concat i "\n"))))))
-
-
-(defun anything-c-gentoo-setup-use-flags-cache ()
-  "Setup `anything-c-gentoo-use-flags'"
-  (setq anything-c-gentoo-use-flags
-        (split-string (with-temp-buffer
-                        (call-process "eix" nil t nil
-                                      "--print-all-useflags")
-                        (buffer-string)))))
-
-(defun anything-c-gentoo-get-url (elm)
-  "Return a list of urls from eix output."
-  (split-string (eshell-command-result
-                 (format "eix %s | grep Homepage | awk '{print $2}'" elm))))
-
-(defun anything-c-gentoo-get-world ()
-  "Return list of all installed package on your system."
-  (split-string (with-temp-buffer
-                  (call-process "qlist" nil t nil
-                                "-I")
-                  (buffer-string))))
-
-(defun anything-c-gentoo-get-local-use ()
-  (split-string (with-temp-buffer
-                  (call-process "portageq" nil t nil
-                                "envvar"
-                                "USE")
-                  (buffer-string))))
-
-(defface anything-gentoo-match-face '((t (:foreground "red")))
-  "Face for anything-gentoo installed packages."
-  :group 'traverse-faces)
-
-(defun anything-c-highlight-world (eix)
-  "Highlight all installed package."
-  (loop for i in eix
-        if (member i anything-c-cache-world)
-        collect (propertize i 'face 'anything-gentoo-match-face)
-        else
-        collect i))
-
-(defun anything-c-highlight-local-use (use-flags)
-  (let ((local-uses (anything-c-gentoo-get-local-use)))
-    (loop for i in use-flags
-          if (member i local-uses)
-          collect (propertize i 'face 'anything-gentoo-match-face)
-          else
-          collect i)))
-
-(defvar anything-c-source-emacs-process
-  '((name . "Emacs Process")
-    (candidates . (lambda () (mapcar #'process-name (process-list))))
-    (action ("Kill Process" . (lambda (elm) (delete-process (get-process elm)))))))
-
-;; (anything 'anything-c-source-emacs-process)
-
-
-;;;;;;;;;;;;;;;;;;;;;;;;;;;;;; Action Helpers ;;;;;;;;;;;;;;;;;;;;;;;;;;;;;;
-;;; Files
-(defvar anything-c-external-commands-list nil
-  "A list of all external commands the user can execute.  If this
-variable is not set by the user, it will be calculated
-automatically.")
-
-(defun anything-c-external-commands-list-1 ()
-  "Returns a list of all external commands the user can execute.
-
-If `anything-c-external-commands-list' is non-nil it will
-return its contents.  Else it calculates all external commands
-and sets `anything-c-external-commands-list'.
-
-The code is ripped out of `eshell-complete-commands-list'."
-  (if anything-c-external-commands-list
-      anything-c-external-commands-list
-    (setq anything-c-external-commands-list
-          (let* ((paths (split-string (getenv "PATH") path-separator))
-                 (cwd (file-name-as-directory
-                       (expand-file-name default-directory)))
-                 (path "") (comps-in-path ())
-                 (file "") (filepath "") (completions ()))
-            ;; Go thru each path in the search path, finding completions.
-            (while paths
-              (setq path (file-name-as-directory
-                          (expand-file-name (or (car paths) ".")))
-                    comps-in-path
-                    (and (file-accessible-directory-p path)
-                         (file-name-all-completions "" path)))
-              ;; Go thru each completion found, to see whether it should be
-              ;; used, e.g. see if it's executable.
-              (while comps-in-path
-                (setq file (car comps-in-path)
-                      filepath (concat path file))
-                (if (and (not (member file completions))
-                         (or (string-equal path cwd)
-                             (not (file-directory-p filepath)))
-                         (file-executable-p filepath))
-                    (setq completions (cons file completions)))
-                (setq comps-in-path (cdr comps-in-path)))
-              (setq paths (cdr paths)))
-            completions))))
-
-(defun anything-c-file-buffers (filename)
-  "Returns a list of those buffer names which correspond to the
-file given by FILENAME."
-  (let (name ret)
-    (dolist (buf (buffer-list) ret)
-      (let ((bfn (buffer-file-name buf)))
-        (when (and bfn
-                   (string= filename bfn))
-          (push (buffer-name buf) ret)))
-      ret)))
-
-(defun anything-c-delete-file (file)
-  "Delete the given file after querying the user.  Ask to kill
-buffers associated with that file, too."
-  (if (y-or-n-p (format "Really delete file %s? " file))
-      (progn
-        (let ((buffers (anything-c-file-buffers file)))
-          (delete-file file)
-          (dolist (buf buffers)
-            (when (y-or-n-p (format "Kill buffer %s, too? " buf))
-              (kill-buffer buf)))))
-    (message "Nothing deleted.")))
-
-(defun anything-c-open-file-externally (file)
-  "Open FILE with an external tool.  Query the user which tool to
-use."
-  (start-process "anything-c-open-file-externally"
-                 nil
-                 (completing-read "Program: "
-                                  (anything-c-external-commands-list-1))
-                 file))
-
-(defun w32-shell-execute-open-file (file)
-  (interactive "fOpen file:")
-  (with-no-warnings
-    (w32-shell-execute "open" (replace-regexp-in-string ;for UNC paths
-                               "/" "\\"
-                               (replace-regexp-in-string ; strip cygdrive paths
-                                "/cygdrive/\\(.\\)" "\\1:" file nil nil) nil t))))
-(defun anything-c-open-file-with-default-tool (file)
-  "Open FILE with the default tool on this platform."
-  (if (eq system-type 'windows-nt)
-      (w32-shell-execute-open-file file)
-    (start-process "anything-c-open-file-with-default-tool"
-                   nil
-                   (cond ((eq system-type 'gnu/linux)
-                          "xdg-open")
-                         ((or (eq system-type 'darwin) ;; Mac OS X
-                              (eq system-type 'macos)) ;; Mac OS 9
-                          "open"))
-                   file)))
-
-(defun anything-c-open-dired (file)
-  "Opens a dired buffer in FILE's directory.  If FILE is a
-directory, open this directory."
-  (if (file-directory-p file)
-      (dired file)
-    (dired (file-name-directory file))
-    (dired-goto-file file)))
-
-(defun anything-c-display-to-real-line (candidate)
-  (if (string-match "^ *\\([0-9]+\\):\\(.*\\)$" candidate)
-      (list (string-to-number (match-string 1 candidate)) (match-string 2 candidate))
-    (error "Line number not found")))
-
-(defun anything-c-action-line-goto (lineno-and-content)
-  (apply #'anything-goto-file-line (anything-attr 'target-file)
-         (append lineno-and-content
-                 (list (if (and (anything-attr-defined 'target-file)
-                                (not anything-in-persistent-action))
-                           'find-file-other-window
-                         'find-file)))))
-
-(defun* anything-c-action-file-line-goto (file-line-content &optional (find-file-function #'find-file))
-  (apply #'anything-goto-file-line file-line-content))
-
-(require 'compile)
-(defun anything-c-filtered-candidate-transformer-file-line (candidates source)
-  (mapcar
-   (lambda (candidate)
-     (if (not (string-match "^\\(.+?\\):\\([0-9]+\\):\\(.*\\)$" candidate))
-         (error "Filename and line number not found")
-       (let ((filename (match-string 1 candidate))
-             (lineno (match-string 2 candidate))
-             (content (match-string 3 candidate)))
-         (cons (format "%s:%s\n %s"
-                       (propertize filename 'face compilation-info-face)
-                       (propertize lineno 'face compilation-line-face)
-                       content)
-               (list (expand-file-name
-                      filename
-                      (anything-aif (anything-attr 'default-directory)
-                          (if (functionp it) (funcall it) it)
-                        (and (anything-candidate-buffer)
-                             (buffer-local-value
-                              'default-directory
-                              (anything-candidate-buffer)))))
-                     (string-to-number lineno) content)))))
-   candidates))
-
-(defun* anything-goto-file-line (file lineno content &optional (find-file-function #'find-file))
-  (anything-aif (anything-attr 'before-jump-hook)
-      (funcall it))
-  (when file (funcall find-file-function file))
-  (if (anything-attr-defined 'adjust)
-      (anything-c-goto-line-with-adjustment lineno content)
-    (anything-goto-line lineno))
-  (unless (anything-attr-defined 'recenter)
-    (set-window-start (get-buffer-window anything-current-buffer) (point)))
-  (anything-aif (anything-attr 'after-jump-hook)
-      (funcall it))
-  (when anything-in-persistent-action
-    (anything-match-line-color-current-line)))
-
-(defun anything-find-file-as-root (candidate)
-  (find-file (concat "/" anything-su-or-sudo "::" (expand-file-name candidate))))
-
-;; borrowed from etags.el
-;; (anything-c-goto-line-with-adjustment (line-number-at-pos) ";; borrowed from etags.el")
-(defun anything-c-goto-line-with-adjustment (line line-content)
-  (let ((startpos)
-        offset found pat)
-    ;; This constant is 1/2 the initial search window.
-    ;; There is no sense in making it too small,
-    ;; since just going around the loop once probably
-    ;; costs about as much as searching 2000 chars.
-    (setq offset 1000
-          found nil
-          pat (concat (if (eq selective-display t)
-                          "\\(^\\|\^m\\) *" "^ *") ;allow indent
-                      (regexp-quote line-content)))
-    ;; If no char pos was given, try the given line number.
-    (setq startpos (progn (anything-goto-line line) (point)))
-    (or startpos (setq startpos (point-min)))
-    ;; First see if the tag is right at the specified location.
-    (goto-char startpos)
-    (setq found (looking-at pat))
-    (while (and (not found)
-                (progn
-                  (goto-char (- startpos offset))
-                  (not (bobp))))
-      (setq found
-            (re-search-forward pat (+ startpos offset) t)
-            offset (* 3 offset)))       ; expand search window
-    (or found
-        (re-search-forward pat nil t)
-        (error "not found")))
-  ;; Position point at the right place
-  ;; if the search string matched an extra Ctrl-m at the beginning.
-  (and (eq selective-display t)
-       (looking-at "\^m")
-       (forward-char 1))
-  (beginning-of-line))
-
-(anything-document-attribute 'default-directory "type . file-line"
-  "`default-directory' to interpret file.")
-(anything-document-attribute 'before-jump-hook "type . file-line / line"
-  "Function to call before jumping to the target location.")
-(anything-document-attribute 'after-jump-hook "type . file-line / line"
-  "Function to call after jumping to the target location.")
-(anything-document-attribute 'adjust "type . file-line"
-  "Search around line matching line contents.")
-(anything-document-attribute 'recenter "type . file-line / line"
-  "`recenter' after jumping.")
-(anything-document-attribute 'target-file "type . line"
-  "Goto line of target-file.")
-
-(defun anything-c-call-interactively (cmd-or-name)
-  "Execute CMD-OR-NAME as Emacs command.
-It is added to `extended-command-history'.
-`anything-current-prefix-arg' is used as the command's prefix argument."
-  (setq extended-command-history
-        (cons (anything-c-stringify cmd-or-name)
-              (delete (anything-c-stringify cmd-or-name) extended-command-history)))
-  (let ((current-prefix-arg anything-current-prefix-arg)
-        (cmd (anything-c-symbolify cmd-or-name)))
-    (if (stringp (symbol-function cmd))
-        (execute-kbd-macro (symbol-function cmd))
-      (call-interactively cmd))))
-
-(defun anything-c-set-variable (var)
-  "Set value to VAR interactively."
-  (interactive)
-  (let ((sym (anything-c-symbolify var)))
-    (set sym (eval-minibuffer (format "Set %s: " var)
-                              (prin1-to-string (symbol-value sym))))))
-;; (setq hh 12)
-;; (anything-c-set-variable 'hh)
-
-;;;;;;;;;;;;;;;;;;;;;;;;;;;;;; Persistent Action Helpers ;;;;;;;;;;;;;;;;;;;;;;;;;;;;;;
-(defvar anything-match-line-overlay-face nil)
-(defvar anything-match-line-overlay nil)
-
-(defun anything-match-line-color-current-line (&optional start end buf face rec)
-  "Highlight and underline current position"
-  (let ((args (list (or start (line-beginning-position))
-                    (or end (1+ (line-end-position)))
-                    buf)))
-    (if (not anything-match-line-overlay)
-        (setq anything-match-line-overlay (apply 'make-overlay args))
-      (apply 'move-overlay anything-match-line-overlay args)))
-  (overlay-put anything-match-line-overlay
-               'face (or face anything-match-line-overlay-face))
-  (when rec
-    (goto-char start)
-    (recenter)))
-
-(defalias 'anything-persistent-highlight-point 'anything-match-line-color-current-line)
-
-(defface anything-overlay-line-face '((t (:background "IndianRed4" :underline t)))
-  "Face for source header in the anything buffer." :group 'anything)
-
-(setq anything-match-line-overlay-face 'anything-overlay-line-face)
-
-(add-hook 'anything-cleanup-hook #'(lambda ()
-                                     (when anything-match-line-overlay
-                                       (delete-overlay anything-match-line-overlay)
-                                       (setq anything-match-line-overlay nil))))
-
-(add-hook 'anything-after-persistent-action-hook #'(lambda ()
-                                                     (when anything-match-line-overlay
-                                                       (delete-overlay anything-match-line-overlay)
-                                                       (anything-match-line-color-current-line))))
-
-;;;;;;;;;;;;;;;;;;;;;;;;;;;;;; Actions Transformers ;;;;;;;;;;;;;;;;;;;;;;;;;;;;;;
-;;; Files
-(defun anything-c-transform-file-load-el (actions candidate)
-  "Add action to load the file CANDIDATE if it is an emacs lisp
-file.  Else return ACTIONS unmodified."
-  (if (member (file-name-extension candidate) '("el" "elc"))
-      (append actions '(("Load Emacs Lisp File" . load-file)))
-    actions))
-
-(defun anything-c-transform-file-browse-url (actions candidate)
-  "Add an action to browse the file CANDIDATE if it in a html
-file or URL.  Else return ACTIONS unmodified."
-  (if (string-match "^http\\|^ftp\\|\\.html?$" candidate)
-      (cons '("Browse with Browser" . browse-url) actions )
-    actions))
-
-;;;; Function
-(defun anything-c-transform-function-call-interactively (actions candidate)
-  "Add an action to call the function CANDIDATE interactively if
-it is a command.  Else return ACTIONS unmodified."
-  (if (commandp (intern-soft candidate))
-      (append actions '(("Call Interactively"
-                         .
-                         anything-c-call-interactively)))
-    actions))
-
-;;;; S-Expressions
-(defun anything-c-transform-sexp-eval-command-sexp (actions candidate)
-  "If CANDIDATE's `car' is a command, then add an action to
-evaluate it and put it onto the `command-history'."
-  (if (commandp (car (read candidate)))
-      ;; Make it first entry
-      (cons '("Eval and put onto command-history" .
-              (lambda (sexp)
-                (let ((sym (read sexp)))
-                  (eval sym)
-                  (setq command-history
-                        (cons sym command-history)))))
-            actions)
-    actions))
-
-;;;;;;;;;;;;;;;;;;;;;;;;;;;;;; Candidate Transformers ;;;;;;;;;;;;;;;;;;;;;;;;;;;;;;
-;;; Buffers
-(defun anything-c-skip-boring-buffers (buffers)
-  (anything-c-skip-entries buffers anything-c-boring-buffer-regexp))
-
-(defun anything-c-skip-current-buffer (buffers)
-  (if anything-allow-skipping-current-buffer
-      (remove (buffer-name anything-current-buffer) buffers)
-      buffers))
-
-(defun anything-c-shadow-boring-buffers (buffers)
-  "Buffers matching `anything-c-boring-buffer-regexp' will be
-displayed with the `file-name-shadow' face if available."
-  (anything-c-shadow-entries buffers anything-c-boring-buffer-regexp))
-
-;;; Files
-(defun anything-c-shadow-boring-files (files)
-  "Files matching `anything-c-boring-file-regexp' will be
-displayed with the `file-name-shadow' face if available."
-  (anything-c-shadow-entries files anything-c-boring-file-regexp))
-
-(defun anything-c-skip-boring-files (files)
-  "Files matching `anything-c-boring-file-regexp' will be skipped."
-  (anything-c-skip-entries files anything-c-boring-file-regexp))
-;; (anything-c-skip-boring-files '("README" "/src/.svn/hoge"))
-
-(defun anything-c-skip-current-file (files)
-  "Current file will be skipped."
-  (remove (buffer-file-name anything-current-buffer) files))
-
-(defun anything-c-w32-pathname-transformer (args)
-  "Change undesirable features of windows pathnames to ones more acceptable to
-other candidate transformers."
-  (if (eq system-type 'windows-nt)
-      (mapcar (lambda (x)
-                (replace-regexp-in-string "/cygdrive/\\(.\\)" "\\1:" x))
-              (mapcar (lambda (y)
-                        (replace-regexp-in-string "\\\\" "/" y)) args))
-    args))
-
-(defun anything-c-shorten-home-path (files)
-  "Replaces /home/user with ~."
-  (mapcar (lambda (file)
-            (let ((home (replace-regexp-in-string "\\\\" "/" ; stupid Windows...
-                                                  (getenv "HOME"))))
-              (if (and (stringp file) (string-match home file))
-                  (cons (replace-match "~" nil nil file) file)
-                file)))
-          files))
-
-;;; Functions
-(defun anything-c-mark-interactive-functions (functions)
-  "Mark interactive functions (commands) with (i) after the function name."
-  (let (list)
-    (loop for function in functions
-          do (push (cons (concat function
-                                 (when (commandp (intern-soft function)) " (i)"))
-                         function)
-                   list)
-          finally (return (nreverse list)))))
-
-;;;;;;;;;;;;;;;;;;;;;;;;;;;;;; Adaptive Sorting of Candidates ;;;;;;;;;;;;;;;;;;;;;;;;;;;;;;
-(defvar anything-c-adaptive-done nil
-  "nil if history information is not yet stored for the current
-selection.")
-
-(defvar anything-c-adaptive-history nil
-  "Contains the stored history information.
-Format: ((SOURCE-NAME (SELECTED-CANDIDATE (PATTERN . NUMBER-OF-USE) ...) ...) ...)")
-
-(defadvice anything-initialize (before anything-c-adaptive-initialize activate)
-  "Advise `anything-initialize' to reset `anything-c-adaptive-done'
-when anything is started."
-  (setq anything-c-adaptive-done nil))
-
-(defadvice anything-exit-minibuffer (before anything-c-adaptive-exit-minibuffer activate)
-  "Advise `anything-exit-minibuffer' to store history information
-when a candidate is selected with RET."
-  (anything-c-adaptive-store-selection))
-
-(defadvice anything-select-action (before anything-c-adaptive-select-action activate)
-  "Advise `anything-select-action' to store history information
-when the user goes to the action list with TAB."
-  (anything-c-adaptive-store-selection))
-
-(defun anything-c-adaptive-store-selection ()
-  "Store history information for the selected candidate."
-  (unless anything-c-adaptive-done
-    (setq anything-c-adaptive-done t)
-    (let* ((source (anything-get-current-source))
-           (source-name (or (assoc-default 'type source)
-                            (assoc-default 'name source)))
-           (source-info (or (assoc source-name anything-c-adaptive-history)
-                            (progn
-                              (push (list source-name) anything-c-adaptive-history)
-                              (car anything-c-adaptive-history))))
-           (selection (anything-get-selection))
-           (selection-info (progn
-                             (setcdr source-info
-                                     (cons
-                                      (let ((found (assoc selection (cdr source-info))))
-                                        (if (not found)
-                                            ;; new entry
-                                            (list selection)
-
-                                          ;; move entry to the beginning of the
-                                          ;; list, so that it doesn't get
-                                          ;; trimmed when the history is
-                                          ;; truncated
-                                          (setcdr source-info
-                                                  (delete found (cdr source-info)))
-                                          found))
-                                      (cdr source-info)))
-                             (cadr source-info)))
-           (pattern-info (progn
-                           (setcdr selection-info
-                                   (cons
-                                    (let ((found (assoc anything-pattern (cdr selection-info))))
-                                      (if (not found)
-                                          ;; new entry
-                                          (cons anything-pattern 0)
-
-                                        ;; move entry to the beginning of the
-                                        ;; list, so if two patterns used the
-                                        ;; same number of times then the one
-                                        ;; used last appears first in the list
-                                        (setcdr selection-info
-                                                (delete found (cdr selection-info)))
-                                        found))
-                                    (cdr selection-info)))
-                           (cadr selection-info))))
-
-      ;; increase usage count
-      (setcdr pattern-info (1+ (cdr pattern-info)))
-
-      ;; truncate history if needed
-      (if (> (length (cdr selection-info)) anything-c-adaptive-history-length)
-          (setcdr selection-info
-                  (subseq (cdr selection-info) 0 anything-c-adaptive-history-length))))))
-
-(if (file-readable-p anything-c-adaptive-history-file)
-    (load-file anything-c-adaptive-history-file))
-(add-hook 'kill-emacs-hook 'anything-c-adaptive-save-history)
-
-(defun anything-c-adaptive-save-history ()
-  "Save history information to file given by `anything-c-adaptive-history-file'."
-  (interactive)
-  (with-temp-buffer
-    (insert
-     ";; -*- mode: emacs-lisp -*-\n"
-     ";; History entries used for anything adaptive display.\n")
-    (prin1 `(setq anything-c-adaptive-history ',anything-c-adaptive-history)
-           (current-buffer))
-    (insert ?\n)
-    (write-region (point-min) (point-max) anything-c-adaptive-history-file nil
-                  (unless (interactive-p) 'quiet))))
-
-(defun anything-c-adaptive-sort (candidates source)
-  "Sort the CANDIDATES for SOURCE by usage frequency.
-This is a filtered candidate transformer you can use for the
-attribute `filtered-candidate-transformer' of a source in
-`anything-sources' or a type in `anything-type-attributes'."
-  (let* ((source-name (or (assoc-default 'type source)
-                          (assoc-default 'name source)))
-         (source-info (assoc source-name anything-c-adaptive-history)))
-    (if (not source-info)
-        ;; if there is no information stored for this source then do nothing
-        candidates
-      ;; else...
-      (let ((usage
-             ;; ... assemble a list containing the (CANIDATE . USAGE-COUNT)
-             ;; pairs
-             (mapcar (lambda (candidate-info)
-                       (let ((count 0))
-                         (dolist (pattern-info (cdr candidate-info))
-                           (if (not (equal (car pattern-info)
-                                           anything-pattern))
-                               (incf count (cdr pattern-info))
-
-                             ;; if current pattern is equal to the previously
-                             ;; used one then this candidate has priority
-                             ;; (that's why its count is boosted by 10000) and
-                             ;; it only has to compete with other candidates
-                             ;; which were also selected with the same pattern
-                             (setq count (+ 10000 (cdr pattern-info)))
-                             (return)))
-                         (cons (car candidate-info) count)))
-                     (cdr source-info)))
-            sorted)
-
-        ;; sort the list in descending order, so candidates with highest
-        ;; priorty come first
-        (setq usage (sort usage (lambda (first second)
-                                  (> (cdr first) (cdr second)))))
-
-        ;; put those candidates first which have the highest usage count
-        (dolist (info usage)
-          (when (member* (car info) candidates
-                         :test 'anything-c-adaptive-compare)
-            (push (car info) sorted)
-            (setq candidates (remove* (car info) candidates
-                                      :test 'anything-c-adaptive-compare))))
-
-        ;; and append the rest
-        (append (reverse sorted) candidates nil)))))
-
-(defun anything-c-adaptive-compare (x y)
-  "Compare candidates X and Y taking into account that the
-candidate can be in (DISPLAY . REAL) format."
-  (equal (if (listp x)
-             (cdr x)
-           x)
-         (if (listp y)
-             (cdr y)
-           y)))
-
-;;;;;;;;;;;;;;;;;;;;;;;;;;;;;; Plug-in ;;;;;;;;;;;;;;;;;;;;;;;;;;;;;;
-;; Plug-in: candidates-file
-(defun anything-compile-source--candidates-file (source)
-  (if (assoc-default 'candidates-file source)
-      `((init anything-p-candidats-file-init
-              ,@(let ((orig-init (assoc-default 'init source)))
-                  (cond ((null orig-init) nil)
-                        ((functionp orig-init) (list orig-init))
-                        (t orig-init))))
-        (candidates-in-buffer)
-        ,@source)
-    source))
-(add-to-list 'anything-compile-source-functions 'anything-compile-source--candidates-file)
-
-(defun anything-p-candidats-file-init ()
-  (destructuring-bind (file &optional updating)
-      (anything-mklist (anything-attr 'candidates-file))
-    (when (symbolp file)
-      (setq file (symbol-value file)))
-    (with-current-buffer (anything-candidate-buffer (find-file-noselect file))
-      (when updating
-        (buffer-disable-undo)
-        (font-lock-mode -1)
-        (auto-revert-mode 1)))))
-
-(anything-document-attribute 'candidates-file "candidates-file plugin"
-  "Use a file as the candidates buffer.
-
-If optional 2nd argument is non-nil, the file opened with `auto-revert-mode'.")
-
-;; Plug-in: headline
-(defun anything-compile-source--anything-headline (source)
-  (if (assoc-default 'headline source)
-      (append '((init . anything-headline-init)
-                (get-line-fn . buffer-substring)
-                (type . line))
-              source
-              '((candidates-in-buffer)))
-    source))
-(add-to-list 'anything-compile-source-functions 'anything-compile-source--anything-headline)
-
-(defun anything-headline-init ()
-  (when (and (anything-current-buffer-is-modified)
-             (with-current-buffer anything-current-buffer
-               (eval (or (anything-attr 'condition) t))))
-    (anything-headline-make-candidate-buffer
-     (anything-attr 'headline)
-     (anything-attr 'subexp))))
-
-(anything-document-attribute 'headline "Headline plug-in"
-  "Regexp string for anything-headline to scan.")
-(anything-document-attribute 'condition "Headline plug-in"
-  "A sexp representing the condition to use anything-headline.")
-(anything-document-attribute 'subexp "Headline plug-in"
-  "Display (match-string-no-properties subexp).")
-
-
-(defun anything-headline-get-candidates (regexp subexp)
-  (with-current-buffer anything-current-buffer
-    (save-excursion
-      (goto-char (point-min))
-      (if (functionp regexp) (setq regexp (funcall regexp)))
-      (let (hierarchy curhead)
-        (flet ((matched ()
-                 (if (numberp subexp)
-                     (cons (match-string-no-properties subexp) (match-beginning subexp))
-                     (cons (buffer-substring (point-at-bol) (point-at-eol))
-                           (point-at-bol))))
-               (hierarchies (headlines)
-                 (1+ (loop for (_ . hierarchy) in headlines
-                        maximize hierarchy)))
-               (vector-0-n (v n)
-                 (loop for i from 0 to hierarchy
-                    collecting (aref curhead i)))
-               (arrange (headlines)
-                 (loop with curhead = (make-vector (hierarchies headlines) "")
-                    for ((str . pt) . hierarchy) in headlines
-                    do (aset curhead hierarchy str)
-                    collecting
-                      (cons
-                       (mapconcat 'identity (vector-0-n curhead hierarchy) " / ")
-                       pt))))
-          (if (listp regexp)
-              (arrange
-               (sort
-                (loop for re in regexp
-                   for hierarchy from 0
-                   do (goto-char (point-min))
-                   appending
-                     (loop
-                        while (re-search-forward re nil t)
-                        collect (cons (matched) hierarchy)))
-                (lambda (a b) (> (cdar b) (cdar a)))))
-              (loop while (re-search-forward regexp nil t)
-                 collect (matched))))))))
-
-
-(defun anything-headline-make-candidate-buffer (regexp subexp)
-  (with-current-buffer (anything-candidate-buffer 'local)
-    (loop for (content . pos) in (anything-headline-get-candidates regexp subexp)
-          do (insert
-              (format "%5d:%s\n"
-                      (with-current-buffer anything-current-buffer
-                        (line-number-at-pos pos))
-                      content)))))
-
-(defun anything-headline-goto-position (pos recenter)
-  (goto-char pos)
-  (unless recenter
-    (set-window-start (get-buffer-window anything-current-buffer) (point))))
-
-(defun anything-revert-buffer (candidate)
-  (with-current-buffer candidate
-    (when (buffer-modified-p)
-      (revert-buffer t t))))
-
-(defun anything-revert-marked-buffers (candidate)
-  (dolist (i (anything-marked-candidates))
-    (anything-revert-buffer i)))
-
-(defun anything-kill-marked-buffers (candidate)
-  (dolist (i (anything-marked-candidates))
-    (kill-buffer i)))
-
-(defun anything-delete-marked-files (candidate)
-  (dolist (i (anything-marked-candidates))
-    (anything-c-delete-file i)))
-
-(defun anything-ediff-marked-buffers (candidate &optional merge)
-  "Ediff 2 marked buffers or 1 marked buffer and current-buffer.
-With optional arg `merge' call `ediff-merge-buffers'."
-  (let ((lg-lst (length (anything-marked-candidates)))
-        buf1 buf2)
-    (case lg-lst
-      (0
-       (error "Error:You have to mark at least 1 buffer"))
-      (1
-       (setq buf1 anything-current-buffer
-             buf2 (first (anything-marked-candidates))))
-      (2 
-       (setq buf1 (first (anything-marked-candidates))
-             buf2 (second (anything-marked-candidates))))
-      (t
-       (error "Error:To much buffers marked!")))
-    (if merge
-        (ediff-merge-buffers buf1 buf2)
-        (ediff-buffers buf1 buf2))))
-
-(defun anything-bookmark-get-bookmark-from-name (bmk)
-  "Return bookmark name even if it is a bookmark with annotation.
-e.g prepended with *.
-Return nil if bmk is not a valid bookmark."
-  (let ((bookmark (replace-regexp-in-string "\*" "" bmk)))
-    (if (assoc bookmark bookmark-alist)
-        bookmark
-        (when (assoc bmk bookmark-alist)
-          bmk))))
-
-(defun anything-delete-marked-bookmarks (elm)
-  "Delete this bookmark or all marked bookmarks."
-  (let ((bookmark (anything-bookmark-get-bookmark-from-name elm)))
-    (anything-aif (anything-marked-candidates)
-        (dolist (i it)
-          (let ((bmk (anything-bookmark-get-bookmark-from-name i)))
-            (bookmark-delete bmk 'batch)))
-      (bookmark-delete bookmark 'batch))))
-
-(defun anything-bookmark-active-region-maybe (candidate)
-  "Active saved region if this bookmark have one."
-  (let ((bookmark (anything-bookmark-get-bookmark-from-name candidate)))
-    (condition-case nil
-        (when (and (boundp bmkext-use-region-flag)
-                   bmkext-use-region-flag)
-          (let ((bmk-name (or (bmkext-get-buffer-name bookmark)
-                              (file-name-nondirectory
-                               (bookmark-get-filename bookmark)))))
-            (when bmk-name
-              (with-current-buffer bmk-name
-                (setq deactivate-mark nil)))))
-      (error nil))))
-
-(defun anything-find-buffer-on-elscreen (candidate)
-  "Open buffer in new screen, if marked buffers open all in elscreens."
-  (anything-aif (anything-marked-candidates)
-      (dolist (i it)
-        (let ((target-screen (elscreen-find-screen-by-buffer
-                              (get-buffer i) 'create)))
-          (elscreen-goto target-screen)))
-    (let ((target-screen (elscreen-find-screen-by-buffer
-                          (get-buffer candidate) 'create)))
-      (elscreen-goto target-screen))))
-
-;;;;;;;;;;;;;;;;;;;;;;;;;;;;;; Setup ;;;;;;;;;;;;;;;;;;;;;;;;;;;;;;
-
-;;; Type Attributes
-(define-anything-type-attribute 'buffer
-  `((action
-     ,@(if pop-up-frames
-           '(("Switch to buffer other window" . switch-to-buffer-other-window)
-             ("Switch to buffer" . switch-to-buffer))
-         '(("Switch to buffer" . switch-to-buffer)
-           ("Switch to buffer other window" . switch-to-buffer-other-window)
-           ("Switch to buffer other frame" . switch-to-buffer-other-frame)))
-     ,@(when (require 'elscreen nil t)
-             '(("Display buffer in Elscreen" . anything-find-buffer-on-elscreen)))
-     ("Display buffer"   . display-buffer)
-     ("Revert buffer" . anything-revert-buffer)
-     ("Revert Marked buffers" . anything-revert-marked-buffers)
-     ("Kill buffer" . kill-buffer)
-     ("Kill Marked buffers" . anything-kill-marked-buffers)
-     ("Ediff Marked buffers" . anything-ediff-marked-buffers)
-     ("Ediff Merge marked buffers" . (lambda (candidate)
-                                       (anything-ediff-marked-buffers candidate t))))
-    (candidate-transformer anything-c-skip-current-buffer anything-c-skip-boring-buffers))
-  "Buffer or buffer name.")
-
-(define-anything-type-attribute 'file
-  `((action
-     ,@(if pop-up-frames
-           '(("Find file other window" . find-file-other-window)
-             ("Find file" . find-file)
-             ("Find file as root" . anything-find-file-as-root))
-         '(("Find file" . find-file)
-           ("Find file as root" . anything-find-file-as-root)
-           ("Find file other window" . find-file-other-window)
-           ("Find file other frame" . find-file-other-frame)))
-     ("Open dired in file's directory" . anything-c-open-dired)
-     ("Delete file" . anything-c-delete-file)
-     ("Delete Marked files" . anything-delete-marked-files)
-     ("Open file externally" . anything-c-open-file-externally)
-     ("Open file with default tool" . anything-c-open-file-with-default-tool))
-    (action-transformer anything-c-transform-file-load-el
-                        anything-c-transform-file-browse-url)
-    (candidate-transformer anything-c-w32-pathname-transformer
-                           anything-c-skip-current-file
-                           anything-c-skip-boring-files
-                           anything-c-shorten-home-path))
-  "File name.")
-
-(define-anything-type-attribute 'command
-  `((action ("Call interactively" . anything-c-call-interactively)
-            ("Describe command" . anything-c-describe-function)
-            ("Add command to kill ring" . anything-c-kill-new)
-            ("Go to command's definition" . anything-c-find-function))
-    ;; Sort commands according to their usage count.
-    (filtered-candidate-transformer . anything-c-adaptive-sort))
-  "Command. (string or symbol)")
-
-(define-anything-type-attribute 'function
-  '((action ("Describe function" . anything-c-describe-function)
-            ("Add function to kill ring" . anything-c-kill-new)
-            ("Go to function's definition" . anything-c-find-function))
-    (action-transformer anything-c-transform-function-call-interactively)
-    (candidate-transformer anything-c-mark-interactive-functions))
-  "Function. (string or symbol)")
-
-(define-anything-type-attribute 'variable
-  '((action ("Describe variable" . anything-c-describe-variable)
-            ("Add variable to kill ring" . anything-c-kill-new)
-            ("Go to variable's definition" . anything-c-find-variable)
-            ("Set variable" . anything-c-set-variable)))
-  "Variable.")
-
-(define-anything-type-attribute 'sexp
-  '((action ("Eval s-expression" . (lambda (c) (eval (read c))))
-            ("Add s-expression to kill ring" . kill-new))
-    (action-transformer anything-c-transform-sexp-eval-command-sexp))
-  "String representing S-Expressions.")
-
-(define-anything-type-attribute 'bookmark
-  `((action
-     ("Jump to bookmark" . (lambda (candidate)
-                             (let ((bookmark (anything-bookmark-get-bookmark-from-name candidate)))
-                               (bookmark-jump bookmark))
-                             (anything-update)
-                             (anything-bookmark-active-region-maybe candidate)))
-     ("Jump to BM other window" . (lambda (candidate)
-                                    (let ((bookmark (anything-bookmark-get-bookmark-from-name candidate)))
-                                      (bookmark-jump-other-window bookmark))
-                                    (anything-update)
-                                    (anything-bookmark-active-region-maybe candidate)))
-     ("Bookmark edit annotation" . (lambda (candidate)
-                                     (let ((bookmark (anything-bookmark-get-bookmark-from-name candidate)))
-                                       (bookmark-edit-annotation bookmark))))
-     ("Bookmark show annotation" . (lambda (candidate)
-                                     (let ((bookmark (anything-bookmark-get-bookmark-from-name candidate)))
-                                       (bookmark-show-annotation bookmark))))
-     ("Delete bookmark(s)" . anything-delete-marked-bookmarks)
-     ,@(when (fboundp 'bmkext-edit-bookmark)
-             '(("Edit Bookmark" . (lambda (candidate)
-                                    (let ((bookmark (anything-bookmark-get-bookmark-from-name candidate)))
-                                            (bmkext-edit-bookmark bookmark))))))
-     ("Rename bookmark" . (lambda (candidate)
-                            (let ((bookmark (anything-bookmark-get-bookmark-from-name candidate)))
-                              (bookmark-rename bookmark))))
-     ("Relocate bookmark" . (lambda (candidate)
-                              (let ((bookmark (anything-bookmark-get-bookmark-from-name candidate)))
-                                (bookmark-relocate bookmark))))))
-     "Bookmark name.")
-
-(define-anything-type-attribute 'line
-  '((display-to-real . anything-c-display-to-real-line)
-    (action ("Go to Line" . anything-c-action-line-goto)))
-  "LINENO:CONTENT string, eg. \"  16:foo\".
-
-Optional `target-file' attribute is a name of target file.
-
-Optional `before-jump-hook' attribute is a function with no
-arguments which is called before jumping to position.
-
-Optional `after-jump-hook' attribute is a function with no
-arguments which is called after jumping to position.
-
-If `adjust' attribute is specified, searches the line whose
-content is CONTENT near the LINENO.
-
-If `recenter' attribute is specified, the line is displayed at
-the center of window, otherwise at the top of window.
-")
-
-(define-anything-type-attribute 'file-line
-  `((filtered-candidate-transformer anything-c-filtered-candidate-transformer-file-line)
-    (multiline)
-    (action ("Go to" . anything-c-action-file-line-goto)))
-  "FILENAME:LINENO:CONTENT string, eg. \"~/.emacs:16:;; comment\".
-
-Optional `default-directory' attribute is a default-directory
-FILENAME is interpreted.
-
-Optional `before-jump-hook' attribute is a function with no
-arguments which is called before jumping to position.
-
-Optional `after-jump-hook' attribute is a function with no
-arguments which is called after jumping to position.
-
-If `adjust' attribute is specified, searches the line whose
-content is CONTENT near the LINENO.
-
-If `recenter' attribute is specified, the line is displayed at
-the center of window, otherwise at the top of window.
-")
-
-(define-anything-type-attribute 'timer
-  '((real-to-display . anything-c-timer-real-to-display)
-    (action ("Cancel Timer" . cancel-timer)))
-  "Timer.")
-
-;;;; unit test
-;; (install-elisp "http://www.emacswiki.org/cgi-bin/wiki/download/el-expectations.el")
-;; (install-elisp "http://www.emacswiki.org/cgi-bin/wiki/download/el-mock.el")
-(dont-compile
-  (when (fboundp 'expectations)
-    (expectations
-     (desc "candidates-file plug-in")
-     (expect '(anything-p-candidats-file-init)
-             (assoc-default 'init
-                            (car (anything-compile-sources
-                                  '(((name . "test")
-                                     (candidates-file . "test.txt")))
-                                  '(anything-compile-source--candidates-file)))))
-     (expect '(anything-p-candidats-file-init
-               (lambda () 1))
-             (assoc-default 'init
-                            (car (anything-compile-sources
-                                  '(((name . "test")
-                                     (candidates-file . "test.txt")
-                                     (init . (lambda () 1))))
-                                  '(anything-compile-source--candidates-file)))))
-     (expect '(anything-p-candidats-file-init
-               (lambda () 1))
-             (assoc-default 'init
-                            (car (anything-compile-sources
-                                  '(((name . "test")
-                                     (candidates-file . "test.txt")
-                                     (init (lambda () 1))))
-                                  '(anything-compile-source--candidates-file)))))
-     (desc "anything-c-source-buffers")
-     (expect '(("Buffers" ("foo" "curbuf")))
-             (stub buffer-list => '("curbuf" " hidden" "foo" "*anything*"))
-             (let ((anything-c-boring-buffer-regexp
-                    (rx (or
-                         (group bos  " ")
-                         "*anything"
-                         ;; echo area
-                         " *Echo Area" " *Minibuf"))))
-               (flet ((buffer-name (x) x))
-                 (anything-test-candidates 'anything-c-source-buffers))))
-     (desc "anything-c-stringify")
-     (expect "str1"
-             (anything-c-stringify "str1"))
-     (expect "str2"
-             (anything-c-stringify 'str2))
-     (desc "anything-c-symbolify")
-     (expect 'sym1
-             (anything-c-symbolify "sym1"))
-     (expect 'sym2
-             (anything-c-symbolify 'sym2)))))
-
-
-(provide 'anything-config)
-
-;;; Local Variables:
-;;; time-stamp-format: "%:y-%02m-%02d %02H:%02M:%02S (%Z) %u"
-;;; End:
-
-;; How to save (DO NOT REMOVE!!)
-;; (emacswiki-post "anything-config.el")
-;;; anything-config.el ends here
-
-;;; LocalWords:  Tassilo Patrovics Vagn Johansen Dahl Clementson infos
-;;; LocalWords:  Kamphausen informations McBrayer Volpiatto bbdb bb
-;;; LocalWords:  iswitchb imenu Recentf sym samewindow pos bol eol
-;;; LocalWords:  aif str lst func attrib recentf lessp prin mapatoms commandp
-;;; LocalWords:  cmd stb Picklist picklist mapcan subentry destructuring dirs
-;;; LocalWords:  darwin locat MacOS mdfind Firstname Lastname calc prepend jids
-;;; LocalWords:  dotimes Thierry online vname
-;;; LocalWords:  csharp javascript lua makefile cperl zcat lineno buf
-;;; LocalWords:  multiline href fn cand NewTitle cwd filepath thru ret
-;;; LocalWords:  bfn fOpen UNC cygdrive nt xdg macos FILE's elc rx svn hg
-;;; LocalWords:  CANDIDATE's darcs facep pathname args pathnames subseq priorty
-;;; LocalWords:  Vokes rfind berkeley JST ffap lacarte bos
-;;; LocalWords:  Lacarte Minibuf epp LaCarte bm attrset migemo attr conf mklist
-;;; LocalWords:  startpos noselect dont desc
-<<<<<<< HEAD
-=======
-
-;;; Commands:
-;;
-;; Below are complete command list:
-;;
-;;  `anything-for-files'
-;;    Preconfigured `anything' for opening files.
-;;  `anything-info-at-point'
-;;    Preconfigured `anything' for searching info at point.
-;;  `anything-show-kill-ring'
-;;    Preconfigured `anything' for `kill-ring'. It is drop-in replacement of `yank-pop'.
-;;  `anything-minibuffer-history'
-;;    Preconfigured `anything' for `minibuffer-history'.
-;;  `anything-gentoo'
-;;    Preconfigured `anything' for gentoo linux.
-;;  `anything-surfraw-only'
-;;    Preconfigured `anything' for surfraw.
-;;  `anything-imenu'
-;;    Preconfigured `anything' for `imenu'.
-;;  `anything-google-suggest'
-;;    Preconfigured `anything' for google search with google suggest.
-;;  `anything-for-buffers'
-;;    Preconfigured `anything' for buffer.
-;;  `anything-bbdb'
-;;    Preconfigured `anything' for BBDB.
-;;  `anything-locate'
-;;    Preconfigured `anything' for Locate.
-;;  `anything-w3m-bookmarks'
-;;    Preconfigured `anything' for w3m bookmark.
-;;  `anything-colors'
-;;    Preconfigured `anything' for color.
-;;  `anything-bm-list'
-;;    Preconfigured `anything' for visible bookmarks.
-;;  `anything-kill-buffers'
-;;    You can continuously kill buffer you selected.
-;;  `anything-query-replace-regexp'
-;;    Drop-in replacement of `query-replace-regexp' with building regexp visually.
-;;  `anything-regexp'
-;;    It is like `re-builder'. It helps buliding regexp and replacement.
-;;  `anything-insert-buffer-name'
-;;    Insert buffer name.
-;;  `anything-insert-symbol'
-;;    Insert current symbol.
-;;  `anything-insert-selection'
-;;    Insert current selection.
-;;  `anything-show-buffer-only'
-;;    [OBSOLETE] Only show sources about buffer.
-;;  `anything-show-bbdb-only'
-;;    [OBSOLETE] Only show sources about BBDB.
-;;  `anything-show-locate-only'
-;;    [OBSOLETE] Only show sources about Locate.
-;;  `anything-show-info-only'
-;;    [OBSOLETE] Only show sources about Info.
-;;  `anything-show-imenu-only'
-;;    [OBSOLETE] Only show sources about Imenu.
-;;  `anything-show-files-only'
-;;    [OBSOLETE] Only show sources about File.
-;;  `anything-show-w3m-bookmarks-only'
-;;    [OBSOLETE] Only show source about w3m bookmark.
-;;  `anything-show-colors-only'
-;;    [OBSOLETE] Only show source about color.
-;;  `anything-show-kill-ring-only'
-;;    [OBSOLETE] Only show source about kill ring.
-;;  `anything-show-this-source-only'
-;;    Only show this source.
-;;  `anything-test-sources'
-;;    List all anything sources for test.
-;;  `anything-select-source'
-;;    Select source.
 ;;  `anything-find-files'
 ;;    Preconfigured anything for `find-file'.
 ;;  `anything-bookmark-ext'
@@ -4871,4 +320,4406 @@
 ;;  `anything-c-enable-eval-defun-hack'
 ;;    *If non-nil, execute `anything' using the source at point when C-M-x is pressed.
 ;;    default = t
->>>>>>> e006eee8
+
+;;; Change log:
+;;
+;;  Change log of this file is found at
+;;  http://repo.or.cz/w/anything-config.git?a=shortlog
+
+;;; Contributors:
+;;
+;;     Tamas Patrovics
+;;     Tassilo Horn <tassilo@member.fsf.org>
+;;     Vagn Johansen <gonz808@hotmail.com>
+;;     Mathias Dahl <mathias.dahl@gmail.com>
+;;     Bill Clementson <billclem@gmail.com>
+;;     Stefan Kamphausen (see http://www.skamphausen.de for more informations)
+;;     Drew Adams <drew.adams@oracle.com>
+;;     Jason McBrayer <jmcbray@carcosa.net>
+;;     Andy Stewart <lazycat.manatee@gmail.com>
+;;     Thierry Volpiatto <thierry.volpiatto@gmail.com>
+;;     rubikitch <rubikitch@ruby-lang.org>
+;;     Scott Vokes <vokes.s@gmail.com>
+;;
+
+;;; For Maintainers:
+;;
+;; Evaluate (anything-c-insert-summary) before commit. This function
+;; generates anything-c-source-* list.
+;;
+;; Install also http://www.emacswiki.org/emacs/auto-document.el
+;; And eval it or run interactively.
+;;
+;; [EVAL IT] (anything-c-insert-summary)
+;; [EVAL IT] (auto-document)
+;;
+;; Please write details documentation about function, then others will
+;; read code more easier.   -- Andy Stewart
+;;
+
+
+;;; TODO
+;;
+;; - anything-c-adaptive stores infos for sources/types that don't have
+;;   set it as `filtered-candidate-transformer'.
+;;
+;; - Fix documentation, now many functions haven't documentations.
+;;
+
+;;; Require
+(require 'anything)
+(require 'thingatpt)
+
+;;; Code:
+
+;;;;;;;;;;;;;;;;;;;;;;;;;;;;;; Customize ;;;;;;;;;;;;;;;;;;;;;;;;;;;;;;
+(defgroup anything-config nil
+  "Predefined configurations for `anything.el'."
+  :group 'anything)
+
+(defcustom anything-c-use-standard-keys nil
+  "Whether use standard keybindings. (no effect)
+
+Key definitions in anything-config.el are removed because
+anything.el uses Emacs-standard keys by default. e.g. M-p/M-n for
+minibuffer history, C-s for isearch, etc.
+
+If you use `iswitchb' with `anything',
+evaluate (anything-iswitchb-setup) .  Then some bindings that
+conflict with `iswitchb', e.g. C-p/C-n for the minibuffer
+history, are removed from `anything-map'. "
+  :type 'boolean
+  :group 'anything-config)
+
+(defcustom anything-c-adaptive-history-file "~/.emacs.d/anything-c-adaptive-history"
+  "Path of file where history information is stored."
+  :type 'string
+  :group 'anything-config)
+
+(defcustom anything-c-adaptive-history-length 50
+  "Maximum number of candidates stored for a source."
+  :type 'number
+  :group 'anything-config)
+
+(defcustom anything-c-google-suggest-url
+  "http://google.com/complete/search?output=toolbar&q="
+  "URL used for looking up suggestions."
+  :type 'string
+  :group 'anything-config)
+
+(defcustom anything-c-google-suggest-search-url
+  "http://www.google.com/search?ie=utf-8&oe=utf-8&q="
+  "URL used for searching."
+  :type 'string
+  :group 'anything-config)
+
+(defcustom anything-google-suggest-use-curl-p nil
+  "*When non--nil use CURL to get info from `anything-c-google-suggest-url'.
+Otherwise `url-retrieve-synchronously' is used."
+  :type 'boolean
+  :group 'anything-config)
+
+(defcustom anything-c-boring-buffer-regexp
+  (rx (or
+       (group bos  " ")
+       ;; anything-buffer
+       "*anything"
+       ;; echo area
+       " *Echo Area" " *Minibuf"))
+  "The regexp that match boring buffers.
+Buffer candidates matching this regular expression will be
+filtered from the list of candidates if the
+`anything-c-skip-boring-buffers' candidate transformer is used, or
+they will be displayed with face `file-name-shadow' if
+`anything-c-shadow-boring-buffers' is used."
+  :type 'string
+  :group 'anything-config)
+;; (string-match anything-c-boring-buffer-regexp "buf")
+;; (string-match anything-c-boring-buffer-regexp " hidden")
+;; (string-match anything-c-boring-buffer-regexp " *Minibuf-1*")
+
+(defcustom anything-c-boring-file-regexp
+  (rx (or
+       ;; Boring directories
+       (and "/" (or ".svn" "CVS" "_darcs" ".git" ".hg") (or "/" eol))
+       ;; Boring files
+       (and line-start  ".#")
+       (and (or ".class" ".la" ".o" "~") eol)))
+  "The regexp that match boring files.
+File candidates matching this regular expression will be
+filtered from the list of candidates if the
+`anything-c-skip-boring-files' candidate transformer is used, or
+they will be displayed with face `file-name-shadow' if
+`anything-c-shadow-boring-files' is used."
+  :type 'string
+  :group 'anything-config)
+
+(defcustom anything-kill-ring-threshold 10
+  "*Minimum length to be listed by `anything-c-source-kill-ring'."
+  :type 'integer
+  :group 'anything-config)
+
+(defcustom anything-su-or-sudo "su"
+  "What command to use for root access."
+  :type 'string
+  :group 'anything-config)
+
+(defcustom anything-for-files-prefered-list '(anything-c-source-ffap-line
+                                              anything-c-source-ffap-guesser
+                                              anything-c-source-buffers+
+                                              anything-c-source-recentf
+                                              anything-c-source-bookmarks
+                                              anything-c-source-file-cache
+                                              anything-c-source-files-in-current-dir+
+                                              anything-c-source-locate)
+  "Your prefered sources to find files."
+  :type 'list
+  :group 'anything-config)
+
+(defcustom anything-create--actions-private nil
+  "User defined actions for `anything-create' / `anything-c-source-create'.
+It is a list of (DISPLAY . FUNCTION) pairs like `action'
+attribute of `anything-sources'.
+
+It is prepended to predefined pairs."
+  :type 'list
+  :group 'anything-config)
+
+(defcustom anything-allow-skipping-current-buffer t
+  "Show current buffer or not in anything buffer"
+  :type 'boolean
+  :group 'anything-config)
+
+(defcustom anything-c-enable-eval-defun-hack t
+  "*If non-nil, execute `anything' using the source at point when C-M-x is pressed.
+This hack is invoked when pressing C-M-x in the form (defvar anything-c-source-XXX ...) or (setq anything-c-source-XXX ...)."
+  :type 'boolean
+  :group 'anything-config)
+
+;;;;;;;;;;;;;;;;;;;;;;;;;;;;;; Preconfigured Anything ;;;;;;;;;;;;;;;;;;;;;;;;;;;;;;
+(defun anything-for-files ()
+  "Preconfigured `anything' for opening files.
+ffap -> recentf -> buffer -> bookmark -> file-cache -> files-in-current-dir -> locate"
+  (interactive)
+  (anything-other-buffer anything-for-files-prefered-list "*anything for files*"))
+
+(defun anything-info-at-point ()
+  "Preconfigured `anything' for searching info at point."
+  (interactive)
+  (anything '(anything-c-source-info-elisp
+              anything-c-source-info-cl
+              anything-c-source-info-pages)
+            (thing-at-point 'symbol) nil nil nil "*anything info*"))
+
+(defun anything-show-kill-ring ()
+  "Preconfigured `anything' for `kill-ring'. It is drop-in replacement of `yank-pop'.
+You may bind this command to M-y."
+  (interactive)
+  (anything-other-buffer 'anything-c-source-kill-ring "*anything kill-ring*"))
+
+(defun anything-minibuffer-history ()
+  "Preconfigured `anything' for `minibuffer-history'."
+  (interactive)
+  (let ((enable-recursive-minibuffers t))
+    (anything-other-buffer 'anything-c-source-minibuffer-history
+                           "*anything minibuffer-history*")))
+
+;; In Emacs 23.1.50, minibuffer-local-must-match-filename-map was renamed to
+;; minibuffer-local-filename-must-match-map.
+(defvar minibuffer-local-filename-must-match-map (make-sparse-keymap)) ;; Emacs 23.1.+
+(defvar minibuffer-local-must-match-filename-map (make-sparse-keymap)) ;; Older Emacsen
+(dolist (map (list minibuffer-local-filename-completion-map
+                   minibuffer-local-completion-map
+                   minibuffer-local-must-match-filename-map
+                   minibuffer-local-filename-must-match-map
+                   minibuffer-local-map
+                   minibuffer-local-isearch-map
+                   minibuffer-local-must-match-map
+                   minibuffer-local-ns-map))
+  (define-key map "\C-r" 'anything-minibuffer-history))
+
+(defun anything-gentoo ()
+  "Preconfigured `anything' for gentoo linux."
+  (interactive)
+  (anything-other-buffer '(anything-c-source-gentoo
+                           anything-c-source-use-flags)
+                         "*anything gentoo*"))
+
+(defun anything-surfraw-only ()
+  "Preconfigured `anything' for surfraw.
+If region is marked set anything-pattern to region.
+With one prefix arg search symbol at point.
+With two prefix args allow choosing in which symbol to search."
+  (interactive)
+  (let (search pattern)
+    (cond ((region-active-p)
+           (setq pattern (buffer-substring (region-beginning) (region-end))))
+          ((equal current-prefix-arg '(4))
+           (setq pattern (thing-at-point 'symbol)))
+          ((equal current-prefix-arg '(16))
+           (setq search
+                 (intern
+                  (completing-read "Search in: "
+                                   (list "symbol" "sentence" "sexp" "line" "word"))))
+           (setq pattern (thing-at-point search))))
+    (anything 'anything-c-source-surfraw
+              (and pattern (replace-regexp-in-string "\n" "" pattern))
+              nil nil nil "*anything surfraw*")))
+
+(defun anything-imenu ()
+  "Preconfigured `anything' for `imenu'."
+  (interactive)
+  (anything 'anything-c-source-imenu nil nil nil nil "*anything imenu*"))
+
+(defun anything-google-suggest ()
+  "Preconfigured `anything' for google search with google suggest."
+  (interactive)
+  (anything-other-buffer 'anything-c-source-google-suggest "*anything google*"))
+
+;;; Converted from anything-show-*-only
+(defun anything-for-buffers ()
+  "Preconfigured `anything' for buffer."
+  (interactive)
+  (anything-other-buffer 'anything-c-source-buffers "*anything for buffers*"))
+
+(defun anything-bbdb ()
+  "Preconfigured `anything' for BBDB."
+  (interactive)
+  (anything-other-buffer 'anything-c-source-bbdb "*anything bbdb*"))
+
+(defun anything-locate ()
+  "Preconfigured `anything' for Locate."
+  (interactive)
+  (anything-other-buffer 'anything-c-source-locate "*anything locate*"))
+
+(defun anything-w3m-bookmarks ()
+  "Preconfigured `anything' for w3m bookmark."
+  (interactive)
+  (anything-other-buffer 'anything-c-source-w3m-bookmarks "*anything w3m bookmarks*"))
+
+(defun anything-colors ()
+  "Preconfigured `anything' for color."
+  (interactive)
+  (anything-other-buffer '(anything-c-source-colors anything-c-source-customize-face)
+                         "*anything colors*"))
+
+(defun anything-bm-list ()
+  "Preconfigured `anything' for visible bookmarks."
+  (interactive)
+  (anything-other-buffer 'anything-c-source-bm "*anything bm list*"))
+
+(defun anything-timers ()
+  "Preconfigured `anything' for timers."
+  (interactive)
+  (anything-other-buffer '(anything-c-source-absolute-time-timers
+                           anything-c-source-idle-time-timers)
+                         "*anything timers*"))
+
+;;;;;;;;;;;;;;;;;;;;;;;;;;;;;; Anything Applications ;;;;;;;;;;;;;;;;;;;;;;;;;;;;;;
+;;; kill buffers
+(defun anything-kill-buffers ()
+  "You can continuously kill buffer you selected."
+  (interactive)
+  (anything
+   '(((name . "Kill Buffers")
+      (candidates . anything-c-buffer-list)
+      (action
+       ("Kill Buffer" . (lambda (candidate)
+                          (kill-buffer candidate)
+                          (anything-kill-buffers)
+                          )))))
+   nil nil))
+
+;;; Regexp
+(defun anything-query-replace-regexp (&rest args)
+  "Drop-in replacement of `query-replace-regexp' with building regexp visually."
+  (interactive
+   (let ((common
+          (anything-c-regexp-base "Query Replace Regexp: "
+                                  '((name . "Lines matching Regexp")
+                                    (action . anything-c-query-replace-args)))))
+     (if (not common)
+         (keyboard-quit))
+     (list (car common) (cadr common) (caddr common)
+	   ;; These are done separately here
+	   ;; so that command-history will record these expressions
+	   ;; rather than the values they had this time.
+           ;;
+           ;; This idea is borrowed from original `query-replace-regexp'.
+           (if (and transient-mark-mode mark-active)
+               (region-beginning))
+           (if (and transient-mark-mode mark-active)
+               (region-end)))))
+  (apply 'query-replace-regexp args))
+
+(defun anything-regexp ()
+  "It is like `re-builder'. It helps buliding regexp and replacement."
+  (interactive)
+  (anything-c-regexp-base
+   "Regexp: "
+   '((name . "Regexp Builder")
+     (action
+      ("Kill Regexp as sexp" .
+       (lambda (x) (anything-c-regexp-kill-new (prin1-to-string (funcall (anything-attr 'regexp))))))
+      ("Query Replace Regexp" .
+       (lambda (x) (apply 'query-replace-regexp (anything-c-query-replace-args (point)))))
+      ("Kill Regexp" .
+       (lambda (x) (anything-c-regexp-kill-new (funcall (anything-attr 'regexp)))))))))
+
+(defun anything-c-query-replace-args (start-point)
+  ;; create arguments of `query-replace-regexp'.
+  (let ((region-only (and transient-mark-mode mark-active))
+        (regexp (funcall (anything-attr 'regexp))))
+    (list
+     regexp
+     (query-replace-read-to regexp
+                            (format "Query replace regexp %s%s%s with: "
+                                    (if region-only "in region " "")
+                                    regexp
+                                    (if current-prefix-arg "(word) " ""))
+                            t)
+     current-prefix-arg)))
+
+(defun anything-c-regexp-get-line (s e)
+  (propertize
+   (apply 'concat
+          ;; Line contents
+          (format "%5d: %s" (line-number-at-pos s) (buffer-substring s e))
+          ;; subexps
+          (loop for i from 0 to (1- (/ (length (match-data)) 2))
+                unless (zerop i)
+                collect (format "\n         $%d = %s"
+                                i (match-string i))))
+   ;; match beginning
+   ;; KLUDGE: point of anything-candidate-buffer is +1 than that of anything-current-buffer.
+   ;; It is implementation problem of candidates-in-buffer.
+   'anything-realvalue
+   (1- s)))
+
+;; Shut up byte compiler
+(defun anything-goto-line (numline)
+  "Replacement of `goto-line'."
+  (goto-char (point-min)) (forward-line (1- numline)))
+
+(defun anything-c-regexp-persistent-action (txt)
+  (anything-goto-line (anything-aif (string-match "^ *\\([0-9]+\\)" txt)
+                 (string-to-number (match-string 1 txt)))))
+
+(defun anything-c-regexp-base (prompt attributes)
+  (save-restriction
+    (let ((anything-compile-source-functions
+           ;; rule out anything-match-plugin because the input is one regexp.
+           (delq 'anything-compile-source--match-plugin
+                 (copy-sequence anything-compile-source-functions)))
+          (base-attributes
+           '((init . (lambda () (anything-candidate-buffer anything-current-buffer)))
+             (candidates-in-buffer)
+             (get-line . anything-c-regexp-get-line)
+             (persistent-action . anything-c-regexp-persistent-action)
+             (multiline)
+             (delayed))))
+      (if (and transient-mark-mode mark-active)
+          (narrow-to-region (region-beginning) (region-end)))
+      (anything
+       (list
+        (append
+         attributes
+         '((regexp . (lambda () anything-pattern)))
+         base-attributes)
+        ;; sexp form regexp
+        (append
+         `((name . ,(concat (assoc-default 'name attributes) " (sexp)")))
+         attributes
+         '((candidates-in-buffer
+            . (lambda () (let ((anything-pattern (eval (read anything-pattern))))
+                           (anything-candidates-in-buffer))))
+           (regexp . (lambda () (eval (read anything-pattern)))))
+         base-attributes))
+       nil prompt nil nil "*anything regexp*"))))
+
+;; (anything-c-regexp-base "Regexp: " '((name . "test")))
+;; (anything-c-regexp-base "Regexp: " '((name . "test") (candidates-in-buffer . (lambda () (let ((anything-pattern (eval (read anything-pattern)))) (anything-candidates-in-buffer))))))
+
+(defun anything-c-regexp-kill-new (input)
+  (kill-new input)
+  (message "Killed: %s" input))
+
+;;;;;;;;;;;;;;;;;;;;;;;;;;;;;; Interactive Functions ;;;;;;;;;;;;;;;;;;;;;;;;;;;;;;
+
+(defun anything-insert-buffer-name ()
+  "Insert buffer name."
+  (interactive)
+  (anything-insert-string
+   (with-current-buffer anything-current-buffer
+     (if buffer-file-name (file-name-nondirectory buffer-file-name)
+       (buffer-name)))))
+
+(defun anything-insert-symbol ()
+  "Insert current symbol."
+  (interactive)
+  (anything-insert-string
+   (with-current-buffer anything-current-buffer
+     (save-excursion
+       (buffer-substring (beginning-of-thing 'symbol)
+                         (end-of-thing 'symbol))))))
+
+(defun anything-insert-selection ()
+  "Insert current selection."
+  (interactive)
+  (anything-insert-string
+   (with-current-buffer anything-current-buffer
+     (anything-get-selection))))
+
+(defun anything-show-buffer-only ()
+  "[OBSOLETE] Only show sources about buffer.
+Use `anything-for-buffers' instead."
+  (interactive)
+  (anything-set-source-filter '("Buffers")))
+
+(defun anything-show-bbdb-only ()
+  "[OBSOLETE] Only show sources about BBDB.
+Use `anything-bbdb' instead."
+  (interactive)
+  (anything-set-source-filter '("BBDB")))
+
+(defun anything-show-locate-only ()
+  "[OBSOLETE] Only show sources about Locate.
+Use `anything-locate' instead."
+  (interactive)
+  (anything-set-source-filter '("Locate")))
+
+(defun anything-show-info-only ()
+  "[OBSOLETE] Only show sources about Info.
+Use `anything-info-at-point' instead."
+  (interactive)
+  (anything-set-source-filter '("Info Pages"
+                                "Info Elisp"
+                                "Info Common-Lisp")))
+
+(defun anything-show-imenu-only ()
+  "[OBSOLETE] Only show sources about Imenu.
+Use `anything-imenu' instead."
+  (interactive)
+  (anything-set-source-filter '("Imenu")))
+
+(defun anything-show-files-only ()
+  "[OBSOLETE] Only show sources about File.
+Use `anything-for-files' instead."
+  (interactive)
+  (anything-set-source-filter '("File Name History"
+                                "Files from Current Directory"
+                                "Recentf")))
+
+(defun anything-show-w3m-bookmarks-only ()
+  "[OBSOLETE] Only show source about w3m bookmark.
+Use `anything-w3m-bookmarks' instead."
+  (interactive)
+  (anything-set-source-filter '("W3m Bookmarks")))
+
+(defun anything-show-colors-only ()
+  "[OBSOLETE] Only show source about color.
+Use `anything-colors' instead."
+  (interactive)
+  (anything-set-source-filter '("Colors"
+                                "Customize Faces")))
+
+(defun anything-show-kill-ring-only ()
+  "[OBSOLETE] Only show source about kill ring.
+Use `anything-show-kill-ring' instead."
+  (interactive)
+  (anything-set-source-filter '("Kill Ring")))
+
+(defun anything-show-this-source-only ()
+  "Only show this source."
+  (interactive)
+  (setq anything-candidate-number-limit 9999)
+  (anything-set-source-filter
+   (list (assoc-default 'name (anything-get-current-source)))))
+
+(defun anything-test-sources ()
+  "List all anything sources for test.
+The output is sexps which are evaluated by \\[eval-last-sexp]."
+  (interactive)
+  (with-output-to-temp-buffer "*Anything Test Sources*"
+    (mapc (lambda (s) (princ (format ";; (anything '%s)\n" s)))
+          (apropos-internal "^anything-c-source" #'boundp))
+    (pop-to-buffer standard-output)))
+
+;;;;;;;;;;;;;;;;;;;;;;;;;;;;;; Utilities Functions ;;;;;;;;;;;;;;;;;;;;;;;;;;;;;;
+;;; For compatibility
+(unless (fboundp 'region-active-p)
+  (defun region-active-p ()
+    "Return t if Transient Mark mode is enabled and the mark is active.
+
+Most commands that act on the region if it is active and
+Transient Mark mode is enabled, and on the text near point
+otherwise, should use `use-region-p' instead.  That function
+checks the value of `use-empty-active-region' as well."
+    (and transient-mark-mode mark-active)))
+
+(defun anything-nest (&rest same-as-anything)
+  "Nested `anything'. If you use `anything' within `anything', use it."
+  (with-selected-window (anything-window)
+    (let (anything-current-position
+          anything-current-buffer
+          (orig-anything-buffer anything-buffer)
+          anything-pattern
+          anything-buffer
+          anything-sources
+          anything-compiled-sources
+          anything-buffer-chars-modified-tick
+          (anything-samewindow t)
+          (enable-recursive-minibuffers t))
+      (unwind-protect
+          (apply #'anything same-as-anything)
+        (anything-initialize-overlays orig-anything-buffer)
+        (add-hook 'post-command-hook 'anything-check-minibuffer-input)))))
+
+(defun anything-displaying-source-names ()
+  "Display sources name."
+  (with-current-buffer anything-buffer
+    (goto-char (point-min))
+    (loop with pos
+          while (setq pos (next-single-property-change (point) 'anything-header))
+          do (goto-char pos)
+          collect (buffer-substring-no-properties (point-at-bol)(point-at-eol))
+          do (forward-line 1))))
+
+(defun anything-select-source ()
+  "Select source."
+  (interactive)
+  (let ((default (assoc-default 'name (anything-get-current-source)))
+        (source-names (anything-displaying-source-names))
+        (all-source-names (mapcar (lambda (s) (assoc-default 'name s))
+                                  (anything-get-sources))))
+    (setq anything-candidate-number-limit 9999)
+    (anything-aif
+        (let (anything-source-filter)
+          (anything-nest '(((name . "Anything Source")
+                            (candidates . source-names)
+                            (action . identity))
+                           ((name . "Anything Source (ALL)")
+                            (candidates . all-source-names)
+                            (action . identity)))
+                         nil "Source: " nil
+                         default "*anything select source*"))
+        (anything-set-source-filter (list it))
+      (anything-set-source-filter nil))))
+
+(defun anything-insert-string (str)
+  "Insert STR."
+  (delete-minibuffer-contents)
+  (insert str))
+
+(defun anything-c-match-on-file-name (candidate)
+  "Return non-nil if `anything-pattern' match the filename (without directory part) of CANDIDATE."
+  (string-match anything-pattern (file-name-nondirectory candidate)))
+
+(defun anything-c-match-on-directory-name (candidate)
+  "Return non-nil if `anything-pattern' match the directory part of CANDIDATE (a file)."
+  (anything-aif (file-name-directory candidate)
+      (string-match anything-pattern it)))
+
+(defun anything-c-string-match (candidate)
+  "Return non-nil if `anything-pattern' match CANDIDATE.
+The match is done with `string-match'."
+  (string-match anything-pattern candidate))
+
+;; `anything-c-compose' is no more needed, it is for compatibility.
+(defalias 'anything-c-compose 'anything-compose)
+
+(defun anything-c-skip-entries (list regexp)
+  "Remove entries which matches REGEXP from LIST."
+  (remove-if (lambda (x) (and (stringp x) (string-match regexp x)))
+             list))
+
+(defun anything-c-shadow-entries (list regexp)
+  "Elements of LIST matching REGEXP will be displayed with the `file-name-shadow' face if available."
+  (mapcar (lambda (file)
+            ;; Add shadow face property to boring files.
+            (let ((face (if (facep 'file-name-shadow)
+                            'file-name-shadow
+                          ;; fall back to default on XEmacs
+                          'default)))
+              (if (string-match regexp file)
+                  (setq file (propertize file 'face face))))
+            file)
+          list))
+
+(defsubst anything-c-stringify (str-or-sym)
+  "Get string of STR-OR-SYM."
+  (if (stringp str-or-sym)
+      str-or-sym
+    (symbol-name str-or-sym)))
+
+(defsubst anything-c-symbolify (str-or-sym)
+  "Get symbol of STR-OR-SYM."
+  (if (symbolp str-or-sym)
+      str-or-sym
+    (intern str-or-sym)))
+
+(defun anything-c-describe-function (func)
+  "FUNC is symbol or string."
+  (describe-function (anything-c-symbolify func)))
+
+(defun anything-c-describe-variable (var)
+  "VAR is symbol or string."
+  (describe-variable (anything-c-symbolify var)))
+
+(defun anything-c-find-function (func)
+  "FUNC is symbol or string."
+  (find-function (anything-c-symbolify func)))
+
+(defun anything-c-find-variable (var)
+  "VAR is symbol or string."
+  (find-variable (anything-c-symbolify var)))
+
+(defun anything-c-kill-new (string &optional replace yank-handler)
+  "STRING is symbol or string."
+  (kill-new (anything-c-stringify string) replace yank-handler))
+
+;;;;;;;;;;;;;;;;;;;;;;;;;;;;;; Prefix argument in action ;;;;;;;;;;;;;;;;;;;;;;;;;;;;;;
+;; TODO
+(defvar anything-current-prefix-arg nil
+  "`current-prefix-arg' when selecting action.
+It is cleared after executing action.")
+
+(defadvice anything-exit-minibuffer (before anything-current-prefix-arg activate)
+  (unless anything-current-prefix-arg
+    (setq anything-current-prefix-arg current-prefix-arg)))
+
+(add-hook 'anything-after-action-hook
+          (lambda () (setq anything-current-prefix-arg nil)))
+
+
+;;;;;;;;;;;;;;;;;;;;;;;;;;;;;; Hacks ;;;;;;;;;;;;;;;;;;;;;;;;;;;;;;
+(defadvice eval-defun (after anything-source-hack activate)
+  "See `anything-c-enable-eval-defun-hack'."
+  (when anything-c-enable-eval-defun-hack
+    (let ((varsym (save-excursion
+                    (beginning-of-defun)
+                    (forward-char 1)
+                    (when (memq (read (current-buffer)) '(defvar setq))
+                      (read (current-buffer))))))
+      (when (string-match "^anything-c-source-" (symbol-name varsym))
+        (anything varsym)))))
+;; (progn (ad-disable-advice 'eval-defun 'after 'anything-source-hack) (ad-update 'eval-defun))
+
+;;;;;;;;;;;;;;;;;;;;;;;;;;;;;; Document Generator ;;;;;;;;;;;;;;;;;;;;;;;;;;;;;;
+(defun anything-c-create-summary ()
+  "Create `anything' summary."
+  (save-excursion
+    (goto-char (point-min))
+    (loop while (re-search-forward "^;;;; <\\(.+?\\)>$\\|^;; (anything '\\(.+?\\))$\\|^ *;; (anything '\\(.+?\\))$"  nil t)
+          collect (cond ((match-beginning 1)
+                         (cons 'section (match-string-no-properties 1)))
+                        ((match-beginning 2)
+                         (cons 'source
+                               (cons (match-string-no-properties 2)
+                                     (assoc-default 'name (symbol-value (intern (match-string-no-properties 2)))))))
+                        ((match-beginning 3)
+                         (cons 'source
+                               (cons (match-string-no-properties 3)
+                                     (assoc-default 'name (symbol-value (intern (match-string-no-properties 3)))))))))))
+                         
+;; (find-epp (anything-c-create-summary))
+
+(defun anything-c-insert-summary ()
+  "Insert `anything' summary."
+  (save-excursion
+    (goto-char (point-min))
+    (search-forward ";; Below are complete source list you can setup in")
+    (forward-line 1)
+    (delete-region (point)
+                   (progn (search-forward ";;; Change log:" nil t)
+                          (forward-line -1) (point)))
+    (insert ";;\n")
+    (loop with beg
+          for (kind . value) in (anything-c-create-summary)
+          for i from 0
+          do (cond ((eq kind 'section)
+                    (unless (zerop i)
+                      (align-regexp beg (point) "\\(\\s-*\\)(" 1 1 nil))
+                    (insert ";;  " value ":\n")
+                    (setq beg (point)))
+                   (t
+                    (insert ";;     `" (car value) "'    (" (cdr value) ")\n")))
+          finally (align-regexp beg (point) "\\(\\s-*\\)(" 1 1 nil))))
+;; (anything-c-insert-summary)
+
+;;;;;;;;;;;;;;;;;;;;;;;;;;;;;; Anything Sources ;;;;;;;;;;;;;;;;;;;;;;;;;;;;;;
+;;;; <Buffer>
+(defun anything-c-buffer-list ()
+  "Return the list of names of buffers with boring buffers filtered out.
+Boring buffers is specified by `anything-c-boring-buffer-regexp'.
+The first buffer in the list will be the last recently used
+buffer that is not the current buffer."
+  (let ((buffers (mapcar 'buffer-name (buffer-list))))
+    (append (cdr buffers) (list (car buffers)))))
+
+(defvar anything-c-source-buffers
+  '((name . "Buffers")
+    (candidates . anything-c-buffer-list)
+    (type . buffer)))
+;; (anything 'anything-c-source-buffers)
+
+(defvar anything-c-source-buffer-not-found
+  '((name . "Create buffer")
+    (dummy)
+    (type . buffer)))
+;; (anything 'anything-c-source-buffer-not-found)
+
+;;; Buffers+
+(defface anything-dir-heading '((t (:foreground "Blue" :background "Pink")))
+  "*Face used for directory headings in dired buffers."
+  :group 'anything)
+
+(defface anything-file-name
+  '((t (:foreground "Blue")))
+  "*Face used for file names (without suffixes) in dired buffers."
+  :group 'anything)
+
+(defface anything-dir-priv
+  '((t (:foreground "DarkRed" :background "LightGray")))
+  "*Face used for directory privilege indicator (d) in dired buffers."
+  :group 'anything)
+
+(defvar anything-c-buffers-face1 'anything-dir-priv)
+(defvar anything-c-buffers-face2 'font-lock-type-face)
+(defvar anything-c-buffers-face3 'italic)
+(eval-when-compile (require 'dired))
+(defun anything-c-highlight-buffers (buffers)
+  (require 'dired)
+  (loop for i in buffers
+        if (rassoc (get-buffer i) dired-buffers)
+        collect (propertize i
+                            'face anything-c-buffers-face1
+                            'help-echo (car (rassoc (get-buffer i) dired-buffers)))
+        if (buffer-file-name (get-buffer i))
+        collect (propertize i
+                            'face anything-c-buffers-face2
+                            'help-echo (buffer-file-name (get-buffer i)))
+        if (and (not (rassoc (get-buffer i) dired-buffers))
+                (not (buffer-file-name (get-buffer i))))
+        collect (propertize i
+                            'face anything-c-buffers-face3)))
+
+(defvar anything-c-source-buffers+
+  '((name . "Buffers")
+    (candidates . anything-c-buffer-list)
+    (type . buffer)
+    (candidate-transformer anything-c-skip-current-buffer
+                           anything-c-highlight-buffers
+                           anything-c-skip-boring-buffers)
+    (persistent-action . anything-c-buffers+-persistent-action)))
+
+(defun anything-c-buffers+-persistent-action (name)
+  (flet ((kill (item)
+               (with-current-buffer item
+                 (if (and (buffer-modified-p)
+                          (buffer-file-name (current-buffer)))
+                     (progn
+                       (save-buffer)
+                       (kill-buffer item))
+                   (kill-buffer item))))
+         (goto (item)
+               (switch-to-buffer item)))
+    (if current-prefix-arg
+        (progn
+          (kill name)
+          (anything-delete-current-selection))
+      (goto name))))
+
+;; (anything 'anything-c-source-buffers+)
+
+
+;;;; <File>
+;;; File name history
+(defvar anything-c-source-file-name-history
+  '((name . "File Name History")
+    (candidates . file-name-history)
+    (match anything-c-match-on-file-name
+           anything-c-match-on-directory-name)
+    (type . file)))
+;; (anything 'anything-c-source-file-name-history)
+
+;;; Files in current dir
+(defvar anything-c-source-files-in-current-dir
+  '((name . "Files from Current Directory")
+    (candidates . (lambda ()
+                    (with-current-buffer anything-current-buffer
+                      (directory-files default-directory))))
+    ;; volatile is not needed, I think.
+    (type . file)))
+;; (anything 'anything-c-source-files-in-current-dir)
+
+(defvar anything-c-files-face1 'anything-dir-priv)
+(defvar anything-c-files-face2 'anything-file-name)
+(defun anything-c-highlight-files (files)
+  (loop for i in files
+        if (file-directory-p i)
+        collect (propertize (file-name-nondirectory i)
+                            'face anything-c-files-face1
+                            'help-echo (expand-file-name i))
+        else
+        collect (propertize (file-name-nondirectory i)
+                            'face anything-c-files-face2
+                            'help-echo (expand-file-name i))))
+
+
+(defvar anything-c-source-files-in-current-dir+
+  '((name . "Files from Current Directory")
+    (candidates . (lambda ()
+                    (with-current-buffer anything-current-buffer
+                      (directory-files default-directory t))))
+    (candidate-transformer anything-c-highlight-files)
+    ;; volatile is not needed, I think.
+    (type . file)))
+
+;; (anything 'anything-c-source-files-in-current-dir+)
+
+;;; File name completion
+(defvar anything-c-source-find-files
+  '((name . "Find Files")
+    (candidates . anything-find-files-get-candidates)
+    (candidate-transformer anything-c-highlight-ffiles)
+    (persistent-action . anything-find-files-persistent-action)
+    (volatile)
+    (action . (("Find File" . find-file-at-point)
+               ("Find file other window" . find-file-other-window)
+               ("Find file in Elscreen"  . elscreen-find-file)
+               ("Find file as root" . anything-find-file-as-root)))))
+
+;; (anything 'anything-c-source-find-files)
+
+(defun* anything-reduce-file-name (fname level &key unix-close expand)
+    "Reduce FNAME by LEVEL from end or beginning depending LEVEL value.
+If LEVEL is positive reduce from end else from beginning.
+If UNIX-CLOSE is non--nil close filename with /.
+If EXPAND is non--nil expand-file-name."
+  (let* ((exp-fname  (expand-file-name fname))
+         (fname-list (split-string (if (or (string= fname "~/") expand)
+                                       exp-fname fname) "/" t))
+         (len        (length fname-list))
+         (pop-list   (if (< level 0)
+                         (subseq fname-list (* level -1))
+                         (subseq fname-list 0 (- len level))))
+         (result     (mapconcat 'identity pop-list "/"))
+         (empty      (string= result "")))
+    (when unix-close (setq result (concat result "/")))
+    (if (string-match "^~" result)
+        (if (string= result "~/") "~/" result)
+        (if (< level 0)
+            (if empty "../" (concat "../" result))
+            (if empty "/" (concat "/" result))))))
+
+(defun anything-find-files-get-candidates ()
+  "Create candidate list for `anything-c-source-find-files'."
+  (let ((path (if (string-match "^~" anything-pattern)
+                  (replace-match (getenv "HOME") nil t anything-pattern)
+                  anything-pattern)))
+    (cond ((or (and (not (file-directory-p path)) (file-exists-p path))
+               (string-match "^\\(http\\|https\\|ftp\\)://.*" path))
+           (list path))
+          ((string= anything-pattern "")
+           (directory-files "/" t))
+          ((and (file-directory-p path)
+                (file-exists-p path))
+           (directory-files path t))
+          (t
+           (directory-files (anything-reduce-file-name path 1 :unix-close t :expand t) t)))))
+
+(defun anything-c-highlight-ffiles (files)
+  "Candidate transformer for `anything-c-source-find-files'."
+  (loop for i in files
+     if (file-directory-p i)
+     collect (propertize i 'face anything-c-files-face1) into a
+     else
+     collect (propertize i 'face anything-c-files-face2) into a
+     finally return a))
+
+(defun anything-find-files-persistent-action (candidate)
+  "Open subtree CANDIDATE without quitting anything.
+If CANDIDATE is not a directory open this file."
+  (if (file-directory-p candidate)
+      (with-selected-window (minibuffer-window)
+        (delete-minibuffer-contents)
+        (let* ((len          (length candidate))
+               (cand-no-prop candidate))
+          (set-text-properties 0 len nil cand-no-prop) 
+          (insert cand-no-prop)))
+      (find-file candidate)))
+
+(defun anything-find-files ()
+  "Preconfigured anything for `find-file'."
+  (interactive)
+  (let ((fap (ffap-guesser)))
+    (anything 'anything-c-source-find-files
+              (or (if (and fap (file-exists-p fap)) (expand-file-name fap) fap)
+                  (expand-file-name default-directory)) "Find Files or Url: " nil nil "*Anything Find Files*")))
+
+
+;;; File Cache
+(defvar anything-c-source-file-cache-initialized nil)
+
+(defvar anything-c-file-cache-files nil)
+
+(defvar anything-c-source-file-cache
+  '((name . "File Cache")
+    (init . (lambda ()
+              (require 'filecache nil t)
+              (unless anything-c-source-file-cache-initialized
+                (setq anything-c-file-cache-files
+                      (loop for item in file-cache-alist append
+                            (destructuring-bind (base &rest dirs) item
+                              (loop for dir in dirs collect
+                                    (concat dir base)))))
+                (defadvice file-cache-add-file (after file-cache-list activate)
+                  (add-to-list 'anything-c-file-cache-files (expand-file-name file)))
+                (setq anything-c-source-file-cache-initialized t))))
+    (candidates . anything-c-file-cache-files)
+    (match anything-c-match-on-file-name
+           anything-c-match-on-directory-name)
+    (type . file)))
+;; (anything 'anything-c-source-file-cache)
+
+;;; Locate
+(defvar anything-c-locate-options
+  (cond
+   ((eq system-type 'darwin) '("locate"))
+   ((eq system-type 'berkeley-unix) '("locate" "-i"))
+   (t '("locate" "-i" "-r")))
+  "A list where the `car' is the name of the locat program followed by options.
+The search pattern will be appended, so the
+\"-r\" option should be the last option.")
+
+(defvar anything-c-source-locate
+  '((name . "Locate")
+    (candidates . (lambda ()
+                    (apply 'start-process "locate-process" nil
+                           (append anything-c-locate-options
+                                   (list anything-pattern)))))
+    (type . file)
+    (requires-pattern . 3)
+    (delayed))
+  "Source for retrieving files matching the current input pattern with locate.")
+;; (anything 'anything-c-source-locate)
+
+;;; Recentf files
+(defvar anything-c-source-recentf
+  '((name . "Recentf")
+    (init . (lambda ()
+              (require 'recentf)
+              (or recentf-mode (recentf-mode 1))
+              ;; Big value empowers anything/recentf
+              (when (and (numberp recentf-max-saved-items)
+                         (<= recentf-max-saved-items 20))
+                (setq recentf-max-saved-items 500))))
+    (candidates . recentf-list)
+    (match anything-c-match-on-file-name
+           anything-c-match-on-directory-name)
+    (type . file))
+  "See (info \"(emacs)File Conveniences\").
+if `recentf-max-saved-items' is too small, set it to 500.")
+;; (anything 'anything-c-source-recentf)
+
+;;; ffap
+(eval-when-compile (require 'ffap))
+(defvar anything-c-source-ffap-guesser
+  '((name . "File at point")
+    (init . (lambda () (require 'ffap)))
+    (candidates . (lambda ()
+                    (anything-aif
+                        (with-current-buffer anything-current-buffer
+                          (ffap-guesser))
+                        (list it))))
+    (type . file)))
+;; (anything 'anything-c-source-ffap-guesser)
+
+;;; ffap with line number
+(defun anything-c-ffap-file-line-at-point ()
+  "Get (FILENAME . LINENO) at point."
+  (anything-aif (let (ffap-alist) (ffap-file-at-point))
+      (save-excursion
+        (beginning-of-line)
+        (when (and (search-forward it nil t)
+                   (looking-at ":\\([0-9]+\\)"))
+          (cons it (string-to-number (match-string 1)))))))
+
+(defvar anything-c-ffap-line-location nil
+  "(FILENAME . LINENO) used by `anything-c-source-ffap-line'.
+It is cleared after jumping line.")
+
+(defun anything-c-ffap-line-candidates ()
+  (with-current-buffer anything-current-buffer
+    (setq anything-c-ffap-line-location (anything-c-ffap-file-line-at-point)))
+  (when anything-c-ffap-line-location
+    (destructuring-bind (file . line) anything-c-ffap-line-location
+      (list (cons (format "%s (line %d)" file line) file)))))
+
+;;; Goto line after opening file by `anything-c-source-ffap-line'.
+(defun anything-c-ffap-line-goto-line ()
+  (when (car anything-c-ffap-line-location)
+    (unwind-protect
+        (ignore-errors
+          (with-selected-window (get-buffer-window
+                                 (get-file-buffer (car anything-c-ffap-line-location)))
+            (anything-goto-line (cdr anything-c-ffap-line-location))))
+      (setq anything-c-ffap-line-location nil))))
+(add-hook 'anything-after-action-hook 'anything-c-ffap-line-goto-line)
+
+(defvar anything-c-source-ffap-line
+  '((name . "File/Lineno at point")
+    (init . (lambda () (require 'ffap)))
+    (candidates . anything-c-ffap-line-candidates)
+    (type . file)))
+;; (anything 'anything-c-source-ffap-line)
+
+
+;;;; <Help>
+;;; Man Pages
+(defvar anything-c-man-pages nil
+  "All man pages on system.
+Will be calculated the first time you invoke anything with this
+source.")
+
+(defvar anything-c-source-man-pages
+  `((name . "Manual Pages")
+    (candidates . (lambda ()
+                    (if anything-c-man-pages
+                        anything-c-man-pages
+                      ;; XEmacs doesn't have a woman :)
+                      (setq anything-c-man-pages
+                            (ignore-errors
+                              (require 'woman)
+                              (woman-file-name "")
+                              (sort (mapcar 'car woman-topic-all-completions)
+                                    'string-lessp))))))
+    (action  ("Show with Woman" . woman))
+    (requires-pattern . 2)))
+;; (anything 'anything-c-source-man-pages)
+
+;;; Info pages
+(defvar anything-c-info-pages nil
+  "All info pages on system.
+Will be calculated the first time you invoke anything with this
+source.")
+
+(defvar anything-c-source-info-pages
+  `((name . "Info Pages")
+    (candidates . (lambda ()
+                    (if anything-c-info-pages
+                        anything-c-info-pages
+                      (setq anything-c-info-pages
+                            (save-window-excursion
+                              (save-excursion
+                                (require 'info)
+                                (Info-find-node "dir" "top")
+                                (goto-char (point-min))
+                                (let ((info-topic-regexp "\\* +\\([^:]+: ([^)]+)[^.]*\\)\\.")
+                                      topics)
+                                  (while (re-search-forward info-topic-regexp nil t)
+                                    (add-to-list 'topics (match-string-no-properties 1)))
+                                  (goto-char (point-min))
+                                  (Info-exit)
+                                  topics)))))))
+    (action . (("Show with Info" .(lambda (node-str)
+                                    (info (replace-regexp-in-string "^[^:]+: "
+                                                                    ""
+                                                                    node-str))))))
+    (requires-pattern . 2)))
+;; (anything 'anything-c-source-info-pages)
+
+;; Info Elisp
+(defvar anything-c-info-elisp nil)
+(defvar anything-c-source-info-elisp
+  `((name . "Info Elisp")
+    (init . (lambda ()
+              (save-window-excursion
+                (unless anything-c-info-elisp
+                  (with-temp-buffer
+                    (Info-find-node "elisp" "Index")
+                    (setq anything-c-info-elisp (split-string (buffer-string) "\n"))
+                    (Info-exit))))))
+    (candidates . (lambda ()
+                    (loop for i in anything-c-info-elisp
+                          if (string-match "^* [^ \n]+[^: ]" i)
+                          collect (match-string 0 i))))
+    (action . (lambda (candidate)
+                (Info-find-node "elisp" "Index")
+                (Info-index (replace-regexp-in-string "* " "" candidate))))
+    (requires-pattern . 2)))
+;; (anything 'anything-c-source-info-elisp)
+
+;; Info-Common-Lisp
+(defvar anything-c-info-cl-fn nil)
+(defvar anything-c-source-info-cl
+  `((name . "Info Common-Lisp")
+    (init . (lambda ()
+              (save-window-excursion
+                (unless anything-c-info-cl-fn
+                  (with-temp-buffer
+                    (Info-find-node "cl" "Function Index")
+                    (setq anything-c-info-cl-fn (split-string (buffer-string) "\n"))
+                    (Info-exit))))))
+    (candidates . (lambda ()
+                    (loop for i in anything-c-info-cl-fn
+                          if (string-match "^* [^ \n]+[^: ]" i)
+                          collect (match-string 0 i))))
+    (action . (lambda (candidate)
+                (Info-find-node "cl" "Function Index")
+                (Info-index (replace-regexp-in-string "* " "" candidate))))
+    (requires-pattern . 2)))
+;; (anything 'anything-c-source-info-cl)
+
+;;;; <Command>
+;;; Complex command history
+(defvar anything-c-source-complex-command-history
+  '((name . "Complex Command History")
+    (candidates . (lambda () (mapcar 'prin1-to-string command-history)))
+    (type . sexp)))
+;; (anything 'anything-c-source-complex-command-history)
+
+;;; M-x history
+(defvar anything-c-source-extended-command-history
+  '((name . "Emacs Commands History")
+    (candidates . extended-command-history)
+    (type . command)))
+;; (anything 'anything-c-source-extended-command-history)
+
+;;; Emacs commands
+(defvar anything-c-source-emacs-commands
+  '((name . "Emacs Commands")
+    (candidates . (lambda ()
+                    (let (commands)
+                      (mapatoms (lambda (a)
+                                  (if (commandp a)
+                                      (push (symbol-name a)
+                                            commands))))
+                      (sort commands 'string-lessp))))
+    (type . command)
+    (requires-pattern . 2))
+  "Source for completing and invoking Emacs commands.
+A command is a function with interactive spec that can
+be invoked with `M-x'.
+
+To get non-interactive functions listed, use
+`anything-c-source-emacs-functions'.")
+;; (anything 'anything-c-source-emacs-commands)
+
+;;; LaCarte
+(defvar anything-c-source-lacarte
+  '((name . "Lacarte")
+    (init . (lambda () (require 'lacarte )))
+    (candidates . (lambda () (delete '(nil) (lacarte-get-overall-menu-item-alist))))
+    (candidate-number-limit . 9999)
+    (action . anything-c-call-interactively))
+  "Needs lacarte.el.
+
+http://www.emacswiki.org/cgi-bin/wiki/download/lacarte.el")
+;; (anything 'anything-c-source-lacarte)
+
+;;;; <Function>
+;;; Emacs functions
+(defvar anything-c-source-emacs-functions
+  '((name . "Emacs Functions")
+    (candidates . (lambda ()
+                    (let (commands)
+                      (mapatoms (lambda (a) (if (functionp a)
+                                                (push (symbol-name a) commands))))
+                      (sort commands 'string-lessp))))
+    (type . function)
+    (requires-pattern . 2))
+  "Source for completing Emacs functions.")
+;; (anything 'anything-c-source-emacs-functions)
+
+;;; With abbrev expansion
+;;; Similar to my exec-abbrev-cmd.el
+;;; See http://www.tsdh.de/cgi-bin/wiki.pl/exec-abbrev-cmd.el
+(defvar anything-c-function-abbrev-regexp nil
+  "The regexp for `anything-c-source-emacs-functions-with-abbrevs'.
+Regexp built from the current `anything-pattern' interpreting it
+as abbreviation.
+Only for internal use.")
+
+(defun anything-c-match-function-by-abbrev (candidate)
+  "Return non-nil if `anything-pattern' is an abbreviation of the function CANDIDATE.
+
+Abbreviations are made by taking the first character from each
+word in the function's name, e.g. \"bb\" is an abbrev for
+`bury-buffer', \"stb\" is an abbrev for `switch-to-buffer'."
+  (string-match anything-c-function-abbrev-regexp candidate))
+
+(defvar anything-c-source-emacs-functions-with-abbrevs
+  (append anything-c-source-emacs-functions
+          '((match anything-c-match-function-by-abbrev
+                   anything-c-string-match))
+          '((init . (lambda ()
+                      (defadvice anything-update
+                        (before anything-c-update-function-abbrev-regexp activate)
+                        (let ((char-list (append anything-pattern nil))
+                              (str "^"))
+                          (dolist (c char-list)
+                            (setq str (concat str (list c) "[^-]*-")))
+                          (setq str (concat (substring str 0 (1- (length str))) "$"))
+                          (setq anything-c-function-abbrev-regexp str))))))))
+;; (anything 'anything-c-source-emacs-functions-with-abbrevs)
+
+;;;; <Variable>
+;;; Emacs variables
+(defvar anything-c-source-emacs-variables
+  '((name . "Emacs Variables")
+    (candidates . (lambda ()
+                    (sort (all-completions "" obarray 'boundp) 'string-lessp)))
+    (type . variable)
+    (requires-pattern . 2))
+  "Source for completing Emacs variables.")
+;; (anything 'anything-c-source-emacs-variables)
+
+;;;; <Bookmark>
+;;; Bookmarks
+(eval-when-compile (require 'bookmark))
+(defvar anything-c-source-bookmarks
+  '((name . "Bookmarks")
+    (init . (lambda ()
+              (require 'bookmark)))
+    (candidates . bookmark-all-names)
+    (type . bookmark))
+  "See (info \"(emacs)Bookmarks\").")
+;; (anything 'anything-c-source-bookmarks)
+
+;;; bookmark-set
+(defvar anything-c-source-bookmark-set
+  '((name . "Set Bookmark")
+    (dummy)
+    (action . bookmark-set))
+  "See (info \"(emacs)Bookmarks\").")
+;; (anything 'anything-c-source-bookmark-set)
+
+;;; Visible Bookmarks
+;; (install-elisp "http://cvs.savannah.gnu.org/viewvc/*checkout*/bm/bm/bm.el")
+
+
+;; http://d.hatena.ne.jp/grandVin/20080911/1221114327
+(defvar anything-c-source-bm
+  '((name . "Visible Bookmarks")
+    (init . anything-c-bm-init)
+    (candidates-in-buffer)
+    (type . line))
+  "Needs bm.el.
+
+http://www.nongnu.org/bm/")
+
+(defun anything-c-bm-init ()
+  "Init function for `anything-c-source-bm'."
+  (when (require 'bm nil t)
+    (with-no-warnings
+      (let ((bookmarks (bm-lists))
+            (buf (anything-candidate-buffer 'global)))
+        (dolist (bm (sort* (append (car bookmarks) (cdr bookmarks))
+                           '< :key 'overlay-start))
+          (let ((start (overlay-start bm))
+                (end (overlay-end bm))
+                (annotation (or (overlay-get bm 'annotation) "")))
+            (unless (< (- end start) 1) ; org => (if (< (- end start) 2)
+              (let ((str (format "%7d: [%s]: %s\n"
+                                 (line-number-at-pos start)
+                                 annotation
+                                 (buffer-substring start (1- end)))))
+                (with-current-buffer buf (insert str))))))))))
+
+;;; Special bookmarks
+(defvar anything-c-source-bookmarks-ssh
+  '((name . "Bookmarks-ssh")
+    (init . (lambda ()
+              (require 'bookmark)))
+    ;; DRY
+    (candidates . (lambda ()
+                    (let (lis-all lis-ssh)
+                      (setq lis-all (bookmark-all-names))
+                      (setq lis-ssh (loop for i in lis-all
+                                          if (string-match "^(ssh)" i)
+                                          collect i))
+                      (sort lis-ssh 'string-lessp))))
+    (type . bookmark))
+  "See (info \"(emacs)Bookmarks\").")
+;; (anything 'anything-c-source-bookmarks-ssh)
+
+(defvar anything-c-source-bookmarks-su
+  '((name . "Bookmarks-root")
+    (init . (lambda ()
+              (require 'bookmark)))
+    ;; DRY
+    (candidates . (lambda ()
+                    (let (lis-all lis-su)
+                      (setq lis-all (bookmark-all-names))
+                      (setq lis-su (loop for i in lis-all
+                                         if (string-match (format "^(%s)" anything-su-or-sudo) i)
+                                         collect i))
+                      (sort lis-su 'string-lessp))))
+    (candidate-transformer anything-c-highlight-bookmark-su)
+
+    (type . bookmark))
+  "See (info \"(emacs)Bookmarks\").")
+;; (anything 'anything-c-source-bookmarks-su)
+
+
+(defun tv-root-logged-p ()
+  (catch 'break
+    (dolist (i (mapcar #'buffer-name (buffer-list)))
+      (when (string-match (format "*tramp/%s ." anything-su-or-sudo) i)
+        (throw 'break t)))))
+
+
+(defun anything-c-highlight-bookmark-su (files)
+  (if (tv-root-logged-p)
+      (anything-c-highlight-bookmark files)
+    (anything-c-highlight-not-logged files)))
+
+(defun anything-c-highlight-not-logged (files)
+  (loop for i in files
+        collect (propertize i 'face anything-c-bookmarks-face3)))
+
+(defun anything-c-highlight-bookmark (bookmarks)
+  "Used as `candidate-transformer' to colorize bookmarks.
+Work both with standard Emacs bookmarks and bookmark-extensions.el."
+  (loop for i in bookmarks
+     for pred          = (bookmark-get-filename i)
+     for bufp          = (and (fboundp 'bmkext-get-buffer-name)
+                              (bmkext-get-buffer-name i))
+     for regp          = (and (fboundp 'bmkext-get-end-position)
+                              (bmkext-get-end-position i)
+                              (/= (bookmark-get-position i)
+                                  (bmkext-get-end-position i)))
+     for handlerp      = (and (fboundp 'bookmark-get-handler)
+                              (bookmark-get-handler i))
+     for isw3m         = (and (fboundp 'bmkext-w3m-bookmark-p)
+                              (bmkext-w3m-bookmark-p i))
+     for isgnus        = (and (fboundp 'bmkext-gnus-bookmark-p)
+                              (bmkext-gnus-bookmark-p i)) 
+     for isman         = (and (fboundp 'bmkext-man-bookmark-p) ; Man
+                              (bmkext-man-bookmark-p i))
+     for iswoman       = (and (fboundp 'bmkext-woman-bookmark-p) ; Woman
+                              (bmkext-woman-bookmark-p i))
+     for handlerp      = (bookmark-get-handler i)
+     for isannotation  = (bookmark-get-annotation i)
+     ;; Add a * if bookmark have annotation
+     if (and isannotation (not (string-equal isannotation "")))
+     do (setq i (concat "*" i))
+     ;; info buffers
+     if (eq handlerp 'Info-bookmark-jump)
+     collect (propertize i 'face 'anything-bmkext-info 'help-echo pred)
+     ;; w3m buffers
+     if isw3m
+     collect (propertize i 'face 'anything-bmkext-w3m 'help-echo pred)
+     ;; gnus buffers
+     if isgnus
+     collect (propertize i 'face 'anything-bmkext-gnus 'help-echo pred)
+     ;; Man Woman
+     if (or iswoman isman) 
+     collect (propertize i 'face 'anything-bmkext-man 'help-echo pred)
+     ;; directories
+     if (and pred (file-directory-p pred))
+     collect (propertize i 'face anything-c-bookmarks-face1 'help-echo pred)
+     ;; regular files with regions saved
+     if (and pred (not (file-directory-p pred)) (file-exists-p pred) regp)
+     collect (propertize i 'face 'anything-bmkext-region 'help-echo pred)
+     ;; regular files
+     if (and pred (not (file-directory-p pred)) (file-exists-p pred)
+             (not regp) (not (or iswoman isman)))
+     collect (propertize i 'face 'anything-bmkext-file 'help-echo pred)
+     ;; buffer non--filename
+     if (and (fboundp 'bmkext-get-buffer-name) bufp (not handlerp)
+             (if pred (not (file-exists-p pred)) (not pred)))
+     collect (propertize i 'face 'anything-bmkext-no--file)))
+       
+;;; Faces for bookmarks
+(defface anything-bmkext-info
+  '((t (:foreground "green")))
+  "*Face used for W3m Emacs bookmarks (not w3m bookmarks)."
+  :group 'anything)
+
+(defface anything-bmkext-w3m
+  '((t (:foreground "yellow")))
+  "*Face used for W3m Emacs bookmarks (not w3m bookmarks)."
+  :group 'anything)
+
+(defface anything-bmkext-gnus
+  '((t (:foreground "magenta")))
+  "*Face used for Gnus bookmarks."
+  :group 'anything)
+
+(defface anything-bmkext-man
+  '((t (:foreground "Orange4")))
+  "*Face used for Woman/man bookmarks."
+  :group 'anything)
+
+(defface anything-bmkext-region
+  '((t (:foreground "Indianred2")))
+  "*Face used for region bookmarks."
+  :group 'anything)
+
+(defface anything-bmkext-no--file
+  '((t (:foreground "grey")))
+  "*Face used for non--file bookmarks."
+  :group 'anything)
+
+(defface anything-bmkext-file
+  '((t (:foreground "Deepskyblue2")))
+  "*Face used for non--file bookmarks."
+  :group 'anything)
+
+(defface anything-bookmarks-su-face '((t (:foreground "red")))
+  "Face for su/sudo bookmarks."
+  :group 'anything)
+
+(defvar anything-c-bookmarks-face1 'anything-dir-heading)
+(defvar anything-c-bookmarks-face2 'anything-file-name)
+(defvar anything-c-bookmarks-face3 'anything-bookmarks-su-face)
+
+(defvar anything-c-source-bookmarks-local
+  '((name . "Bookmarks-Local")
+    (init . (lambda ()
+              (require 'bookmark)))
+    ;; DRY
+    (candidates . (lambda ()
+                    (let (lis-all lis-loc)
+                      (setq lis-all (bookmark-all-names))
+                      (setq lis-loc (loop for i in lis-all
+                                          if (and (not (string-match "^(ssh)" i))
+                                                  (not (string-match "^(su)" i)))
+                                          collect i))
+                      (sort lis-loc 'string-lessp))))
+    (candidate-transformer anything-c-highlight-bookmark)
+    (type . bookmark))
+  "See (info \"(emacs)Bookmarks\").")
+;; (anything 'anything-c-source-bookmarks-local)
+
+;;; Sources to filter bookmark-extensions bookmarks.
+;; Dependency: http://mercurial.intuxication.org/hg/emacs-bookmark-extension
+
+
+(defun anything-c-bmkext-filter-setup-alist (fn &rest args)
+  "Return a filtered `bookmark-alist' sorted alphabetically."
+  (loop
+     with alist = (if args
+                      (apply #'(lambda (x) (funcall fn x)) args)
+                      (funcall fn))
+     for i in alist
+     for b = (car i)
+     collect b into sa
+     finally return (sort sa 'string-lessp)))
+
+;; Regions
+(defvar anything-c-source-bookmark-regions
+  '((name . "Bookmark Regions")
+    (init . (lambda ()
+              (require 'bookmark-extensions)
+              (bookmark-maybe-load-default-file)))
+    (candidates . anything-c-bookmark-region-setup-alist)
+    (candidate-transformer anything-c-highlight-bookmark)
+    (type . bookmark)))
+;; (anything 'anything-c-source-bookmark-regions)
+
+(defun anything-c-bookmark-region-setup-alist ()
+  "Specialized filter function for bookmarks regions."
+  (anything-c-bmkext-filter-setup-alist 'bmkext-region-alist-only))
+
+;; W3m
+(defvar anything-c-source-bookmark-w3m
+  '((name . "Bookmark W3m")
+    (init . (lambda ()
+              (require 'bookmark-extensions)
+              (bookmark-maybe-load-default-file)))
+    (candidates . anything-c-bookmark-w3m-setup-alist)
+    (candidate-transformer anything-c-highlight-bookmark)
+    (type . bookmark)))
+;; (anything 'anything-c-source-bookmark-w3m)
+
+(defun anything-c-bookmark-w3m-setup-alist ()
+  "Specialized filter function for bookmarks w3m."
+  (anything-c-bmkext-filter-setup-alist 'bmkext-w3m-alist-only))
+
+;; Woman Man
+(defvar anything-c-source-bookmark-man
+  '((name . "Bookmark Woman&Man")
+    (init . (lambda ()
+              (require 'bookmark-extensions)
+              (bookmark-maybe-load-default-file)))
+    (candidates . anything-c-bookmark-man-setup-alist)
+    (candidate-transformer anything-c-highlight-bookmark)
+    (type . bookmark)))
+;; (anything 'anything-c-source-bookmark-man)
+
+(defun anything-c-bookmark-man-setup-alist ()
+  "Specialized filter function for bookmarks w3m."
+  (append (anything-c-bmkext-filter-setup-alist 'bmkext-man-alist-only)
+          (anything-c-bmkext-filter-setup-alist 'bmkext-woman-alist-only)))
+
+;; Gnus
+(defvar anything-c-source-bookmark-gnus
+  '((name . "Bookmark Gnus")
+    (init . (lambda ()
+              (require 'bookmark-extensions)
+              (bookmark-maybe-load-default-file)))
+    (candidates . anything-c-bookmark-gnus-setup-alist)
+    (candidate-transformer anything-c-highlight-bookmark)
+    (type . bookmark)))
+;; (anything 'anything-c-source-bookmark-gnus)
+
+(defun anything-c-bookmark-gnus-setup-alist ()
+  "Specialized filter function for bookmarks gnus."
+  (anything-c-bmkext-filter-setup-alist 'bmkext-gnus-alist-only))
+
+;; Info
+(defvar anything-c-source-bookmark-info
+  '((name . "Bookmark Info")
+    (init . (lambda ()
+              (require 'bookmark-extensions)
+              (bookmark-maybe-load-default-file)))
+    (candidates . anything-c-bookmark-info-setup-alist)
+    (candidate-transformer anything-c-highlight-bookmark)
+    (type . bookmark)))
+;; (anything 'anything-c-source-bookmark-info)
+
+(defun anything-c-bookmark-info-setup-alist ()
+  "Specialized filter function for bookmarks info."
+  (anything-c-bmkext-filter-setup-alist 'bmkext-info-alist-only))
+
+;; Local Files&directories
+(defvar anything-c-source-bookmark-files&dirs
+  '((name . "Bookmark Files&Directories")
+    (init . (lambda ()
+              (require 'bookmark-extensions)
+              (bookmark-maybe-load-default-file)))
+    (candidates . anything-c-bookmark-local-files-setup-alist)
+    (candidate-transformer anything-c-highlight-bookmark)
+    (type . bookmark)))
+;; (anything 'anything-c-source-bookmark-files&dirs)
+
+(defun anything-c-bookmark-local-files-setup-alist ()
+  "Specialized filter function for bookmarks locals files."
+  (anything-c-bmkext-filter-setup-alist 'bmkext-local-file-alist-only))
+
+;; Su Files&directories
+(defun anything-c-highlight-bmkext-su (bmk)
+  (if (bmkext-root-or-sudo-logged-p)
+      (anything-c-highlight-bookmark bmk)
+      (anything-c-highlight-not-logged bmk)))
+
+(defvar anything-c-source-bookmark-su-files&dirs
+  '((name . "Bookmark Root-Files&Directories")
+    (init . (lambda ()
+              (require 'bookmark-extensions)
+              (bookmark-maybe-load-default-file)))
+    (candidates . anything-c-bookmark-su-files-setup-alist)
+    (candidate-transformer anything-c-highlight-bmkext-su)
+    (type . bookmark)))
+;; (anything 'anything-c-source-bookmark-su-files&dirs)
+
+(defun anything-c-bookmark-su-files-setup-alist ()
+  "Specialized filter function for bookmarks su/sudo files."
+  (loop
+     with l = (anything-c-bmkext-filter-setup-alist 'bmkext-remote-file-alist-only)
+     for i in l
+     for isfile = (bookmark-get-filename i)
+     for istramp = (and isfile (boundp 'tramp-file-name-regexp)
+                        (save-match-data
+                          (string-match tramp-file-name-regexp isfile)))
+     for issu = (and istramp
+                     (string-match bmkext-su-or-sudo-regexp isfile))
+     if issu
+     collect i))
+
+;; Ssh Files&directories
+(defvar anything-c-source-bookmark-ssh-files&dirs
+  '((name . "Bookmark Ssh-Files&Directories")
+    (init . (lambda ()
+              (require 'bookmark-extensions)
+              (bookmark-maybe-load-default-file)))
+    (candidates . anything-c-bookmark-ssh-files-setup-alist)
+    (type . bookmark)))
+;; (anything 'anything-c-source-bookmark-ssh-files&dirs)
+
+(defun anything-c-bookmark-ssh-files-setup-alist ()
+  "Specialized filter function for bookmarks ssh files."
+  (loop
+     with l = (anything-c-bmkext-filter-setup-alist 'bmkext-remote-file-alist-only)
+     for i in l
+     for isfile = (bookmark-get-filename i)
+     for istramp = (and isfile (boundp 'tramp-file-name-regexp)
+                        (save-match-data
+                          (string-match tramp-file-name-regexp isfile)))
+     for isssh = (and istramp
+                      (string-match "/ssh:" isfile))
+     if isssh
+     collect i))
+
+;; All bookmark-extensions sources.
+(defun anything-bookmark-ext ()
+  "Preconfigured anything for bookmark-extensions sources.
+See: <http://mercurial.intuxication.org/hg/emacs-bookmark-extension>."
+  (interactive)
+  (anything '(anything-c-source-bookmark-files&dirs
+              anything-c-source-bookmark-w3m
+              anything-c-source-bookmark-gnus
+              anything-c-source-bookmark-info
+              anything-c-source-bookmark-man
+              anything-c-source-bookmark-regions
+              anything-c-source-bookmark-su-files&dirs
+              anything-c-source-bookmark-ssh-files&dirs)))
+
+
+;; Firefox bookmarks
+;; You will have to set firefox to import bookmarks in his html file bookmarks.html.
+;; (only for firefox versions >=3)
+;; To achieve that, open about:config in firefox and double click on this line to enable value
+;; to true:
+;; user_pref("browser.bookmarks.autoExportHTML", false);
+;; You should have now:
+;; user_pref("browser.bookmarks.autoExportHTML", true);
+
+(defvar anything-firefox-bookmark-url-regexp "\\(https\\|http\\|ftp\\|about\\|file\\)://[^ ]*")
+(defvar anything-firefox-bookmarks-regexp ">\\([^><]+.[^</a>]\\)")
+
+(defun anything-get-firefox-user-init-dir ()
+  "Guess the default Firefox user directory name."
+  (let* ((moz-dir (concat (getenv "HOME") "/.mozilla/firefox/"))
+         (moz-user-dir (with-current-buffer (find-file-noselect (concat moz-dir "profiles.ini"))
+                         (goto-char (point-min))
+                         (when (search-forward "Path=" nil t)
+                           (buffer-substring-no-properties (point) (point-at-eol))))))
+    (file-name-as-directory (concat moz-dir moz-user-dir))))
+
+(defun anything-guess-firefox-bookmark-file ()
+  "Return the path of the Firefox bookmarks file."
+  (concat (anything-get-firefox-user-init-dir) "bookmarks.html"))
+
+(defun anything-html-bookmarks-to-alist (file url-regexp bmk-regexp)
+  "Parse html bookmark FILE and return an alist with (title . url) as elements."
+  (let (bookmarks-alist url title)
+    (with-temp-buffer
+      (insert-file-contents file)
+      (goto-char (point-min))
+      (while (not (eobp))
+        (forward-line)
+        (when (re-search-forward "href=\\|^ *<DT><A HREF=" nil t)
+          (beginning-of-line)
+          (when (re-search-forward url-regexp nil t)
+            (setq url (concat "\"" (match-string 0))))
+          (beginning-of-line)
+          (when (re-search-forward bmk-regexp nil t)
+            (setq title (match-string 1)))
+          (push (cons title url) bookmarks-alist))))
+    (nreverse bookmarks-alist)))
+
+
+(defvar anything-c-firefox-bookmarks-alist nil)
+(defvar anything-c-source-firefox-bookmarks
+  '((name . "Firefox Bookmarks")
+    (init . (lambda ()
+              (setq anything-c-firefox-bookmarks-alist
+                    (anything-html-bookmarks-to-alist
+                     (anything-guess-firefox-bookmark-file)
+                     anything-firefox-bookmark-url-regexp
+                     anything-firefox-bookmarks-regexp))))
+    (candidates . (lambda ()
+                    (mapcar #'car
+                            anything-c-firefox-bookmarks-alist)))
+    (candidate-transformer anything-c-highlight-firefox-bookmarks)
+    (action . (("Browse Url" . (lambda (candidate)
+                                 (w3m-browse-url
+                                  (anything-c-firefox-bookmarks-get-value candidate)))) 
+               ("Browse Url Firefox" . (lambda (candidate)
+                                         (browse-url-firefox
+                                          (anything-c-firefox-bookmarks-get-value candidate)))) 
+               ("Copy Url" . (lambda (elm)
+                               (kill-new (anything-c-w3m-bookmarks-get-value elm))))))))
+
+;; (anything 'anything-c-source-firefox-bookmarks)
+
+(defun anything-c-firefox-bookmarks-get-value (elm)
+  (replace-regexp-in-string "\"" ""
+                            (cdr (assoc elm
+                                        anything-c-firefox-bookmarks-alist))))
+
+
+(defun anything-c-highlight-firefox-bookmarks (books)
+  (loop for i in books
+        collect (propertize i
+                            'face '((:foreground "YellowGreen"))
+                            'help-echo (anything-c-firefox-bookmarks-get-value i))))
+
+;; W3m bookmark
+(eval-when-compile (require 'w3m-bookmark nil t))
+(unless (and (require 'w3m nil t)
+             (require 'w3m-bookmark nil t))
+  (defvar w3m-bookmark-file "~/.w3m/bookmark.html"))
+
+
+(defface anything-w3m-bookmarks-face '((t (:foreground "cyan1" :underline t)))
+  "Face for w3m bookmarks" :group 'anything)
+
+(defvar anything-w3m-bookmarks-regexp ">\\([^><]+.[^</a>]\\)")
+(defvar anything-w3m-bookmark-url-regexp "\\(https\\|http\\|ftp\\|file\\)://[^>]*")
+(defvar anything-c-w3m-bookmarks-alist nil)
+(defvar anything-c-source-w3m-bookmarks
+  '((name . "W3m Bookmarks")
+    (init . (lambda ()
+              (setq anything-c-w3m-bookmarks-alist
+                    (anything-html-bookmarks-to-alist
+                     w3m-bookmark-file
+                     anything-w3m-bookmark-url-regexp
+                     anything-w3m-bookmarks-regexp))))
+    (candidates . (lambda ()
+                    (mapcar #'car
+                            anything-c-w3m-bookmarks-alist)))
+    (candidate-transformer anything-c-highlight-w3m-bookmarks)
+    (action . (("Browse Url" . (lambda (candidate)
+                                 (anything-c-w3m-browse-bookmark candidate)))
+               ("Copy Url" . (lambda (elm)
+                               (kill-new (anything-c-w3m-bookmarks-get-value elm))))
+               ("Browse Url Firefox" . (lambda (candidate)
+                                         (anything-c-w3m-browse-bookmark candidate t)))
+               ("Delete Bookmark" . (lambda (candidate)
+                                      (anything-c-w3m-delete-bookmark candidate)))
+               ("Rename Bookmark" . (lambda (candidate)
+                                      (anything-c-w3m-rename-bookmark candidate)))))
+    (persistent-action . (lambda (candidate)
+                           (if current-prefix-arg
+                               (anything-c-w3m-browse-bookmark candidate t)
+                             (anything-c-w3m-browse-bookmark candidate nil t))))))
+
+;; (anything 'anything-c-source-w3m-bookmarks)
+
+(defun anything-c-w3m-bookmarks-get-value (elm)
+  (replace-regexp-in-string "\"" ""
+                            (cdr (assoc elm
+                                        anything-c-w3m-bookmarks-alist))))
+
+
+(defun anything-c-w3m-browse-bookmark (elm &optional use-firefox new-tab)
+  (let* ((fn (if use-firefox
+                 'browse-url-firefox
+               'w3m-browse-url))
+         (arg (and (eq fn 'w3m-browse-url)
+                   new-tab)))
+    (funcall fn (anything-c-w3m-bookmarks-get-value elm) arg)))
+
+
+(defun anything-c-highlight-w3m-bookmarks (books)
+  (loop for i in books
+        collect (propertize i
+                            'face 'anything-w3m-bookmarks-face
+                            'help-echo (anything-c-w3m-bookmarks-get-value i))))
+
+
+(defun anything-c-w3m-delete-bookmark (elm)
+  (save-excursion
+    (find-file-literally w3m-bookmark-file)
+    (goto-char (point-min))
+    (when (re-search-forward elm nil t)
+      (beginning-of-line)
+      (delete-region (point)
+                     (line-end-position))
+      (delete-blank-lines))
+    (save-buffer (current-buffer))
+    (kill-buffer (current-buffer))))
+
+(defun anything-c-w3m-rename-bookmark (elm)
+  (let* ((old-title (replace-regexp-in-string ">" "" elm))
+         (new-title (read-string "NewTitle: " old-title)))
+    (save-excursion
+      (find-file-literally w3m-bookmark-file)
+      (goto-char (point-min))
+      (when (re-search-forward (concat elm "<") nil t)
+        (goto-char (1- (point)))
+        (delete-backward-char (length old-title))
+        (insert new-title))
+      (save-buffer (current-buffer))
+      (kill-buffer (current-buffer)))))
+
+;;;; <Library>
+;;; Elisp library scan
+(defvar anything-c-source-elisp-library-scan
+  '((name . "Elisp libraries (Scan)")
+    (init . (anything-c-elisp-library-scan-init))
+    (candidates-in-buffer)
+    (action ("Find library" . (lambda (candidate)
+                                (find-file (find-library-name candidate))))
+            ("Find library other window" . (lambda (candidate)
+                                             (find-file-other-window (find-library-name candidate))))
+            ("Load library" . (lambda (candidate)
+                                (load-library candidate))))))
+;; (anything 'anything-c-source-elisp-library-scan)
+
+(defun anything-c-elisp-library-scan-init ()
+  "Init anything buffer status."
+  (let ((anything-buffer (anything-candidate-buffer 'global))
+        (library-list (anything-c-elisp-library-scan-list)))
+    (with-current-buffer anything-buffer
+      (dolist (library library-list)
+        (insert (format "%s\n" library))))))
+
+(defun anything-c-elisp-library-scan-list (&optional dirs string)
+  "Do completion for file names passed to `locate-file'.
+DIRS is directory to search path.
+STRING is string to match."
+  ;; Use `load-path' as path when ignore `dirs'.
+  (or dirs (setq dirs load-path))
+  ;; Init with blank when ignore `string'.
+  (or string (setq string ""))
+  ;; Get library list.
+  (let ((string-dir (file-name-directory string))
+        ;; File regexp that suffix match `load-file-rep-suffixes'.
+        (match-regexp (format "^.*\\.el%s$" (regexp-opt load-file-rep-suffixes)))
+        name
+        names)
+    (dolist (dir dirs)
+      (unless dir
+        (setq dir default-directory))
+      (if string-dir
+          (setq dir (expand-file-name string-dir dir)))
+      (when (file-directory-p dir)
+        (dolist (file (file-name-all-completions
+                       (file-name-nondirectory string) dir))
+          ;; Suffixes match `load-file-rep-suffixes'.
+          (setq name (if string-dir (concat string-dir file) file))
+          (if (string-match match-regexp name)
+              (add-to-list 'names name)))))
+    names))
+
+;;;; <Programming>
+;;; Imenu
+(defvar anything-c-imenu-delimiter " / ")
+
+(defvar anything-c-imenu-index-filter nil)
+(make-variable-buffer-local 'anything-c-imenu-index-filter)
+
+(defvar anything-c-cached-imenu-alist nil)
+(make-variable-buffer-local 'anything-c-cached-imenu-alist)
+
+(defvar anything-c-cached-imenu-candidates nil)
+(make-variable-buffer-local 'anything-c-cached-imenu-candidates)
+
+(defvar anything-c-cached-imenu-tick nil)
+(make-variable-buffer-local 'anything-c-cached-imenu-tick)
+
+(eval-when-compile (require 'imenu))
+(setq imenu-auto-rescan t)
+
+(defun anything-imenu-create-candidates (entry)
+  "Create candidates with ENTRY."
+  (if (listp (cdr entry))
+      (mapcan (lambda (sub)
+                (if (consp (cdr sub))
+                    (mapcar
+                     (lambda (subentry)
+                       (concat (car entry) anything-c-imenu-delimiter subentry))
+                     (anything-imenu-create-candidates sub))
+                  (list (concat (car entry) anything-c-imenu-delimiter (car sub)))))
+              (cdr entry))
+    (list entry)))
+
+(defvar anything-c-source-imenu
+  '((name . "Imenu")
+    (candidates . anything-c-imenu-candidates)
+    (persistent-action . (lambda (elm)
+                           (anything-c-imenu-default-action elm)
+                           (unless (fboundp 'semantic-imenu-tag-overlay)
+                             (anything-match-line-color-current-line))))
+    (action . anything-c-imenu-default-action))
+  "See (info \"(emacs)Imenu\")")
+
+;; (anything 'anything-c-source-imenu)
+
+(defun anything-c-imenu-candidates ()
+  (with-current-buffer anything-current-buffer
+    (let ((tick (buffer-modified-tick)))
+      (if (eq anything-c-cached-imenu-tick tick)
+          anything-c-cached-imenu-candidates
+        (setq imenu--index-alist nil)
+        (setq anything-c-cached-imenu-tick tick
+              anything-c-cached-imenu-candidates
+              (condition-case nil
+                  (mapcan
+                   'anything-imenu-create-candidates
+                   (setq anything-c-cached-imenu-alist
+                         (let ((index (imenu--make-index-alist)))
+                           (if anything-c-imenu-index-filter
+                               (funcall anything-c-imenu-index-filter index)
+                             index))))
+                (error nil)))
+        (setq anything-c-cached-imenu-candidates
+              (mapcar #'(lambda (x)
+                          (if (stringp x)
+                              x
+                            (car x)))
+                      anything-c-cached-imenu-candidates))))))
+
+(setq imenu-default-goto-function 'imenu-default-goto-function)
+(defun anything-c-imenu-default-action (elm)
+  "The default action for `anything-c-source-imenu'."
+  (let ((path (split-string elm anything-c-imenu-delimiter))
+        (alist anything-c-cached-imenu-alist))
+    (if (> (length path) 1)
+        (progn
+          (setq alist (assoc (car path) alist))
+          (setq elm (cadr path))
+          (imenu (assoc elm alist)))
+      (imenu (assoc elm alist)))))
+
+;;; Ctags
+(defvar anything-c-ctags-modes
+  '( c-mode c++-mode awk-mode csharp-mode java-mode javascript-mode lua-mode
+            makefile-mode pascal-mode perl-mode cperl-mode php-mode python-mode
+            scheme-mode sh-mode slang-mode sql-mode tcl-mode ))
+
+(defun anything-c-source-ctags-init ()
+  (when (and buffer-file-name
+             (memq major-mode anything-c-ctags-modes)
+             (anything-current-buffer-is-modified))
+    (with-current-buffer (anything-candidate-buffer 'local)
+      (call-process-shell-command
+       (if (string-match "\\.el\\.gz$" anything-buffer-file-name)
+           (format "ctags -e -u -f- --language-force=lisp --fields=n =(zcat %s) " anything-buffer-file-name)
+         (format "ctags -e -u -f- --fields=n %s " anything-buffer-file-name))
+       nil (current-buffer))
+      (goto-char (point-min))
+      (forward-line 2)
+      (delete-region (point-min) (point))
+      (loop while (and (not (eobp)) (search-forward "\001" (point-at-eol) t))
+            for lineno-start = (point)
+            for lineno = (buffer-substring lineno-start (1- (search-forward "," (point-at-eol) t)))
+            do
+            (beginning-of-line)
+            (insert (format "%5s:" lineno))
+            (search-forward "\177" (point-at-eol) t)
+            (delete-region (1- (point)) (point-at-eol))
+            (forward-line 1)))))
+
+(defvar anything-c-source-ctags
+  '((name . "Exuberant ctags")
+    (init . anything-c-source-ctags-init)
+    (candidates-in-buffer)
+    (adjust)
+    (type . line))
+  "Needs Exuberant Ctags.
+
+http://ctags.sourceforge.net/")
+;; (anything 'anything-c-source-ctags)
+
+;; Semantic
+(defvar anything-semantic-candidates nil)
+(eval-when-compile (require 'semantic nil t))
+(defun anything-semantic-construct-candidates (tags depth)
+  (when (require 'semantic nil t)
+    (apply 'append
+           (mapcar (lambda (tag)
+                     (if (listp tag)
+                         (let ((type (semantic-tag-type tag))
+                               (class (semantic-tag-class tag)))
+                           (if (or (and (stringp type)
+                                        (string= type "class"))
+                                   (eq class 'function)
+                                   (eq class 'variable))
+                               (cons (cons (concat (make-string (* depth 2) ?\s)
+                                                   (semantic-format-tag-summarize tag nil t)) tag)
+                                     (anything-semantic-construct-candidates (semantic-tag-components tag)
+                                                                             (1+ depth)))))))
+                   tags))))
+
+(defun anything-semantic-default-action (candidate)
+  (let ((tag (cdr (assoc candidate anything-semantic-candidates))))
+    (semantic-go-to-tag tag)))
+
+(defvar anything-c-source-semantic
+  '((name . "Semantic Tags")
+    (init . (lambda ()
+              (setq anything-semantic-candidates
+                    (condition-case nil
+                        (anything-semantic-construct-candidates (semantic-fetch-tags) 0)
+                      (error nil)))))
+    (candidates . (lambda ()
+                    (if anything-semantic-candidates
+                        (mapcar 'car anything-semantic-candidates))))
+    (persistent-action . (lambda (elm)
+                           (anything-semantic-default-action elm)
+                           (anything-match-line-color-current-line)))
+    (action . anything-semantic-default-action)
+  "Needs semantic in CEDET.
+
+http://cedet.sourceforge.net/semantic.shtml
+http://cedet.sourceforge.net/"))
+
+;; (anything 'anything-c-source-semantic)
+
+;;; Function is called by
+(defvar anything-c-source-simple-call-tree-functions-callers
+  '((name . "Function is called by")
+    (init . anything-c-simple-call-tree-functions-callers-init)
+    (delayed)
+    (candidates-in-buffer))
+  "Needs simple-call-tree.el.
+http://www.emacswiki.org/cgi-bin/wiki/download/simple-call-tree.el")
+
+(defun anything-c-simple-call-tree-functions-callers-init ()
+  (require 'simple-call-tree)
+  (with-no-warnings
+    (when (anything-current-buffer-is-modified)
+      (simple-call-tree-analyze)
+      (let ((list (simple-call-tree-invert simple-call-tree-alist)))
+        (with-current-buffer (anything-candidate-buffer 'local)
+          (dolist (entry list)
+            (let ((callers (mapconcat #'identity (cdr entry) ", ")))
+              (insert (car entry) " is called by "
+                      (if (string= callers "")
+                          "no functions."
+                        callers)
+                      ".\n"))))))))
+;; (anything 'anything-c-source-simple-call-tree-functions-callers)
+
+;;; Function calls
+(defvar anything-c-source-simple-call-tree-callers-functions
+  '((name . "Function calls")
+    (init . anything-c-simple-call-tree-callers-functions-init)
+    (delayed)
+    (candidates-in-buffer))
+  "Needs simple-call-tree.el.
+http://www.emacswiki.org/cgi-bin/wiki/download/simple-call-tree.el")
+
+(defun anything-c-simple-call-tree-callers-functions-init ()
+  (require 'simple-call-tree)
+  (with-no-warnings
+    (when (anything-current-buffer-is-modified)
+      (simple-call-tree-analyze)
+      (let ((list simple-call-tree-alist))
+        (with-current-buffer (anything-candidate-buffer 'local)
+          (dolist (entry list)
+            (let ((functions (mapconcat #'identity (cdr entry) ", ")))
+              (insert (car entry) " calls "
+                      (if (string= functions "")
+                          "no functions"
+                        functions)
+                      ".\n"))))))))
+
+;; (anything 'anything-c-source-simple-call-tree-callers-functions)
+
+;;; Commands/Options with doc
+(defvar anything-c-auto-document-data nil)
+(make-variable-buffer-local 'anything-c-auto-document-data)
+(defvar anything-c-source-commands-and-options-in-file
+  '((name . "Commands/Options in file")
+    (header-name
+     . (lambda (x) (format "Commands/Options in %s"
+                           (buffer-local-value 'buffer-file-name anything-current-buffer))))
+    (candidates . anything-command-and-options-candidates)
+    (multiline)
+    (action . imenu))
+  "List Commands and Options with doc. It needs auto-document.el .
+
+http://www.emacswiki.org/cgi-bin/wiki/download/auto-document.el")
+
+(eval-when-compile (require 'auto-document nil t))
+(defun anything-command-and-options-candidates ()
+  (with-current-buffer anything-current-buffer
+    (when (and (require 'auto-document nil t)
+               (eq major-mode 'emacs-lisp-mode)
+               (or (anything-current-buffer-is-modified)
+                   (not anything-c-auto-document-data)))
+      (or imenu--index-alist (imenu--make-index-alist t))
+      (setq anything-c-auto-document-data
+            (destructuring-bind (commands options)
+                (adoc-construct anything-current-buffer)
+              (append
+               (loop for (command . doc) in commands
+                     for cmdname = (symbol-name command)
+                     collect
+                     (cons (format "Command: %s\n %s"
+                                   (propertize cmdname 'face font-lock-function-name-face)
+                                   (adoc-first-line doc))
+                           (assoc cmdname imenu--index-alist)))
+               (loop with var-alist = (cdr (assoc "Variables" imenu--index-alist))
+                     for (option doc default) in options
+                     for optname = (symbol-name option)
+                     collect
+                     (cons (format "Option: %s\n %s\n default = %s"
+                                   (propertize optname 'face font-lock-variable-name-face)
+                                   (adoc-first-line doc)
+                                   (adoc-prin1-to-string default))
+                           (assoc optname
+                                  var-alist)))))))
+    anything-c-auto-document-data))
+
+;; (anything 'anything-c-source-commands-and-options-in-file)
+
+;;;; <Color and Face>
+;;; Customize Face
+(defvar anything-c-source-customize-face
+  '((name . "Customize Face")
+    (init . (lambda ()
+              (unless (anything-candidate-buffer)
+                (save-window-excursion (list-faces-display))
+                (anything-candidate-buffer (get-buffer "*Faces*")))))
+    (candidates-in-buffer)
+    (get-line . buffer-substring)
+    (action . (lambda (line)
+                (customize-face (intern (car (split-string line))))))
+    (requires-pattern . 3))
+  "See (info \"(emacs)Faces\")")
+;; (anything 'anything-c-source-customize-face)
+
+;; Color
+(defvar anything-c-source-colors
+  '((name . "Colors")
+    (init . (lambda () (unless (anything-candidate-buffer)
+                         (save-window-excursion (list-colors-display))
+                         (anything-candidate-buffer (get-buffer "*Colors*")))))
+    (candidates-in-buffer)
+    (get-line . buffer-substring)
+    (action ("Copy Name" . (lambda (candidate)
+                             (kill-new (anything-c-colors-get-name candidate))))
+            ("Copy RGB" . (lambda (candidate)
+                            (kill-new (anything-c-colors-get-rgb candidate))))
+            ("Insert Name" . (lambda (candidate)
+                               (with-current-buffer anything-current-buffer
+                                 (insert (anything-c-colors-get-name candidate)))))
+            ("Insert RGB" . (lambda (candidate)
+                              (with-current-buffer anything-current-buffer
+                                (insert (anything-c-colors-get-rgb candidate))))))
+    (requires-pattern . 3)))
+;; (anything 'anything-c-source-colors)
+
+(defun anything-c-colors-get-name (candidate)
+  "Get color name."
+  (replace-regexp-in-string
+   " " ""
+   (with-temp-buffer
+     (insert (capitalize candidate))
+     (goto-char (point-min))
+     (search-forward-regexp "\\s-\\{2,\\}")
+     (kill-line)
+     (buffer-string))))
+
+(defun anything-c-colors-get-rgb (candidate)
+  "Get color RGB."
+  (replace-regexp-in-string
+   " " ""
+   (with-temp-buffer
+     (insert (capitalize candidate))
+     (goto-char (point-max))
+     (search-backward-regexp "\\s-\\{2,\\}")
+     (kill-region (point) (point-min))
+     (buffer-string))))
+
+;;;; <Search Engine>
+;;; Tracker desktop search
+(defvar anything-c-source-tracker-search
+  '((name . "Tracker Search")
+    (candidates . (lambda ()
+                    (start-process "tracker-search-process" nil
+                                   "tracker-search"
+                                   anything-pattern)))
+    (type . file)
+    (requires-pattern . 3)
+    (delayed))
+  "Source for retrieving files matching the current input pattern
+with the tracker desktop search.")
+;; (anything 'anything-c-source-tracker-search)
+
+;;; Spotlight (MacOS X desktop search)
+(defvar anything-c-source-mac-spotlight
+  '((name . "mdfind")
+    (candidates . (lambda ()
+                    (start-process "mdfind-process" nil "mdfind" anything-pattern)))
+    (type . file)
+    (requires-pattern . 3)
+    (delayed))
+  "Source for retrieving files via Spotlight's command line
+utility mdfind.")
+;; (anything 'anything-c-source-mac-spotlight)
+
+
+;;;; <Kill ring>
+;;; Kill ring
+(defvar anything-c-source-kill-ring
+  '((name . "Kill Ring")
+    (init . (lambda () (anything-attrset 'last-command last-command)))
+    (candidates . (lambda ()
+                    (loop for kill in kill-ring
+                          unless (or (< (length kill) anything-kill-ring-threshold)
+                                     (string-match "^[\\s\\t]+$" kill))
+                          collect kill)))
+    (action . anything-c-kill-ring-action)
+    (last-command)
+    (migemo)
+    (multiline))
+  "Source for browse and insert contents of kill-ring.")
+
+(defun anything-c-kill-ring-action (str)
+  "Insert STR in `kill-ring' and set STR to the head.
+If this action is executed just after `yank', replace with STR as yanked string."
+  (setq kill-ring (delete str kill-ring))
+  (if (not (eq (anything-attr 'last-command) 'yank))
+      (insert-for-yank str)
+    ;; from `yank-pop'
+    (let ((inhibit-read-only t)
+          (before (< (point) (mark t))))
+      (if before
+          (funcall (or yank-undo-function 'delete-region) (point) (mark t))
+        (funcall (or yank-undo-function 'delete-region) (mark t) (point)))
+      (setq yank-undo-function nil)
+      (set-marker (mark-marker) (point) (current-buffer))
+      (insert-for-yank str)
+      ;; Set the window start back where it was in the yank command,
+      ;; if possible.
+      (set-window-start (selected-window) yank-window-start t)
+      (if before
+          ;; This is like exchange-point-and-mark, but doesn't activate the mark.
+          ;; It is cleaner to avoid activation, even though the command
+          ;; loop would deactivate the mark because we inserted text.
+          (goto-char (prog1 (mark t)
+                       (set-marker (mark-marker) (point) (current-buffer)))))))
+  (kill-new str))
+
+;; (anything 'anything-c-source-kill-ring)
+
+;;;; <Mark ring>
+;; DO NOT include these sources in `anything-sources' use
+;; the commands `anything-mark-ring' and `anything-global-mark-ring' instead.
+
+(defun anything-c-source-mark-ring-candidates ()
+  (flet ((get-marks (pos)
+           (save-excursion
+             (goto-char pos)
+             (beginning-of-line)
+             (let ((line  (car (split-string (thing-at-point 'line) "[\n\r]"))))
+               (when (string= "" line)
+                 (setq line  "<EMPTY LINE>"))
+               (format "%7d: %s" (line-number-at-pos) line)))))
+    (with-current-buffer anything-current-buffer
+      (loop
+         with marks = (cons (mark-marker) mark-ring)
+         with recip = nil
+         for i in marks
+         for f = (get-marks i) 
+         if (not (member f recip))
+         do
+           (push f recip)
+         finally (return (reverse recip))))))
+           
+(defvar anything-mark-ring-cache nil)
+(defvar anything-c-source-mark-ring
+  '((name . "mark-ring")
+    (init . (lambda ()
+              (setq anything-mark-ring-cache
+                    (anything-c-source-mark-ring-candidates))))
+    (candidates . (lambda ()
+                    (anything-aif anything-mark-ring-cache
+                        it)))
+    (action . (("Goto line" . (lambda (candidate)
+                                (anything-goto-line (string-to-number candidate))))))
+    (persistent-action . (lambda (candidate)
+                           (anything-goto-line (string-to-number candidate))
+                           (anything-match-line-color-current-line)))))
+
+;; (anything 'anything-c-source-mark-ring)
+
+(defun anything-mark-ring ()
+  "Preconfigured `anything' for `anything-c-source-mark-ring'."
+  (interactive)
+  (anything 'anything-c-source-mark-ring))
+
+;;; Global-mark-ring
+(defvar anything-c-source-global-mark-ring
+  '((name . "global-mark-ring")
+    (candidates . anything-c-source-global-mark-ring-candidates)
+    (action . (("Goto line" . (lambda (candidate)
+                                (let ((items (split-string candidate ":")))
+                                  (switch-to-buffer (second items))
+                                  (anything-goto-line (string-to-number (car items))))))))
+    (persistent-action . (lambda (candidate)
+                           (let ((items (split-string candidate ":")))
+                             (switch-to-buffer (second items))
+                             (anything-goto-line (string-to-number (car items)))
+                             (anything-match-line-color-current-line))))))
+                             
+(defun anything-c-source-global-mark-ring-candidates ()
+  (flet ((buf-fn (m)
+           (with-current-buffer (marker-buffer m)
+             (goto-char m)
+             (beginning-of-line)
+             (let (line)
+               (if (string= "" line)
+                   (setq line  "<EMPTY LINE>")
+                   (setq line (car (split-string (thing-at-point 'line) "[\n\r]"))))
+               (format "%7d:%s:    %s" (line-number-at-pos) (marker-buffer m) line)))))
+    (loop
+       with marks = global-mark-ring
+       with recip = nil  
+       for i in marks
+       if (not (or (string-match "^ " (format "%s" (marker-buffer i)))
+                   (null (marker-buffer i))))
+       for a = (buf-fn i)
+       if (and a (not (member a recip)))
+       do
+         (push a recip)
+       finally (return (reverse recip)))))
+
+;; (anything 'anything-c-source-global-mark-ring)
+
+(defun anything-global-mark-ring ()
+  "Preconfigured `anything' for `anything-c-source-global-mark-ring'."
+  (interactive)
+  (anything 'anything-c-source-global-mark-ring))
+
+;;;; <Register>
+;;; Insert from register
+(defvar anything-c-source-register
+  '((name . "Registers")
+    (candidates . anything-c-register-candidates)
+    (action-transformer . anything-c-register-action-transformer)
+    (multiline)
+    (action))
+  "See (info \"(emacs)Registers\")")
+
+(defun anything-c-register-candidates ()
+  "Collecting register contents and appropriate commands."
+  (loop for (char . val) in register-alist
+        for key    = (single-key-description char)
+        for string-actions = (cond
+                              ((numberp val)
+                               (list (int-to-string val)
+                                     'insert-register
+                                     'increment-register))
+                              ((markerp val)
+                               (let ((buf (marker-buffer val)))
+                                 (if (null buf)
+                                     (list "a marker in no buffer")
+                                   (list (concat
+                                          "a buffer position:"
+                                          (buffer-name buf)
+                                          ", position "
+                                          (int-to-string (marker-position val)))
+                                         'jump-to-register
+                                         'insert-register))))
+                              ((and (consp val) (window-configuration-p (car val)))
+                               (list "window configuration."
+                                     'jump-to-register))
+                              ((and (consp val) (frame-configuration-p (car val)))
+                               (list "frame configuration."
+                                     'jump-to-register))
+                              ((and (consp val) (eq (car val) 'file))
+                               (list (concat "file:"
+                                             (prin1-to-string (cdr val))
+                                             ".")
+                                     'jump-to-register))
+                              ((and (consp val) (eq (car val) 'file-query))
+                               (list (concat "file:a file-query reference: file "
+                                             (car (cdr val))
+                                             ", position "
+                                             (int-to-string (car (cdr (cdr val))))
+                                             ".")
+                                     'jump-to-register))
+                              ((consp val)
+                               (let ((lines (format "%4d" (length val))))
+                                 (list (format "%s: %s\n" lines
+                                               (truncate-string-to-width
+                                                (mapconcat 'identity (list (car val))
+                                                           ;; (mapconcat (lambda (y) y) val
+                                                           "^J") (- (window-width) 15)))
+                                       'insert-register)))
+                              ((stringp val)
+                               (list ;; without properties
+                                (substring-no-properties val)
+                                'insert-register
+                                'append-to-register
+                                'prepend-to-register))
+                              (t
+                               "GARBAGE!"))
+        collect (cons (format "register %3s: %s" key (car string-actions))
+                      (cons char (cdr string-actions)))))
+
+(defun anything-c-register-action-transformer (actions register-and-functions)
+  "Decide actions by the contents of register."
+  (loop with func-actions =
+        '((insert-register
+           "Insert Register" .
+           (lambda (c) (insert-register (car c))))
+          (jump-to-register
+           "Jump to Register" .
+           (lambda (c) (jump-to-register (car c))))
+          (append-to-register
+           "Append Region to Register" .
+           (lambda (c) (append-to-register (car c) (region-beginning) (region-end))))
+          (prepend-to-register
+           "Prepend Region to Register" .
+           (lambda (c) (prepend-to-register (car c) (region-beginning) (region-end))))
+          (increment-register
+           "Increment Prefix Arg to Register" .
+           (lambda (c) (increment-register anything-current-prefix-arg (car c)))))
+        for func in (cdr register-and-functions)
+        for cell = (assq func func-actions)
+        when cell
+        collect (cdr cell)))
+
+;; (anything 'anything-c-source-register)
+
+;;;; <Headline Extraction>
+(defvar anything-c-source-fixme
+  '((name . "TODO/FIXME/DRY comments")
+    (headline . "^.*\\<\\(TODO\\|FIXME\\|DRY\\)\\>.*$")
+    (adjust)
+    (recenter))
+  "Show TODO/FIXME/DRY comments in current file.")
+;; (anything 'anything-c-source-fixme)
+
+(defvar anything-c-source-rd-headline
+  '((name . "RD HeadLine")
+    (headline  "^= \\(.+\\)$" "^== \\(.+\\)$" "^=== \\(.+\\)$" "^==== \\(.+\\)$")
+    (condition . (memq major-mode '(rdgrep-mode rd-mode)))
+    (migemo)
+    (subexp . 1))
+  "Show RD headlines.
+
+RD is Ruby's POD.
+http://en.wikipedia.org/wiki/Ruby_Document_format")
+;; (anything 'anything-c-source-rd-headline)
+
+(defvar anything-c-source-oddmuse-headline
+  '((name . "Oddmuse HeadLine")
+    (headline  "^= \\(.+\\) =$" "^== \\(.+\\) ==$"
+               "^=== \\(.+\\) ===$" "^==== \\(.+\\) ====$")
+    (condition . (memq major-mode '(oddmuse-mode yaoddmuse-mode)))
+    (migemo)
+    (subexp . 1))
+  "Show Oddmuse headlines, such as EmacsWiki.")
+;; (anything 'anything-c-source-oddmuse-headline)
+
+(defvar anything-c-source-emacs-source-defun
+  '((name . "Emacs Source DEFUN")
+    (headline . "DEFUN\\|DEFVAR")
+    (condition . (string-match "/emacs2[0-9].+/src/.+c$" (or buffer-file-name ""))))
+  "Show DEFUN/DEFVAR in Emacs C source file.")
+;; (anything 'anything-c-source-emacs-source-defun)
+
+(defvar anything-c-source-emacs-lisp-expectations
+  '((name . "Emacs Lisp Expectations")
+    (headline . "(desc[ ]\\|(expectations")
+    (condition . (eq major-mode 'emacs-lisp-mode)))
+  "Show descriptions (desc) in Emacs Lisp Expectations.
+
+http://www.emacswiki.org/cgi-bin/wiki/download/el-expectations.el")
+;; (anything 'anything-c-source-emacs-lisp-expectations)
+
+(defvar anything-c-source-emacs-lisp-toplevels
+  '((name . "Emacs Lisp Toplevel / Level 4 Comment / Linkd Star")
+    (headline . "^(\\|(@\\*\\|^;;;;")
+    (get-line . buffer-substring)
+    (condition . (eq major-mode 'emacs-lisp-mode))
+    (adjust))
+  "Show top-level forms, level 4 comments and linkd stars (optional) in Emacs Lisp.
+linkd.el is optional because linkd stars are extracted by regexp.
+http://www.emacswiki.org/cgi-bin/wiki/download/linkd.el")
+;; (anything 'anything-c-source-emacs-lisp-toplevels)
+
+(defvar anything-c-source-org-headline
+  '((name . "Org HeadLine")
+    (headline
+     "^\\* \\(.+?\\)\\([ \t]*:[a-zA-Z0-9_@:]+:\\)?[ \t]*$"
+     "^\\*\\* \\(.+?\\)\\([ \t]*:[a-zA-Z0-9_@:]+:\\)?[ \t]*$"
+     "^\\*\\*\\* \\(.+?\\)\\([ \t]*:[a-zA-Z0-9_@:]+:\\)?[ \t]*$"
+     "^\\*\\*\\*\\* \\(.+?\\)\\([ \t]*:[a-zA-Z0-9_@:]+:\\)?[ \t]*$"
+     "^\\*\\*\\*\\*\\* \\(.+?\\)\\([ \t]*:[a-zA-Z0-9_@:]+:\\)?[ \t]*$"
+     "^\\*\\*\\*\\*\\*\\* \\(.+?\\)\\([ \t]*:[a-zA-Z0-9_@:]+:\\)?[ \t]*$"
+     "^\\*\\*\\*\\*\\*\\*\\* \\(.+?\\)\\([ \t]*:[a-zA-Z0-9_@:]+:\\)?[ \t]*$"
+     "^\\*\\*\\*\\*\\*\\*\\*\\* \\(.+?\\)\\([ \t]*:[a-zA-Z0-9_@:]+:\\)?[ \t]*$")
+    (condition . (eq major-mode 'org-mode))
+    (migemo)
+    (subexp . 1)
+    (persistent-action . (lambda (elm)
+                           (anything-c-action-line-goto elm)
+                           (org-cycle)))
+    (action-transformer
+     . (lambda (actions candidate)
+         '(("Go to Line" . anything-c-action-line-goto)
+           ("Insert Link to This Headline" . anything-c-org-headline-insert-link-to-headline)))))
+  "Show Org headlines.
+org-mode is very very much extended text-mode/outline-mode.
+
+See (find-library \"org.el\")
+See http://orgmode.org for the latest version.")
+
+(defun anything-c-org-headline-insert-link-to-headline (lineno-and-content)
+  (insert
+   (save-excursion
+     (anything-goto-line (car lineno-and-content))
+     (and (looking-at "^\\*+ \\(.+?\\)\\([ \t]*:[a-zA-Z0-9_@:]+:\\)?[ \t]*$")
+          (org-make-link-string (concat "*" (match-string 1)))))))
+
+;; (anything 'anything-c-source-org-headline)
+
+;;; Anything yaoddmuse
+;; Be sure to have yaoddmuse.el installed
+;; install-elisp may be required if you want to install elisp file from here.
+(defvar anything-yaoddmuse-use-cache-file nil)
+(defvar anything-c-yaoddmuse-cache-file "~/.emacs.d/yaoddmuse-cache.el")
+(defvar anything-c-yaoddmuse-ew-cache nil)
+(defvar anything-c-source-yaoddmuse-emacswiki-edit-or-view
+  '((name . "Yaoddmuse Edit or View (EmacsWiki)")
+    (candidates . (lambda ()
+                    (if anything-yaoddmuse-use-cache-file
+                        (condition-case nil
+                            (progn
+                              (unless anything-c-yaoddmuse-ew-cache
+                                (load anything-c-yaoddmuse-cache-file)
+                                (setq anything-c-yaoddmuse-ew-cache
+                                      (gethash "EmacsWiki" yaoddmuse-pages-hash)))
+                              anything-c-yaoddmuse-ew-cache)
+                          (error nil))
+                        (yaoddmuse-update-pagename t)
+                        (gethash "EmacsWiki" yaoddmuse-pages-hash))))
+    (action . (("Edit page" . (lambda (candidate)
+                                (yaoddmuse-edit "EmacsWiki" candidate)))
+               ("Browse page" . (lambda (candidate)
+                                  (yaoddmuse-browse-page "EmacsWiki" candidate)))
+               ("Browse page other window" . (lambda (candidate)
+                                               (if (one-window-p)
+                                                   (split-window-vertically))
+                                               (yaoddmuse-browse-page "EmacsWiki" candidate)))
+               ("Browse diff" . (lambda (candidate)
+                                  (yaoddmuse-browse-page-diff "EmacsWiki" candidate)))
+               ("Copy URL" . (lambda (candidate)
+                               (kill-new (yaoddmuse-url "EmacsWiki" candidate))
+                               (message "Have copy page %s's URL to yank." candidate)))
+               ("Create page" . (lambda (candidate)
+                                  (yaoddmuse-edit "EmacsWiki" anything-input)))
+               ("Update cache" . (lambda (candidate)
+                                   (if anything-yaoddmuse-use-cache-file
+                                       (progn
+                                         (anything-yaoddmuse-cache-pages t)
+                                         (setq anything-c-yaoddmuse-ew-cache
+                                               (gethash "EmacsWiki" yaoddmuse-pages-hash)))
+                                       (yaoddmuse-update-pagename))))))
+    (action-transformer anything-c-yaoddmuse-action-transformer))) 
+
+;; (anything 'anything-c-source-yaoddmuse-emacswiki-edit-or-view)
+
+(defvar anything-c-source-yaoddmuse-emacswiki-post-library
+  '((name . "Yaoddmuse Post library (EmacsWiki)")
+    (init . (anything-yaoddmuse-init))
+    (candidates-in-buffer)
+    (action . (("Post library and Browse" . (lambda (candidate)
+                                              (yaoddmuse-post-file (find-library-name candidate)
+                                                                   "EmacsWiki"
+                                                                   (file-name-nondirectory (find-library-name candidate))
+                                                                   nil t)))
+               ("Post library" . (lambda (candidate)
+                                   (yaoddmuse-post-file (find-library-name candidate)
+                                                        "EmacsWiki"
+                                                        (file-name-nondirectory (find-library-name candidate)))))))))
+
+;; (anything 'anything-c-source-yaoddmuse-emacswiki-post-library)
+
+(defun anything-c-yaoddmuse-action-transformer (actions candidate)
+  "Allow the use of `install-elisp' only on elisp files."
+  (if (string-match "\.el$" candidate)
+      (append actions '(("Install Elisp" . (lambda (elm)
+                                             (install-elisp-from-emacswiki elm)))))
+      actions))
+
+(defun anything-yaoddmuse-cache-pages (&optional load)
+  "Fetch the list of files on emacswiki and create cache file.
+If load is non--nil load the file and feed `yaoddmuse-pages-hash'."
+  (interactive)
+  (yaoddmuse-update-pagename)
+  (save-excursion
+    (find-file anything-c-yaoddmuse-cache-file)
+    (erase-buffer)
+    (insert "(puthash \"EmacsWiki\" '(")
+    (loop for i in (gethash "EmacsWiki" yaoddmuse-pages-hash)
+       do
+          (insert (concat "(\"" (car i) "\") ")))
+    (insert ") yaoddmuse-pages-hash)\n")
+    (save-buffer)
+    (kill-buffer (current-buffer))
+    (when (or current-prefix-arg
+              load)
+      (load anything-c-yaoddmuse-cache-file))))
+
+(defun anything-yaoddmuse-emacswiki-edit-or-view ()
+  "Edit or View EmacsWiki page."
+  (interactive)
+  (anything 'anything-c-source-yaoddmuse-emacswiki-edit-or-view))
+
+(defun anything-yaoddmuse-emacswiki-post-library ()
+  "Post library to EmacsWiki."
+  (interactive)
+  (anything 'anything-c-source-yaoddmuse-emacswiki-post-library))
+
+(defun anything-yaoddmuse-init ()
+  "Init anything buffer status."
+  (let ((anything-buffer (anything-candidate-buffer 'global))
+        (library-list (yaoddmuse-get-library-list)))
+    (with-current-buffer anything-buffer
+      ;; Insert library name.
+      (dolist (library library-list)
+        (insert (format "%s\n" library)))
+      ;; Sort lines.
+      (sort-lines nil (point-min) (point-max)))))
+
+;;; Eev anchors
+(defvar anything-c-source-eev-anchor
+  '((name . "Anchors")
+    (init . (lambda ()
+              (setq anything-c-eev-anchor-buffer
+                    (current-buffer))))
+    (candidates . (lambda ()
+                    (condition-case nil
+                        (save-excursion
+                          (with-current-buffer anything-c-eev-anchor-buffer
+                            (goto-char (point-min))
+                            (let (anchors)
+                              (while (re-search-forward (format ee-anchor-format "\\([^\.].+\\)") nil t)
+                                (push (match-string-no-properties 1) anchors))
+                              (setq anchors (reverse anchors)))))
+                      (error nil))))
+    (persistent-action . (lambda (item)
+                           (ee-to item)
+                           (anything-match-line-color-current-line)))
+    (action . (("Goto link" . (lambda (item)
+                                (ee-to item)))))))
+
+;; (anything 'anything-c-source-eev-anchor)
+
+;;;; <Misc>
+;;; Picklist
+(defvar anything-c-source-picklist
+  '((name . "Picklist")
+    (candidates . (lambda () (mapcar 'car picklist-list)))
+    (type . file)))
+;; (anything 'anything-c-source-picklist)
+
+;;; BBDB
+(defun anything-c-bbdb-candidates ()
+  "Return a list of all names in the bbdb database.  The format
+is \"Firstname Lastname\"."
+  (mapcar (lambda (bbdb-record)
+            (replace-regexp-in-string
+             "\\s-+$" ""
+             (concat (aref bbdb-record 0) " " (aref bbdb-record 1))))
+          (bbdb-records)))
+
+(defun anything-c-bbdb-create-contact (actions candidate)
+  "Action transformer that returns only an entry to add the
+current `anything-pattern' as new contact.  All other actions are
+removed."
+  (if (string= candidate "*Add to contacts*")
+      '(("Add to contacts" . (lambda (actions)
+                               (bbdb-create-internal
+                                (read-from-minibuffer "Name: " anything-c-bbdb-name)
+                                (read-from-minibuffer "Company: ")
+                                (read-from-minibuffer "Email: ")
+                                nil
+                                nil
+                                (read-from-minibuffer "Note: ")))))
+    actions))
+
+(defun anything-c-bbdb-get-record (candidate)
+  "Return record that match CANDIDATE."
+  (bbdb candidate nil)
+  (set-buffer "*BBDB*")
+  (bbdb-current-record))
+
+(defvar anything-c-bbdb-name nil
+  "Only for internal use.")
+
+(defvar anything-c-source-bbdb
+  '((name . "BBDB")
+    (candidates . anything-c-bbdb-candidates)
+    (action ("Send a mail" . (lambda (candidate)
+                               (bbdb-send-mail (anything-c-bbdb-get-record candidate))))
+            ("View person's data" . (lambda (candidate)
+                                      (bbdb-redisplay-one-record (anything-c-bbdb-get-record candidate)))))
+    (filtered-candidate-transformer . (lambda (candidates source)
+                                        (setq anything-c-bbdb-name anything-pattern)
+                                        (if (not candidates)
+                                            (list "*Add to contacts*")
+                                          candidates)))
+    (action-transformer . (lambda (actions candidate)
+                            (anything-c-bbdb-create-contact actions candidate)))))
+;; (anything 'anything-c-source-bbdb)
+
+;;; Evaluation Result
+(defvar anything-c-source-evaluation-result
+  '((name . "Evaluation Result")
+    (requires-pattern)
+    (match identity)
+    (candidates  "dummy")
+    (filtered-candidate-transformer . (lambda (candidates source)
+                                        (list
+                                         (condition-case nil
+                                             (pp-to-string
+                                              (eval (read anything-pattern)))
+                                           (error "Error")))))
+    (action ("Do Nothing" . ignore))))
+;; (anything 'anything-c-source-evaluation-result)
+
+;;; Calculation Result
+(defvar anything-c-source-calculation-result
+  '((name . "Calculation Result")
+    (requires-pattern)
+    (match identity)
+    (candidates  "dummy")
+    (filtered-candidate-transformer . (lambda (candidates source)
+                                        (list
+                                         (condition-case nil
+                                             (calc-eval anything-pattern)
+                                           (error "error")))))
+    (action ("Copy result to kill-ring" . kill-new))))
+;; (anything 'anything-c-source-calculation-result)
+
+;;; Google Suggestions
+(defvar anything-gg-sug-lgh-flag 0)
+(defun anything-c-google-suggest-fetch (input)
+  "Fetch suggestions for INPUT from XML buffer.
+Return an alist with elements like (data . number_results)."
+  (let ((request (concat anything-c-google-suggest-url
+                         (url-hexify-string input))))
+    (flet ((fetch ()
+             (loop
+                with result-alist = (xml-get-children
+                                     (car (xml-parse-region (point-min) (point-max)))
+                                     'CompleteSuggestion)
+                for i in result-alist
+                for data = (cdr (caadr (assoc 'suggestion i)))
+                for nqueries = (cdr (caadr (assoc 'num_queries i)))
+                for ldata = (length data) 
+                do
+                  (when (> ldata anything-gg-sug-lgh-flag)
+                    (setq anything-gg-sug-lgh-flag ldata))
+                collect (cons data nqueries) into cont
+                finally return cont)))
+      (if anything-google-suggest-use-curl-p
+          (with-temp-buffer
+            (call-process "curl" nil t nil request)
+            (fetch))
+          (with-current-buffer
+              (url-retrieve-synchronously request)
+            (fetch))))))
+
+
+(defun anything-c-google-suggest-set-candidates ()
+  "Set candidates with result and number of google results found."
+  (let ((suggestions (anything-c-google-suggest-fetch anything-input)))
+    (setq suggestions (loop for i in suggestions
+                         for interval = (- anything-gg-sug-lgh-flag (length (car i)))
+                         for elm = (concat (car i)
+                                           (make-string (+ 2 interval) ? )
+                                           "(" (cdr i) " results)")
+                         collect (cons elm (car i))))
+    (if (some (lambda (data) (equal (cdr data) anything-input)) suggestions)
+        suggestions
+        ;; if there is no suggestion exactly matching the input then
+        ;; prepend a Search on Google item to the list
+        (append
+         suggestions
+         (list (cons (concat "Search for " "'" anything-input "'" " on Google")
+                     anything-input))))))
+         
+    
+(defun anything-c-google-suggest-action (candidate)
+  "Default action to jump to a google suggested candidate."
+  (browse-url (concat anything-c-google-suggest-search-url
+                      (url-hexify-string candidate))))
+
+
+(defvar anything-c-source-google-suggest
+  '((name . "Google Suggest")
+    (candidates . anything-c-google-suggest-set-candidates)
+    (action . (("Google Search" . anything-c-google-suggest-action)))
+    (volatile)
+    (requires-pattern . 3)
+    (delayed)))
+;; (anything 'anything-c-source-google-suggest)
+
+
+;;; Surfraw
+;;; Need external program surfraw.
+;;; http://surfraw.alioth.debian.org/
+;; user variables
+(defvar anything-c-surfraw-favorites '("google" "wikipedia"
+                                       "yahoo" "translate"
+                                       "codesearch" "genpkg"
+                                       "genportage" "fast" 
+                                       "currency")
+  "All elements of this list will appear first in results.")
+(defvar anything-c-surfraw-use-only-favorites nil
+  "If non-nil use only `anything-c-surfraw-favorites'.")
+
+
+(defun anything-c-build-elvi-alist ()
+  "Build elvi alist.
+A list of search engines."
+  (let* ((elvi-list
+          (with-temp-buffer
+            (call-process "surfraw" nil t nil
+                          "-elvi")
+            (split-string (buffer-string) "\n")))
+         (elvi-alist
+          (let (line)
+            (loop for i in elvi-list
+               do
+               (setq line (split-string i))
+               collect (cons (first line) (mapconcat #'(lambda (x) x) (cdr line) " "))))))
+    elvi-alist))
+
+(defun anything-c-surfraw-sort-elvi (&optional only-fav)
+  "Sort elvi alist according to `anything-c-surfraw-favorites'."
+  (let* ((elvi-alist (anything-c-build-elvi-alist))
+         (fav-alist (loop for j in anything-c-surfraw-favorites
+                      collect (assoc j elvi-alist)))
+         (rest-elvi (loop for i in elvi-alist
+                         if (not (member i fav-alist))
+                         collect i)))
+    (if only-fav
+        fav-alist
+        (append fav-alist rest-elvi))))
+
+(defun anything-c-surfraw-get-url (engine pattern)
+  "Get search url from `engine' for `anything-pattern'."
+  (with-temp-buffer
+    (apply #'call-process "surfraw" nil t nil
+           `(,engine
+             "-p"
+             ,anything-pattern))
+    (buffer-string)))
+
+
+(defvar anything-c-surfraw-elvi nil)
+(defvar anything-c-surfraw-cache nil)
+(defvar anything-c-source-surfraw
+  '((name . "Surfraw")
+    (init . (lambda ()
+              (unless anything-c-surfraw-cache
+                (setq anything-c-surfraw-elvi (anything-c-surfraw-sort-elvi
+                                               anything-c-surfraw-use-only-favorites))
+                (setq anything-c-surfraw-cache
+                      (loop for i in anything-c-surfraw-elvi 
+                         if (car i)
+                         collect (car i))))))
+    (candidates . (lambda ()
+                    (loop for i in anything-c-surfraw-cache
+                       for s = (anything-c-surfraw-get-url i anything-pattern)
+                       collect (concat (propertize i
+                                                   'face '((:foreground "green"))
+                                                   'help-echo (cdr (assoc i anything-c-surfraw-elvi)))
+                                       ">>>" (replace-regexp-in-string "\n" "" s)))))
+    (action . (("Browse" . (lambda (candidate)
+                             (let ((url (second (split-string candidate ">>>"))))
+                               (browse-url url))))
+               ("Browse firefox" . (lambda (candidate)
+                                     (let ((url (second (split-string candidate ">>>"))))
+                                       (browse-url-firefox url t))))))
+    (volatile)
+    (requires-pattern . 3)
+    (multiline)
+    (delayed)))
+
+;; (anything 'anything-c-source-surfraw)
+
+;;; Emms
+
+(defun anything-emms-stream-edit-bookmark (elm)
+  "Change the information of current emms-stream bookmark from anything."
+  (interactive)
+  (let* ((cur-buf anything-current-buffer)
+         (bookmark (assoc elm emms-stream-list))
+         (name     (read-from-minibuffer "Description: "
+                                         (nth 0 bookmark)))
+         (url      (read-from-minibuffer "URL: "
+                                         (nth 1 bookmark)))
+         (fd       (read-from-minibuffer "Feed Descriptor: "
+                                         (int-to-string (nth 2 bookmark))))
+         (type     (read-from-minibuffer "Type (url, streamlist, or lastfm): "
+                                         (format "%s" (car (last bookmark))))))
+    (save-excursion
+      (emms-streams)
+      (when (re-search-forward (concat "^" name) nil t)
+        (beginning-of-line)
+        (emms-stream-delete-bookmark)
+        (emms-stream-add-bookmark name url (string-to-number fd) type)
+        (emms-stream-save-bookmarks-file)
+        (emms-stream-quit)
+        (switch-to-buffer cur-buf)))))
+
+(defun anything-emms-stream-delete-bookmark (elm)
+  "Delete an emms-stream bookmark from anything."
+  (interactive)
+  (let* ((cur-buf anything-current-buffer)
+         (bookmark (assoc elm emms-stream-list))
+         (name (nth 0 bookmark)))
+    (save-excursion
+      (emms-streams)
+      (when (re-search-forward (concat "^" name) nil t)
+        (beginning-of-line)
+        (emms-stream-delete-bookmark)
+        (emms-stream-save-bookmarks-file)
+        (emms-stream-quit)
+        (switch-to-buffer cur-buf)))))
+
+(defvar anything-c-source-emms-streams
+  '((name . "Emms Streams")
+    (init . (lambda ()
+              (emms-stream-init)))
+    (candidates . (lambda ()
+                    (mapcar 'car emms-stream-list)))
+    (action . (("Play" . (lambda (elm)
+                           (let* ((stream (assoc elm emms-stream-list))
+                                  (fn (intern (concat "emms-play-" (symbol-name (car (last stream))))))
+                                  (url (second stream)))
+                             (funcall fn url))))
+               ("Delete" . anything-emms-stream-delete-bookmark)
+               ("Edit" . anything-emms-stream-edit-bookmark)))))
+;; (anything 'anything-c-source-emms-streams)
+
+;; Don't forget to set `emms-source-file-default-directory'
+(defvar anything-c-source-emms-dired
+  '((name . "Music Directory")
+    (candidates . (lambda ()
+                    (cddr (directory-files emms-source-file-default-directory))))
+    (action . (("Play Directory" . (lambda (item)
+                                     (emms-play-directory
+                                      (expand-file-name item
+                                                        emms-source-file-default-directory))))
+               ("Open dired in file's directory" . (lambda (item)
+                                                     (anything-c-open-dired
+                                                      (expand-file-name item
+                                                                        emms-source-file-default-directory))))))))
+;; (anything 'anything-c-source-emms-dired)
+
+;;; Jabber Contacts (jabber.el)
+(defun anything-c-jabber-online-contacts ()
+  "List online Jabber contacts."
+  (with-no-warnings
+    (let (jids)
+      (dolist (item (jabber-concat-rosters) jids)
+        (when (get item 'connected)
+          (push (if (get item 'name)
+                    (cons (get item 'name) item)
+                  (cons (symbol-name item) item)) jids))))))
+
+(defvar anything-c-source-jabber-contacts
+  '((name . "Jabber Contacts")
+    (init . (lambda () (require 'jabber)))
+    (candidates . (lambda () (mapcar 'car (anything-c-jabber-online-contacts))))
+    (action . (lambda (x)
+                (jabber-chat-with
+                 (jabber-read-account)
+                 (symbol-name
+                  (cdr (assoc x (anything-c-jabber-online-contacts)))))))))
+;; (anything 'anything-c-source-jabber-contacts)
+
+
+;;; Call source.
+(defvar anything-source-select-buffer "*anything source select*")
+(defvar anything-c-source-call-source
+  `((name . "Call anything source")
+    (candidate-number-limit . 9999)
+    (candidates . (lambda ()
+                    (loop for vname in (all-completions "anything-c-source-" obarray)
+                          for var = (intern vname)
+                          for name = (ignore-errors (assoc-default 'name (symbol-value var)))
+                          if name collect (cons (format "%s (%s)" name vname) var))))
+    (action . (("Invoke anything with selected source" .
+                (lambda (candidate)
+                  (setq anything-candidate-number-limit 9999)
+                  (anything candidate nil nil nil nil
+                            anything-source-select-buffer)))
+               ("Describe variable" . describe-variable)))
+    (persistent-action . describe-variable)))
+;; (anything 'anything-c-source-call-source)
+
+(defun anything-call-source ()
+  "Call anything source."
+  (interactive)
+  (anything 'anything-c-source-call-source nil nil nil nil
+            anything-source-select-buffer))
+
+(defun anything-call-source-from-anything ()
+  "Call anything source within `anything' session."
+  (interactive)
+  (setq anything-input-idle-delay 0)
+  (anything-set-sources '(anything-c-source-call-source)))
+
+;; Occur
+(defvar anything-c-source-occur
+  '((name . "Occur")
+    (init . (lambda ()
+              (setq anything-c-source-occur-current-buffer
+                    (current-buffer))))
+    (candidates . (lambda ()
+                    (setq anything-occur-buf (get-buffer-create "*Anything Occur*"))
+                    (with-current-buffer anything-occur-buf
+                      (erase-buffer)
+                      (let ((count (occur-engine anything-pattern
+                                                 (list anything-c-source-occur-current-buffer) anything-occur-buf
+                                                 list-matching-lines-default-context-lines nil
+                                                 list-matching-lines-buffer-name-face
+                                                 nil list-matching-lines-face
+                                                 (not (eq occur-excluded-properties t)))))
+                        (when (> count 0)
+                          (let ((lines (split-string (buffer-string) "\n" t)))
+                            (cdr lines)))))))
+    (action . (("Goto line" . (lambda (candidate)
+                                (anything-goto-line (string-to-number candidate) anything-c-source-occur-current-buffer)))))
+    (requires-pattern . 1)
+    (volatile)))
+;; (anything 'anything-c-source-occur)
+
+;; Do many actions for input
+(defvar anything-c-source-create
+  '((name . "Create")
+    (dummy)
+    (action)
+    (candidate-number-limit . 9999)
+    (action-transformer . anything-create--actions))
+  "Do many create actions from `anything-pattern'.
+See also `anything-create--actions'.")
+;; (anything 'anything-c-source-create)
+
+(defun anything-create-from-anything ()
+  "Run `anything-create' from `anything' as a fallback."
+  (interactive)
+  (anything-run-after-quit 'anything-create nil anything-pattern))
+
+(defun anything-create (&optional string initial-input)
+  "Do many create actions from STRING.
+See also `anything-create--actions'."
+  (interactive)
+  (setq string (or string (read-string "Create Anything: " initial-input)))
+  (anything '(((name . "Anything Create")
+               (header-name . (lambda (_) (format "Action for \"%s\"" string)))
+               (candidates . anything-create--actions)
+               (candidate-number-limit . 9999)
+               (action . (lambda (func) (funcall func string)))))))
+
+(defun anything-create--actions (&rest ignored)
+  "Default actions for `anything-create' / `anything-c-source-create'."
+  (remove-if-not
+   (lambda (pair) (and (consp pair) (functionp (cdr pair))))
+   (append anything-create--actions-private
+           '(("find-file" . find-file)
+             ("find-file other window" . find-file-other-window)
+             ("New buffer" . switch-to-buffer)
+             ("New buffer other window" . switch-to-buffer-other-window)
+             ("Bookmark Set" . bookmark-set)
+             ("Set Register" .
+              (lambda (x) (set-register (read-char "Register: ") x)))
+             ("Insert Linkd star" . linkd-insert-star)
+             ("Insert Linkd Tag" . linkd-insert-tag)
+             ("Insert Linkd Link" . linkd-insert-link)
+             ("Insert Linkd Lisp" . linkd-insert-lisp)
+             ("Insert Linkd Wiki" . linkd-insert-wiki)
+             ("Google Search" . google)))))
+
+;; Minibuffer History
+(defvar anything-c-source-minibuffer-history
+  '((name . "Minibuffer History")
+    (header-name . (lambda (name) (format "%s (%s)" name minibuffer-history-variable)))
+    (candidates . (lambda () (let ((history (symbol-value minibuffer-history-variable)))
+                               (if (consp (car history))
+                                   (mapcar 'prin1-to-string history)
+                                 history))))
+    (migemo)
+    (action . insert)))
+;; (anything 'anything-c-source-minibuffer-history)
+
+;; elscreen
+(defvar anything-c-source-elscreen
+  '((name . "Elscreen")
+    (candidates . (lambda ()
+                    (if (cdr (elscreen-get-screen-to-name-alist))
+                        (sort
+                         (loop for sname in (elscreen-get-screen-to-name-alist)
+                               append (list (format "[%d] %s" (car sname) (cdr sname))) into lst
+                               finally (return lst))
+                         #'(lambda (a b) (compare-strings a nil nil b nil nil))))))
+    (action . (("Change Screen".
+                (lambda (candidate)
+                  (elscreen-goto (- (aref candidate 1) (aref "0" 0)))))
+               ("Kill Screen(s)".
+                (lambda (candidate)
+                  (anything-aif (anything-marked-candidates)
+                      (dolist (i it)
+                        (elscreen-kill-internal (- (aref i 1) (aref "0" 0))))
+                    (elscreen-kill-internal (- (aref candidate 1) (aref "0" 0))))))
+               ("Only Screen".
+                (lambda (candidate)
+                  (elscreen-goto (- (aref candidate 1) (aref "0" 0)))
+                  (elscreen-kill-others)))))))
+;; (anything 'anything-c-source-elscreen)
+
+;;;; <System>
+
+;;; Timers
+(defvar anything-c-source-absolute-time-timers
+  '((name . "Absolute Time Timers")
+    (candidates . timer-list)
+    (type . timer)))
+;; (anything 'anything-c-source-absolute-time-timers)
+
+(defvar anything-c-source-idle-time-timers
+  '((name . "Idle Time Timers")
+    (candidates . timer-idle-list)
+    (type . timer)))
+;; (anything 'anything-c-source-idle-time-timers)
+
+(defun anything-c-timer-real-to-display (timer)
+  (destructuring-bind (_ t1 t2 t3 _ func args &rest rest) (append timer nil)
+    (format "%s %s(%s)"
+            (format-time-string "%m/%d %T" (list t1 t2 t3))
+            func
+            (mapconcat 'prin1-to-string (aref timer 6) " "))))
+
+;;; X RandR resolution change
+;;; FIXME I do not care multi-display.
+(defvar anything-c-xrandr-output "VGA")
+(defvar anything-c-xrandr-screen "0")
+(defvar anything-c-source-xrandr-change-resolution
+  '((name . "Change Resolution")
+    (candidates
+     . (lambda ()
+         (with-temp-buffer
+           (call-process "xrandr" nil (current-buffer) nil
+                         "--screen" anything-c-xrandr-screen "-q")
+           (goto-char 1)
+           (loop while (re-search-forward "   \\([0-9]+x[0-9]+\\)" nil t)
+                 collect (match-string 1)))))
+    (action
+     ("Change Resolution" . (lambda (mode)
+                              (call-process "xrandr" nil nil nil
+                                            "--screen" anything-c-xrandr-screen
+                                            "--output" anything-c-xrandr-output
+                                            "--mode" mode))))))
+;; (anything 'anything-c-source-xrandr-change-resolution)
+
+;;; Xfont selection
+(defun anything-c-persistent-xfont-action (elm)
+  "Show current font temporarily"
+  (let ((default-font elm))
+    (set-default-font default-font)))
+
+(defvar anything-c-xfonts-cache nil)
+(defvar anything-c-source-xfonts
+  '((name . "X Fonts")
+    (init . (lambda ()
+              (unless anything-c-xfonts-cache
+                (setq anything-c-xfonts-cache
+                      (x-list-fonts "*")))))  
+    (candidates . anything-c-xfonts-cache)
+    (action . (("Copy to kill ring" . (lambda (elm)
+                                        (kill-new elm)))
+               ("Set Font" . (lambda (elm)
+                               (kill-new elm)
+                               (set-default-font elm 'keep-size)
+                               (message "New font have been copied to kill ring")))))
+    (persistent-action . anything-c-persistent-xfont-action)))
+  
+;; (anything 'anything-c-source-xfonts)
+
+;; Source for Debian/Ubuntu users
+(defvar anything-c-source-apt
+  '((name . "APT")
+    (init . anything-c-apt-init)
+    (candidates-in-buffer)
+    (display-to-real . anything-c-apt-display-to-real)
+    (candidate-number-limit . 9999)
+    (action
+     ("Show package description" . anything-c-apt-cache-show)
+     ("Install package" . anything-c-apt-install))))
+;; (anything 'anything-c-source-apt)
+
+(defvar anything-c-apt-query "emacs")
+(defvar anything-c-apt-search-command "apt-cache search '%s'")
+(defvar anything-c-apt-show-command "apt-cache show '%s'")
+(defvar anything-c-apt-install-command "xterm -e sudo apt-get install '%s' &")
+
+(defun anything-apt (query)
+  "The `anything' frontend of APT package manager."
+  (interactive "sAPT search: ")
+  (let ((anything-c-apt-query query))
+    (anything 'anything-c-source-apt)))
+
+(defun anything-c-apt-init ()
+  (with-current-buffer
+      (anything-candidate-buffer
+       (get-buffer-create (format "*anything-apt:%s*" anything-c-apt-query)))
+    (call-process-shell-command
+     (format anything-c-apt-search-command anything-c-apt-query)
+     nil (current-buffer))))
+(defun anything-c-apt-display-to-real (line)
+  (car (split-string line " - ")))
+
+(defun anything-c-shell-command-if-needed (command)
+  (interactive "sShell command: ")
+  (if (get-buffer command)		; if the buffer already exists
+      (switch-to-buffer command)	; then just switch to it
+    (switch-to-buffer command)		; otherwise create it
+    (insert (shell-command-to-string command))))
+
+(defun anything-c-apt-cache-show (package)
+  (anything-c-shell-command-if-needed (format anything-c-apt-show-command package)))
+(defun anything-c-apt-install (package)
+  (shell-command (format anything-c-apt-install-command package) "*apt install*"))
+
+;; (anything-c-apt-install "jed")
+;; Sources for gentoo users
+
+(defvar anything-gentoo-prefered-shell 'eshell
+  "Your favorite shell to run emerge command.")
+
+(defvar anything-c-gentoo-use-flags nil)
+(defvar anything-c-gentoo-buffer "*anything-gentoo-output*")
+(defvar anything-c-cache-gentoo nil)
+(defvar anything-c-cache-world nil)
+(defvar anything-c-source-gentoo
+  '((name . "Portage sources")
+    (init . (lambda ()
+              (get-buffer-create anything-c-gentoo-buffer)
+              (unless anything-c-cache-gentoo
+                (anything-c-gentoo-setup-cache))
+              (unless anything-c-cache-world
+                (setq anything-c-cache-world (anything-c-gentoo-get-world)))
+              (anything-c-gentoo-init-list)))
+    (candidates-in-buffer)
+    (match . identity)
+    (candidate-transformer anything-c-highlight-world)
+    (action . (("Show package" . (lambda (elm)
+                                   (anything-c-gentoo-eshell-action elm "eix")))
+               ("Show history" . (lambda (elm)
+                                   (if (member elm anything-c-cache-world)
+                                       (anything-c-gentoo-eshell-action elm "genlop -qe")
+                                       (message "No infos on packages not yet installed"))))
+               ("Copy in kill-ring" . kill-new)
+               ("insert at point" . insert)
+               ("Browse HomePage" . (lambda (elm)
+                                      (browse-url (car (anything-c-gentoo-get-url elm)))))
+               ("Show extra infos" . (lambda (elm)
+                                       (if (member elm anything-c-cache-world)
+                                           (anything-c-gentoo-eshell-action elm "genlop -qi")
+                                           (message "No infos on packages not yet installed"))))
+               ("Show use flags" . (lambda (elm)
+                                     (anything-c-gentoo-default-action elm "equery" "-C" "u")
+                                     (font-lock-add-keywords nil '(("^\+.*" . font-lock-variable-name-face)))
+                                     (font-lock-mode 1)))
+               ("Run emerge pretend" . (lambda (elm)
+                                         (anything-c-gentoo-eshell-action elm "emerge -p")))
+               ("Emerge" . (lambda (elm)
+                             (anything-gentoo-install elm :action 'install)))
+               ("Unmerge" . (lambda (elm)
+                              (anything-gentoo-install elm :action 'uninstall)))
+               ("Show dependencies" . (lambda (elm)
+                                        (anything-c-gentoo-default-action elm "equery" "-C" "d")))
+               ("Show related files" . (lambda (elm)
+                                         (anything-c-gentoo-default-action elm "equery" "files")))
+               ("Update" . (lambda (elm)
+                             (anything-c-gentoo-setup-cache)
+                             (setq anything-c-cache-world (anything-c-gentoo-get-world))))))))
+
+;; (anything 'anything-c-source-gentoo)
+
+(defun* anything-gentoo-install (candidate &key action)
+  (funcall anything-gentoo-prefered-shell)
+  (let ((command (case action
+                   ('install "*sudo emerge -av ")
+                   ('uninstall "*sudo emerge -avC ")
+                   (t (error "Unknow action")))))
+  (if (anything-marked-candidates)
+      (let ((elms (mapconcat 'identity (anything-marked-candidates) " ")))
+        (insert (concat command elms)))
+      (insert (concat command candidate)))))
+
+
+(defun anything-c-gentoo-default-action (elm command &rest args)
+  "Gentoo default action that use `anything-c-gentoo-buffer'."
+  (if (member elm anything-c-cache-world)
+      (progn
+        (switch-to-buffer anything-c-gentoo-buffer)
+        (erase-buffer)
+        (let ((com-list (append args (list elm))))
+          (apply #'call-process command nil t nil
+                 com-list)))
+      (message "No infos on packages not yet installed")))
+
+(defvar anything-c-source-use-flags
+  '((name . "Use Flags")
+    (init . (lambda ()
+              (unless anything-c-gentoo-use-flags
+                (anything-c-gentoo-setup-use-flags-cache))
+              (anything-c-gentoo-get-use)))
+    (candidates-in-buffer)
+    (match . identity)
+    (candidate-transformer anything-c-highlight-local-use)
+    (action . (("Show which dep use this flag"
+                . (lambda (elm)
+                    (switch-to-buffer anything-c-gentoo-buffer)
+                    (erase-buffer)
+                    (apply #'call-process "equery" nil t nil
+                           `("-C"
+                             "h"
+                             ,elm))))
+               ("Description"
+                . (lambda (elm)
+                    (switch-to-buffer anything-c-gentoo-buffer)
+                    (erase-buffer)
+                    (apply #'call-process "euse" nil t nil
+                           `("-i"
+                             ,elm))
+                    (font-lock-add-keywords nil `((,elm . font-lock-variable-name-face)))
+                    (font-lock-mode 1)))))))
+
+
+;; (anything 'anything-c-source-use-flags)
+
+(defun anything-c-gentoo-init-list ()
+  "Initialize buffer with all packages in Portage."
+  (let* ((portage-buf (get-buffer-create "*anything-gentoo*"))
+         (buf (anything-candidate-buffer 'portage-buf)))
+    (with-current-buffer buf
+      (dolist (i anything-c-cache-gentoo)
+        (insert (concat i "\n"))))))
+
+(defun anything-c-gentoo-setup-cache ()
+  "Set up `anything-c-cache-gentoo'"
+  (setq anything-c-cache-gentoo
+        (split-string (with-temp-buffer
+                        (call-process "eix" nil t nil
+                                      "--only-names")
+                        (buffer-string)))))
+
+(defun anything-c-gentoo-eshell-action (elm command)
+  (when (get-buffer "*EShell Command Output*")
+    (kill-buffer "*EShell Command Output*"))
+  (message "Wait searching...")
+  (let ((buf-fname (buffer-file-name anything-current-buffer)))
+    (if (and buf-fname (string-match tramp-file-name-regexp buf-fname))
+        (progn
+          (save-window-excursion
+            (pop-to-buffer "*scratch*")
+            (eshell-command (format "%s %s" command elm)))
+          (pop-to-buffer "*EShell Command Output*"))
+        (eshell-command (format "%s %s" command elm)))))
+
+(defun anything-c-gentoo-get-use ()
+  "Initialize buffer with all use flags."
+  (let* ((use-buf (get-buffer-create "*anything-gentoo-use*"))
+         (buf (anything-candidate-buffer 'use-buf)))
+    (with-current-buffer buf
+      (dolist (i anything-c-gentoo-use-flags)
+        (insert (concat i "\n"))))))
+
+
+(defun anything-c-gentoo-setup-use-flags-cache ()
+  "Setup `anything-c-gentoo-use-flags'"
+  (setq anything-c-gentoo-use-flags
+        (split-string (with-temp-buffer
+                        (call-process "eix" nil t nil
+                                      "--print-all-useflags")
+                        (buffer-string)))))
+
+(defun anything-c-gentoo-get-url (elm)
+  "Return a list of urls from eix output."
+  (split-string (eshell-command-result
+                 (format "eix %s | grep Homepage | awk '{print $2}'" elm))))
+
+(defun anything-c-gentoo-get-world ()
+  "Return list of all installed package on your system."
+  (split-string (with-temp-buffer
+                  (call-process "qlist" nil t nil
+                                "-I")
+                  (buffer-string))))
+
+(defun anything-c-gentoo-get-local-use ()
+  (split-string (with-temp-buffer
+                  (call-process "portageq" nil t nil
+                                "envvar"
+                                "USE")
+                  (buffer-string))))
+
+(defface anything-gentoo-match-face '((t (:foreground "red")))
+  "Face for anything-gentoo installed packages."
+  :group 'traverse-faces)
+
+(defun anything-c-highlight-world (eix)
+  "Highlight all installed package."
+  (loop for i in eix
+        if (member i anything-c-cache-world)
+        collect (propertize i 'face 'anything-gentoo-match-face)
+        else
+        collect i))
+
+(defun anything-c-highlight-local-use (use-flags)
+  (let ((local-uses (anything-c-gentoo-get-local-use)))
+    (loop for i in use-flags
+          if (member i local-uses)
+          collect (propertize i 'face 'anything-gentoo-match-face)
+          else
+          collect i)))
+
+(defvar anything-c-source-emacs-process
+  '((name . "Emacs Process")
+    (candidates . (lambda () (mapcar #'process-name (process-list))))
+    (action ("Kill Process" . (lambda (elm) (delete-process (get-process elm)))))))
+
+;; (anything 'anything-c-source-emacs-process)
+
+
+;;;;;;;;;;;;;;;;;;;;;;;;;;;;;; Action Helpers ;;;;;;;;;;;;;;;;;;;;;;;;;;;;;;
+;;; Files
+(defvar anything-c-external-commands-list nil
+  "A list of all external commands the user can execute.  If this
+variable is not set by the user, it will be calculated
+automatically.")
+
+(defun anything-c-external-commands-list-1 ()
+  "Returns a list of all external commands the user can execute.
+
+If `anything-c-external-commands-list' is non-nil it will
+return its contents.  Else it calculates all external commands
+and sets `anything-c-external-commands-list'.
+
+The code is ripped out of `eshell-complete-commands-list'."
+  (if anything-c-external-commands-list
+      anything-c-external-commands-list
+    (setq anything-c-external-commands-list
+          (let* ((paths (split-string (getenv "PATH") path-separator))
+                 (cwd (file-name-as-directory
+                       (expand-file-name default-directory)))
+                 (path "") (comps-in-path ())
+                 (file "") (filepath "") (completions ()))
+            ;; Go thru each path in the search path, finding completions.
+            (while paths
+              (setq path (file-name-as-directory
+                          (expand-file-name (or (car paths) ".")))
+                    comps-in-path
+                    (and (file-accessible-directory-p path)
+                         (file-name-all-completions "" path)))
+              ;; Go thru each completion found, to see whether it should be
+              ;; used, e.g. see if it's executable.
+              (while comps-in-path
+                (setq file (car comps-in-path)
+                      filepath (concat path file))
+                (if (and (not (member file completions))
+                         (or (string-equal path cwd)
+                             (not (file-directory-p filepath)))
+                         (file-executable-p filepath))
+                    (setq completions (cons file completions)))
+                (setq comps-in-path (cdr comps-in-path)))
+              (setq paths (cdr paths)))
+            completions))))
+
+(defun anything-c-file-buffers (filename)
+  "Returns a list of those buffer names which correspond to the
+file given by FILENAME."
+  (let (name ret)
+    (dolist (buf (buffer-list) ret)
+      (let ((bfn (buffer-file-name buf)))
+        (when (and bfn
+                   (string= filename bfn))
+          (push (buffer-name buf) ret)))
+      ret)))
+
+(defun anything-c-delete-file (file)
+  "Delete the given file after querying the user.  Ask to kill
+buffers associated with that file, too."
+  (if (y-or-n-p (format "Really delete file %s? " file))
+      (progn
+        (let ((buffers (anything-c-file-buffers file)))
+          (delete-file file)
+          (dolist (buf buffers)
+            (when (y-or-n-p (format "Kill buffer %s, too? " buf))
+              (kill-buffer buf)))))
+    (message "Nothing deleted.")))
+
+(defun anything-c-open-file-externally (file)
+  "Open FILE with an external tool.  Query the user which tool to
+use."
+  (start-process "anything-c-open-file-externally"
+                 nil
+                 (completing-read "Program: "
+                                  (anything-c-external-commands-list-1))
+                 file))
+
+(defun w32-shell-execute-open-file (file)
+  (interactive "fOpen file:")
+  (with-no-warnings
+    (w32-shell-execute "open" (replace-regexp-in-string ;for UNC paths
+                               "/" "\\"
+                               (replace-regexp-in-string ; strip cygdrive paths
+                                "/cygdrive/\\(.\\)" "\\1:" file nil nil) nil t))))
+(defun anything-c-open-file-with-default-tool (file)
+  "Open FILE with the default tool on this platform."
+  (if (eq system-type 'windows-nt)
+      (w32-shell-execute-open-file file)
+    (start-process "anything-c-open-file-with-default-tool"
+                   nil
+                   (cond ((eq system-type 'gnu/linux)
+                          "xdg-open")
+                         ((or (eq system-type 'darwin) ;; Mac OS X
+                              (eq system-type 'macos)) ;; Mac OS 9
+                          "open"))
+                   file)))
+
+(defun anything-c-open-dired (file)
+  "Opens a dired buffer in FILE's directory.  If FILE is a
+directory, open this directory."
+  (if (file-directory-p file)
+      (dired file)
+    (dired (file-name-directory file))
+    (dired-goto-file file)))
+
+(defun anything-c-display-to-real-line (candidate)
+  (if (string-match "^ *\\([0-9]+\\):\\(.*\\)$" candidate)
+      (list (string-to-number (match-string 1 candidate)) (match-string 2 candidate))
+    (error "Line number not found")))
+
+(defun anything-c-action-line-goto (lineno-and-content)
+  (apply #'anything-goto-file-line (anything-attr 'target-file)
+         (append lineno-and-content
+                 (list (if (and (anything-attr-defined 'target-file)
+                                (not anything-in-persistent-action))
+                           'find-file-other-window
+                         'find-file)))))
+
+(defun* anything-c-action-file-line-goto (file-line-content &optional (find-file-function #'find-file))
+  (apply #'anything-goto-file-line file-line-content))
+
+(require 'compile)
+(defun anything-c-filtered-candidate-transformer-file-line (candidates source)
+  (mapcar
+   (lambda (candidate)
+     (if (not (string-match "^\\(.+?\\):\\([0-9]+\\):\\(.*\\)$" candidate))
+         (error "Filename and line number not found")
+       (let ((filename (match-string 1 candidate))
+             (lineno (match-string 2 candidate))
+             (content (match-string 3 candidate)))
+         (cons (format "%s:%s\n %s"
+                       (propertize filename 'face compilation-info-face)
+                       (propertize lineno 'face compilation-line-face)
+                       content)
+               (list (expand-file-name
+                      filename
+                      (anything-aif (anything-attr 'default-directory)
+                          (if (functionp it) (funcall it) it)
+                        (and (anything-candidate-buffer)
+                             (buffer-local-value
+                              'default-directory
+                              (anything-candidate-buffer)))))
+                     (string-to-number lineno) content)))))
+   candidates))
+
+(defun* anything-goto-file-line (file lineno content &optional (find-file-function #'find-file))
+  (anything-aif (anything-attr 'before-jump-hook)
+      (funcall it))
+  (when file (funcall find-file-function file))
+  (if (anything-attr-defined 'adjust)
+      (anything-c-goto-line-with-adjustment lineno content)
+    (anything-goto-line lineno))
+  (unless (anything-attr-defined 'recenter)
+    (set-window-start (get-buffer-window anything-current-buffer) (point)))
+  (anything-aif (anything-attr 'after-jump-hook)
+      (funcall it))
+  (when anything-in-persistent-action
+    (anything-match-line-color-current-line)))
+
+(defun anything-find-file-as-root (candidate)
+  (find-file (concat "/" anything-su-or-sudo "::" (expand-file-name candidate))))
+
+;; borrowed from etags.el
+;; (anything-c-goto-line-with-adjustment (line-number-at-pos) ";; borrowed from etags.el")
+(defun anything-c-goto-line-with-adjustment (line line-content)
+  (let ((startpos)
+        offset found pat)
+    ;; This constant is 1/2 the initial search window.
+    ;; There is no sense in making it too small,
+    ;; since just going around the loop once probably
+    ;; costs about as much as searching 2000 chars.
+    (setq offset 1000
+          found nil
+          pat (concat (if (eq selective-display t)
+                          "\\(^\\|\^m\\) *" "^ *") ;allow indent
+                      (regexp-quote line-content)))
+    ;; If no char pos was given, try the given line number.
+    (setq startpos (progn (anything-goto-line line) (point)))
+    (or startpos (setq startpos (point-min)))
+    ;; First see if the tag is right at the specified location.
+    (goto-char startpos)
+    (setq found (looking-at pat))
+    (while (and (not found)
+                (progn
+                  (goto-char (- startpos offset))
+                  (not (bobp))))
+      (setq found
+            (re-search-forward pat (+ startpos offset) t)
+            offset (* 3 offset)))       ; expand search window
+    (or found
+        (re-search-forward pat nil t)
+        (error "not found")))
+  ;; Position point at the right place
+  ;; if the search string matched an extra Ctrl-m at the beginning.
+  (and (eq selective-display t)
+       (looking-at "\^m")
+       (forward-char 1))
+  (beginning-of-line))
+
+(anything-document-attribute 'default-directory "type . file-line"
+  "`default-directory' to interpret file.")
+(anything-document-attribute 'before-jump-hook "type . file-line / line"
+  "Function to call before jumping to the target location.")
+(anything-document-attribute 'after-jump-hook "type . file-line / line"
+  "Function to call after jumping to the target location.")
+(anything-document-attribute 'adjust "type . file-line"
+  "Search around line matching line contents.")
+(anything-document-attribute 'recenter "type . file-line / line"
+  "`recenter' after jumping.")
+(anything-document-attribute 'target-file "type . line"
+  "Goto line of target-file.")
+
+(defun anything-c-call-interactively (cmd-or-name)
+  "Execute CMD-OR-NAME as Emacs command.
+It is added to `extended-command-history'.
+`anything-current-prefix-arg' is used as the command's prefix argument."
+  (setq extended-command-history
+        (cons (anything-c-stringify cmd-or-name)
+              (delete (anything-c-stringify cmd-or-name) extended-command-history)))
+  (let ((current-prefix-arg anything-current-prefix-arg)
+        (cmd (anything-c-symbolify cmd-or-name)))
+    (if (stringp (symbol-function cmd))
+        (execute-kbd-macro (symbol-function cmd))
+      (call-interactively cmd))))
+
+(defun anything-c-set-variable (var)
+  "Set value to VAR interactively."
+  (interactive)
+  (let ((sym (anything-c-symbolify var)))
+    (set sym (eval-minibuffer (format "Set %s: " var)
+                              (prin1-to-string (symbol-value sym))))))
+;; (setq hh 12)
+;; (anything-c-set-variable 'hh)
+
+;;;;;;;;;;;;;;;;;;;;;;;;;;;;;; Persistent Action Helpers ;;;;;;;;;;;;;;;;;;;;;;;;;;;;;;
+(defvar anything-match-line-overlay-face nil)
+(defvar anything-match-line-overlay nil)
+
+(defun anything-match-line-color-current-line (&optional start end buf face rec)
+  "Highlight and underline current position"
+  (let ((args (list (or start (line-beginning-position))
+                    (or end (1+ (line-end-position)))
+                    buf)))
+    (if (not anything-match-line-overlay)
+        (setq anything-match-line-overlay (apply 'make-overlay args))
+      (apply 'move-overlay anything-match-line-overlay args)))
+  (overlay-put anything-match-line-overlay
+               'face (or face anything-match-line-overlay-face))
+  (when rec
+    (goto-char start)
+    (recenter)))
+
+(defalias 'anything-persistent-highlight-point 'anything-match-line-color-current-line)
+
+(defface anything-overlay-line-face '((t (:background "IndianRed4" :underline t)))
+  "Face for source header in the anything buffer." :group 'anything)
+
+(setq anything-match-line-overlay-face 'anything-overlay-line-face)
+
+(add-hook 'anything-cleanup-hook #'(lambda ()
+                                     (when anything-match-line-overlay
+                                       (delete-overlay anything-match-line-overlay)
+                                       (setq anything-match-line-overlay nil))))
+
+(add-hook 'anything-after-persistent-action-hook #'(lambda ()
+                                                     (when anything-match-line-overlay
+                                                       (delete-overlay anything-match-line-overlay)
+                                                       (anything-match-line-color-current-line))))
+
+;;;;;;;;;;;;;;;;;;;;;;;;;;;;;; Actions Transformers ;;;;;;;;;;;;;;;;;;;;;;;;;;;;;;
+;;; Files
+(defun anything-c-transform-file-load-el (actions candidate)
+  "Add action to load the file CANDIDATE if it is an emacs lisp
+file.  Else return ACTIONS unmodified."
+  (if (member (file-name-extension candidate) '("el" "elc"))
+      (append actions '(("Load Emacs Lisp File" . load-file)))
+    actions))
+
+(defun anything-c-transform-file-browse-url (actions candidate)
+  "Add an action to browse the file CANDIDATE if it in a html
+file or URL.  Else return ACTIONS unmodified."
+  (if (string-match "^http\\|^ftp\\|\\.html?$" candidate)
+      (cons '("Browse with Browser" . browse-url) actions )
+    actions))
+
+;;;; Function
+(defun anything-c-transform-function-call-interactively (actions candidate)
+  "Add an action to call the function CANDIDATE interactively if
+it is a command.  Else return ACTIONS unmodified."
+  (if (commandp (intern-soft candidate))
+      (append actions '(("Call Interactively"
+                         .
+                         anything-c-call-interactively)))
+    actions))
+
+;;;; S-Expressions
+(defun anything-c-transform-sexp-eval-command-sexp (actions candidate)
+  "If CANDIDATE's `car' is a command, then add an action to
+evaluate it and put it onto the `command-history'."
+  (if (commandp (car (read candidate)))
+      ;; Make it first entry
+      (cons '("Eval and put onto command-history" .
+              (lambda (sexp)
+                (let ((sym (read sexp)))
+                  (eval sym)
+                  (setq command-history
+                        (cons sym command-history)))))
+            actions)
+    actions))
+
+;;;;;;;;;;;;;;;;;;;;;;;;;;;;;; Candidate Transformers ;;;;;;;;;;;;;;;;;;;;;;;;;;;;;;
+;;; Buffers
+(defun anything-c-skip-boring-buffers (buffers)
+  (anything-c-skip-entries buffers anything-c-boring-buffer-regexp))
+
+(defun anything-c-skip-current-buffer (buffers)
+  (if anything-allow-skipping-current-buffer
+      (remove (buffer-name anything-current-buffer) buffers)
+      buffers))
+
+(defun anything-c-shadow-boring-buffers (buffers)
+  "Buffers matching `anything-c-boring-buffer-regexp' will be
+displayed with the `file-name-shadow' face if available."
+  (anything-c-shadow-entries buffers anything-c-boring-buffer-regexp))
+
+;;; Files
+(defun anything-c-shadow-boring-files (files)
+  "Files matching `anything-c-boring-file-regexp' will be
+displayed with the `file-name-shadow' face if available."
+  (anything-c-shadow-entries files anything-c-boring-file-regexp))
+
+(defun anything-c-skip-boring-files (files)
+  "Files matching `anything-c-boring-file-regexp' will be skipped."
+  (anything-c-skip-entries files anything-c-boring-file-regexp))
+;; (anything-c-skip-boring-files '("README" "/src/.svn/hoge"))
+
+(defun anything-c-skip-current-file (files)
+  "Current file will be skipped."
+  (remove (buffer-file-name anything-current-buffer) files))
+
+(defun anything-c-w32-pathname-transformer (args)
+  "Change undesirable features of windows pathnames to ones more acceptable to
+other candidate transformers."
+  (if (eq system-type 'windows-nt)
+      (mapcar (lambda (x)
+                (replace-regexp-in-string "/cygdrive/\\(.\\)" "\\1:" x))
+              (mapcar (lambda (y)
+                        (replace-regexp-in-string "\\\\" "/" y)) args))
+    args))
+
+(defun anything-c-shorten-home-path (files)
+  "Replaces /home/user with ~."
+  (mapcar (lambda (file)
+            (let ((home (replace-regexp-in-string "\\\\" "/" ; stupid Windows...
+                                                  (getenv "HOME"))))
+              (if (and (stringp file) (string-match home file))
+                  (cons (replace-match "~" nil nil file) file)
+                file)))
+          files))
+
+;;; Functions
+(defun anything-c-mark-interactive-functions (functions)
+  "Mark interactive functions (commands) with (i) after the function name."
+  (let (list)
+    (loop for function in functions
+          do (push (cons (concat function
+                                 (when (commandp (intern-soft function)) " (i)"))
+                         function)
+                   list)
+          finally (return (nreverse list)))))
+
+;;;;;;;;;;;;;;;;;;;;;;;;;;;;;; Adaptive Sorting of Candidates ;;;;;;;;;;;;;;;;;;;;;;;;;;;;;;
+(defvar anything-c-adaptive-done nil
+  "nil if history information is not yet stored for the current
+selection.")
+
+(defvar anything-c-adaptive-history nil
+  "Contains the stored history information.
+Format: ((SOURCE-NAME (SELECTED-CANDIDATE (PATTERN . NUMBER-OF-USE) ...) ...) ...)")
+
+(defadvice anything-initialize (before anything-c-adaptive-initialize activate)
+  "Advise `anything-initialize' to reset `anything-c-adaptive-done'
+when anything is started."
+  (setq anything-c-adaptive-done nil))
+
+(defadvice anything-exit-minibuffer (before anything-c-adaptive-exit-minibuffer activate)
+  "Advise `anything-exit-minibuffer' to store history information
+when a candidate is selected with RET."
+  (anything-c-adaptive-store-selection))
+
+(defadvice anything-select-action (before anything-c-adaptive-select-action activate)
+  "Advise `anything-select-action' to store history information
+when the user goes to the action list with TAB."
+  (anything-c-adaptive-store-selection))
+
+(defun anything-c-adaptive-store-selection ()
+  "Store history information for the selected candidate."
+  (unless anything-c-adaptive-done
+    (setq anything-c-adaptive-done t)
+    (let* ((source (anything-get-current-source))
+           (source-name (or (assoc-default 'type source)
+                            (assoc-default 'name source)))
+           (source-info (or (assoc source-name anything-c-adaptive-history)
+                            (progn
+                              (push (list source-name) anything-c-adaptive-history)
+                              (car anything-c-adaptive-history))))
+           (selection (anything-get-selection))
+           (selection-info (progn
+                             (setcdr source-info
+                                     (cons
+                                      (let ((found (assoc selection (cdr source-info))))
+                                        (if (not found)
+                                            ;; new entry
+                                            (list selection)
+
+                                          ;; move entry to the beginning of the
+                                          ;; list, so that it doesn't get
+                                          ;; trimmed when the history is
+                                          ;; truncated
+                                          (setcdr source-info
+                                                  (delete found (cdr source-info)))
+                                          found))
+                                      (cdr source-info)))
+                             (cadr source-info)))
+           (pattern-info (progn
+                           (setcdr selection-info
+                                   (cons
+                                    (let ((found (assoc anything-pattern (cdr selection-info))))
+                                      (if (not found)
+                                          ;; new entry
+                                          (cons anything-pattern 0)
+
+                                        ;; move entry to the beginning of the
+                                        ;; list, so if two patterns used the
+                                        ;; same number of times then the one
+                                        ;; used last appears first in the list
+                                        (setcdr selection-info
+                                                (delete found (cdr selection-info)))
+                                        found))
+                                    (cdr selection-info)))
+                           (cadr selection-info))))
+
+      ;; increase usage count
+      (setcdr pattern-info (1+ (cdr pattern-info)))
+
+      ;; truncate history if needed
+      (if (> (length (cdr selection-info)) anything-c-adaptive-history-length)
+          (setcdr selection-info
+                  (subseq (cdr selection-info) 0 anything-c-adaptive-history-length))))))
+
+(if (file-readable-p anything-c-adaptive-history-file)
+    (load-file anything-c-adaptive-history-file))
+(add-hook 'kill-emacs-hook 'anything-c-adaptive-save-history)
+
+(defun anything-c-adaptive-save-history ()
+  "Save history information to file given by `anything-c-adaptive-history-file'."
+  (interactive)
+  (with-temp-buffer
+    (insert
+     ";; -*- mode: emacs-lisp -*-\n"
+     ";; History entries used for anything adaptive display.\n")
+    (prin1 `(setq anything-c-adaptive-history ',anything-c-adaptive-history)
+           (current-buffer))
+    (insert ?\n)
+    (write-region (point-min) (point-max) anything-c-adaptive-history-file nil
+                  (unless (interactive-p) 'quiet))))
+
+(defun anything-c-adaptive-sort (candidates source)
+  "Sort the CANDIDATES for SOURCE by usage frequency.
+This is a filtered candidate transformer you can use for the
+attribute `filtered-candidate-transformer' of a source in
+`anything-sources' or a type in `anything-type-attributes'."
+  (let* ((source-name (or (assoc-default 'type source)
+                          (assoc-default 'name source)))
+         (source-info (assoc source-name anything-c-adaptive-history)))
+    (if (not source-info)
+        ;; if there is no information stored for this source then do nothing
+        candidates
+      ;; else...
+      (let ((usage
+             ;; ... assemble a list containing the (CANIDATE . USAGE-COUNT)
+             ;; pairs
+             (mapcar (lambda (candidate-info)
+                       (let ((count 0))
+                         (dolist (pattern-info (cdr candidate-info))
+                           (if (not (equal (car pattern-info)
+                                           anything-pattern))
+                               (incf count (cdr pattern-info))
+
+                             ;; if current pattern is equal to the previously
+                             ;; used one then this candidate has priority
+                             ;; (that's why its count is boosted by 10000) and
+                             ;; it only has to compete with other candidates
+                             ;; which were also selected with the same pattern
+                             (setq count (+ 10000 (cdr pattern-info)))
+                             (return)))
+                         (cons (car candidate-info) count)))
+                     (cdr source-info)))
+            sorted)
+
+        ;; sort the list in descending order, so candidates with highest
+        ;; priorty come first
+        (setq usage (sort usage (lambda (first second)
+                                  (> (cdr first) (cdr second)))))
+
+        ;; put those candidates first which have the highest usage count
+        (dolist (info usage)
+          (when (member* (car info) candidates
+                         :test 'anything-c-adaptive-compare)
+            (push (car info) sorted)
+            (setq candidates (remove* (car info) candidates
+                                      :test 'anything-c-adaptive-compare))))
+
+        ;; and append the rest
+        (append (reverse sorted) candidates nil)))))
+
+(defun anything-c-adaptive-compare (x y)
+  "Compare candidates X and Y taking into account that the
+candidate can be in (DISPLAY . REAL) format."
+  (equal (if (listp x)
+             (cdr x)
+           x)
+         (if (listp y)
+             (cdr y)
+           y)))
+
+;;;;;;;;;;;;;;;;;;;;;;;;;;;;;; Plug-in ;;;;;;;;;;;;;;;;;;;;;;;;;;;;;;
+;; Plug-in: candidates-file
+(defun anything-compile-source--candidates-file (source)
+  (if (assoc-default 'candidates-file source)
+      `((init anything-p-candidats-file-init
+              ,@(let ((orig-init (assoc-default 'init source)))
+                  (cond ((null orig-init) nil)
+                        ((functionp orig-init) (list orig-init))
+                        (t orig-init))))
+        (candidates-in-buffer)
+        ,@source)
+    source))
+(add-to-list 'anything-compile-source-functions 'anything-compile-source--candidates-file)
+
+(defun anything-p-candidats-file-init ()
+  (destructuring-bind (file &optional updating)
+      (anything-mklist (anything-attr 'candidates-file))
+    (when (symbolp file)
+      (setq file (symbol-value file)))
+    (with-current-buffer (anything-candidate-buffer (find-file-noselect file))
+      (when updating
+        (buffer-disable-undo)
+        (font-lock-mode -1)
+        (auto-revert-mode 1)))))
+
+(anything-document-attribute 'candidates-file "candidates-file plugin"
+  "Use a file as the candidates buffer.
+
+If optional 2nd argument is non-nil, the file opened with `auto-revert-mode'.")
+
+;; Plug-in: headline
+(defun anything-compile-source--anything-headline (source)
+  (if (assoc-default 'headline source)
+      (append '((init . anything-headline-init)
+                (get-line-fn . buffer-substring)
+                (type . line))
+              source
+              '((candidates-in-buffer)))
+    source))
+(add-to-list 'anything-compile-source-functions 'anything-compile-source--anything-headline)
+
+(defun anything-headline-init ()
+  (when (and (anything-current-buffer-is-modified)
+             (with-current-buffer anything-current-buffer
+               (eval (or (anything-attr 'condition) t))))
+    (anything-headline-make-candidate-buffer
+     (anything-attr 'headline)
+     (anything-attr 'subexp))))
+
+(anything-document-attribute 'headline "Headline plug-in"
+  "Regexp string for anything-headline to scan.")
+(anything-document-attribute 'condition "Headline plug-in"
+  "A sexp representing the condition to use anything-headline.")
+(anything-document-attribute 'subexp "Headline plug-in"
+  "Display (match-string-no-properties subexp).")
+
+
+(defun anything-headline-get-candidates (regexp subexp)
+  (with-current-buffer anything-current-buffer
+    (save-excursion
+      (goto-char (point-min))
+      (if (functionp regexp) (setq regexp (funcall regexp)))
+      (let (hierarchy curhead)
+        (flet ((matched ()
+                 (if (numberp subexp)
+                     (cons (match-string-no-properties subexp) (match-beginning subexp))
+                     (cons (buffer-substring (point-at-bol) (point-at-eol))
+                           (point-at-bol))))
+               (hierarchies (headlines)
+                 (1+ (loop for (_ . hierarchy) in headlines
+                        maximize hierarchy)))
+               (vector-0-n (v n)
+                 (loop for i from 0 to hierarchy
+                    collecting (aref curhead i)))
+               (arrange (headlines)
+                 (loop with curhead = (make-vector (hierarchies headlines) "")
+                    for ((str . pt) . hierarchy) in headlines
+                    do (aset curhead hierarchy str)
+                    collecting
+                      (cons
+                       (mapconcat 'identity (vector-0-n curhead hierarchy) " / ")
+                       pt))))
+          (if (listp regexp)
+              (arrange
+               (sort
+                (loop for re in regexp
+                   for hierarchy from 0
+                   do (goto-char (point-min))
+                   appending
+                     (loop
+                        while (re-search-forward re nil t)
+                        collect (cons (matched) hierarchy)))
+                (lambda (a b) (> (cdar b) (cdar a)))))
+              (loop while (re-search-forward regexp nil t)
+                 collect (matched))))))))
+
+
+(defun anything-headline-make-candidate-buffer (regexp subexp)
+  (with-current-buffer (anything-candidate-buffer 'local)
+    (loop for (content . pos) in (anything-headline-get-candidates regexp subexp)
+          do (insert
+              (format "%5d:%s\n"
+                      (with-current-buffer anything-current-buffer
+                        (line-number-at-pos pos))
+                      content)))))
+
+(defun anything-headline-goto-position (pos recenter)
+  (goto-char pos)
+  (unless recenter
+    (set-window-start (get-buffer-window anything-current-buffer) (point))))
+
+(defun anything-revert-buffer (candidate)
+  (with-current-buffer candidate
+    (when (buffer-modified-p)
+      (revert-buffer t t))))
+
+(defun anything-revert-marked-buffers (candidate)
+  (dolist (i (anything-marked-candidates))
+    (anything-revert-buffer i)))
+
+(defun anything-kill-marked-buffers (candidate)
+  (dolist (i (anything-marked-candidates))
+    (kill-buffer i)))
+
+(defun anything-delete-marked-files (candidate)
+  (dolist (i (anything-marked-candidates))
+    (anything-c-delete-file i)))
+
+(defun anything-ediff-marked-buffers (candidate &optional merge)
+  "Ediff 2 marked buffers or 1 marked buffer and current-buffer.
+With optional arg `merge' call `ediff-merge-buffers'."
+  (let ((lg-lst (length (anything-marked-candidates)))
+        buf1 buf2)
+    (case lg-lst
+      (0
+       (error "Error:You have to mark at least 1 buffer"))
+      (1
+       (setq buf1 anything-current-buffer
+             buf2 (first (anything-marked-candidates))))
+      (2 
+       (setq buf1 (first (anything-marked-candidates))
+             buf2 (second (anything-marked-candidates))))
+      (t
+       (error "Error:To much buffers marked!")))
+    (if merge
+        (ediff-merge-buffers buf1 buf2)
+        (ediff-buffers buf1 buf2))))
+
+(defun anything-bookmark-get-bookmark-from-name (bmk)
+  "Return bookmark name even if it is a bookmark with annotation.
+e.g prepended with *.
+Return nil if bmk is not a valid bookmark."
+  (let ((bookmark (replace-regexp-in-string "\*" "" bmk)))
+    (if (assoc bookmark bookmark-alist)
+        bookmark
+        (when (assoc bmk bookmark-alist)
+          bmk))))
+
+(defun anything-delete-marked-bookmarks (elm)
+  "Delete this bookmark or all marked bookmarks."
+  (let ((bookmark (anything-bookmark-get-bookmark-from-name elm)))
+    (anything-aif (anything-marked-candidates)
+        (dolist (i it)
+          (let ((bmk (anything-bookmark-get-bookmark-from-name i)))
+            (bookmark-delete bmk 'batch)))
+      (bookmark-delete bookmark 'batch))))
+
+(defun anything-bookmark-active-region-maybe (candidate)
+  "Active saved region if this bookmark have one."
+  (let ((bookmark (anything-bookmark-get-bookmark-from-name candidate)))
+    (condition-case nil
+        (when (and (boundp bmkext-use-region-flag)
+                   bmkext-use-region-flag)
+          (let ((bmk-name (or (bmkext-get-buffer-name bookmark)
+                              (file-name-nondirectory
+                               (bookmark-get-filename bookmark)))))
+            (when bmk-name
+              (with-current-buffer bmk-name
+                (setq deactivate-mark nil)))))
+      (error nil))))
+
+(defun anything-find-buffer-on-elscreen (candidate)
+  "Open buffer in new screen, if marked buffers open all in elscreens."
+  (anything-aif (anything-marked-candidates)
+      (dolist (i it)
+        (let ((target-screen (elscreen-find-screen-by-buffer
+                              (get-buffer i) 'create)))
+          (elscreen-goto target-screen)))
+    (let ((target-screen (elscreen-find-screen-by-buffer
+                          (get-buffer candidate) 'create)))
+      (elscreen-goto target-screen))))
+
+;;;;;;;;;;;;;;;;;;;;;;;;;;;;;; Setup ;;;;;;;;;;;;;;;;;;;;;;;;;;;;;;
+
+;;; Type Attributes
+(define-anything-type-attribute 'buffer
+  `((action
+     ,@(if pop-up-frames
+           '(("Switch to buffer other window" . switch-to-buffer-other-window)
+             ("Switch to buffer" . switch-to-buffer))
+         '(("Switch to buffer" . switch-to-buffer)
+           ("Switch to buffer other window" . switch-to-buffer-other-window)
+           ("Switch to buffer other frame" . switch-to-buffer-other-frame)))
+     ,@(when (require 'elscreen nil t)
+             '(("Display buffer in Elscreen" . anything-find-buffer-on-elscreen)))
+     ("Display buffer"   . display-buffer)
+     ("Revert buffer" . anything-revert-buffer)
+     ("Revert Marked buffers" . anything-revert-marked-buffers)
+     ("Kill buffer" . kill-buffer)
+     ("Kill Marked buffers" . anything-kill-marked-buffers)
+     ("Ediff Marked buffers" . anything-ediff-marked-buffers)
+     ("Ediff Merge marked buffers" . (lambda (candidate)
+                                       (anything-ediff-marked-buffers candidate t))))
+    (candidate-transformer anything-c-skip-current-buffer anything-c-skip-boring-buffers))
+  "Buffer or buffer name.")
+
+(define-anything-type-attribute 'file
+  `((action
+     ,@(if pop-up-frames
+           '(("Find file other window" . find-file-other-window)
+             ("Find file" . find-file)
+             ("Find file as root" . anything-find-file-as-root))
+         '(("Find file" . find-file)
+           ("Find file as root" . anything-find-file-as-root)
+           ("Find file other window" . find-file-other-window)
+           ("Find file other frame" . find-file-other-frame)))
+     ("Open dired in file's directory" . anything-c-open-dired)
+     ("Delete file" . anything-c-delete-file)
+     ("Delete Marked files" . anything-delete-marked-files)
+     ("Open file externally" . anything-c-open-file-externally)
+     ("Open file with default tool" . anything-c-open-file-with-default-tool))
+    (action-transformer anything-c-transform-file-load-el
+                        anything-c-transform-file-browse-url)
+    (candidate-transformer anything-c-w32-pathname-transformer
+                           anything-c-skip-current-file
+                           anything-c-skip-boring-files
+                           anything-c-shorten-home-path))
+  "File name.")
+
+(define-anything-type-attribute 'command
+  `((action ("Call interactively" . anything-c-call-interactively)
+            ("Describe command" . anything-c-describe-function)
+            ("Add command to kill ring" . anything-c-kill-new)
+            ("Go to command's definition" . anything-c-find-function))
+    ;; Sort commands according to their usage count.
+    (filtered-candidate-transformer . anything-c-adaptive-sort))
+  "Command. (string or symbol)")
+
+(define-anything-type-attribute 'function
+  '((action ("Describe function" . anything-c-describe-function)
+            ("Add function to kill ring" . anything-c-kill-new)
+            ("Go to function's definition" . anything-c-find-function))
+    (action-transformer anything-c-transform-function-call-interactively)
+    (candidate-transformer anything-c-mark-interactive-functions))
+  "Function. (string or symbol)")
+
+(define-anything-type-attribute 'variable
+  '((action ("Describe variable" . anything-c-describe-variable)
+            ("Add variable to kill ring" . anything-c-kill-new)
+            ("Go to variable's definition" . anything-c-find-variable)
+            ("Set variable" . anything-c-set-variable)))
+  "Variable.")
+
+(define-anything-type-attribute 'sexp
+  '((action ("Eval s-expression" . (lambda (c) (eval (read c))))
+            ("Add s-expression to kill ring" . kill-new))
+    (action-transformer anything-c-transform-sexp-eval-command-sexp))
+  "String representing S-Expressions.")
+
+(define-anything-type-attribute 'bookmark
+  `((action
+     ("Jump to bookmark" . (lambda (candidate)
+                             (let ((bookmark (anything-bookmark-get-bookmark-from-name candidate)))
+                               (bookmark-jump bookmark))
+                             (anything-update)
+                             (anything-bookmark-active-region-maybe candidate)))
+     ("Jump to BM other window" . (lambda (candidate)
+                                    (let ((bookmark (anything-bookmark-get-bookmark-from-name candidate)))
+                                      (bookmark-jump-other-window bookmark))
+                                    (anything-update)
+                                    (anything-bookmark-active-region-maybe candidate)))
+     ("Bookmark edit annotation" . (lambda (candidate)
+                                     (let ((bookmark (anything-bookmark-get-bookmark-from-name candidate)))
+                                       (bookmark-edit-annotation bookmark))))
+     ("Bookmark show annotation" . (lambda (candidate)
+                                     (let ((bookmark (anything-bookmark-get-bookmark-from-name candidate)))
+                                       (bookmark-show-annotation bookmark))))
+     ("Delete bookmark(s)" . anything-delete-marked-bookmarks)
+     ,@(when (fboundp 'bmkext-edit-bookmark)
+             '(("Edit Bookmark" . (lambda (candidate)
+                                    (let ((bookmark (anything-bookmark-get-bookmark-from-name candidate)))
+                                            (bmkext-edit-bookmark bookmark))))))
+     ("Rename bookmark" . (lambda (candidate)
+                            (let ((bookmark (anything-bookmark-get-bookmark-from-name candidate)))
+                              (bookmark-rename bookmark))))
+     ("Relocate bookmark" . (lambda (candidate)
+                              (let ((bookmark (anything-bookmark-get-bookmark-from-name candidate)))
+                                (bookmark-relocate bookmark))))))
+     "Bookmark name.")
+
+(define-anything-type-attribute 'line
+  '((display-to-real . anything-c-display-to-real-line)
+    (action ("Go to Line" . anything-c-action-line-goto)))
+  "LINENO:CONTENT string, eg. \"  16:foo\".
+
+Optional `target-file' attribute is a name of target file.
+
+Optional `before-jump-hook' attribute is a function with no
+arguments which is called before jumping to position.
+
+Optional `after-jump-hook' attribute is a function with no
+arguments which is called after jumping to position.
+
+If `adjust' attribute is specified, searches the line whose
+content is CONTENT near the LINENO.
+
+If `recenter' attribute is specified, the line is displayed at
+the center of window, otherwise at the top of window.
+")
+
+(define-anything-type-attribute 'file-line
+  `((filtered-candidate-transformer anything-c-filtered-candidate-transformer-file-line)
+    (multiline)
+    (action ("Go to" . anything-c-action-file-line-goto)))
+  "FILENAME:LINENO:CONTENT string, eg. \"~/.emacs:16:;; comment\".
+
+Optional `default-directory' attribute is a default-directory
+FILENAME is interpreted.
+
+Optional `before-jump-hook' attribute is a function with no
+arguments which is called before jumping to position.
+
+Optional `after-jump-hook' attribute is a function with no
+arguments which is called after jumping to position.
+
+If `adjust' attribute is specified, searches the line whose
+content is CONTENT near the LINENO.
+
+If `recenter' attribute is specified, the line is displayed at
+the center of window, otherwise at the top of window.
+")
+
+(define-anything-type-attribute 'timer
+  '((real-to-display . anything-c-timer-real-to-display)
+    (action ("Cancel Timer" . cancel-timer)))
+  "Timer.")
+
+;;;; unit test
+;; (install-elisp "http://www.emacswiki.org/cgi-bin/wiki/download/el-expectations.el")
+;; (install-elisp "http://www.emacswiki.org/cgi-bin/wiki/download/el-mock.el")
+(dont-compile
+  (when (fboundp 'expectations)
+    (expectations
+     (desc "candidates-file plug-in")
+     (expect '(anything-p-candidats-file-init)
+             (assoc-default 'init
+                            (car (anything-compile-sources
+                                  '(((name . "test")
+                                     (candidates-file . "test.txt")))
+                                  '(anything-compile-source--candidates-file)))))
+     (expect '(anything-p-candidats-file-init
+               (lambda () 1))
+             (assoc-default 'init
+                            (car (anything-compile-sources
+                                  '(((name . "test")
+                                     (candidates-file . "test.txt")
+                                     (init . (lambda () 1))))
+                                  '(anything-compile-source--candidates-file)))))
+     (expect '(anything-p-candidats-file-init
+               (lambda () 1))
+             (assoc-default 'init
+                            (car (anything-compile-sources
+                                  '(((name . "test")
+                                     (candidates-file . "test.txt")
+                                     (init (lambda () 1))))
+                                  '(anything-compile-source--candidates-file)))))
+     (desc "anything-c-source-buffers")
+     (expect '(("Buffers" ("foo" "curbuf")))
+             (stub buffer-list => '("curbuf" " hidden" "foo" "*anything*"))
+             (let ((anything-c-boring-buffer-regexp
+                    (rx (or
+                         (group bos  " ")
+                         "*anything"
+                         ;; echo area
+                         " *Echo Area" " *Minibuf"))))
+               (flet ((buffer-name (x) x))
+                 (anything-test-candidates 'anything-c-source-buffers))))
+     (desc "anything-c-stringify")
+     (expect "str1"
+             (anything-c-stringify "str1"))
+     (expect "str2"
+             (anything-c-stringify 'str2))
+     (desc "anything-c-symbolify")
+     (expect 'sym1
+             (anything-c-symbolify "sym1"))
+     (expect 'sym2
+             (anything-c-symbolify 'sym2)))))
+
+
+(provide 'anything-config)
+
+;;; Local Variables:
+;;; time-stamp-format: "%:y-%02m-%02d %02H:%02M:%02S (%Z) %u"
+;;; End:
+
+;; How to save (DO NOT REMOVE!!)
+;; (emacswiki-post "anything-config.el")
+;;; anything-config.el ends here
+
+;;; LocalWords:  Tassilo Patrovics Vagn Johansen Dahl Clementson infos
+;;; LocalWords:  Kamphausen informations McBrayer Volpiatto bbdb bb
+;;; LocalWords:  iswitchb imenu Recentf sym samewindow pos bol eol
+;;; LocalWords:  aif str lst func attrib recentf lessp prin mapatoms commandp
+;;; LocalWords:  cmd stb Picklist picklist mapcan subentry destructuring dirs
+;;; LocalWords:  darwin locat MacOS mdfind Firstname Lastname calc prepend jids
+;;; LocalWords:  dotimes Thierry online vname
+;;; LocalWords:  csharp javascript lua makefile cperl zcat lineno buf
+;;; LocalWords:  multiline href fn cand NewTitle cwd filepath thru ret
+;;; LocalWords:  bfn fOpen UNC cygdrive nt xdg macos FILE's elc rx svn hg
+;;; LocalWords:  CANDIDATE's darcs facep pathname args pathnames subseq priorty
+;;; LocalWords:  Vokes rfind berkeley JST ffap lacarte bos
+;;; LocalWords:  Lacarte Minibuf epp LaCarte bm attrset migemo attr conf mklist
+;;; LocalWords:  startpos noselect dont desc
