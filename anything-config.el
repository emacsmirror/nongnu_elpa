;;; anything-config.el --- Predefined configurations for `anything.el'

;; Filename: anything-config.el

;; Description: Predefined configurations for `anything.el'
<<<<<<< HEAD
=======
;; Time-stamp: <2009-03-11 09:12:38 (CET) thierry>
>>>>>>> f7173470
;; Author: Tassilo Horn <tassilo@member.fsf.org>
;; Maintainer: Tassilo Horn <tassilo@member.fsf.org>
;;             Andy Stewart <lazycat.manatee@gmail.com>
;;             rubikitch    <rubikitch@ruby-lang.org>
;;             Thierry Volpiatto <thierry.volpiatto@gmail.com>
;; Copyright (C) 2007 ~ 2009, Tassilo Horn, all rights reserved.
;; Copyright (C) 2009, Andy Stewart, all rights reserved.
;; Copyright (C) 2009, rubikitch, all rights reserved.
;; Copyright (C) 2009, Thierry Volpiatto, all rights reserved.
;; Created: 2009-02-16 21:38:23
;; Version: 0.4.0
;; URL: http://www.emacswiki.org/emacs/download/anything-config.el
;; Keywords: anything, anything-config
;; Compatibility: GNU Emacs 22 ~ 23
;;
;; Features that might be required by this library:
;;
;; `anything'
;;

;;; This file is NOT part of GNU Emacs

;;; License
;;
;; This program is free software; you can redistribute it and/or modify
;; it under the terms of the GNU General Public License as published by
;; the Free Software Foundation; either version 3, or (at your option)
;; any later version.

;; This program is distributed in the hope that it will be useful,
;; but WITHOUT ANY WARRANTY; without even the implied warranty of
;; MERCHANTABILITY or FITNESS FOR A PARTICULAR PURPOSE.  See the
;; GNU General Public License for more details.

;; You should have received a copy of the GNU General Public License
;; along with this program; see the file COPYING.  If not, write to
;; the Free Software Foundation, Inc., 51 Franklin Street, Fifth
;; Floor, Boston, MA 02110-1301, USA.

;;; !NOTICE!
;;
;; If this file does not work, upgrade anything.el!
;; http://www.emacswiki.org/cgi-bin/wiki/download/anything.el

;;; Commentary:
;;
;; Predefined configurations for `anything.el'
;;
;; For quick start, try `anything-for-files' to open files.
;; 
;; To configure anything you should setup `anything-sources'
;; with specify source, like below:
;;
;; (setq anything-sources
;;       '(anything-c-source-buffers
;;         anything-c-source-buffer-not-found
;;         anything-c-source-file-name-history
;;         anything-c-source-info-pages
;;         anything-c-source-info-elisp
;;         anything-c-source-man-pages
;;         anything-c-source-locate
;;         anything-c-source-emacs-commands
;;         ))
;;
;; Below are complete source list you can setup in `anything-sources':
;;
;;  Buffer:
;;     `anything-c-source-buffers'          (Buffers)
;;     `anything-c-source-buffer-not-found' (Create buffer)
;;     `anything-c-source-buffers+'         (Buffers)
;;  File:
;;     `anything-c-source-file-name-history'     (File Name History)
;;     `anything-c-source-files-in-current-dir'  (Files from Current Directory)
;;     `anything-c-source-files-in-current-dir+' (Files from Current Directory)
;;     `anything-c-source-file-cache'            (File Cache)
;;     `anything-c-source-locate'                (Locate)
;;     `anything-c-source-recentf'               (Recentf)
;;     `anything-c-source-ffap-guesser'          (File at point)
;;  Help:
;;     `anything-c-source-man-pages'  (Manual Pages)
;;     `anything-c-source-info-pages' (Info Pages)
;;     `anything-c-source-info-elisp' (Info Elisp)
;;  Command:
;;     `anything-c-source-complex-command-history'  (Complex Command History)
;;     `anything-c-source-extended-command-history' (Emacs Commands History)
;;     `anything-c-source-emacs-commands'           (Emacs Commands)
;;     `anything-c-source-lacarte'                  (Lacarte)
;;  Function:
;;     `anything-c-source-emacs-functions'              (Emacs Functions)
;;     `anything-c-source-emacs-functions-with-abbrevs' (Emacs Functions)
;;  Bookmark:
;;     `anything-c-source-bookmarks'       (Bookmarks)
;;     `anything-c-source-bookmark-set'    (Set Bookmark)
;;     `anything-c-source-bookmarks-ssh'   (Bookmarks-ssh)
;;     `anything-c-source-bookmarks-su'    (Bookmarks-su)
;;     `anything-c-source-bookmarks-local' (Bookmarks-Local)
;;     `anything-c-source-w3m-bookmarks'   (W3m Bookmarks)
;;  Library:
;;     `anything-c-source-elisp-library-scan' (Elisp libraries (Scan))
;;  Programming:
;;     `anything-c-source-imenu'                              (Imenu)
;;     `anything-c-source-ctags'                              (Exuberant ctags)
;;     `anything-c-source-semantic'                           (Semantic Tags)
;;     `anything-c-source-simple-call-tree-functions-callers' (Function is called by)
;;     `anything-c-source-simple-call-tree-callers-functions' (Function calls)
;;     `anything-c-source-commands-and-options-in-file'       (Commands/Options in file)
;;  Color and Face:
;;     `anything-c-source-customize-face' (Customize Face)
;;     `anything-c-source-colors'         (Colors)
;;  Search Engine:
;;     `anything-c-source-tracker-search' (Tracker Search)
;;     `anything-c-source-mac-spotlight'  (mdfind)
;;  Kill ring:
;;     `anything-c-source-kill-ring' (Kill Ring)
;;  Register:
;;     `anything-c-source-register' (Registers)
;;  Headline Extraction:
;;     `anything-c-source-fixme'                   (TODO/FIXME/DRY comments)
;;     `anything-c-source-rd-headline'             (RD HeadLine)
;;     `anything-c-source-oddmuse-headline'        (Oddmuse HeadLine)
;;     `anything-c-source-emacs-source-defun'      (Emacs Source DEFUN)
;;     `anything-c-source-emacs-lisp-expectations' (Emacs Lisp Expectations)
;;     `anything-c-source-emacs-lisp-toplevels'    (Emacs Lisp Toplevel / Level 4 Comment / Linkd Star)
;;     `anything-c-source-org-headline'            (Org HeadLine)
;;  Misc:
;;     `anything-c-source-picklist'           (Picklist)
;;     `anything-c-source-bbdb'               (BBDB)
;;     `anything-c-source-evaluation-result'  (Evaluation Result)
;;     `anything-c-source-calculation-result' (Calculation Result)
;;     `anything-c-source-google-suggest'     (Google Suggest)
;;     `anything-c-source-jabber-contacts'    (Jabber Contacts)
;;     `anything-c-source-call-source'        (Call anything source)
;;     `anything-c-source-occur'              (Occur)
;;     `anything-c-source-create'             (Create)
;;     `anything-c-source-minibuffer-history' (Minibuffer History)
;;  System:
;;     `anything-c-source-gentoo'    (Portage sources)
;;     `anything-c-source-use-flags' (Use Flags)

;;; Commands:
;;
;; Below are complete command list:
;;
;;  `anything-for-files'
;;    Preconfigured `anything' for opening files.
;;  `anything-info-at-point'
;;    Preconfigured `anything' for searching info at point.
;;  `anything-show-kill-ring'
;;    Show `kill-ring'. It is drop-in replacement of `yank-pop'.
;;  `anything-minibuffer-history'
;;    Show `minibuffer-history'.
;;  `anything-insert-buffer-name'
;;    Insert buffer name.
;;  `anything-insert-symbol'
;;    Insert current symbol.
;;  `anything-insert-selection'
;;    Insert current selection.
;;  `anything-show-buffer-only'
;;    Only show sources about buffer.
;;  `anything-show-bbdb-only'
;;    Only show sources about BBDB.
;;  `anything-show-locate-only'
;;    Only show sources about Locate.
;;  `anything-show-info-only'
;;    Only show sources about Info.
;;  `anything-show-imenu-only'
;;    Only show sources about Imenu.
;;  `anything-show-files-only'
;;    Only show sources about File.
;;  `anything-show-w3m-bookmarks-only'
;;    Only show source about w3m bookmark.
;;  `anything-show-colors-only'
;;    Only show source about color.
;;  `anything-show-kill-ring-only'
;;    Only show source about kill ring.
;;  `anything-show-this-source-only'
;;    Only show this source.
;;  `anything-test-sources'
;;    List all anything sources for test.
;;  `anything-select-source'
;;    Select source.
;;  `anything-call-source'
;;    Call anything source.
;;  `anything-call-source-from-anything'
;;    Call anything source within `anything' session.
;;  `anything-create-from-anything'
;;    Run `anything-create' from `anything' as a fallback.
;;  `anything-create'
;;    Do many create actions from STRING.
;;  `anything-gentoo'
;;    Start anything with only gentoo sources.
;;  `anything-c-adaptive-save-history'
;;    Save history information to file given by `anything-c-adaptive-history-file'.
;;
;;; Customizable Options:
;;
;; Below are customizable option list:
;;
;;  `anything-c-use-standard-keys'
;;    Whether use standard keybindings. (no effect)
;;    default = nil
;;  `anything-c-adaptive-history-file'
;;    Path of file where history information is stored.
;;    default = "~/.emacs.d/anything-c-adaptive-history"
;;  `anything-c-adaptive-history-length'
;;    Maximum number of candidates stored for a source.
;;    default = 50
;;  `anything-c-google-suggest-url'
;;    URL used for looking up suggestions.
;;    default = "http://www.google.com/complete/search?hl=en&js=true&qu="
;;  `anything-c-google-suggest-search-url'
;;    URL used for searching.
;;    default = "http://www.google.com/search?ie=utf-8&oe=utf-8&q="
;;  `anything-c-boring-buffer-regexp'
;;    The regexp that match boring buffers.
;;    default = (rx (or (group bos " ") "*anything" " *Echo Area" " *Minibuf"))
;;  `anything-c-boring-file-regexp'
;;    The regexp that match boring files.
;;    default = (rx (or (and "/" ... ...) (and line-start ".#") (and ... eol)))
;;  `anything-kill-ring-threshold'
;;    *Minimum length to be listed by `anything-c-source-kill-ring'.
;;    default = 10
;;  `anything-create--actions-private'
;;    User defined actions for `anything-create' / `anything-c-source-create'.
;;    default = nil

;;; Change log:
;;
;;  Change log of this file is found at
;;  http://repo.or.cz/w/anything-config.git?a=shortlog;h=b30091a6bb64828eb3d70007db5b68d51b868bcc

;;; Contributors:
;;
;;     Tamas Patrovics
;;     Tassilo Horn <tassilo@member.fsf.org>
;;     Vagn Johansen <gonz808@hotmail.com>
;;     Mathias Dahl <mathias.dahl@gmail.com>
;;     Bill Clementson <billclem@gmail.com>
;;     Stefan Kamphausen (see http://www.skamphausen.de for more informations)
;;     Drew Adams <drew.adams@oracle.com>
;;     Jason McBrayer <jmcbray@carcosa.net>
;;     Andy Stewart <lazycat.manatee@gmail.com>
;;     Thierry Volpiatto <thierry.volpiatto@gmail.com>
;;     rubikitch <rubikitch@ruby-lang.org>
;;     Scott Vokes <vokes.s@gmail.com>
;;

;;; For Maintainers:
;;
;; Evaluate (anything-c-insert-summary) before commit. This function
;; generates anything-c-source-* list.
;;
;; Install also http://www.emacswiki.org/emacs/auto-document.el
;; And eval it or run interactively.
;;
;; [EVAL IT] (anything-c-insert-summary)
;; [EVAL IT] (auto-document)
;;
;; Please write details documentation about function, then others will
;; read code more easier.   -- Andy Stewart
;;


;;; TODO
;;
;; - anything-c-adaptive stores infos for sources/types that don't have
;;   set it as `filtered-candidate-transformer'.
;;
;; - Fix documentation, now many functions haven't documentations.
;;

;;; Require
(require 'anything)
(require 'thingatpt)

;;; Code:

;;;;;;;;;;;;;;;;;;;;;;;;;;;;;; Customize ;;;;;;;;;;;;;;;;;;;;;;;;;;;;;;
(defgroup anything-config nil
  "Predefined configurations for `anything.el'."
  :group 'anything)

(defcustom anything-c-use-standard-keys nil
  "Whether use standard keybindings. (no effect)

Key definitions in anything-config.el are removed because
anything.el uses Emacs-standard keys by default. e.g. M-p/M-n for
minibuffer history, C-s for isearch, etc.

If you use `iswitchb' with `anything',
evaluate (anything-iswitchb-setup) .  Then some bindings that
conflict with `iswitchb', e.g. C-p/C-n for the minibuffer
history, are removed from `anything-map'. "
  :type 'boolean
  :group 'anything-config)

(defcustom anything-c-adaptive-history-file "~/.emacs.d/anything-c-adaptive-history"
  "Path of file where history information is stored."
  :type 'string
  :group 'anything-config)

(defcustom anything-c-adaptive-history-length 50
  "Maximum number of candidates stored for a source."
  :type 'number
  :group 'anything-config)

(defcustom anything-c-google-suggest-url
  "http://www.google.com/complete/search?hl=en&js=true&qu="
  "URL used for looking up suggestions."
  :type 'string
  :group 'anything-config)

(defcustom anything-c-google-suggest-search-url
  "http://www.google.com/search?ie=utf-8&oe=utf-8&q="
  "URL used for searching."
  :type 'string
  :group 'anything-config)

(defcustom anything-c-boring-buffer-regexp
  (rx (or
       (group bos  " ")
       ;; anything-buffer
       "*anything"
       ;; echo area
       " *Echo Area" " *Minibuf"))
  "The regexp that match boring buffers.
Buffer candidates matching this regular expression will be
filtered from the list of candidates if the
`anything-c-skip-boring-buffers' candidate transformer is used, or
they will be displayed with face `file-name-shadow' if
`anything-c-shadow-boring-buffers' is used."
  :type 'string
  :group 'anything-config)
;; (string-match anything-c-boring-buffer-regexp "buf")
;; (string-match anything-c-boring-buffer-regexp " hidden")
;; (string-match anything-c-boring-buffer-regexp " *Minibuf-1*")

(defcustom anything-c-boring-file-regexp
  (rx (or
       ;; Boring directories
       (and "/" (or ".svn" "CVS" "_darcs" ".git" ".hg") (or "/" eol))
       ;; Boring files
       (and line-start  ".#")
       (and (or ".class" ".la" ".o" "~") eol)))
  "The regexp that match boring files.
File candidates matching this regular expression will be
filtered from the list of candidates if the
`anything-c-skip-boring-files' candidate transformer is used, or
they will be displayed with face `file-name-shadow' if
`anything-c-shadow-boring-files' is used."
  :type 'string
  :group 'anything-config)

(defcustom anything-kill-ring-threshold 10
  "*Minimum length to be listed by `anything-c-source-kill-ring'."
  :type 'integer
  :group 'anything-config)


;;;;;;;;;;;;;;;;;;;;;;;;;;;;;; Preconfigured Anything ;;;;;;;;;;;;;;;;;;;;;;;;;;;;;;
(defun anything-for-files ()
  "Preconfigured `anything' for opening files.
ffap -> recentf -> buffer -> bookmark -> file-cache -> files-in-current-dir -> locate"
  (interactive)
  (anything '(anything-c-source-ffap-guesser
              anything-c-source-recentf
              anything-c-source-buffers+
              anything-c-source-bookmarks
              anything-c-source-file-cache
              anything-c-source-files-in-current-dir+
              anything-c-source-locate)))

(defun anything-info-at-point ()
  "Preconfigured `anything' for searching info at point."
  (interactive)
  (let ((pattern (thing-at-point 'sexp)))
    (anything '(anything-c-source-info-elisp
                anything-c-source-info-cl
                anything-c-source-info-pages)
              pattern))) 

(defun anything-show-kill-ring ()
  "Show `kill-ring'. It is drop-in replacement of `yank-pop'.
You may bind this command to M-y."
  (interactive)
  (anything 'anything-c-source-kill-ring nil nil nil nil "*anything kill-ring*"))

(defun anything-minibuffer-history ()
  "Show `minibuffer-history'.
You may bind this command to C-r in minibuffer-local-map / minibuffer-local-completion-map."
  (interactive)
  (anything 'anything-c-source-minibuffer-history nil nil nil nil
            "*anything minibuffer-history*"))
;; (define-key minibuffer-local-map "\C-r" 'anything-minibuffer-history)
;; (define-key minibuffer-local-completion-map "\C-r" 'anything-minibuffer-history)

;;;;;;;;;;;;;;;;;;;;;;;;;;;;;; Interactive Functions ;;;;;;;;;;;;;;;;;;;;;;;;;;;;;;

(defun anything-insert-buffer-name ()
  "Insert buffer name."
  (interactive)
  (anything-insert-string
   (with-current-buffer anything-current-buffer
     (if buffer-file-name (file-name-nondirectory buffer-file-name)
       (buffer-name)))))

(defun anything-insert-symbol ()
  "Insert current symbol."
  (interactive)
  (anything-insert-string
   (with-current-buffer anything-current-buffer
     (save-excursion
       (buffer-substring (beginning-of-thing 'symbol)
                         (end-of-thing 'symbol))))))

(defun anything-insert-selection ()
  "Insert current selection."
  (interactive)
  (anything-insert-string
   (with-current-buffer anything-current-buffer
     (anything-get-selection))))

(defun anything-show-buffer-only ()
  "Only show sources about buffer."
  (interactive)
  (anything-set-source-filter '("Buffers")))

(defun anything-show-bbdb-only ()
  "Only show sources about BBDB."
  (interactive)
  (anything-set-source-filter '("BBDB")))

(defun anything-show-locate-only ()
  "Only show sources about Locate."
  (interactive)
  (anything-set-source-filter '("Locate")))

(defun anything-show-info-only ()
  "Only show sources about Info."
  (interactive)
  (anything-set-source-filter '("Info Pages"
                                "Info Elisp"
                                "Info Common-Lisp")))

(defun anything-show-imenu-only ()
  "Only show sources about Imenu."
  (interactive)
  (anything-set-source-filter '("Imenu")))

(defun anything-show-files-only ()
  "Only show sources about File."
  (interactive)
  (anything-set-source-filter '("File Name History"
                                "Files from Current Directory"
                                "Recentf")))

(defun anything-show-w3m-bookmarks-only ()
  "Only show source about w3m bookmark."
  (interactive)
  (anything-set-source-filter '("W3m Bookmarks")))

(defun anything-show-colors-only ()
  "Only show source about color."
  (interactive)
  (anything-set-source-filter '("Colors"
                                "Customize Faces")))

(defun anything-show-kill-ring-only ()
  "Only show source about kill ring."
  (interactive)
  (anything-set-source-filter '("Kill Ring")))

(defun anything-show-this-source-only ()
  "Only show this source."
  (interactive)
  (setq anything-candidate-number-limit 9999)
  (anything-set-source-filter
   (list (assoc-default 'name (anything-get-current-source)))))

(defun anything-test-sources ()
  "List all anything sources for test.
The output is sexps which are evaluated by \\[eval-last-sexp]."
  (interactive)
  (with-output-to-temp-buffer "*Anything Test Sources*"
    (mapc (lambda (s) (princ (format ";; (anything '%s)\n" s)))
          (apropos-internal "^anything-c-source" #'boundp))
    (pop-to-buffer standard-output)))

;;;;;;;;;;;;;;;;;;;;;;;;;;;;;; Utilities Functions ;;;;;;;;;;;;;;;;;;;;;;;;;;;;;;
(defun anything-nest (&rest same-as-anything)
  "Nested `anything'. If you use `anything' within `anything', use it."
  (with-selected-window (anything-window)
    (let (anything-current-position
          anything-current-buffer
          (orig-anything-buffer anything-buffer)
          anything-pattern
          anything-buffer
          anything-sources
          anything-compiled-sources
          anything-buffer-chars-modified-tick
          (anything-samewindow t)
          (enable-recursive-minibuffers t))
      (unwind-protect
          (apply #'anything same-as-anything)
        (anything-initialize-overlays orig-anything-buffer)
        (add-hook 'post-command-hook 'anything-check-minibuffer-input)))))

(defun anything-displaying-source-names ()
  "Display sources name."
  (with-current-buffer anything-buffer
    (goto-char (point-min))
    (loop with pos
          while (setq pos (next-single-property-change (point) 'anything-header))
          do (goto-char pos)
          collect (buffer-substring-no-properties (point-at-bol)(point-at-eol))
          do (forward-line 1))))

(defun anything-select-source ()
  "Select source."
  (interactive)
  (let ((default (assoc-default 'name (anything-get-current-source)))
        (source-names (anything-displaying-source-names))
        (all-source-names (mapcar (lambda (s) (assoc-default 'name s))
                                  (anything-get-sources))))
    (setq anything-candidate-number-limit 9999)
    (anything-aif
        (let (anything-source-filter)
          (anything-nest '(((name . "Anything Source")
                            (candidates . source-names)
                            (action . identity))
                           ((name . "Anything Source (ALL)")
                            (candidates . all-source-names)
                            (action . identity)))
                         nil "Source: " nil
                         default "*anything select source*"))
        (anything-set-source-filter (list it))
      (anything-set-source-filter nil))))

(defun anything-insert-string (str)
  "Insert STR."
  (delete-minibuffer-contents)
  (insert str))

(defun anything-c-match-on-file-name (candidate)
  "Return non-nil if `anything-pattern' match the filename (without directory part) of CANDIDATE."
  (string-match anything-pattern (file-name-nondirectory candidate)))

(defun anything-c-match-on-directory-name (candidate)
  "Return non-nil if `anything-pattern' match the directory part of CANDIDATE (a file)."
  (let ((dir (file-name-directory candidate)))
    (when dir
      (string-match anything-pattern dir))))

(defun anything-c-string-match (candidate)
  "Return non-nil if `anything-pattern' match CANDIDATE.
The match is done with `string-match'."
  (string-match anything-pattern candidate))

;; `anything-c-compose' is no more needed, it is for compatibility.
(defalias 'anything-c-compose 'anything-compose)

(defun anything-c-skip-entries (list regexp)
  "Remove entries which matches REGEXP from LIST."
  (remove-if (lambda (x) (and (stringp x) (string-match regexp x)))
             list))

(defun anything-c-shadow-entries (list regexp)
  "Elements of LIST matching REGEXP will be displayed with the `file-name-shadow' face if available."
  (mapcar (lambda (file)
            ;; Add shadow face property to boring files.
            (let ((face (if (facep 'file-name-shadow)
                            'file-name-shadow
                          ;; fall back to default on XEmacs
                          'default)))
              (if (string-match regexp file)
                  (setq file (propertize file 'face face))))
            file)
          list))

(defsubst anything-c-stringify (str-or-sym)
  "Get string of STR-OR-SYM."
  (if (stringp str-or-sym)
      str-or-sym
    (symbol-name str-or-sym)))

(defsubst anything-c-symbolify (str-or-sym)
  "Get symbol of STR-OR-SYM."
  (if (symbolp str-or-sym)
      str-or-sym
    (intern str-or-sym)))

;;;;;;;;;;;;;;;;;;;;;;;;;;;;;; Prefix argument in action ;;;;;;;;;;;;;;;;;;;;;;;;;;;;;;
;; TODO
(defvar anything-current-prefix-arg nil
  "`current-prefix-arg' when selecting action.
It is cleared after executing action.")

(defadvice anything-exit-minibuffer (before anything-current-prefix-arg activate)
  (unless anything-current-prefix-arg
    (setq anything-current-prefix-arg current-prefix-arg)))

(add-hook 'anything-after-action-hook
          (lambda () (setq anything-current-prefix-arg nil)))


;;;;;;;;;;;;;;;;;;;;;;;;;;;;;; Document Generator ;;;;;;;;;;;;;;;;;;;;;;;;;;;;;;
(defun anything-c-create-summary ()
  "Create `anything' summary."
  (save-excursion
    (goto-char (point-min))
    (loop while (re-search-forward "^;;;; <\\(.+?\\)>$\\|^;; (anything '\\(.+?\\))$"  nil t)
          collect (if (match-beginning 1)
                      (cons 'section (match-string-no-properties 1))
                    (cons 'source
                          (cons (match-string-no-properties 2)
                                (assoc-default 'name (symbol-value (intern (match-string-no-properties 2))))))))))
;; (find-epp (anything-c-create-summary))

(defun anything-c-insert-summary ()
  "Insert `anything' summary."
  (save-excursion
    (goto-char (point-min))
    (search-forward ";; Below are complete source list you can setup in")
    (forward-line 1)
    (delete-region (point)
                   (progn (search-forward ";;; Change log:" nil t)
                          (forward-line -1) (point)))
    (insert ";;\n")
    (loop with beg
          for (kind . value) in (anything-c-create-summary)
          for i from 0
          do (cond ((eq kind 'section)
                    (unless (zerop i)
                      (align-regexp beg (point) "\\(\\s-*\\)(" 1 1 nil))
                    (insert ";;  " value ":\n")
                    (setq beg (point)))
                   (t
                    (insert ";;     `" (car value) "'    (" (cdr value) ")\n")))
          finally (align-regexp beg (point) "\\(\\s-*\\)(" 1 1 nil))))
;; (anything-c-insert-summary)

;;;;;;;;;;;;;;;;;;;;;;;;;;;;;; Anything Sources ;;;;;;;;;;;;;;;;;;;;;;;;;;;;;;
;;;; <Buffer>
(defun anything-c-buffer-list ()
  "Return the list of names of buffers with boring buffers filtered out.
Boring buffers is specified by `anything-c-boring-buffer-regexp'.
The first buffer in the list will be the last recently used
buffer that is not the current buffer."
  (let ((buffers (mapcar 'buffer-name (buffer-list))))
    (append (cdr buffers) (list (car buffers)))))

(defvar anything-c-source-buffers
  '((name . "Buffers")
    (candidates . anything-c-buffer-list)
    (volatile)
    (type . buffer)))
;; (anything 'anything-c-source-buffers)

(defvar anything-c-source-buffer-not-found
  '((name . "Create buffer")
    (dummy)
    (type . buffer)))
;; (anything 'anything-c-source-buffer-not-found)

;;; Buffers+
(defface anything-dir-heading '((t (:foreground "Blue" :background "Pink")))
  "*Face used for directory headings in dired buffers."
  :group 'anything)

(defface anything-file-name
    '((t (:foreground "Blue")))
  "*Face used for file names (without suffixes) in dired buffers."
  :group 'anything)

(defface anything-dir-priv
    '((t (:foreground "DarkRed" :background "LightGray")))
  "*Face used for directory privilege indicator (d) in dired buffers."
  :group 'anything)

(defvar anything-c-buffers-face1 'anything-dir-priv)
(defvar anything-c-buffers-face2 'font-lock-type-face)
(defvar anything-c-buffers-face3 'italic)
(defun anything-c-highlight-buffers (buffers)
  (let ((cand-mod (loop for i in buffers
                     if (rassoc (get-buffer i) dired-buffers)
                     collect (propertize i
                                         'face anything-c-buffers-face1
                                         'help-echo (car (rassoc (get-buffer i) dired-buffers)))
                     if (buffer-file-name (get-buffer i))
                     collect (propertize i
                                         'face anything-c-buffers-face2
                                         'help-echo (buffer-file-name (get-buffer i)))
                     if (and (not (rassoc (get-buffer i) dired-buffers))
                             (not (buffer-file-name (get-buffer i))))
                     collect (propertize i
                                         'face anything-c-buffers-face3))))
    cand-mod))

(defvar anything-c-source-buffers+
  '((name . "Buffers")
    (candidates . anything-c-buffer-list)
    (volatile)
    (type . buffer)
    (candidate-transformer anything-c-highlight-buffers
                           anything-c-skip-boring-buffers)
    (persistent-action . (lambda (name)
                           (flet ((kill (item)
                                    (with-current-buffer item
                                      (if (and (buffer-modified-p)
                                               (buffer-file-name (current-buffer)))
                                          (progn
                                            (save-buffer)
                                            (kill-buffer item))
                                          (kill-buffer item))))
                                  (goto (item)
                                    (switch-to-buffer item)))
                             (if current-prefix-arg
                                 (progn
                                   (kill name)
                                   (anything-delete-current-selection))
                                 (goto name)))))))

;; (anything 'anything-c-source-buffers+)


;;;; <File>
;;; File name history
(defvar anything-c-source-file-name-history
  '((name . "File Name History")
    (candidates . file-name-history)
    (match . (anything-c-match-on-file-name
              anything-c-match-on-directory-name))
    (type . file)))
;; (anything 'anything-c-source-file-name-history)

;;; Files in current dir
(defvar anything-c-source-files-in-current-dir
  '((name . "Files from Current Directory")
    (init . (lambda ()
              (setq anything-c-default-directory
                    default-directory)))
    (candidates . (lambda ()
                    (directory-files
                     anything-c-default-directory)))
    (volatile)
    (type . file)))
;; (anything 'anything-c-source-files-in-current-dir)

(defvar anything-c-files-face1 'anything-dir-priv)
(defvar anything-c-files-face2 'anything-file-name)
(defun anything-c-highlight-files (files)
  (let ((cand-mod (loop for i in files
                     if (file-directory-p i)
                     collect (propertize (file-name-nondirectory i)
                                         'face anything-c-files-face1
                                         'help-echo (expand-file-name i))
                     else
                     collect (propertize (file-name-nondirectory i)
                                         'face anything-c-files-face2
                                         'help-echo (expand-file-name i)))))
    cand-mod))


(defvar anything-c-source-files-in-current-dir+
  '((name . "Files from Current Directory")
    (init . (lambda ()
              (setq anything-c-default-directory
                    (expand-file-name default-directory))))
    (candidates . (lambda ()
                    (directory-files
                     anything-c-default-directory t)))
    (candidate-transformer anything-c-highlight-files)
    (volatile)
    (type . file)))

;; (anything 'anything-c-source-files-in-current-dir+)

;;; File Cache
(defvar anything-c-source-file-cache-initialized nil)

(defvar anything-c-file-cache-files nil)

(defvar anything-c-source-file-cache
  '((name . "File Cache")
    (init . (lambda ()
              (require 'filecache nil t)
              (unless anything-c-source-file-cache-initialized
                (setq anything-c-file-cache-files
                      (loop for item in file-cache-alist append
                            (destructuring-bind (base &rest dirs) item
                              (loop for dir in dirs collect
                                    (concat dir base)))))
                (defadvice file-cache-add-file (after file-cache-list activate)
                  (add-to-list 'anything-c-file-cache-files (expand-file-name file)))
                (setq anything-c-source-file-cache-initialized t))))
    (candidates . anything-c-file-cache-files)
    (match . (anything-c-match-on-file-name
              anything-c-match-on-directory-name))
    (type . file)))
;; (anything 'anything-c-source-file-cache)

;;; Locate
(defvar anything-c-locate-options
  (cond
   ((eq system-type 'darwin) '("locate"))
   ((eq system-type 'berkeley-unix) '("locate" "-i"))
   (t '("locate" "-i" "-r")))
  "A list where the `car' is the name of the locat program followed by options.
The search pattern will be appended, so the
\"-r\" option should be the last option.")

(defvar anything-c-source-locate
  '((name . "Locate")
    (candidates . (lambda ()
                    (apply 'start-process "locate-process" nil
                           (append anything-c-locate-options
                                   (list anything-pattern)))))
    (type . file)
    (requires-pattern . 3)
    (delayed))
  "Source for retrieving files matching the current input pattern with locate.")
;; (anything 'anything-c-source-locate)

;;; Recentf files
(defvar anything-c-source-recentf
  '((name . "Recentf")
    (init . (lambda ()
              (require 'recentf)
              (or recentf-mode (recentf-mode 1))
              ;; Big value empowers anything/recentf
              (when (and (numberp recentf-max-saved-items)
                         (<= recentf-max-saved-items 20))
                (setq recentf-max-saved-items 500))))
    (candidates . recentf-list)
    (match . (anything-c-match-on-file-name
              anything-c-match-on-directory-name))
    (type . file))
  "See (info \"(emacs)File Conveniences\").
if `recentf-max-saved-items' is too small, set it to 500.")
;; (anything 'anything-c-source-recentf)

;;; ffap
(defvar anything-c-source-ffap-guesser
  '((name . "File at point")
    (init . (lambda () (require 'ffap)))
    (candidates . (lambda ()
                    (let ((guess (with-current-buffer anything-current-buffer
                                   (ffap-guesser))))
                      (if guess (list guess)))))
    (type . file)))
;; (anything 'anything-c-source-ffap-guesser)

;;;; <Help>
;;; Man Pages
(defvar anything-c-man-pages nil
  "All man pages on system.
Will be calculated the first time you invoke anything with this
source.")

(defvar anything-c-source-man-pages
  `((name . "Manual Pages")
    (candidates . (lambda ()
                    (if anything-c-man-pages
                        anything-c-man-pages
                      ;; XEmacs doesn't have a woman :)
                      (setq anything-c-man-pages
                            (condition-case nil
                                (progn
                                  (require 'woman)
                                  (woman-file-name "")
                                  (sort (mapcar 'car
                                                woman-topic-all-completions)
                                        'string-lessp))
                              (error nil))))))
    (action . (("Show with Woman" . woman)))
    (requires-pattern . 2)))
;; (anything 'anything-c-source-man-pages)

;;; Info pages
(defvar anything-c-info-pages nil
  "All info pages on system.
Will be calculated the first time you invoke anything with this
source.")

(defvar anything-c-source-info-pages
  `((name . "Info Pages")
    (candidates . (lambda ()
                    (if anything-c-info-pages
                        anything-c-info-pages
                      (setq anything-c-info-pages
                            (save-window-excursion
                              (save-excursion
                                (require 'info)
                                (Info-find-node "dir" "top")
                                (goto-char (point-min))
                                (let ((info-topic-regexp "\\* +\\([^:]+: ([^)]+)[^.]*\\)\\.")
                                      topics)
                                  (while (re-search-forward info-topic-regexp nil t)
                                    (add-to-list 'topics (match-string-no-properties 1)))
                                  (goto-char (point-min))
                                  (Info-exit)
                                  topics)))))))
    (action . (("Show with Info" .(lambda (node-str)
                                    (info (replace-regexp-in-string "^[^:]+: "
                                                                    ""
                                                                    node-str))))))
    (requires-pattern . 2)))
;; (anything 'anything-c-source-info-pages)

;; Info Elisp
(defvar anything-c-info-elisp nil)
(defvar anything-c-source-info-elisp
  `((name . "Info Elisp")
    (init . (lambda ()
              (save-window-excursion
                (unless anything-c-info-elisp
                  (with-temp-buffer
                    (Info-find-node "elisp" "Index")
                    (setq anything-c-info-elisp (split-string (buffer-string) "\n"))
                    (Info-exit))))))
    (candidates . (lambda ()
                    (loop for i in anything-c-info-elisp
                          if (string-match "^* [^ \n]+[^: ]" i)
                          collect (match-string 0 i))))
    (action . (lambda (candidate)
                (Info-find-node "elisp" "Index")
                (Info-index (replace-regexp-in-string "* " "" candidate))))
    (volatile)
    (requires-pattern . 2)))
;; (anything 'anything-c-source-info-elisp)

;; Info-Common-Lisp
(defvar anything-c-info-cl-fn nil)
(defvar anything-c-source-info-cl
  `((name . "Info Common-Lisp")
    (init . (lambda ()
              (save-window-excursion
                (unless anything-c-info-cl-fn
                  (with-temp-buffer
                    (Info-find-node "cl" "Function Index")
                    (setq anything-c-info-cl-fn (split-string (buffer-string) "\n"))
                    (Info-exit))))))
    (candidates . (lambda ()
                    (loop for i in anything-c-info-cl-fn
                          if (string-match "^* [^ \n]+[^: ]" i)
                          collect (match-string 0 i))))
    (action . (("Goto Info Node" . (lambda (candidate)
                                     (Info-find-node "cl" "Function Index")
                                     (Info-index (replace-regexp-in-string "* " "" candidate))))
               ("Find Example" . (lambda (candidate)
                                   (and (fboundp 'traverse-deep-rfind)
                                        (traverse-deep-rfind traverse-example-directory
                                                             (replace-regexp-in-string "* " "" candidate)
                                                             ".el"))))))
    (volatile)
    (requires-pattern . 2)))

;;;; <Command>
;;; Complex command history
(defvar anything-c-source-complex-command-history
  '((name . "Complex Command History")
    (candidates . (lambda ()
                    (mapcar 'prin1-to-string
                            command-history)))
    (volatile)
    (type . sexp)))
;; (anything 'anything-c-source-complex-command-history)

;;; M-x history
(defvar anything-c-source-extended-command-history
  '((name . "Emacs Commands History")
    (candidates . extended-command-history)
    (type . command)))
;; (anything 'anything-c-source-extended-command-history)

;;; Emacs commands
(defvar anything-c-source-emacs-commands
  '((name . "Emacs Commands")
    (candidates . (lambda ()
                    (let (commands)
                      (mapatoms (lambda (a)
                                  (if (commandp a)
                                      (push (symbol-name a)
                                            commands))))
                      (sort commands 'string-lessp))))
    (volatile)
    (type . command)
    (requires-pattern . 2))
  "Source for completing and invoking Emacs commands.
A command is a function with interactive spec that can
be invoked with `M-x'.

To get non-interactive functions listed, use
`anything-c-source-emacs-functions'.")
;; (anything 'anything-c-source-emacs-commands)

;;; LaCarte
(defvar anything-c-source-lacarte
  '((name . "Lacarte")
    (init . (lambda ()
              (require 'lacarte )))
    (candidates . (lambda ()
                    (delete '(nil) (lacarte-get-overall-menu-item-alist))))
    (candidate-number-limit . 9999)
    (action . anything-c-call-interactively))
  "Needs lacarte.el.

http://www.emacswiki.org/cgi-bin/wiki/download/lacarte.el")
;; (anything 'anything-c-source-lacarte)

;;;; <Function>
;;; Emacs functions
(defvar anything-c-source-emacs-functions
  '((name . "Emacs Functions")
    (candidates . (lambda ()
                    (let (commands)
                      (mapatoms (lambda (a)
                                  (if (functionp a)
                                      (push (symbol-name a)
                                            commands))))
                      (sort commands 'string-lessp))))
    (volatile)
    (type . function)
    (requires-pattern . 2))
  "Source for completing Emacs functions.")
;; (anything 'anything-c-source-emacs-functions)

;;; With abbrev expansion
;;; Similar to my exec-abbrev-cmd.el
;;; See http://www.tsdh.de/cgi-bin/wiki.pl/exec-abbrev-cmd.el
(defvar anything-c-function-abbrev-regexp nil
  "The regexp for `anything-c-source-emacs-functions-with-abbrevs'.
Regexp built from the current `anything-pattern' interpreting it
as abbreviation.
Only for internal use.")

(defun anything-c-match-function-by-abbrev (candidate)
  "Return non-nil if `anything-pattern' is an abbreviation of the function CANDIDATE.

Abbreviations are made by taking the first character from each
word in the function's name, e.g. \"bb\" is an abbrev for
`bury-buffer', \"stb\" is an abbrev for `switch-to-buffer'."
  (string-match anything-c-function-abbrev-regexp candidate))

(defvar anything-c-source-emacs-functions-with-abbrevs
  (append anything-c-source-emacs-functions
          '((match . (anything-c-match-function-by-abbrev
                      anything-c-string-match)))
          '((init . (lambda ()
                      (defadvice anything-update
                        (before anything-c-update-function-abbrev-regexp activate)
                        (let ((char-list (append anything-pattern nil))
                              (str "^"))
                          (dolist (c char-list)
                            (setq str (concat str (list c) "[^-]*-")))
                          (setq str (concat (substring str 0 (1- (length str))) "$"))
                          (setq anything-c-function-abbrev-regexp str))))))))
;; (anything 'anything-c-source-emacs-functions-with-abbrevs)

;;;; <Bookmark>
;;; Bookmarks
(defvar anything-c-source-bookmarks
  '((name . "Bookmarks")
    (init . (lambda ()
              (require 'bookmark)))
    (candidates . bookmark-all-names)
    (type . bookmark))
  "See (info \"(emacs)Bookmarks\").")
;; (anything 'anything-c-source-bookmarks)

;;; bookmark-set
(defvar anything-c-source-bookmark-set
  '((name . "Set Bookmark")
    (dummy)
    (action . bookmark-set))
  "See (info \"(emacs)Bookmarks\").")
;; (anything 'anything-c-source-bookmark-set)

;;; Visible Bookmarks
;; (install-elisp "http://cvs.savannah.gnu.org/viewvc/*checkout*/bm/bm/bm.el")


;; http://d.hatena.ne.jp/grandVin/20080911/1221114327
;; modified by me
(defvar anything-c-source-bm
  '((name . "Visible Bookmarks")
    (init . anything-c-source-bm-init)
    (candidates-in-buffer)
    (type . line))
  "Needs bm.el.

http://www.nongnu.org/bm/")

(defun anything-c-source-bm-init ()
  "Init function for `anything-c-source-bm'."
  (when (require 'bm nil t)
    (with-no-warnings
      (let ((bookmarks (bm-lists))
            (buf (anything-candidate-buffer 'global)))
        (dolist (bm (sort* (append (car bookmarks) (cdr bookmarks))
                           '< :key 'overlay-start))
          (let ((start (overlay-start bm))
                (end (overlay-end bm))
                (annotation (or (overlay-get bm 'annotation) "")))
            (unless (< (- end start) 1) ; org => (if (< (- end start) 2)
              (let ((str (format "%7d: [%s]: %s\n"
                                 (line-number-at-pos start)
                                 annotation
                                 (buffer-substring start (1- end)))))
                (with-current-buffer buf (insert str))))))))))

;;; Special bookmarks
(defvar anything-c-source-bookmarks-ssh
  '((name . "Bookmarks-ssh")
    (init . (lambda ()
              (require 'bookmark)))
    (candidates . (lambda ()
                    (let (lis-all
                          lis-ssh)
                      (setq lis-all (bookmark-all-names))
                      (setq lis-ssh (loop for i in lis-all
                                       if (string-match "^(ssh)" i)
                                       collect i))
                      (sort lis-ssh 'string-lessp))))
    (type . bookmark))
  "See (info \"(emacs)Bookmarks\").")
;; (anything 'anything-c-source-bookmarks-ssh)

(defvar anything-c-source-bookmarks-su
  '((name . "Bookmarks-su")
    (init . (lambda ()
              (require 'bookmark)))
    (candidates . (lambda ()
                    (let (lis-all
                          lis-su)
                      (setq lis-all (bookmark-all-names))
                      (setq lis-su (loop for i in lis-all
                                      if (string-match "^(su)" i)
                                      collect i))
                      (sort lis-su 'string-lessp))))
    (candidate-transformer anything-c-highlight-bookmark-su)
    
    (type . bookmark))
  "See (info \"(emacs)Bookmarks\").")
;; (anything 'anything-c-source-bookmarks-su)

(defface anything-bookmarks-su-face '((t (:foreground "red")))
  "TRAVERSEDIR face."
  :group 'traverse-faces)

(defvar anything-c-bookmarks-face1 'anything-dir-heading)
(defvar anything-c-bookmarks-face2 'anything-file-name)
(defvar anything-c-bookmarks-face3 'anything-bookmarks-su-face)

(defun tv-root-logged-p ()
  (catch 'break
    (dolist (i (mapcar #'buffer-name
                       (buffer-list)))
      (when (string-match "*tramp/su ." i)
        (throw 'break t)))))


(defun anything-c-highlight-bookmark-su (files)
  (if (tv-root-logged-p)
      (anything-c-highlight-bookmark files)
      (anything-c-highlight-not-logged files)))

(defun anything-c-highlight-not-logged (files)
  (let ((cand-mod (loop for i in files
                     collect (propertize i
                                         'face anything-c-bookmarks-face3))))
    cand-mod))

(defun anything-c-highlight-bookmark (files)
  (let ((cand-mod (loop for i in files
                     if (file-directory-p (bookmark-get-filename i))
                     collect (propertize i
                                         'face anything-c-bookmarks-face1)
                     else
                     collect (propertize i
                                         'face anything-c-bookmarks-face2))))
    cand-mod))

(defvar anything-c-source-bookmarks-local
  '((name . "Bookmarks-Local")
    (init . (lambda ()
              (require 'bookmark)))
    (candidates . (lambda ()
                    (let (lis-all
                          lis-loc)
                      (setq lis-all (bookmark-all-names))
                      (setq lis-loc (loop for i in lis-all
                                       if (and (not (string-match "^(ssh)" i))
                                               (not (string-match "^(su)" i)))
                                       collect i))
                      (sort lis-loc 'string-lessp))))
    (candidate-transformer anything-c-highlight-bookmark)
    (type . bookmark))
  "See (info \"(emacs)Bookmarks\").")
;; (anything 'anything-c-source-bookmarks-local)


;; W3m bookmark
(unless (and (require 'w3m nil t)
             (require 'w3m-bookmark nil t))
  (defvar w3m-bookmark-file "~/.w3m/bookmark.html"))
;; (defvar anything-w3m-bookmarks-regexp ">[^><]+[^</a>]+[a-z)0-9]+")

(defface anything-w3m-bookmarks-face '((t (:foreground "cyan1" :underline t)))
  "Face for w3m bookmarks" :group 'anything)

(defvar anything-w3m-bookmarks-regexp ">[^><]+.[^</a>]")
(defun anything-w3m-bookmarks-to-alist ()
  (let ((bookmarks-alist)
        (url)
        (title))
    (with-temp-buffer
      (insert-file-contents w3m-bookmark-file) ;; or w3m-bookmark-file
      (goto-char (point-min))
      (while (not (eobp))
        (forward-line)
        (when (re-search-forward "href=" nil t)
          (beginning-of-line)
          (when (re-search-forward "http://[^>]*" nil t)
            (setq url (concat "\"" (match-string 0))))
          (beginning-of-line)
          (when (re-search-forward anything-w3m-bookmarks-regexp nil t)
            (setq title (match-string 0)))
          (push (cons title url) bookmarks-alist))))
    (setq bookmarks-alist (reverse bookmarks-alist))))

(defvar anything-c-w3m-bookmarks-alist nil)
(defvar anything-c-source-w3m-bookmarks
  '((name . "W3m Bookmarks")
    (init . (lambda ()
              (setq anything-c-w3m-bookmarks-alist
                    (anything-w3m-bookmarks-to-alist))))
    (candidates . (lambda ()
                    (mapcar #'car
                            anything-c-w3m-bookmarks-alist)))
    (filtered-candidate-transformer anything-c-highlight-w3m-bookmarks)
    (action . (("Browse Url" . (lambda (candidate)
                                 (anything-c-w3m-browse-bookmark candidate)))
               ("Copy Url" . (lambda (elm)
                               (kill-new (anything-c-w3m-bookmarks-get-value elm))))
               ("Browse Url Firefox" . (lambda (candidate)
                                         (anything-c-w3m-browse-bookmark candidate t)))
               ("Delete Bookmark" . (lambda (candidate)
                                      (anything-c-w3m-delete-bookmark candidate)))
               ("Rename Bookmark" . (lambda (candidate)
                                      (anything-c-w3m-rename-bookmark candidate)))))
    (persistent-action . (lambda (candidate)
                           (if current-prefix-arg
                               (anything-c-w3m-browse-bookmark candidate t)
                               (anything-c-w3m-browse-bookmark candidate nil t))))
    (delayed)
    (volatile)))
;; (anything 'anything-c-source-w3m-bookmarks)

(defun anything-c-w3m-bookmarks-get-value (elm)
  (let ((value
         (replace-regexp-in-string "\"" ""
                                   (cdr (assoc elm
                                               anything-c-w3m-bookmarks-alist)))))
    value))

(defun anything-c-w3m-browse-bookmark (elm &optional use-firefox new-tab)
  (let* ((fn (if use-firefox
                 'browse-url-firefox
                 'w3m-browse-url))
         (arg (if (and (eq fn 'w3m-browse-url)
                       new-tab)
                  t
                  nil)))
    (funcall fn (anything-c-w3m-bookmarks-get-value elm) arg)))


(defun anything-c-highlight-w3m-bookmarks (books)
  (let ((cand-mod (loop for i in books
                     collect (propertize i
                                         'face 'anything-w3m-bookmarks-face
                                         'help-echo (anything-c-w3m-bookmarks-get-value i)))))
    cand-mod))


(defun anything-c-w3m-delete-bookmark (elm)
  (save-excursion
    (find-file-literally w3m-bookmark-file)
    (goto-char (point-min))
    (when (re-search-forward elm nil t)
      (beginning-of-line)
      (delete-region (point)
                     (line-end-position))
      (delete-blank-lines))
    (save-buffer (current-buffer))
    (kill-buffer (current-buffer))))

(defun anything-c-w3m-rename-bookmark (elm)
  (let* ((old-title (replace-regexp-in-string ">" "" elm))
         (new-title (read-string "NewTitle: " old-title)))
    (save-excursion
      (find-file-literally w3m-bookmark-file)
      (goto-char (point-min))
      (when (re-search-forward (concat elm "<") nil t)
        (goto-char (1- (point))) 
        (delete-backward-char (length old-title))
        (insert new-title))
      (save-buffer (current-buffer))
      (kill-buffer (current-buffer)))))

;;;; <Library>
;;; Elisp library scan
(defvar anything-c-source-elisp-library-scan
  '((name . "Elisp libraries (Scan)")
    (init . (anything-c-elisp-library-scan-init))
    (candidates-in-buffer)
    (action . (("Find library" . (lambda (candidate)
                                   (find-file (find-library-name candidate))))
               ("Find library other window" . (lambda (candidate)
                                                (find-file-other-window (find-library-name candidate))))
               ("Load library" . (lambda (candidate)
                                   (load-library candidate)))))))
;; (anything 'anything-c-source-elisp-library-scan)

(defun anything-c-elisp-library-scan-init ()
  "Init anything buffer status."
  (let ((anything-buffer (anything-candidate-buffer 'global))
        (library-list (anything-c-elisp-library-scan-list)))
    (with-current-buffer anything-buffer
      (dolist (library library-list)
        (insert (format "%s\n" library))))))

(defun anything-c-elisp-library-scan-list (&optional dirs string)
  "Do completion for file names passed to `locate-file'.
DIRS is directory to search path.
STRING is string to match."
  ;; Use `load-path' as path when ignore `dirs'.
  (or dirs (setq dirs load-path))
  ;; Init with blank when ignore `string'.
  (or string (setq string ""))
  ;; Get library list.
  (let ((string-dir (file-name-directory string))
        ;; File regexp that suffix match `load-file-rep-suffixes'.
        (match-regexp (format "^.*\\.el%s$" (regexp-opt load-file-rep-suffixes)))
        name
        names)
    (dolist (dir dirs)
      (unless dir
        (setq dir default-directory))
      (if string-dir
          (setq dir (expand-file-name string-dir dir)))
      (when (file-directory-p dir)
        (dolist (file (file-name-all-completions
                       (file-name-nondirectory string) dir))
          ;; Suffixes match `load-file-rep-suffixes'.
          (setq name (if string-dir (concat string-dir file) file))
          (if (string-match match-regexp name)
              (add-to-list 'names name)))))
    names))

;;;; <Programming>
;;; Imenu
(defvar anything-c-imenu-delimiter " / ")

(defvar anything-c-imenu-index-filter nil)
(make-variable-buffer-local 'anything-c-imenu-index-filter)

(defvar anything-c-cached-imenu-alist nil)
(make-variable-buffer-local 'anything-c-cached-imenu-alist)

(defvar anything-c-cached-imenu-candidates nil)
(make-variable-buffer-local 'anything-c-cached-imenu-candidates)

(defvar anything-c-cached-imenu-tick nil)
(make-variable-buffer-local 'anything-c-cached-imenu-tick)

(setq imenu-auto-rescan t)

(defun anything-imenu-create-candidates (entry)
  "Create candidates with ENTRY."
  (if (listp (cdr entry))
      (mapcan (lambda (sub)
                (if (consp (cdr sub))
                    (mapcar
                     (lambda (subentry)
                       (concat (car entry) anything-c-imenu-delimiter subentry))
                     (anything-imenu-create-candidates sub))
                  (list (concat (car entry) anything-c-imenu-delimiter (car sub)))))
              (cdr entry))
    (list entry)))

(defvar anything-c-source-imenu
  '((name . "Imenu")
    (init . (lambda ()
              (setq anything-c-imenu-current-buffer
                    (current-buffer))))
    (candidates . (lambda ()
                    (with-current-buffer anything-c-imenu-current-buffer
                      (let ((tick (buffer-modified-tick)))
                        (if (eq anything-c-cached-imenu-tick tick)
                            anything-c-cached-imenu-candidates
                          (setq imenu--index-alist nil)
                          (setq anything-c-cached-imenu-tick tick
                                anything-c-cached-imenu-candidates
                                (condition-case nil
                                    (mapcan
                                     'anything-imenu-create-candidates
                                     (setq anything-c-cached-imenu-alist
                                           (let ((index (imenu--make-index-alist)))
                                             (if anything-c-imenu-index-filter
                                                 (funcall anything-c-imenu-index-filter index)
                                               index))))
                                  (error nil)))
                          (setq anything-c-cached-imenu-candidates
                                (mapcar #'(lambda (x)
                                            (if (stringp x)
                                                x
                                              (car x)))
                                        anything-c-cached-imenu-candidates)))))))
    (volatile)
    (persistent-action . (lambda (elm)
                           (anything-c-imenu-default-action elm)
                           (unless (fboundp 'semantic-imenu-tag-overlay)
                             (anything-match-line-color-current-line))))
    (action . (lambda (elm)
                (anything-c-imenu-default-action elm))))
  "See (info \"(emacs)Imenu\")")

;; (anything 'anything-c-source-imenu)

(setq imenu-default-goto-function 'imenu-default-goto-function)
(defun anything-c-imenu-default-action (elm)
  "The default action for `anything-c-source-imenu'."
  (let ((path (split-string elm anything-c-imenu-delimiter))
        (alist anything-c-cached-imenu-alist))
    (if (> (length path) 1)
        (progn
          (setq alist (assoc (car path) alist))
          (setq elm (cadr path))
          (imenu (assoc elm alist)))
        (imenu (assoc elm alist)))))

;;; Ctags
(defvar anything-c-ctags-modes
  '( c-mode c++-mode awk-mode csharp-mode java-mode javascript-mode lua-mode
            makefile-mode pascal-mode perl-mode cperl-mode php-mode python-mode
            scheme-mode sh-mode slang-mode sql-mode tcl-mode ))

(defun anything-c-source-ctags-init ()
  (when (and buffer-file-name
             (memq major-mode anything-c-ctags-modes)
             (anything-current-buffer-is-modified))
    (with-current-buffer (anything-candidate-buffer 'local)
      (call-process-shell-command
       (if (string-match "\\.el\\.gz$" anything-buffer-file-name)
           (format "ctags -e -u -f- --language-force=lisp --fields=n =(zcat %s) " anything-buffer-file-name)
         (format "ctags -e -u -f- --fields=n %s " anything-buffer-file-name))
       nil (current-buffer))
      (goto-char (point-min))
      (forward-line 2)
      (delete-region (point-min) (point))
      (loop while (and (not (eobp)) (search-forward "\001" (point-at-eol) t))
            for lineno-start = (point)
            for lineno = (buffer-substring lineno-start (1- (search-forward "," (point-at-eol) t)))
            do
            (beginning-of-line)
            (insert (format "%5s:" lineno))
            (search-forward "\177" (point-at-eol) t)
            (delete-region (1- (point)) (point-at-eol))
            (forward-line 1)))))

(defvar anything-c-source-ctags
  '((name . "Exuberant ctags")
    (init
     . anything-c-source-ctags-init)
    (candidates-in-buffer)
    (adjust)
    (type . line))
  "Needs Exuberant Ctags.

http://ctags.sourceforge.net/")
;; (anything 'anything-c-source-ctags)

;; Semantic
(defun anything-semantic-construct-candidates (tags depth)
  (when (require 'semantic nil t)
    (apply 'append (mapcar (lambda (tag)
                             (if (listp tag)
                                 (let ((type (semantic-tag-type tag))
                                       (class (semantic-tag-class tag)))
                                   (if (or (and (stringp type)
                                                (string= type "class"))
                                           (eq class 'function)
                                           (eq class 'variable))
                                       (cons (cons (concat (make-string (* depth 2) ?\s)
                                                           (semantic-format-tag-summarize tag nil t)) tag)
                                             (anything-semantic-construct-candidates (semantic-tag-components tag)
                                                                                     (1+ depth)))))))
                           tags))))

(defun anything-semantic-default-action (candidate)
  (let ((tag (cdr (assoc candidate anything-semantic-candidates))))
    (semantic-go-to-tag tag)))

(defvar anything-c-source-semantic
  '((name . "Semantic Tags")
    (init . (lambda ()
              (setq anything-semantic-candidates
                    (condition-case nil
                        (anything-semantic-construct-candidates (semantic-fetch-tags) 0)
                      (error nil)))))
    (candidates . (lambda ()
                    (if anything-semantic-candidates
                        (mapcar 'car anything-semantic-candidates))))
    (persistent-action . (lambda (elm)
                           (anything-semantic-default-action elm)
                           (anything-match-line-color-current-line)))
    (action . (("Goto tag" . (lambda (candidate)
                               (let ((tag (cdr (assoc candidate anything-semantic-candidates))))
                                 (semantic-go-to-tag tag)))))))
  "Needs semantic in CEDET.

http://cedet.sourceforge.net/semantic.shtml
http://cedet.sourceforge.net/")

;; (anything 'anything-c-source-semantic)

;;; Function is called by
(defvar anything-c-source-simple-call-tree-functions-callers
  '((name . "Function is called by")
    (init . (lambda ()
              (require 'simple-call-tree)
              (when (anything-current-buffer-is-modified)
                (simple-call-tree-analyze)
                (let ((list (simple-call-tree-invert simple-call-tree-alist)))
                  (with-current-buffer (anything-candidate-buffer 'local)
                    (dolist (entry list)
                      (let ((callers (mapconcat #'identity (cdr entry) ", ")))
                        (insert (car entry) " is called by "
                                (if (string= callers "")
                                    "no functions."
                                  callers)
                                ".\n"))))))))
    (delayed)
    (candidates-in-buffer))
  "Needs simple-call-tree.el.
http://www.emacswiki.org/cgi-bin/wiki/download/simple-call-tree.el")
;; (anything 'anything-c-source-simple-call-tree-functions-callers)

;;; Function calls
(defvar anything-c-source-simple-call-tree-callers-functions
  '((name . "Function calls")
    (init . (lambda ()
              (require 'simple-call-tree)
              (when (anything-current-buffer-is-modified)
                (simple-call-tree-analyze)
                (let ((list simple-call-tree-alist))
                  (with-current-buffer (anything-candidate-buffer 'local)
                    (dolist (entry list)
                      (let ((functions (mapconcat #'identity (cdr entry) ", ")))
                        (insert (car entry) " calls "
                                (if (string= functions "")
                                    "no functions"
                                  functions)
                                ".\n"))))))))
    (delayed)
    (candidates-in-buffer))
  "Needs simple-call-tree.el.
http://www.emacswiki.org/cgi-bin/wiki/download/simple-call-tree.el")
;; (anything 'anything-c-source-simple-call-tree-callers-functions)

;;; Commands/Options with doc
(defvar anything-c-auto-document-data nil)
(make-variable-buffer-local 'anything-c-auto-document-data)
(defvar anything-c-source-commands-and-options-in-file
  '((name . "Commands/Options in file")
    (header-name
     . (lambda (x) (format "Commands/Options in %s"
                           (buffer-local-value 'buffer-file-name anything-current-buffer))))
    (candidates . anything-command-and-options-candidates)
    (multiline)
    (action . imenu))
  "List Commands and Options with doc. It needs auto-document.el .

http://www.emacswiki.org/cgi-bin/wiki/download/auto-document.el")

(defun anything-command-and-options-candidates ()
  (with-current-buffer anything-current-buffer
    (when (and (require 'auto-document nil t)
               (eq major-mode 'emacs-lisp-mode)
               (or (anything-current-buffer-is-modified)
                   (not anything-c-auto-document-data)))
      (or imenu--index-alist (imenu--make-index-alist t))
      (setq anything-c-auto-document-data
            (destructuring-bind (commands options)
                (adoc-construct anything-current-buffer)
              (append
               (loop for (command . doc) in commands
                     for cmdname = (symbol-name command)
                     collect
                     (cons (format "Command: %s\n %s"
                                   (propertize cmdname 'face font-lock-function-name-face)
                                   (adoc-first-line doc))
                           (assoc cmdname imenu--index-alist)))
               (loop with var-alist = (cdr (assoc "Variables" imenu--index-alist))
                     for (option doc default) in options
                     for optname = (symbol-name option)
                     collect
                     (cons (format "Option: %s\n %s\n default = %s"
                                   (propertize optname 'face font-lock-variable-name-face)
                                   (adoc-first-line doc)
                                   (adoc-prin1-to-string default))
                           (assoc optname
                                  var-alist)))))))
    anything-c-auto-document-data))

;; (anything 'anything-c-source-commands-and-options-in-file)

;;;; <Color and Face>
;;; Customize Face
(defvar anything-c-source-customize-face
  '((name . "Customize Face")
    (init . (lambda ()
              (unless (anything-candidate-buffer)
                (save-window-excursion (list-faces-display))
                (anything-candidate-buffer (get-buffer "*Faces*")))))
    (candidates-in-buffer)
    (get-line . buffer-substring)
    (action . (lambda (line)
                (customize-face (intern (car (split-string line))))))
    (requires-pattern . 3))
  "See (info \"(emacs)Faces\")")
;; (anything 'anything-c-source-customize-face)

;; Color
(defvar anything-c-source-colors
  '((name . "Colors")
    (init . (lambda () (unless (anything-candidate-buffer)
                         (save-window-excursion (list-colors-display))
                         (anything-candidate-buffer (get-buffer "*Colors*")))))
    (candidates-in-buffer)
    (get-line . buffer-substring)
    (action . (("Copy Name" . (lambda (candidate)
                                (kill-new (anything-c-colors-get-name candidate))))
               ("Copy RGB" . (lambda (candidate)
                               (kill-new (anything-c-colors-get-rgb candidate))))
               ("Insert Name" . (lambda (candidate)
                                  (with-current-buffer anything-current-buffer
                                    (insert (anything-c-colors-get-name candidate)))))
               ("Insert RGB" . (lambda (candidate)
                                 (with-current-buffer anything-current-buffer
                                   (insert (anything-c-colors-get-rgb candidate)))))))
    (requires-pattern . 3)))
;; (anything 'anything-c-source-colors)

(defun anything-c-colors-get-name (candidate)
  "Get color name."
  (replace-regexp-in-string
   " " ""
   (with-temp-buffer
     (insert (capitalize candidate))
     (goto-char (point-min))
     (search-forward-regexp "\\s-\\{2,\\}")
     (kill-line)
     (buffer-string))))

(defun anything-c-colors-get-rgb (candidate)
  "Get color RGB."
  (replace-regexp-in-string
   " " ""
   (with-temp-buffer
     (insert (capitalize candidate))
     (goto-char (point-max))
     (search-backward-regexp "\\s-\\{2,\\}")
     (kill-region (point) (point-min))
     (buffer-string))))

;;;; <Search Engine>
;;; Tracker desktop search
(defvar anything-c-source-tracker-search
  '((name . "Tracker Search")
    (candidates . (lambda ()
                    (start-process "tracker-search-process" nil
                                   "tracker-search"
                                   anything-pattern)))
    (type . file)
    (requires-pattern . 3)
    (delayed))
  "Source for retrieving files matching the current input pattern
with the tracker desktop search.")
;; (anything 'anything-c-source-tracker-search)

;;; Spotlight (MacOS X desktop search)
(defvar anything-c-source-mac-spotlight
  '((name . "mdfind")
    (candidates . (lambda ()
                    (start-process "mdfind-process" nil
                                   "mdfind" anything-pattern)))
    (type . file)
    (requires-pattern . 3)
    (delayed))
  "Source for retrieving files via Spotlight's command line
utility mdfind.")
;; (anything 'anything-c-source-mac-spotlight)

;;;; <Kill ring>
;;; Kill ring
(defvar anything-c-source-kill-ring
  '((name . "Kill Ring")
    (init . (lambda () (anything-attrset 'last-command last-command)))
    (candidates . (lambda ()
                    (loop for kill in kill-ring
                          unless (or (< (length kill) anything-kill-ring-threshold)
                                     (string-match "^[\\s\\t]+$" kill))
                          collect kill)))
    (action . anything-c-kill-ring-action)
    (last-command)
    (migemo)
    (multiline))
  "Source for browse and insert contents of kill-ring.")

(defun anything-c-kill-ring-action (str)
  "Insert STR in `kill-ring' and set STR to the head.
If this action is executed just after `yank', replace with STR as yanked string."
  (setq kill-ring (delete str kill-ring))
  (if (not (eq (anything-attr 'last-command) 'yank))
      (insert-for-yank str)
    ;; from `yank-pop'
    (let ((inhibit-read-only t)
          (before (< (point) (mark t))))
      (if before
          (funcall (or yank-undo-function 'delete-region) (point) (mark t))
        (funcall (or yank-undo-function 'delete-region) (mark t) (point)))
      (setq yank-undo-function nil)
      (set-marker (mark-marker) (point) (current-buffer))
      (insert-for-yank str)
      ;; Set the window start back where it was in the yank command,
      ;; if possible.
      (set-window-start (selected-window) yank-window-start t)
      (if before
          ;; This is like exchange-point-and-mark, but doesn't activate the mark.
          ;; It is cleaner to avoid activation, even though the command
          ;; loop would deactivate the mark because we inserted text.
          (goto-char (prog1 (mark t)
                       (set-marker (mark-marker) (point) (current-buffer)))))))
  (kill-new str))

;; (anything 'anything-c-source-kill-ring)

;;;; <Register>
;;; Insert from register
(defvar anything-c-source-register
  '((name . "Registers")
    (candidates . anything-c-register-candidates)
    (action-transformer . anything-c-register-action-transformer)
    (multiline)
    (action))
  "See (info \"(emacs)Registers\")")

(defun anything-c-register-candidates ()
  "Collecting register contents and appropriate commands."
  (loop for (char . val) in register-alist
        for key    = (single-key-description char)
        for string-actions = (cond
                              ((numberp val)
                               (list (int-to-string val)
                                     'insert-register
                                     'increment-register))
                              ((markerp val)
                               (let ((buf (marker-buffer val)))
                                 (if (null buf)
                                     (list "a marker in no buffer")
                                   (list (concat
                                          "a buffer position:"
                                          (buffer-name buf)
                                          ", position "
                                          (int-to-string (marker-position val)))
                                         'jump-to-register
                                         'insert-register))))
                              ((and (consp val) (window-configuration-p (car val)))
                               (list "window configuration."
                                     'jump-to-register))
                              ((and (consp val) (frame-configuration-p (car val)))
                               (list "frame configuration."
                                     'jump-to-register))
                              ((and (consp val) (eq (car val) 'file))
                               (list (concat "file:"
                                             (prin1-to-string (cdr val))
                                             ".")
                                     'jump-to-register))
                              ((and (consp val) (eq (car val) 'file-query))
                               (list (concat "file:a file-query reference: file "
                                             (car (cdr val))
                                             ", position "
                                             (int-to-string (car (cdr (cdr val))))
                                             ".")
                                     'jump-to-register))
                              ((consp val)
                               (let ((lines (format "%4d" (length val))))
                                 (list (format "%s: %s\n" lines
                                               (truncate-string-to-width
                                                (mapconcat 'identity (list (car val))
                                                           ;; (mapconcat (lambda (y) y) val
                                                           "^J") (- (window-width) 15)))
                                       'insert-register)))
                              ((stringp val)
                               (list ;; without properties
                                     (substring-no-properties val) 
                                     'insert-register
                                     'append-to-register
                                     'prepend-to-register))
                              (t
                               "GARBAGE!"))
        collect (cons (format "register %3s: %s" key (car string-actions))
                      (cons char (cdr string-actions)))))

(defun anything-c-register-action-transformer (actions register-and-functions)
  "Decide actions by the contents of register."
  (let ((descriptions
         '((insert-register
            "Insert Register" .
            (lambda (c) (insert-register (car c))))
           (jump-to-register
            "Jump to Register" .
            (lambda (c) (jump-to-register (car c))))
           (append-to-register
            "Append Region to Register" .
            (lambda (c) (append-to-register (car c) (region-beginning) (region-end))))
           (prepend-to-register
            "Prepend Region to Register" .
            (lambda (c) (prepend-to-register (car c) (region-beginning) (region-end))))
           (increment-register
            "Increment Prefix Arg to Register" .
            (lambda (c) (increment-register anything-current-prefix-arg (car c)))))))
    (loop for func in (cdr register-and-functions)
          for cell = (assq func descriptions)
          when cell
          collect (cdr cell))))

;; (anything 'anything-c-source-register)

;;;; <Headline Extraction>
(defvar anything-c-source-fixme
  '((name . "TODO/FIXME/DRY comments")
    (headline . "^.*\\<\\(TODO\\|FIXME\\|DRY\\)\\>.*$")
    (adjust)
    (recenter))
  "Show TODO/FIXME/DRY comments in current file.")
;; (anything 'anything-c-source-fixme)

(defvar anything-c-source-rd-headline
  '((name . "RD HeadLine")
    (headline  "^= \\(.+\\)$" "^== \\(.+\\)$" "^=== \\(.+\\)$" "^==== \\(.+\\)$")
    (condition . (memq major-mode '(rdgrep-mode rd-mode)))
    (migemo)
    (subexp . 1))
  "Show RD headlines.

RD is Ruby's POD.
http://en.wikipedia.org/wiki/Ruby_Document_format")
;; (anything 'anything-c-source-rd-headline)

(defvar anything-c-source-oddmuse-headline
  '((name . "Oddmuse HeadLine")
    (headline  "^= \\(.+\\) =$" "^== \\(.+\\) ==$"
               "^=== \\(.+\\) ===$" "^==== \\(.+\\) ====$")
    (condition . (memq major-mode '(oddmuse-mode yaoddmuse-mode)))
    (migemo)
    (subexp . 1))
  "Show Oddmuse headlines, such as EmacsWiki.")
;; (anything 'anything-c-source-oddmuse-headline)

(defvar anything-c-source-emacs-source-defun
  '((name . "Emacs Source DEFUN")
    (headline . "DEFUN\\|DEFVAR")
    (condition . (string-match "/emacs2[0-9].+/src/.+c$" (or buffer-file-name ""))))
  "Show DEFUN/DEFVAR in Emacs C source file.")
;; (anything 'anything-c-source-emacs-source-defun)

(defvar anything-c-source-emacs-lisp-expectations
  '((name . "Emacs Lisp Expectations")
    (headline . "(desc \\|(expectations")
    (condition . (eq major-mode 'emacs-lisp-mode)))
  "Show descriptions (desc) in Emacs Lisp Expectations.

http://www.emacswiki.org/cgi-bin/wiki/download/el-expectations.el")
;; (anything 'anything-c-source-emacs-lisp-expectations)

(defvar anything-c-source-emacs-lisp-toplevels
  '((name . "Emacs Lisp Toplevel / Level 4 Comment / Linkd Star")
    (headline . "^(\\|(@\\*\\|^;;;;")
    (get-line . buffer-substring)
    (condition . (eq major-mode 'emacs-lisp-mode))
    (adjust))
  "Show top-level forms, level 4 comments and linkd stars (optional) in Emacs Lisp.
linkd.el is optional because linkd stars are extracted by regexp.
http://www.emacswiki.org/cgi-bin/wiki/download/linkd.el")
;; (anything 'anything-c-source-emacs-lisp-toplevels)

(defvar anything-c-source-org-headline
  '((name . "Org HeadLine")
    (headline
     "^\\* \\(.+?\\)\\([ \t]*:[a-zA-Z0-9_@:]+:\\)?[ \t]*$"
     "^\\*\\* \\(.+?\\)\\([ \t]*:[a-zA-Z0-9_@:]+:\\)?[ \t]*$"
     "^\\*\\*\\* \\(.+?\\)\\([ \t]*:[a-zA-Z0-9_@:]+:\\)?[ \t]*$"
     "^\\*\\*\\*\\* \\(.+?\\)\\([ \t]*:[a-zA-Z0-9_@:]+:\\)?[ \t]*$"
     "^\\*\\*\\*\\*\\* \\(.+?\\)\\([ \t]*:[a-zA-Z0-9_@:]+:\\)?[ \t]*$"
     "^\\*\\*\\*\\*\\*\\* \\(.+?\\)\\([ \t]*:[a-zA-Z0-9_@:]+:\\)?[ \t]*$"
     "^\\*\\*\\*\\*\\*\\*\\* \\(.+?\\)\\([ \t]*:[a-zA-Z0-9_@:]+:\\)?[ \t]*$"
     "^\\*\\*\\*\\*\\*\\*\\*\\* \\(.+?\\)\\([ \t]*:[a-zA-Z0-9_@:]+:\\)?[ \t]*$")
    (condition . (eq major-mode 'org-mode))
    (migemo)
    (subexp . 1)
    (persistent-action . (lambda (elm)
                           (anything-c-action-line-goto elm)
                           (org-cycle)))
    (action-transformer
     . (lambda (actions candidate)
         '(("Go to Line" . anything-c-action-line-goto)
           ("Insert Link to This Headline" . anything-c-org-headline-insert-link-to-headline)))))
  "Show Org headlines.
org-mode is very very much extended text-mode/outline-mode.

See (find-library \"org.el\")
See http://orgmode.org for the latest version.")

(defun anything-c-org-headline-insert-link-to-headline (lineno-and-content)
  (insert
   (save-excursion
     (goto-line (car lineno-and-content))
     (and (looking-at "^\\*+ \\(.+?\\)\\([ \t]*:[a-zA-Z0-9_@:]+:\\)?[ \t]*$")
          (org-make-link-string (concat "*" (match-string 1)))))))

;; (anything 'anything-c-source-org-headline)

;;;; <Misc>
;;; Picklist
(defvar anything-c-source-picklist
  '((name . "Picklist")
    (candidates . (lambda ()
                    (mapcar 'car picklist-list)))
    (volatile)
    (type . file)))
;; (anything 'anything-c-source-picklist)

;;; BBDB
(defun anything-c-bbdb-candidates ()
  "Return a list of all names in the bbdb database.  The format
is \"Firstname Lastname\"."
  (mapcar (lambda (bbdb-record)
            (replace-regexp-in-string
             "\\s-+$" ""
             (concat (aref bbdb-record 0) " " (aref bbdb-record 1))))
          (bbdb-records)))

(defun anything-c-bbdb-create-contact (actions candidate)
  "Action transformer that returns only an entry to add the
current `anything-pattern' as new contact.  All other actions are
removed."
  (if (string= candidate "*Add to contacts*")
      '(("Add to contacts" . (lambda (actions)
                               (bbdb-create-internal
                                (read-from-minibuffer "Name: " anything-c-bbdb-name)
                                (read-from-minibuffer "Company: ")
                                (read-from-minibuffer "Email: ")
                                nil
                                nil
                                (read-from-minibuffer "Note: ")))))
    actions))

(defun anything-c-bbdb-get-record (candidate)
  "Return record that match CANDIDATE."
  (bbdb candidate nil)
  (set-buffer "*BBDB*")
  (bbdb-current-record))

(defvar anything-c-bbdb-name nil
  "Only for internal use.")

(defvar anything-c-source-bbdb
  '((name . "BBDB")
    (candidates . anything-c-bbdb-candidates)
    (volatile)
    (action ("Send a mail" . (lambda (candidate)
                               (bbdb-send-mail (anything-c-bbdb-get-record candidate))))
            ("View person's data" . (lambda (candidate)
                                      (bbdb-redisplay-one-record (anything-c-bbdb-get-record candidate)))))
    (filtered-candidate-transformer . (lambda (candidates source)
                                        (setq anything-c-bbdb-name anything-pattern)
                                        (if (not candidates)
                                            (list "*Add to contacts*")
                                          candidates)))
    (action-transformer . (lambda (actions candidate)
                            (anything-c-bbdb-create-contact actions candidate)))))
;; (anything 'anything-c-source-bbdb)

;;; Evaluation Result
(defvar anything-c-source-evaluation-result
  '((name . "Evaluation Result")
    (requires-pattern)
    (match (lambda (candidate) t))
    (candidates  "dummy")
    (filtered-candidate-transformer . (lambda (candidates source)
                                        (list
                                         (condition-case nil
                                             (prin1-to-string
                                              (eval (read anything-pattern)))
                                           (error "Error")))))
    (volatile)
    (action ("Do Nothing" . ignore))))
;; (anything 'anything-c-source-evaluation-result)

;;; Calculation Result
(defvar anything-c-source-calculation-result
  '((name . "Calculation Result")
    (requires-pattern)
    (match (lambda (candidate) t))
    (candidates  "dummy")
    (filtered-candidate-transformer . (lambda (candidates source)
                                        (list
                                         (condition-case nil
                                             (calc-eval anything-pattern)
                                           (error "error")))))
    (volatile)
    (action ("Copy result to kill-ring" . (lambda (elm)
                                     (kill-new elm))))))
;; (anything 'anything-c-source-calculation-result)

;;; Google Suggestions
(defvar anything-c-source-google-suggest
  '((name . "Google Suggest")
    (candidates . (lambda ()
                    (let ((suggestions (anything-c-google-suggest-fetch anything-input)))
                      (if (some (lambda (suggestion)
                                  (equal (cdr suggestion) anything-input))
                                suggestions)
                          suggestions
                        ;; if there is no suggestion exactly matching the input then
                        ;; prepend a Search on Google item to the list
                        (append (list (cons (concat "Search for "
                                                    "'" anything-input "'"
                                                    " on Google")
                                            anything-input))
                                suggestions)))))
    (action . (("Google Search" .
                (lambda (candidate)
                  (browse-url (concat anything-c-google-suggest-search-url
                                      (url-hexify-string candidate)))))))
    (volatile)
    (requires-pattern . 3)
    (delayed)))
;; (anything 'anything-c-source-google-suggest)

(defun anything-c-google-suggest-fetch (input)
  "Fetch suggestions for INPUT."
  (let* ((result (with-current-buffer
                     (url-retrieve-synchronously
                      (concat anything-c-google-suggest-url
                              (url-hexify-string input)))
                   (buffer-substring (point-min) (point-max))))
         (split (split-string result "new Array("))
         (suggestions (anything-c-google-suggest-get-items (second split)))
         (numbers (anything-c-google-suggest-get-items (third split)))
         (longest (+ (apply 'max 0 (let (lengths)
                                     (dotimes (i (length suggestions))
                                       (push (+ (length (nth i suggestions))
                                                (length (nth i numbers)))
                                             lengths))
                                     lengths))
                     10))
         items)
    (dotimes (i (length suggestions))
      (let ((suggestion (nth i suggestions))
            (number (nth i numbers)))
        (push (cons (concat suggestion
                            (make-string (- longest
                                            (length suggestion)
                                            (length number))
                                         32)
                            number)
                    suggestion)
              items)))
    items))

(defun anything-c-google-suggest-get-items (str)
  "Extract items from STR returned by Google Suggest."
  (let ((start nil)
        items)
    (while (string-match "\"\\([^\"]+?\\)\"" str start)
      (push (match-string 1 str) items)
      (setq start (1+ (match-end 1))))
    items))

;;; Jabber Contacts (jabber.el)
(defun anything-c-jabber-online-contacts ()
  "List online Jabber contacts."
  (with-no-warnings
    (let (jids)
      (dolist (item (jabber-concat-rosters) jids)
        (when (get item 'connected)
          (push (if (get item 'name)
                    (cons (get item 'name) item)
                  (cons (symbol-name item) item)) jids))))))

(defvar anything-c-source-jabber-contacts
  '((name . "Jabber Contacts")
    (init . (lambda () (require 'jabber)))
    (candidates . (lambda ()
                    (mapcar
                     'car
                     (anything-c-jabber-online-contacts))))
    (action . (lambda (x)
                (jabber-chat-with
                 (jabber-read-account)
                 (symbol-name
                  (cdr (assoc x (anything-c-jabber-online-contacts)))))))))
;; (anything 'anything-c-source-jabber-contacts)


;;; Call source.
(defvar anything-source-select-buffer "*anything source select*")
(defvar anything-c-source-call-source
  `((name . "Call anything source")
    (candidate-number-limit . 9999)
    (candidates . (lambda ()
                    (loop for vname in (all-completions "anything-c-source-" obarray)
                          for var = (intern vname)
                          for name = (ignore-errors (assoc-default 'name (symbol-value var)))
                          if name collect (cons (format "%s (%s)" name vname) var))))
    (action . (("Invoke anything with selected source" .
                (lambda (candidate)
                  (setq anything-candidate-number-limit 9999)
                  (anything candidate nil nil nil nil
                            anything-source-select-buffer)))
               ("Describe variable" . describe-variable)))
    (persistent-action . describe-variable)))
;; (anything 'anything-c-source-call-source)

(defun anything-call-source ()
  "Call anything source."
  (interactive)
  (anything 'anything-c-source-call-source nil nil nil nil
            anything-source-select-buffer))

(defun anything-call-source-from-anything ()
  "Call anything source within `anything' session."
  (interactive)
  (setq anything-input-idle-delay 0)
  (anything-set-sources '(anything-c-source-call-source)))

;; Occur
(defvar anything-c-source-occur
  '((name . "Occur")
    (init . (lambda ()
              (setq anything-c-source-occur-current-buffer
                    (current-buffer))))
    (candidates . (lambda ()
                    (setq anything-occur-buf (get-buffer-create "*Anything Occur*"))
                    (with-current-buffer anything-occur-buf
                      (erase-buffer)
                      (let ((count (occur-engine anything-pattern
                                                 (list anything-c-source-occur-current-buffer) anything-occur-buf
                                                 list-matching-lines-default-context-lines nil
                                                 list-matching-lines-buffer-name-face
                                                 nil list-matching-lines-face
                                                 (not (eq occur-excluded-properties t)))))
                        (when (> count 0)
                          (let ((lines (split-string (buffer-string) "\n" t)))
                            (cdr lines)))))))
    (action . (("Goto line" . (lambda (candidate)
                                (goto-line (string-to-number candidate) anything-c-source-occur-current-buffer)))))
    (requires-pattern . 1)
    (volatile)))
;; (anything 'anything-c-source-occur)

;; Create many actions for input
(defvar anything-c-source-create
  '((name . "Create")
    (dummy)
    (action)
    (candidate-number-limit . 9999)
    (action-transformer . anything-create--actions))
  "Do many create actions from `anything-pattern'.
See also `anything-create--actions'.")
;; (anything 'anything-c-source-create)
(defcustom anything-create--actions-private nil
  "User defined actions for `anything-create' / `anything-c-source-create'.
It is a list of (DISPLAY . FUNCTION) pairs like `action'
attribute of `anything-sources'.

It is prepended to predefined pairs."
  :type 'list
  :group 'anything-config)

(defun anything-create-from-anything ()
  "Run `anything-create' from `anything' as a fallback."
  (interactive)
  (anything-run-after-quit 'anything-create nil anything-pattern))

(defun anything-create (&optional string initial-input)
  "Do many create actions from STRING.
See also `anything-create--actions'."
  (interactive)
  (setq string (or string (read-string "Create Anything: " initial-input)))
  (anything '(((name . "Anything Create")
               (header-name . (lambda (_) (format "Action for \"%s\"" string)))
               (candidates . anything-create--actions)
               (candidate-number-limit . 9999)
               (action . (lambda (func) (funcall func string)))))))

(defun anything-create--actions (&rest ignored)
  "Default actions for `anything-create' / `anything-c-source-create'."
  (remove-if-not
   (lambda (pair) (and (consp pair) (functionp (cdr pair))))
   (append anything-create--actions-private
           '(("find-file" . find-file)
             ("find-file other window" . find-file-other-window)
             ("New buffer" . switch-to-buffer)
             ("New buffer other window" . switch-to-buffer-other-window)
             ("Bookmark Set" . bookmark-set)
             ("Set Register" .
              (lambda (x) (set-register (read-char "Register: ") x)))
             ("Insert Linkd star" . linkd-insert-star)
             ("Insert Linkd Tag" . linkd-insert-tag)
             ("Insert Linkd Link" . linkd-insert-link)
             ("Insert Linkd Lisp" . linkd-insert-lisp)
             ("Insert Linkd Wiki" . linkd-insert-wiki)
             ("Google Search" . google)))))

;; Minibuffer History
(defvar anything-c-source-minibuffer-history
  '((name . "Minibuffer History")
    (candidates . minibuffer-history)
    (migemo)
    (action . insert)))

;; (anything 'anything-c-source-minibuffer-history)
;;;; <System>

;; Sources for gentoo users

(defvar anything-c-gentoo-world-file "/var/lib/portage/world")
(defvar anything-c-gentoo-use-flags nil)
(defvar anything-c-gentoo-buffer "*anything-gentoo*")
(defvar anything-c-cache-gentoo nil)
(defvar anything-c-cache-world nil)
(defvar anything-c-source-gentoo
  '((name . "Portage sources")
    (init . (lambda ()
              (get-buffer-create anything-c-gentoo-buffer)
              (unless anything-c-cache-world
                (setq anything-c-cache-world (anything-c-gentoo-get-world)))
              (unless anything-c-cache-gentoo
                (setq anything-c-cache-gentoo (anything-c-gentoo-init-list)))))
    (candidates . anything-c-cache-gentoo)
    (filtered-candidate-transformer anything-c-highlight-world)
    (action . (("Show package" . (lambda (elm)
                                   (when (get-buffer "*EShell Command Output*")
                                     (kill-buffer "*EShell Command Output*"))
                                   (eshell-command (format "eix %s" elm))))
               ("Show history" . (lambda (elm)
                                   (when (get-buffer "*EShell Command Output*")
                                     (kill-buffer "*EShell Command Output*"))
                                   (eshell-command (format "genlop -qe %s" elm))))
               ("Browse HomePage" . (lambda (elm)
                                      (browse-url (car (anything-c-gentoo-get-url elm)))))
               ("Show extra infos" . (lambda (elm)
                                       (when (get-buffer "*EShell Command Output*")
                                         (kill-buffer "*EShell Command Output*"))
                                       (eshell-command (format "genlop -qi %s" elm))))
               ("Show use flags" . (lambda (elm)
                                     (switch-to-buffer anything-c-gentoo-buffer)
                                     (erase-buffer)
                                     (apply #'call-process "equery" nil t nil
                                            `("-C"
                                              "-q"
                                              "u"
                                              ,elm))
                                     (font-lock-add-keywords nil '(("^\+.*" . font-lock-variable-name-face)))
                                     (font-lock-mode 1)))
               ("Run emerge pretend" . (lambda (elm)
                                         (when (get-buffer "*EShell Command Output*")
                                           (kill-buffer "*EShell Command Output*"))
                                         (eshell-command (format "emerge -p %s" elm))))
               ("Show dependencies" . (lambda (elm)
                                        (switch-to-buffer anything-c-gentoo-buffer)
                                        (erase-buffer)
                                        (apply #'call-process "equery" nil t nil
                                               `("-C"
                                                 "-q"
                                                 "d"
                                                 ,elm))))
               ("Update" . (lambda (elm)
                             (setq anything-c-cache-gentoo (anything-c-gentoo-init-list))
                             (setq anything-c-cache-world (anything-c-gentoo-get-world))))))))

;; (anything 'anything-c-source-gentoo)

(defvar anything-c-source-use-flags
  '((name . "Use Flags")
    (init . (lambda ()
              (unless anything-c-gentoo-use-flags
                (setq anything-c-gentoo-use-flags (anything-c-gentoo-get-use)))))
    (candidates . anything-c-gentoo-use-flags)
    (filtered-candidate-transformer anything-c-highlight-local-use)
    (action . (("Show which dep use this flag"
                . (lambda (elm)
                    (switch-to-buffer anything-c-gentoo-buffer)
                    (erase-buffer)
                    (apply #'call-process "equery" nil t nil
                           `("-C"
                             "-q"
                             "h"
                             ,elm))))
               ("Description"
                . (lambda (elm)
                    (switch-to-buffer anything-c-gentoo-buffer)
                    (erase-buffer)
                    (apply #'call-process "euse" nil t nil
                           `("-i"
                             ,elm))
                    (font-lock-add-keywords nil `((,elm . font-lock-variable-name-face)))
                    (font-lock-mode 1)))))))
               
                                  
;; (anything 'anything-c-source-use-flags)

(defun anything-c-gentoo-init-list ()
  "Return a list of all packages in Portage."
  (let ((eix-list
         (split-string (with-temp-buffer
                         (call-process "eix" nil t nil
                                       "--only-names")
                         (buffer-string)))))
    eix-list))

(defun anything-c-gentoo-get-use ()
  "Return a list of all use flags."
  (let ((eix-list
         (split-string (with-temp-buffer
                         (call-process "eix" nil t nil
                                       "--print-all-useflags")
                         (buffer-string)))))
    eix-list))

(defun anything-c-gentoo-get-url (elm)
  "Return a list of urls from eix output."
  (split-string (eshell-command-result
                 (format "eix %s | grep Homepage | awk '{print $2}'" elm))))

(defun anything-c-gentoo-get-world ()
  "Return list of all installed package on your system."
  (let ((q-list
         (split-string (with-temp-buffer
                         (call-process "qlist" nil t nil
                                       "-I")
                         (buffer-string)))))
    q-list))

(defun anything-c-gentoo-get-local-use ()
  (let ((use-list
         (split-string (with-temp-buffer
                         (call-process "portageq" nil t nil
                                       "envvar"
                                       "USE")
                         (buffer-string)))))
    use-list))

(defface anything-gentoo-match-face '((t (:foreground "red")))
  "Face for anything-gentoo installed packages."
  :group 'traverse-faces)

(defun anything-c-highlight-world (eix)
  "Highlight all installed package."
  (let ((cand-world (loop for i in eix
                       if (member i anything-c-cache-world)
                       collect (propertize i 'face 'anything-gentoo-match-face)
                       else
                       collect i)))
    cand-world))

(defun anything-c-highlight-local-use (use-flags)
  (let* ((local-uses (anything-c-gentoo-get-local-use))
         (cand-use (loop for i in use-flags
                       if (member i local-uses)
                       collect (propertize i 'face 'anything-gentoo-match-face)
                       else
                       collect i)))
    cand-use))

(defun anything-gentoo ()
  "Start anything with only gentoo sources."
  (interactive)
  (anything '(anything-c-source-gentoo
              anything-c-source-use-flags)))

(defvar anything-c-source-emacs-process
  '((name . "Emacs Process")
    (candidates . (lambda ()
                    (mapcar #'process-name
                            (process-list))))
    (action . (("Kill Process" . (lambda (elm)
                                   (delete-process (get-process elm))))))))
                    
;; (anything 'anything-c-source-emacs-process)

;;;;;;;;;;;;;;;;;;;;;;;;;;;;;; Action Helpers ;;;;;;;;;;;;;;;;;;;;;;;;;;;;;;
;;; Files
(defvar anything-c-external-commands-list nil
  "A list of all external commands the user can execute.  If this
variable is not set by the user, it will be calculated
automatically.")

(defun anything-c-external-commands-list-1 ()
  "Returns a list of all external commands the user can execute.

If `anything-c-external-commands-list' is non-nil it will
return its contents.  Else it calculates all external commands
and sets `anything-c-external-commands-list'.

The code is ripped out of `eshell-complete-commands-list'."
  (if anything-c-external-commands-list
      anything-c-external-commands-list
    (setq anything-c-external-commands-list
          (let* ((paths (split-string (getenv "PATH") path-separator))
                 (cwd (file-name-as-directory
                       (expand-file-name default-directory)))
                 (path "") (comps-in-path ())
                 (file "") (filepath "") (completions ()))
            ;; Go thru each path in the search path, finding completions.
            (while paths
              (setq path (file-name-as-directory
                          (expand-file-name (or (car paths) ".")))
                    comps-in-path
                    (and (file-accessible-directory-p path)
                         (file-name-all-completions "" path)))
              ;; Go thru each completion found, to see whether it should be
              ;; used, e.g. see if it's executable.
              (while comps-in-path
                (setq file (car comps-in-path)
                      filepath (concat path file))
                (if (and (not (member file completions))
                         (or (string-equal path cwd)
                             (not (file-directory-p filepath)))
                         (file-executable-p filepath))
                    (setq completions (cons file completions)))
                (setq comps-in-path (cdr comps-in-path)))
              (setq paths (cdr paths)))
            completions))))

(defun anything-c-file-buffers (filename)
  "Returns a list of those buffer names which correspond to the
file given by FILENAME."
  (let (name ret)
    (dolist (buf (buffer-list) ret)
      (let ((bfn (buffer-file-name buf)))
        (when (and bfn
                   (string= filename bfn))
          (push (buffer-name buf) ret)))
      ret)))

(defun anything-c-delete-file (file)
  "Delete the given file after querying the user.  Ask to kill
buffers associated with that file, too."
  (if (y-or-n-p (format "Really delete file %s? " file))
      (progn
        (let ((buffers (anything-c-file-buffers file)))
          (delete-file file)
          (dolist (buf buffers)
            (when (y-or-n-p (format "Kill buffer %s, too? " buf))
              (kill-buffer buf)))))
    (message "Nothing deleted.")))

(defun anything-c-open-file-externally (file)
  "Open FILE with an external tool.  Query the user which tool to
use."
  (start-process "anything-c-open-file-externally"
                 nil
                 (completing-read "Program: "
                                  (anything-c-external-commands-list-1))
                 file))

(defun w32-shell-execute-open-file (file)
  (interactive "fOpen file:")
  (with-no-warnings
    (w32-shell-execute "open" (replace-regexp-in-string ;for UNC paths
                               "/" "\\"
                               (replace-regexp-in-string ; strip cygdrive paths
                                "/cygdrive/\\(.\\)" "\\1:" file nil nil) nil t))))
(defun anything-c-open-file-with-default-tool (file)
  "Open FILE with the default tool on this platform."
  (if (eq system-type 'windows-nt)
      (w32-shell-execute-open-file file)
    (start-process "anything-c-open-file-with-default-tool"
                   nil
                   (cond ((eq system-type 'gnu/linux)
                          "xdg-open")
                         ((or (eq system-type 'darwin) ;; Mac OS X
                              (eq system-type 'macos)) ;; Mac OS 9
                          "open"))
                   file)))

(defun anything-c-open-dired (file)
  "Opens a dired buffer in FILE's directory.  If FILE is a
directory, open this directory."
  (if (file-directory-p file)
      (dired file)
    (dired (file-name-directory file))
    (dired-goto-file file)))

(defun anything-c-display-to-real-line (candidate)
  (if (string-match "^ *\\([0-9]+\\):\\(.+\\)$" candidate)
      (list (string-to-number (match-string 1 candidate)) (match-string 2 candidate))
    (error "Line number not found")))

(defun anything-c-action-line-goto (lineno-and-content)
  (apply #'anything-goto-file-line (anything-attr 'target-file)
         (append lineno-and-content
                 (list (if (and (anything-attr-defined 'target-file)
                                (not anything-in-persistent-action))
                           'find-file-other-window
                         'find-file)))))

(defun* anything-c-action-file-line-goto (file-line-content &optional (find-file-function #'find-file))
  (apply #'anything-goto-file-line file-line-content))

(require 'compile)
(defun anything-c-filtered-candidate-transformer-file-line (candidates source)
  (mapcar
   (lambda (candidate)
     (if (not (string-match "^\\(.+?\\):\\([0-9]+\\):\\(.+\\)$" candidate))
         (error "Filename and line number not found")
       (let ((filename (match-string 1 candidate))
             (lineno (match-string 2 candidate))
             (content (match-string 3 candidate)))
         (cons (format "%s:%s\n %s"
                       (propertize filename 'face compilation-info-face)
                       (propertize lineno 'face compilation-line-face)
                       content)
               (list (expand-file-name
                      filename
                      (anything-aif (anything-attr 'default-directory)
                          (if (functionp it) (funcall it) it)
                        (and (anything-candidate-buffer)
                             (buffer-local-value
                              'default-directory
                              (anything-candidate-buffer)))))
                     (string-to-number lineno) content)))))
   candidates))

(defun* anything-goto-file-line (file lineno content &optional (find-file-function #'find-file))
  (anything-aif (anything-attr 'before-jump-hook)
      (funcall it))
  (when file (funcall find-file-function file))
  (if (anything-attr-defined 'adjust)
      (anything-c-goto-line-with-adjustment lineno content)
    (goto-line lineno))
  (unless (anything-attr-defined 'recenter)
    (set-window-start (get-buffer-window anything-current-buffer) (point)))
  (anything-aif (anything-attr 'after-jump-hook)
      (funcall it))
  (when anything-in-persistent-action
    (anything-persistent-highlight-point (point-at-bol) (point-at-eol))))

;; borrowed from etags.el
;; (anything-c-goto-line-with-adjustment (line-number-at-pos) ";; borrowed from etags.el")
(defun anything-c-goto-line-with-adjustment (line line-content)
  (let ((startpos)
        offset found pat)
    ;; This constant is 1/2 the initial search window.
    ;; There is no sense in making it too small,
    ;; since just going around the loop once probably
    ;; costs about as much as searching 2000 chars.
    (setq offset 1000
          found nil
          pat (concat (if (eq selective-display t)
                          "\\(^\\|\^m\\) *" "^ *") ;allow indent
                      (regexp-quote line-content)))
    ;; If no char pos was given, try the given line number.
    (setq startpos (progn (goto-line line) (point)))
    (or startpos (setq startpos (point-min)))
    ;; First see if the tag is right at the specified location.
    (goto-char startpos)
    (setq found (looking-at pat))
    (while (and (not found)
                (progn
                  (goto-char (- startpos offset))
                  (not (bobp))))
      (setq found
            (re-search-forward pat (+ startpos offset) t)
            offset (* 3 offset)))       ; expand search window
    (or found
        (re-search-forward pat nil t)
        (error "not found")))
  ;; Position point at the right place
  ;; if the search string matched an extra Ctrl-m at the beginning.
  (and (eq selective-display t)
       (looking-at "\^m")
       (forward-char 1))
  (beginning-of-line))

(anything-document-attribute 'default-directory "type . file-line"
  "`default-directory' to interpret file.")
(anything-document-attribute 'before-jump-hook "type . file-line / line"
  "Function to call before jumping to the target location.")
(anything-document-attribute 'after-jump-hook "type . file-line / line"
  "Function to call after jumping to the target location.")
(anything-document-attribute 'adjust "type . file-line"
  "Search around line matching line contents.")
(anything-document-attribute 'recenter "type . file-line / line"
  "`recenter' after jumping.")
(anything-document-attribute 'target-file "type . line"
  "Goto line of target-file.")

(defun anything-c-call-interactively (cmd-or-name)
  "Execute CMD-OR-NAME as Emacs command.
It is added to `extended-command-history'.
`anything-current-prefix-arg' is used as the command's prefix argument."
  (setq extended-command-history
        (cons (anything-c-stringify cmd-or-name)
              (delete (anything-c-stringify cmd-or-name) extended-command-history)))
  (let ((current-prefix-arg anything-current-prefix-arg))
    (call-interactively (anything-c-symbolify cmd-or-name))))

;;;;;;;;;;;;;;;;;;;;;;;;;;;;;; Persistent Action Helpers ;;;;;;;;;;;;;;;;;;;;;;;;;;;;;;
(defvar anything-c-persistent-highlight-overlay
  (make-overlay (point) (point)))

(defun anything-persistent-highlight-point (start &optional end buf face rec)
  (goto-char start)
  (when (overlayp anything-c-persistent-highlight-overlay)
    (move-overlay anything-c-persistent-highlight-overlay
                  start
                  (or end (line-end-position))
                  buf))
  (overlay-put anything-c-persistent-highlight-overlay 'face (or face 'highlight))
  (when rec
    (recenter)))

(add-hook 'anything-cleanup-hook
          (lambda ()
            (when (overlayp anything-c-persistent-highlight-overlay)
              (delete-overlay anything-c-persistent-highlight-overlay))))

(defvar anything-match-line-overlay-face nil)
(defvar anything-match-line-overlay nil)
(defun anything-match-line-color-current-line ()
  "Highlight and underline current position"
  (if (not anything-match-line-overlay)
      (setq anything-match-line-overlay
            (make-overlay
             (line-beginning-position) (1+ (line-end-position))))
      (move-overlay anything-match-line-overlay
                    (line-beginning-position) (1+ (line-end-position))))
  (overlay-put anything-match-line-overlay
               'face anything-match-line-overlay-face))

(defface anything-overlay-line-face '((t (:background "IndianRed4" :underline t)))
  "Face for source header in the anything buffer." :group 'anything)

(setq anything-match-line-overlay-face 'anything-overlay-line-face)

(add-hook 'anything-cleanup-hook #'(lambda ()
                                     (when anything-match-line-overlay
                                       (delete-overlay anything-match-line-overlay)
                                       (setq anything-match-line-overlay nil))))
                                     
(add-hook 'anything-after-persistent-action-hook #'(lambda ()
                                                     (when anything-match-line-overlay
                                                       (delete-overlay anything-match-line-overlay)
                                                       (anything-match-line-color-current-line))))

;;;;;;;;;;;;;;;;;;;;;;;;;;;;;; Actions Transformers ;;;;;;;;;;;;;;;;;;;;;;;;;;;;;;
;;; Files
(defun anything-c-transform-file-load-el (actions candidate)
  "Add action to load the file CANDIDATE if it is an emacs lisp
file.  Else return ACTIONS unmodified."
  (if (or (string= (file-name-extension candidate) "el")
          (string= (file-name-extension candidate) "elc"))
      (append actions '(("Load Emacs Lisp File" . load-file)))
    actions))

(defun anything-c-transform-file-browse-url (actions candidate)
  "Add an action to browse the file CANDIDATE if it in a html
file.  Else return ACTIONS unmodified."
  (if (or (string= (file-name-extension candidate) "htm")
          (string= (file-name-extension candidate) "html"))
      (append actions '(("Browse with Browser" . browse-url)))
    actions))

;;;; Function
(defun anything-c-transform-function-call-interactively (actions candidate)
  "Add an action to call the function CANDIDATE interactively if
it is a command.  Else return ACTIONS unmodified."
  (if (commandp (intern candidate))
      (append actions '(("Call Interactively"
                         .
                         anything-c-call-interactively)))
    actions))

;;;; S-Expressions
(defun anything-c-transform-sexp-eval-command-sexp (actions candidate)
  "If CANDIDATE's `car' is a command, then add an action to
evaluate it and put it onto the `command-history'."
  (if (commandp (car (read candidate)))
      ;; Make it first entry
      (cons '("Eval and put onto command-history" .
              (lambda (sexp)
                (let ((sym (read sexp)))
                  (eval sym)
                  (setq command-history
                        (cons sym command-history)))))
            actions)
    actions))

;;;;;;;;;;;;;;;;;;;;;;;;;;;;;; Candidate Transformers ;;;;;;;;;;;;;;;;;;;;;;;;;;;;;;
;;; Buffers
(defun anything-c-skip-boring-buffers (buffers)
  (anything-c-skip-entries buffers anything-c-boring-buffer-regexp))

(defun anything-c-skip-current-buffer (buffers)
  (remove (buffer-name anything-current-buffer) buffers))

(defun anything-c-shadow-boring-buffers (buffers)
  "Buffers matching `anything-c-boring-buffer-regexp' will be
displayed with the `file-name-shadow' face if available."
  (anything-c-shadow-entries buffers anything-c-boring-buffer-regexp))

;;; Files
(defun anything-c-shadow-boring-files (files)
  "Files matching `anything-c-boring-file-regexp' will be
displayed with the `file-name-shadow' face if available."
  (anything-c-shadow-entries files anything-c-boring-file-regexp))

(defun anything-c-skip-boring-files (files)
  "Files matching `anything-c-boring-file-regexp' will be skipped."
  (anything-c-skip-entries files anything-c-boring-file-regexp))
;; (anything-c-skip-boring-files '("README" "/src/.svn/hoge"))

(defun anything-c-skip-current-file (files)
  "Current file will be skipped."
  (remove (buffer-file-name anything-current-buffer) files))

(defun anything-c-w32-pathname-transformer (args)
  "Change undesirable features of windows pathnames to ones more acceptable to
other candidate transformers."
  (if (eq system-type 'windows-nt)
      (mapcar (lambda (x)
                (replace-regexp-in-string "/cygdrive/\\(.\\)" "\\1:" x))
              (mapcar (lambda (y)
                        (replace-regexp-in-string "\\\\" "/" y)) args))
    args))

(defun anything-c-shorten-home-path (files)
  "Replaces /home/user with ~."
  (mapcar (lambda (file)
            (let ((home (replace-regexp-in-string "\\\\" "/" ; stupid Windows...
                                                  (getenv "HOME"))))
              (if (and (stringp file) (string-match home file))
                  (cons (replace-match "~" nil nil file) file)
                file)))
          files))

;;; Functions
(defun anything-c-mark-interactive-functions (functions)
  "Mark interactive functions (commands) with (i) after the function name."
  (let (list)
    (loop for function in functions
          do (push (cons (concat function
                                 (when (commandp (intern function)) " (i)"))
                         function)
                   list)
          finally (return (nreverse list)))))

;;;;;;;;;;;;;;;;;;;;;;;;;;;;;; Adaptive Sorting of Candidates ;;;;;;;;;;;;;;;;;;;;;;;;;;;;;;
(defvar anything-c-adaptive-done nil
  "nil if history information is not yet stored for the current
selection.")

(defvar anything-c-adaptive-history nil
  "Contains the stored history information.
Format: ((SOURCE-NAME (SELECTED-CANDIDATE (PATTERN . NUMBER-OF-USE) ...) ...) ...)")

(defadvice anything-initialize (before anything-c-adaptive-initialize activate)
  "Advise `anything-initialize' to reset `anything-c-adaptive-done'
when anything is started."
  (setq anything-c-adaptive-done nil))

(defadvice anything-exit-minibuffer (before anything-c-adaptive-exit-minibuffer activate)
  "Advise `anything-exit-minibuffer' to store history information
when a candidate is selected with RET."
  (anything-c-adaptive-store-selection))

(defadvice anything-select-action (before anything-c-adaptive-select-action activate)
  "Advise `anything-select-action' to store history information
when the user goes to the action list with TAB."
  (anything-c-adaptive-store-selection))

(defun anything-c-adaptive-store-selection ()
  "Store history information for the selected candidate."
  (unless anything-c-adaptive-done
    (setq anything-c-adaptive-done t)
    (let* ((source (anything-get-current-source))
           (source-name (or (assoc-default 'type source)
                            (assoc-default 'name source)))
           (source-info (or (assoc source-name anything-c-adaptive-history)
                            (progn
                              (push (list source-name) anything-c-adaptive-history)
                              (car anything-c-adaptive-history))))
           (selection (anything-get-selection))
           (selection-info (progn
                             (setcdr source-info
                                     (cons
                                      (let ((found (assoc selection (cdr source-info))))
                                        (if (not found)
                                            ;; new entry
                                            (list selection)

                                          ;; move entry to the beginning of the
                                          ;; list, so that it doesn't get
                                          ;; trimmed when the history is
                                          ;; truncated
                                          (setcdr source-info
                                                  (delete found (cdr source-info)))
                                          found))
                                      (cdr source-info)))
                             (cadr source-info)))
           (pattern-info (progn
                           (setcdr selection-info
                                   (cons
                                    (let ((found (assoc anything-pattern (cdr selection-info))))
                                      (if (not found)
                                          ;; new entry
                                          (cons anything-pattern 0)

                                        ;; move entry to the beginning of the
                                        ;; list, so if two patterns used the
                                        ;; same number of times then the one
                                        ;; used last appears first in the list
                                        (setcdr selection-info
                                                (delete found (cdr selection-info)))
                                        found))
                                    (cdr selection-info)))
                           (cadr selection-info))))

      ;; increase usage count
      (setcdr pattern-info (1+ (cdr pattern-info)))

      ;; truncate history if needed
      (if (> (length (cdr selection-info)) anything-c-adaptive-history-length)
          (setcdr selection-info
                  (subseq (cdr selection-info) 0 anything-c-adaptive-history-length))))))

(if (file-readable-p anything-c-adaptive-history-file)
    (load-file anything-c-adaptive-history-file))
(add-hook 'kill-emacs-hook 'anything-c-adaptive-save-history)

(defun anything-c-adaptive-save-history ()
  "Save history information to file given by `anything-c-adaptive-history-file'."
  (interactive)
  (with-temp-buffer
    (insert
     ";; -*- mode: emacs-lisp -*-\n"
     ";; History entries used for anything adaptive display.\n")
    (prin1 `(setq anything-c-adaptive-history ',anything-c-adaptive-history)
           (current-buffer))
    (insert ?\n)
    (write-region (point-min) (point-max) anything-c-adaptive-history-file nil
                  (unless (interactive-p) 'quiet))))

(defun anything-c-adaptive-sort (candidates source)
  "Sort the CANDIDATES for SOURCE by usage frequency.
This is a filtered candidate transformer you can use for the
attribute `filtered-candidate-transformer' of a source in
`anything-sources' or a type in `anything-type-attributes'."
  (let* ((source-name (or (assoc-default 'type source)
                          (assoc-default 'name source)))
         (source-info (assoc source-name anything-c-adaptive-history)))
    (if (not source-info)
        ;; if there is no information stored for this source then do nothing
        candidates
      ;; else...
      (let ((usage
             ;; ... assemble a list containing the (CANIDATE . USAGE-COUNT)
             ;; pairs
             (mapcar (lambda (candidate-info)
                       (let ((count 0))
                         (dolist (pattern-info (cdr candidate-info))
                           (if (not (equal (car pattern-info)
                                           anything-pattern))
                               (incf count (cdr pattern-info))

                             ;; if current pattern is equal to the previously
                             ;; used one then this candidate has priority
                             ;; (that's why its count is boosted by 10000) and
                             ;; it only has to compete with other candidates
                             ;; which were also selected with the same pattern
                             (setq count (+ 10000 (cdr pattern-info)))
                             (return)))
                         (cons (car candidate-info) count)))
                     (cdr source-info)))
            sorted)

        ;; sort the list in descending order, so candidates with highest
        ;; priorty come first
        (setq usage (sort usage (lambda (first second)
                                  (> (cdr first) (cdr second)))))

        ;; put those candidates first which have the highest usage count
        (dolist (info usage)
          (when (member* (car info) candidates
                         :test 'anything-c-adaptive-compare)
            (push (car info) sorted)
            (setq candidates (remove* (car info) candidates
                                      :test 'anything-c-adaptive-compare))))

        ;; and append the rest
        (append (reverse sorted) candidates nil)))))

(defun anything-c-adaptive-compare (x y)
  "Compare candidates X and Y taking into account that the
candidate can be in (DISPLAY . REAL) format."
  (equal (if (listp x)
             (cdr x)
           x)
         (if (listp y)
             (cdr y)
           y)))

;;;;;;;;;;;;;;;;;;;;;;;;;;;;;; Plug-in ;;;;;;;;;;;;;;;;;;;;;;;;;;;;;;
;; Plug-in: candidates-file
(defun anything-compile-source--candidates-file (source)
  (if (assoc-default 'candidates-file source)
      `((init anything-p-candidats-file-init
              ,@(let ((orig-init (assoc-default 'init source)))
                  (cond ((null orig-init) nil)
                        ((functionp orig-init) (list orig-init))
                        (t orig-init))))
        (candidates-in-buffer)
        ,@source)
    source))
(add-to-list 'anything-compile-source-functions 'anything-compile-source--candidates-file)

(defun anything-p-candidats-file-init ()
  (destructuring-bind (file &optional updating)
      (anything-mklist (anything-attr 'candidates-file))
    (with-current-buffer (anything-candidate-buffer (find-file-noselect file))
      (when updating
        (buffer-disable-undo)
        (font-lock-mode -1)
        (auto-revert-mode 1)))))

(anything-document-attribute 'candidates-file "candidates-file plugin"
  "Use a file as the candidates buffer.

If optional 2nd argument is non-nil, the file opened with `auto-revert-mode'.")

;; Plug-in: headline
(defun anything-compile-source--anything-headline (source)
  (if (assoc-default 'headline source)
      (append '((init . anything-headline-init)
                (get-line-fn . buffer-substring)
                (type . line))
              source
              '((candidates-in-buffer)))
    source))
(add-to-list 'anything-compile-source-functions 'anything-compile-source--anything-headline)

(defun anything-headline-init ()
  (when (and (anything-current-buffer-is-modified)
             (with-current-buffer anything-current-buffer
               (eval (or (anything-attr 'condition) t))))
    (anything-headline-make-candidate-buffer
     (anything-attr 'headline)
     (anything-attr 'subexp))))

(anything-document-attribute 'headline "Headline plug-in"
  "Regexp string for anything-headline to scan.")
(anything-document-attribute 'condition "Headline plug-in"
  "A sexp representing the condition to use anything-headline.")
(anything-document-attribute 'subexp "Headline plug-in"
  "Display (match-string-no-properties subexp).")

(defun anything-headline-get-candidates (regexp subexp)
  (save-excursion
    (set-buffer anything-current-buffer)
    (save-excursion
      (goto-char (point-min))
      (if (functionp regexp) (setq regexp (funcall regexp)))
      (let (hierarchy curhead)
        (flet ((matched ()
                        (if (numberp subexp)
                            (cons (match-string-no-properties subexp) (match-beginning subexp))
                          (cons (buffer-substring (point-at-bol) (point-at-eol))
                                (point-at-bol))))
               (hierarchies (headlines)
                            (1+ (loop for (_ . hierarchy) in headlines
                                      maximize hierarchy)))
               (vector-0-n (v n)
                           (loop for i from 0 to hierarchy
                                 collecting (aref curhead i)))
               (arrange (headlines)
                        (loop with curhead = (make-vector (hierarchies headlines) "")
                              for ((str . pt) . hierarchy) in headlines
                              do (aset curhead hierarchy str)
                              collecting
                              (cons
                               (mapconcat 'identity (vector-0-n curhead hierarchy) " / ")
                               pt))))
          (if (listp regexp)
              (arrange
               (sort
                (loop for re in regexp
                      for hierarchy from 0
                      do (goto-char (point-min))
                      appending
                      (loop
                       while (re-search-forward re nil t)
                       collect (cons (matched) hierarchy)))
                (lambda (a b) (> (cdar b) (cdar a)))))
            (loop while (re-search-forward regexp nil t)
                  collect (matched))))))))

(defun anything-headline-make-candidate-buffer (regexp subexp)
  (with-current-buffer (anything-candidate-buffer 'local)
    (loop for (content . pos) in (anything-headline-get-candidates regexp subexp)
          do (insert
              (format "%5d:%s\n"
                      (with-current-buffer anything-current-buffer
                        (line-number-at-pos pos))
                      content)))))

(defun anything-headline-goto-position (pos recenter)
  (goto-char pos)
  (unless recenter
    (set-window-start (get-buffer-window anything-current-buffer) (point))))


;;;;;;;;;;;;;;;;;;;;;;;;;;;;;; Setup ;;;;;;;;;;;;;;;;;;;;;;;;;;;;;;

;;; Type Attributes
(setq anything-type-attributes
      `((buffer
         (action
          ,@(if pop-up-frames
                '(("Switch to buffer other window" . switch-to-buffer-other-window)
                  ("Switch to buffer" . switch-to-buffer))
              '(("Switch to buffer" . switch-to-buffer)
                ("Switch to buffer other window" . switch-to-buffer-other-window)
                ("Switch to buffer other frame" . switch-to-buffer-other-frame)))
          ("Display buffer"   . display-buffer)
          ("Revert buffer" . (lambda (elm)
                               (with-current-buffer elm
                                 (when (buffer-modified-p)
                                   (revert-buffer t t)))))
          ("Kill buffer"      . kill-buffer))
         (candidate-transformer . anything-c-skip-boring-buffers))
        (file
         (action
          ,@(if pop-up-frames
                '(("Find file other window" . find-file-other-window)
                  ("Find file" . find-file))
              '(("Find file" . find-file)
                ("Find file other window" . find-file-other-window)
                ("Find file other frame" . find-file-other-frame)))
          ("Open dired in file's directory" . anything-c-open-dired)
          ("Delete file" . anything-c-delete-file)
          ("Open file externally" . anything-c-open-file-externally)
          ("Open file with default tool" . anything-c-open-file-with-default-tool))
         (action-transformer anything-c-transform-file-load-el
                             anything-c-transform-file-browse-url)
         (candidate-transformer anything-c-w32-pathname-transformer
                                anything-c-skip-current-file
                                anything-c-skip-boring-files
                                anything-c-shorten-home-path))
        (command (action ("Call interactively" . anything-c-call-interactively)
                         ("Describe command" . (lambda (command-name)
                                                 (describe-function (intern command-name))))
                         ("Add command to kill ring" . kill-new)
                         ("Go to command's definition" . (lambda (command-name)
                                                           (find-function
                                                            (intern command-name)))))
                 ;; Sort commands according to their usage count.
                 (filtered-candidate-transformer . anything-c-adaptive-sort))
        (function (action ("Describe function" . (lambda (function-name)
                                                   (describe-function (intern function-name))))
                          ("Add function to kill ring" . kill-new)
                          ("Go to function's definition" . (lambda (function-name)
                                                             (find-function
                                                              (intern function-name)))))
                  (action-transformer anything-c-transform-function-call-interactively)
                  (candidate-transformer anything-c-mark-interactive-functions))
        (sexp (action ("Eval s-expression" . (lambda (c)
                                               (eval (read c))))
                      ("Add s-expression to kill ring" . kill-new))
              (action-transformer anything-c-transform-sexp-eval-command-sexp))
        ;; (bookmark (action ("Jump to bookmark" . bookmark-jump)
        ;;                   ("Delete bookmark" . bookmark-delete)))
        (bookmark (action ("Jump to bookmark" . (lambda (candidate)
                                                  (bookmark-jump candidate)
                                                  (anything-update)))
                          ("Delete bookmark" . bookmark-delete)
                          ("Rename bookmark" . bookmark-rename)
                          ("Relocate bookmark" . bookmark-relocate)))
        (line (display-to-real . anything-c-display-to-real-line)
              (action ("Go to Line" . anything-c-action-line-goto)))))

;;;; unit test
;; (install-elisp "http://www.emacswiki.org/cgi-bin/wiki/download/el-expectations.el")
;; (install-elisp "http://www.emacswiki.org/cgi-bin/wiki/download/el-mock.el")
(dont-compile
  (when (fboundp 'expectations)
    (expectations
     (desc "candidates-file plug-in")
     (expect '(anything-p-candidats-file-init)
             (assoc-default 'init
                            (car (anything-compile-sources
                                  '(((name . "test")
                                     (candidates-file . "test.txt")))
                                  '(anything-compile-source--candidates-file)))))
     (expect '(anything-p-candidats-file-init
               (lambda () 1))
             (assoc-default 'init
                            (car (anything-compile-sources
                                  '(((name . "test")
                                     (candidates-file . "test.txt")
                                     (init . (lambda () 1))))
                                  '(anything-compile-source--candidates-file)))))
     (expect '(anything-p-candidats-file-init
               (lambda () 1))
             (assoc-default 'init
                            (car (anything-compile-sources
                                  '(((name . "test")
                                     (candidates-file . "test.txt")
                                     (init (lambda () 1))))
                                  '(anything-compile-source--candidates-file)))))
     (desc "anything-c-source-buffers")
     (expect '(("Buffers" ("foo" "curbuf")))
             (stub buffer-list => '("curbuf" " hidden" "foo" "*anything*"))
             (let ((anything-c-boring-buffer-regexp
                    (rx (or
                         (group bos  " ")
                         "*anything"
                         ;; echo area
                         " *Echo Area" " *Minibuf"))))
               (flet ((buffer-name (x) x))
                 (anything-test-candidates 'anything-c-source-buffers))))
     (desc "anything-c-stringify")
     (expect "str1"
             (anything-c-stringify "str1"))
     (expect "str2"
             (anything-c-stringify 'str2))
     (desc "anything-c-symbolify")
     (expect 'sym1
             (anything-c-symbolify "sym1"))
     (expect 'sym2
             (anything-c-symbolify 'sym2)))))


(provide 'anything-config)

;;; Local Variables:
;;; time-stamp-format: "%:y-%02m-%02d %02H:%02M:%02S (%Z) %u"
;;; End:

;; How to save (DO NOT REMOVE!!)
;; (emacswiki-post "anything-config.el")
;;; anything-config.el ends here

;;; LocalWords:  Tassilo Patrovics Vagn Johansen Dahl Clementson infos
;;; LocalWords:  Kamphausen informations McBrayer Volpiatto bbdb bb
;;; LocalWords:  iswitchb imenu Recentf sym samewindow pos bol eol
;;; LocalWords:  aif str lst func attrib recentf lessp prin mapatoms commandp
;;; LocalWords:  cmd stb Picklist picklist mapcan subentry destructuring dirs
;;; LocalWords:  darwin locat MacOS mdfind Firstname Lastname calc prepend jids
;;; LocalWords:  dotimes Thierry online vname
;;; LocalWords:  csharp javascript lua makefile cperl zcat lineno buf
;;; LocalWords:  multiline href fn cand NewTitle cwd filepath thru ret
;;; LocalWords:  bfn fOpen UNC cygdrive nt xdg macos FILE's elc rx svn hg
;;; LocalWords:  CANDIDATE's darcs facep pathname args pathnames subseq priorty
;;; LocalWords:  Vokes rfind berkeley JST ffap lacarte bos
;;; LocalWords:  Lacarte Minibuf epp LaCarte bm attrset migemo attr conf mklist
;;; LocalWords:  startpos noselect dont desc
<|MERGE_RESOLUTION|>--- conflicted
+++ resolved
@@ -3,10 +3,6 @@
 ;; Filename: anything-config.el
 
 ;; Description: Predefined configurations for `anything.el'
-<<<<<<< HEAD
-=======
-;; Time-stamp: <2009-03-11 09:12:38 (CET) thierry>
->>>>>>> f7173470
 ;; Author: Tassilo Horn <tassilo@member.fsf.org>
 ;; Maintainer: Tassilo Horn <tassilo@member.fsf.org>
 ;;             Andy Stewart <lazycat.manatee@gmail.com>
