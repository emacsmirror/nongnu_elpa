--- conflicted
+++ resolved
@@ -6,11 +6,7 @@
 ;; Package-Requires: ((emacs "29.1") (fedi "0.2") (tp "0.5") (transient) (magit))
 ;; Keywords: git, convenience
 ;; URL: https://codeberg.org/martianh/fj.el
-<<<<<<< HEAD
-;; Version: 0.21
-=======
 ;; Version: 0.22
->>>>>>> bbfb0f78
 ;; Separator: -
 
 ;; This program is free software; you can redistribute it and/or modify
@@ -2936,12 +2932,8 @@
               (let ((render-point ;; make point arg first item after head item
                      (save-excursion
                        (goto-char (point-min))
-<<<<<<< HEAD
-                       (text-property-search-forward 'fj-item-body)
-=======
                        ;; fj-item-body assumes body is not "":
                        (text-property-search-forward 'fj-item-data)
->>>>>>> bbfb0f78
                        (point))))
                 (fj-render-item-bodies render-point)))
             ;; maybe add a "more" link:
@@ -3595,7 +3587,7 @@
            display ,updated-display
            face default
            item repo)
-          (,(string-replace "
+          (,(string-replace " \n" " " .description)
            face 'fj-comment-face
            item repo)])))))
