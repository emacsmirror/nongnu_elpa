--- conflicted
+++ resolved
@@ -919,7 +919,7 @@
   (cl-loop for r in repos
            for id = (alist-get 'id r)
            for name = (alist-get 'name r)
-           for desc = (string-replace "
+           for desc = (string-replace " \n" " "
                                       (alist-get 'description r))
            for owner = (unless no-owner
@@ -1017,13 +1017,9 @@
 
 (defvar fj-post-last-buffer nil)
 
-<<<<<<< HEAD
-(defvar fj-compose-repo nil)
-=======
 (defvar-local fj-compose-repo nil)
 
 (defvar-local fj-compose-repo-owner nil)
->>>>>>> 91bfc757
 
 (defvar-local fj-compose-issue-title nil)
 
@@ -1082,8 +1078,6 @@
         (prop . compose-repo)
         (item-var . fj-compose-repo)
         (face . link))))))
-<<<<<<< HEAD
-=======
 
 (defun fj-compose-send ()
   "Submit the issue or comment to your Forgejo instance.
@@ -1108,7 +1102,6 @@
           (with-current-buffer buf
             (fedi-post-kill))
           (fj-list-issues fj-compose-repo))))))
->>>>>>> 91bfc757
 
 (provide 'fj)
 ;;; fj.el ends here