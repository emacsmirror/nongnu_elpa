--- conflicted
+++ resolved
@@ -1314,13 +1314,7 @@
 
 (defun helm-completion-in-region-sort-fn (candidates _source)
   "Default sort function for completion-in-region."
-<<<<<<< HEAD
   (sort candidates 'helm-generic-sort-fn))
-=======
-  (if (memq helm-completion-style '(helm helm-fuzzy))
-      (sort candidates 'helm-generic-sort-fn)
-    candidates))
->>>>>>> d353c985
 
 (defun helm-completion-in-region--comps (comps afun file-comp-p)
   (if file-comp-p
@@ -1383,17 +1377,6 @@
 letting user starting a new completion with a new prefix."
   '(helm-mode-delete-char-backward-1 helm-mode-delete-char-backward-2) 1)
 
-(defun helm-completion-in-region-sort-flex-candidates (candidates _source)
-  "Sort CANDIDATES computed with flex completion-style."
-  (sort candidates (lambda (s1 s2)
-                     (let* ((str1 (if (consp s1) (car s1) s1))
-                            (str2 (if (consp s2) (car s2) s2))
-                            (scr1 (get-text-property 0 'completion-score str1))
-                            (scr2 (get-text-property 0 'completion-score str2)))
-                       (if (and scr1 scr2)
-                           (> scr1 scr2)
-                         (helm-generic-sort-fn s1 s2))))))
-
 (defun helm-completion-in-region--fix-completion-styles ()
   "Use a simple setting for `completion-styles' when using helm styles.
 Returns a suitable value for `completion-styles'."
@@ -1494,16 +1477,6 @@
           (customize-set-variable 'helm-completion-style it))
       (unwind-protect
           (let* ((enable-recursive-minibuffers t)
-                 (helm-completion-in-region-default-sort-fn
-                  (cond ((and (eq helm-completion-style 'emacs)
-                              ;; Emacs-27 only.
-                              (memq 'flex completion-styles))
-                         #'helm-completion-in-region-sort-flex-candidates)
-                        ((or (eq helm-completion-style 'helm-fuzzy)
-                             ;; Sly only.
-                             (memq 'backend completion-styles))
-                         nil)
-                        (t helm-completion-in-region-default-sort-fn)))
                  (completion-styles (helm-completion-in-region--fix-completion-styles))
                  (input (buffer-substring start end))
                  (current-command (or (helm-this-command) this-command))
@@ -1524,13 +1497,8 @@
                  ;; See Issue #407.
                  (afun (plist-get completion-extra-properties :annotation-function))
                  (metadata (completion-metadata
-<<<<<<< HEAD
                             (buffer-substring start (point))
                             collection predicate))
-=======
-                             (buffer-substring start (point))
-                             collection predicate))
->>>>>>> d353c985
                  (init-space-suffix (unless (or (memq helm-completion-style '(helm-fuzzy emacs))
                                                 (string-suffix-p " " input)
                                                 (string= input ""))
@@ -1550,21 +1518,6 @@
                            ;; needed but it doesn't harm to set hash, it
                            ;; will not be used.
                            (let* ((comps
-<<<<<<< HEAD
-                                   (or (gethash str hash)
-                                       (puthash str (completion-all-completions
-                                                     ;; `helm-comp-read-get-candidates'
-                                                     ;; set input to `helm-pattern'
-                                                     ;; so no need to pass
-                                                     ;; `helm-pattern' directly here.
-                                                     str
-                                                     collection
-                                                     predicate
-                                                     (length str)
-                                                     metadata)
-                                                hash)))
-                                  (last-data (last comps)))
-=======
                                    (completion-all-completions
                                     ;; `helm-comp-read-get-candidates'
                                     ;; set input to `helm-pattern'
@@ -1581,17 +1534,11 @@
                                                            metadata 'display-sort-function))
                                                it))
                                   all)
->>>>>>> d353c985
                              (setq base-size
                                    (helm-aif (cdr last-data)
                                        (prog1 (or base-size it)
                                          (setcdr last-data nil))
                                      0))
-<<<<<<< HEAD
-                             (helm-completion-in-region--comps
-                              comps afun file-comp-p))))
-=======
-                             (setq all (copy-sequence comps))
                              (helm-completion-in-region--comps
                               (if sort-fn
                                   (funcall sort-fn
@@ -1599,7 +1546,6 @@
                                             all helm-candidate-number-limit))
                                 all)
                               afun file-comp-p))))
->>>>>>> d353c985
                  (data (if (memq helm-completion-style '(helm helm-fuzzy))
                            (funcall compfn (buffer-substring start end) nil nil)
                          compfn))
