;;; helm-mode.el --- Enable helm completion everywhere. -*- lexical-binding: t -*-

;; Copyright (C) 2012 ~ 2013 Thierry Volpiatto <thierry.volpiatto@gmail.com>

;; This program is free software; you can redistribute it and/or modify
;; it under the terms of the GNU General Public License as published by
;; the Free Software Foundation, either version 3 of the License, or
;; (at your option) any later version.

;; This program is distributed in the hope that it will be useful,
;; but WITHOUT ANY WARRANTY; without even the implied warranty of
;; MERCHANTABILITY or FITNESS FOR A PARTICULAR PURPOSE.  See the
;; GNU General Public License for more details.

;; You should have received a copy of the GNU General Public License
;; along with this program.  If not, see <http://www.gnu.org/licenses/>.

;;; Code:

(require 'cl-lib)
(require 'helm)
(require 'helm-files)


(defgroup helm-mode nil
  "Enable helm completion."
  :group 'helm)

(defcustom helm-completing-read-handlers-alist
  '((describe-function . helm-completing-read-symbols)
    (describe-variable . helm-completing-read-symbols)
    (debug-on-entry . helm-completing-read-symbols)
    (find-function . helm-completing-read-symbols)
    (find-tag . helm-completing-read-with-cands-in-buffer)
    (ffap-alternate-file . nil)
    (tmm-menubar . nil))
  "Alist of handlers to replace `completing-read', `read-file-name' in `helm-mode'.
Each entry is a cons cell like \(emacs_command . completing-read_handler\)
where key and value are symbols.

Each key is an Emacs command that use originaly `completing-read'.

Each value maybe an helm function that take same arguments as
`completing-read' plus NAME and BUFFER, where NAME is the name of the new
helm source and BUFFER the name of the buffer we will use.
This function prefix name must start by \"helm\".

See `helm-completing-read-symbols' for example.

Note that this function will be reused for ALL the `completing-read'
of this command, so it should handle all cases, e.g
If first `completing-read' complete against symbols and
second `completing-read' should handle only buffer,
your specialized function should handle the both.

If the value of an entry is nil completion will fall back to
emacs vanilla behavior.
e.g If you want to disable helm completion for `describe-function':
\(describe-function . nil\).

Ido is also supported, you can use `ido-completing-read' and
`ido-read-file-name' as value of an entry or just 'ido.
e.g ido completion for `find-file':
\(find-file . ido\)
same as
\(find-file . ido-read-file-name\)
Note that you don't need to enable `ido-mode' for this to work."
  :group 'helm-mode
  :type '(alist :key-type symbol :value-type symbol))

(defcustom helm-comp-read-case-fold-search helm-case-fold-search
  "Default Local setting of `helm-case-fold-search' for `helm-comp-read'.
See `helm-case-fold-search' for more info."
  :group 'helm-mode
  :type 'symbol)

(defcustom helm-mode-handle-completion-in-region nil
  "[EXPERIMENTAL] Whether to replace or not `completion-in-region-function'.
This enable support for `completing-read-multiple' when non--nil."
  :group 'helm-mode
  :type 'boolean)

(defcustom helm-mode-reverse-history t
  "Display history source after current source in `helm-mode' handled commands."
  :group 'helm-mode
  :type 'boolean)


(defvar helm-comp-read-map
  (let ((map (make-sparse-keymap)))
    (set-keymap-parent map helm-map)
    (define-key map (kbd "<C-return>") 'helm-cr-empty-string)
    map)
  "Keymap for `helm-comp-read'.")


;;; Internal
;;
;;
;; Flag to know if `helm-pattern' have been added
;; to candidate list in `helm-comp-read'.
(defvar helm-cr-unknow-pattern-flag nil)


;;; Helm `completing-read' replacement
;;
;;
;;;###autoload
(defun helm-cr-empty-string ()
  "Return empty string."
  (interactive)
  (helm-quit-and-execute-action
   #'(lambda (_candidate)
       (identity ""))))

(defun helm-comp-read-get-candidates (collection &optional test sort-fn alistp)
  "Convert COLLECTION to list removing elements that don't match TEST.
See `helm-comp-read' about supported COLLECTION arguments.

SORT-FN is a predicate to sort COLLECTION.

ALISTP when non--nil will not use `all-completions' to collect
candidates because it doesn't handle alists correctly for helm.
i.e In `all-completions' the car of each pair is used as value.
In helm we want to use the cdr instead like \(display . real\),
so we return the alist as it is with no transformation by all-completions.

e.g

\(setq A '((a . 1) (b . 2) (c . 3)))
==>((a . 1) (b . 2) (c . 3))
\(helm-comp-read \"test: \" A :alistp nil
                              :exec-when-only-one t
                              :initial-input \"a\")
==>\"a\" Which is not what we expect.

\(helm-comp-read \"test: \" A :alistp t
                              :exec-when-only-one t
                              :initial-input \"1\")
==>\"1\"

See docstring of `all-completions' for more info.

If COLLECTION is an `obarray', a TEST should be needed. See `obarray'."
  
  (let ((cands
         (cond ((vectorp collection)
                (all-completions "" collection test))
               ((and (symbolp collection) (boundp collection)
                     ;; Issue #324 history is let-bounded and given
                     ;; quoted as hist argument of completing-read.
                     ;; See example in `rcirc-browse-url'.
                     (symbolp (symbol-value collection)))
                nil)
               ;; When collection is a symbol, most of the time
               ;; it should be a symbol used as a minibuffer-history.
               ;; The value of this symbol in this case return a list
               ;; of string which maybe are converted later as symbol
               ;; in special cases.
               ;; we treat here commandp as a special case as it return t
               ;; also with a string unless its last arg is provided.
               ;; Also, the history collections generally collect their
               ;; elements as string, so intern them to call predicate.
               ((and (symbolp collection) (boundp collection) test)
                (let ((predicate `(lambda (elm)
                                    (condition-case err
                                        (if (eq (quote ,test) 'commandp)
                                            (funcall (quote ,test) (intern elm))
                                            (funcall (quote ,test) elm))
                                      (wrong-type-argument
                                       (funcall (quote ,test) (intern elm)))))))
                  (all-completions "" (symbol-value collection) predicate)))
               ((and (symbolp collection) (boundp collection))
                (all-completions "" (symbol-value collection)))
               ((and alistp test)
                (cl-loop for i in collection when (funcall test i) collect i))
               (alistp collection)
               (t (all-completions "" collection test)))))
    (if sort-fn (sort cands sort-fn) cands)))

(defun helm-cr-default-transformer (candidates _source)
  "Default filter candidate function for `helm-comp-read'."
  (cl-loop for c in candidates
           for cand = (if (stringp c) (replace-regexp-in-string "\\s\\" "" c) c)
           for pat = (replace-regexp-in-string "\\s\\" "" helm-pattern)
           if (and (equal cand pat) helm-cr-unknow-pattern-flag)
           collect
           (cons (concat (propertize
                          " " 'display
                          (propertize "[?]" 'face 'helm-ff-prefix))
                         cand)
                 cand) into lst
                 else collect cand into lst
                 finally return (helm-fast-remove-dups lst :test 'equal)))

;;;###autoload
(cl-defun helm-comp-read (prompt collection
                                 &key
                                 test
                                 initial-input
                                 default
                                 preselect
                                 (buffer "*Helm Completions*")
                                 must-match
                                 reverse-history
                                 (requires-pattern 0)
                                 (history nil)
                                 input-history
                                 (case-fold helm-comp-read-case-fold-search)
                                 (del-input t)
                                 (persistent-action nil)
                                 (persistent-help "DoNothing")
                                 (mode-line helm-comp-read-mode-line)
                                 (keymap helm-comp-read-map)
                                 (name "Helm Completions")
                                 candidates-in-buffer
                                 exec-when-only-one
                                 (volatile t)
                                 sort
                                 (fc-transformer 'helm-cr-default-transformer)
                                 (marked-candidates nil)
                                 (alistp t))
  "Read a string in the minibuffer, with helm completion.

It is helm `completing-read' equivalent.

- PROMPT is the prompt name to use.

- COLLECTION can be a list, vector, obarray or hash-table.
  It can be also a function that receives three arguments:
  the values string, predicate and t. See `all-completions' for more details.

Keys description:

- TEST: A predicate called with one arg i.e candidate.

- INITIAL-INPUT: Same as input arg in `helm'.

- PRESELECT: See preselect arg of `helm'.

- DEFAULT: This option is used only for compatibility with regular
  Emacs `completing-read' (Same as DEFAULT arg of `completing-read').

- BUFFER: Name of helm-buffer.

- MUST-MATCH: Candidate selected must be one of COLLECTION.

- REVERSE-HISTORY: When non--nil display history source after current
  source completion.

- REQUIRES-PATTERN: Same as helm attribute, default is 0.

- HISTORY: A list containing specific history, default is nil.
  When it is non--nil, all elements of HISTORY are displayed in
  a special source before COLLECTION.

- INPUT-HISTORY: A symbol. the minibuffer input history will be
  stored there, if nil or not provided, `minibuffer-history'
  will be used instead.

- CASE-FOLD: Same as `helm-case-fold-search'.

- DEL-INPUT: Boolean, when non--nil (default) remove the partial
  minibuffer input from HISTORY is present.

- PERSISTENT-ACTION: A function called with one arg i.e candidate.

- PERSISTENT-HELP: A string to document PERSISTENT-ACTION.

- MODE-LINE: A string or list to display in mode line.
  (See `helm-mode-line-string')

- KEYMAP: A keymap to use in this `helm-comp-read'.
  (cl-the keymap will be shared with history source)

- NAME: The name related to this local source.

- EXEC-WHEN-ONLY-ONE: Bound `helm-execute-action-at-once-if-one'
  to non--nil. (possibles values are t or nil).

- VOLATILE: Use volatile attribute \(enabled by default\).

- SORT: A predicate to give to `sort' e.g `string-lessp'.

- FC-TRANSFORMER: A `filtered-candidate-transformer' function.

- MARKED-CANDIDATES: If non--nil return candidate or marked candidates as a list.

- ALISTP: \(default is non--nil\) See `helm-comp-read-get-candidates'.

- CANDIDATES-IN-BUFFER: when non--nil use a source build with
  `helm-candidates-in-buffer' which is much faster.
  Argument VOLATILE have no effect when CANDIDATES-IN-BUFFER is non--nil.

Any prefix args passed during `helm-comp-read' invocation will be recorded
in `helm-current-prefix-arg', otherwise if prefix args were given before
`helm-comp-read' invocation, the value of `current-prefix-arg' will be used.
That's mean you can pass prefix args before or after calling a command
that use `helm-comp-read' See `helm-M-x' for example."
  (cl-declaim (special marked-candidates))
  (when (get-buffer helm-action-buffer)
    (kill-buffer helm-action-buffer))
  (let ((action-fn '(("Sole action (Identity)"
                      . (lambda (candidate)
                          (if marked-candidates
                              (helm-marked-candidates)
                              (identity candidate)))))))
    ;; Assume completion have been already required,
    ;; so always use 'confirm.
    (when (eq must-match 'confirm-after-completion)
      (setq must-match 'confirm))
    (let* ((minibuffer-completion-confirm must-match)
           (must-match-map (when must-match
                             (let ((map (make-sparse-keymap)))
                               (define-key map (kbd "RET")
                                 'helm-confirm-and-exit-minibuffer)
                               map)))
           (loc-map (if must-match-map
                        (make-composed-keymap
                         must-match-map (or keymap helm-map))
                        (or keymap helm-map)))
           (helm-read-file-name-mode-line-string
            (replace-regexp-in-string "helm-exit-minibuffer"
                                      "helm-confirm-and-exit-minibuffer"
                                      helm-read-file-name-mode-line-string))
           (get-candidates (lambda ()
                             (let ((cands (helm-comp-read-get-candidates
                                           collection test sort alistp)))
                               (setq helm-cr-unknow-pattern-flag nil)
                               (unless (or (eq must-match t) (string= helm-pattern "")
                                           (assoc helm-pattern cands)
                                           (assoc (intern helm-pattern) cands)
                                           (member helm-pattern cands))
                                 (setq cands (append (list helm-pattern) cands))
                                 (setq helm-cr-unknow-pattern-flag t))
                               (if (and default (not (string= default "")))
                                   (delq nil (cons default (delete default cands)))
                                   cands))))
           (src-hist `((name . ,(format "%s History" name))
                       (candidates
                        . (lambda ()
                            (let ((all (helm-comp-read-get-candidates
                                        history test nil ,alistp)))
                              (when all
                                (delete
                                 ""
                                 (helm-fast-remove-dups
                                  (if (and default (not (string= default "")))
                                      (delq nil (cons default
                                                      (delete default all)))
                                      all)
                                  :test 'equal))))))
                       (filtered-candidate-transformer
                        . (lambda (candidates sources)
                            (cl-loop for i in candidates
                                     ;; Input is added to history in completing-read's
                                     ;; and may be regexp-quoted, so unquote it.
                                     for cand = (replace-regexp-in-string "\\s\\" "" i)
                                     do (set-text-properties 0 (length cand) nil cand)
                                     collect cand)))
                       (persistent-action . ,persistent-action)
                       (persistent-help . ,persistent-help)
                       (mode-line . ,mode-line)
                       (action . ,action-fn)))
           (src `((name . ,name)
                  (candidates . ,get-candidates)
                  (filtered-candidate-transformer . ,fc-transformer)
                  (requires-pattern . ,requires-pattern)
                  (persistent-action . ,persistent-action)
                  (persistent-help . ,persistent-help)
                  (mode-line . ,mode-line)
                  (action . ,action-fn)))
           (src-1 `((name . ,name)
                    (init . (lambda ()
                              (helm-init-candidates-in-buffer
                               'global (funcall ,get-candidates))))
                    (candidates-in-buffer)
                    (filtered-candidate-transformer . ,fc-transformer)
                    (requires-pattern . ,requires-pattern)
                    (persistent-action . ,persistent-action)
                    (persistent-help . ,persistent-help)
                    (mode-line . ,mode-line)
                    (action . ,action-fn)))
           (src-list (list src-hist
                           (if candidates-in-buffer
                               src-1
                               (if volatile
                                   (append src '((volatile)))
                                   src))))
           (helm-execute-action-at-once-if-one exec-when-only-one)
           result)
      (when reverse-history (setq src-list (nreverse src-list)))
      (setq result (helm
                    :sources src-list
                    :input initial-input
                    :default default
                    :preselect preselect
                    :prompt prompt
                    :resume 'noresume
                    :case-fold-search case-fold
                    :keymap loc-map
                    :history (and (symbolp input-history) input-history)
                    :buffer buffer))
      ;; Avoid adding an incomplete input to history.
      (when (and result history del-input)
        (cond ((and (symbolp history) ; History is a symbol.
                    (not (symbolp (symbol-value history)))) ; Fix Issue #324.
               ;; Be sure history is not a symbol with a nil value.
               (helm-aif (symbol-value history) (setcar it result)))
              ((consp history) ; A list with a non--nil value.
               (setcar history result))
              (t ; Possibly a symbol with a nil value.
               (set history (list result)))))
      (or
       result
       (when (and (eq helm-exit-status 0)
                  (eq must-match 'confirm))
         ;; Return empty string only if it is the DEFAULT
         ;; value and helm-pattern is empty.
         ;; otherwise return helm-pattern
         (if (and (string= helm-pattern "") default)
             default (identity helm-pattern)))
       (unless (or (eq helm-exit-status 1)
                   must-match)  ; FIXME this should not be needed now.
         default)
       (keyboard-quit)))))

;; Generic completing-read
;;
;; Support also function as collection.
;; e.g M-x man is supported.
;; Support hash-table and vectors as collection.
;; NOTE:
;; Some crap emacs functions may not be supported
;; like ffap-alternate-file (bad use of completing-read)
;; and maybe others.
;; Provide a mode `helm-mode' which turn on
;; helm in all `completing-read' and `read-file-name' in Emacs.
;;
(defvar helm-completion-mode-string " Helm")

(defvar helm-completion-mode-quit-message
  "Helm completion disabled")

(defvar helm-completion-mode-start-message
  "Helm completion enabled")

;;; Specialized handlers
;;
;;
(defun helm-completing-read-symbols
    (prompt _collection _test _require-match init
     hist default _inherit-input-method name buffer)
  "Specialized function for fast symbols completion in `helm-mode'."
  (or
   (helm
    :sources `((name . ,name)
               (init . (lambda ()
                         (with-current-buffer (helm-candidate-buffer 'global)
                           (goto-char (point-min))
                           (when (and default (stringp default)
                                      ;; Some defaults args result as
                                      ;; (symbol-name nil) == "nil".
                                      ;; e.g debug-on-entry.
                                      (not (string= default "nil"))
                                      (not (string= default "")))
                             (insert (concat default "\n")))
                           (cl-loop with all = (all-completions "" obarray test)
                                    for sym in all
                                    for s = (intern sym)
                                    unless (or (and default (string= sym default))
                                               (keywordp s))
                                    do (insert (concat sym "\n"))))))
               (persistent-action . helm-lisp-completion-persistent-action)
               (persistent-help . "Show brief doc in mode-line")
               (candidates-in-buffer)
               (action . identity))
    :prompt prompt
    :buffer buffer
    :input init
    :history hist
    :resume 'noresume
    :default (or default ""))
   (keyboard-quit)))


;;; Generic completing read
;;
;;
(defun helm-completing-read-default-1
    (prompt collection test require-match
     init hist default _inherit-input-method
     name buffer &optional cands-in-buffer exec-when-only-one)
  "Call `helm-comp-read' with same args as `completing-read'.
Extra optional arg CANDS-IN-BUFFER mean use `candidates-in-buffer'
method which is faster.
It should be used when candidate list don't need to rebuild dynamically."
  (let ((history (or (car-safe hist) hist)))
    (when (and default (listp default))
      ;; When DEFAULT is a list move the list on head of COLLECTION
      ;; and set it to its car. #bugfix `grep-read-files'.
      (setq collection (if (listp collection)
                           (append default collection)
                           ;; Else COLLECTION is maybe a function or a table.
                           (append default (all-completions "" collection))))
      (setq default (car default)))
    (helm-comp-read
     prompt collection
     :test test
     :history history
     :reverse-history helm-mode-reverse-history
     :input-history history
     :must-match require-match
     :alistp nil ; Be sure `all-completions' is used.
     :name name
     :requires-pattern (if (and (string= default "")
                                (or (eq require-match 'confirm)
                                    (eq require-match
                                        'confirm-after-completion)))
                           1 0)
     :candidates-in-buffer cands-in-buffer
     :exec-when-only-one exec-when-only-one
     :buffer buffer
     ;; If DEF is not provided, fallback to empty string
     ;; to avoid `thing-at-point' to be appended on top of list
     :default (or default "")
     ;; Fail with special characters (e.g in gnus "nnimap+gmail:")
     ;; if regexp-quote is not used.
     ;; when init is added to history, it will be unquoted by
                                        ; helm-comp-read.
     :initial-input (and (stringp init) (regexp-quote init)))))

(defun helm-completing-read-with-cands-in-buffer
    (prompt collection test require-match
     init hist default inherit-input-method
     name buffer)
  "Same as `helm-completing-read-default-1' but use candidates-in-buffer."
  ;; Some commands like find-tag may use `read-file-name' from inside
  ;; the calculation of collection. in this case it clash with
  ;; candidates-in-buffer that reuse precedent data (files) which is wrong.
  ;; So (re)calculate collection outside of main helm-session.
  (let ((cands (all-completions "" collection)))
    (helm-completing-read-default-1 prompt cands test require-match
                                    init hist default inherit-input-method
                                    name buffer t)))

(cl-defun helm-completing-read-default
    (prompt collection &optional
            predicate require-match
            initial-input hist def
            inherit-input-method)
  "An helm replacement of `completing-read'.
This function should be used only as a `completing-read-function'.

Don't use it directly, use instead `helm-comp-read' in your programs.

See documentation of `completing-read' and `all-completions' for details."
  (cl-declare (special helm-mode))
  (let* ((current-command (or (helm-this-command) this-command))
         (str-command     (if (consp current-command) ; Maybe a lambda.
                              "Anonymous"
                              (symbol-name current-command)))
         (buf-name        (format "*helm-mode-%s*" str-command))
         (entry           (assq current-command
                                helm-completing-read-handlers-alist))
         (def-com         (cdr-safe entry))
         (str-defcom      (and def-com (symbol-name def-com)))
         (def-args        (list prompt collection predicate require-match
                                initial-input hist def inherit-input-method))
         ;; Append the two extra args needed to set the buffer and source name
         ;; in helm specialized functions.
         (any-args        (append def-args (list str-command buf-name)))
         helm-completion-mode-start-message ; Be quiet
         helm-completion-mode-quit-message
         (minibuffer-completion-table collection)
         (minibuffer-completion-predicate predicate)
         ;; Be sure this pesty *completion* buffer doesn't popup.
         (minibuffer-setup-hook (remove 'minibuffer-completion-help
                                        minibuffer-setup-hook))
         ;; Disable hack that could be used before `completing-read'.
         ;; i.e (push ?\t unread-command-events).
         unread-command-events)
    (when (eq def-com 'ido) (setq def-com 'ido-completing-read))
    (unless (or (not entry) def-com)
      ;; An entry in *read-handlers-alist exists but have
      ;; a nil value, so we exit from here, disable `helm-mode'
      ;; and run the command again with it original behavior.
      ;; `helm-mode' will be restored on exit.
      (cl-return-from helm-completing-read-default
        (unwind-protect
             (progn
               (helm-mode -1)
               (apply completing-read-function def-args))
          (helm-mode 1))))
    ;; If we use now `completing-read' we MUST turn off `helm-mode'
    ;; to avoid infinite recursion and CRASH. It will be reenabled on exit.
    (when (or (eq def-com 'completing-read)
              ;; All specialized functions are prefixed by "helm"
              (and (stringp str-defcom)
                   (not (string-match "^helm" str-defcom))))
      (helm-mode -1))
    (unwind-protect
         (cond (;; An helm specialized function exists, run it.
                (and def-com helm-mode)
                (apply def-com any-args))
               (;; Try to handle `ido-completing-read' everywhere.
                (and def-com (eq def-com 'ido-completing-read))
                (setcar (memq collection def-args)
                        (all-completions "" collection predicate))
                (apply def-com def-args))
               (;; User set explicitely `completing-read' or something similar
                ;; in *read-handlers-alist, use this with exactly the same
                ;; args as in `completing-read'.
                ;; If we are here `helm-mode' is now disabled.
                def-com
                (apply def-com def-args))
               (t ; Fall back to classic `helm-comp-read'.
                (helm-completing-read-default-1
                 prompt collection predicate require-match
                 initial-input hist def inherit-input-method
                 str-command buf-name)))
      (helm-mode 1)
      ;; When exiting minibuffer, `this-command' is set to
      ;; `helm-exit-minibuffer', which is unwanted when starting
      ;; on another `completing-read', so restore `this-command' to
      ;; initial value when exiting.
      (setq this-command current-command))))

;;; Generic read-file-name
;;
;;
(cl-defun helm-read-file-name
    (prompt
     &key
     (name "Read File Name")
     (initial-input (expand-file-name default-directory))
     (buffer "*Helm file completions*")
     test
     (case-fold helm-file-name-case-fold-search)
     (preselect nil)
     (history nil)
     must-match
     default
     (marked-candidates nil)
     (alistp t)
     (persistent-action 'helm-find-files-persistent-action)
     (persistent-help "Hit1 Expand Candidate, Hit2 or (C-u) Find file"))
  "Read a file name with helm completion.
It is helm `read-file-name' emulation.

Argument PROMPT is the default prompt to use.

Keys description:

- NAME: Source name, default to \"Read File Name\".

- INITIAL-INPUT: Where to start read file name, default to `default-directory'.

- BUFFER: `helm-buffer' name default to \"*Helm Completions*\".

- TEST: A predicate called with one arg 'candidate'.

- CASE-FOLD: Same as `helm-case-fold-search'.

- PRESELECT: helm preselection.

- HISTORY: Display HISTORY in a special source.

- MUST-MATCH: Can be 'confirm, nil, or t.

- MARKED-CANDIDATES: When non--nil return a list of marked candidates.

- ALISTP: Don't use `all-completions' in history (take effect only on history).

- PERSISTENT-ACTION: a persistent action function.

- PERSISTENT-HELP: persistent help message."
  
  (when (get-buffer helm-action-buffer)
    (kill-buffer helm-action-buffer))
  ;; Assume completion have been already required,
  ;; so always use 'confirm.
  (when (eq must-match 'confirm-after-completion)
    (setq must-match 'confirm))
  (let* ((action-fn '(("Sole action (Identity)"
                       . (lambda (candidate)
                           (if marked-candidates
                               (helm-marked-candidates)
                               (identity candidate))))))
         (helm-mp-highlight-delay nil)
         ;; Be sure we don't erase the underlying minibuffer if some.
         (helm-ff-auto-update-initial-value
          (and helm-ff-auto-update-initial-value
               (not (minibuffer-window-active-p (minibuffer-window)))))
         helm-full-frame
         (hist (and history (helm-comp-read-get-candidates
                             history nil nil alistp)))
         (minibuffer-completion-confirm must-match)
         (must-match-map (when must-match
                           (let ((map (make-sparse-keymap)))
                             (define-key map (kbd "RET")
                               'helm-confirm-and-exit-minibuffer)
                             map)))
         (cmap (if must-match-map
                   (make-composed-keymap
                    must-match-map helm-read-file-map)
                   helm-read-file-map))
         (helm-read-file-name-mode-line-string
          (replace-regexp-in-string "helm-exit-minibuffer"
                                    "helm-confirm-and-exit-minibuffer"
                                    helm-read-file-name-mode-line-string))
         (src-list `(((name . ,(format "%s History" name))
                      (header-name . (lambda (hname)
                                       (concat hname
                                               helm-find-files-doc-header)))
                      (mode-line . helm-read-file-name-mode-line-string)
                      (candidates . ,hist)
                      (persistent-action . ,persistent-action)
                      (persistent-help . ,persistent-help)
                      (action . ,action-fn))
                     ((name . ,name)
                      (header-name . (lambda (hname)
                                       (concat hname
                                               helm-find-files-doc-header)))
                      (init . (lambda ()
                                (setq helm-ff-auto-update-flag
                                      helm-ff-auto-update-initial-value)
                                (setq helm-in-file-completion-p t)))
                      (mode-line . helm-read-file-name-mode-line-string)
                      (candidates
                       . (lambda ()
                           ;; Don't run `file-exists-p' if `helm-pattern' is remote.
                           (append (and (not (file-remote-p helm-pattern))
                                        (not (file-exists-p helm-pattern))
                                        (list helm-pattern))
                                   (if ,test
<<<<<<< HEAD
                                       (cl-loop with hn = (helm-ff-tramp-hostnames)
=======
                                       (loop with hn = (helm-ff-tramp-hostnames)
>>>>>>> 16fb9f0d
                                                for i in (helm-find-files-get-candidates
                                                          ',must-match)
                                                when (or (member i hn) ; A tramp host
                                                         (funcall ,test i)) ; Test ok
                                                collect i)
                                       (helm-find-files-get-candidates ',must-match)))))
                      (filtered-candidate-transformer
                       helm-find-files-transformer)
                      (keymap . ,cmap)
                      (no-delay-on-input)
                      (persistent-action . ,persistent-action)
                      (candidate-number-limit . 9999)
                      (persistent-help . ,persistent-help)
                      (volatile)
                      (action . ,action-fn))))
         (result (helm
                  :sources src-list
                  :input initial-input
                  :prompt prompt
                  :resume 'noresume
                  :case-fold-search case-fold
                  :default default
                  :buffer buffer
                  :preselect preselect)))
    (or
     (cond ((and result (stringp result)
                 (string= result "") ""))
           ((and result
                 (stringp result)
                 (file-equal-p result initial-input)
                 default)
            default)
           ((and result (stringp result))
            (expand-file-name result))
           ((and result (listp result))
            (mapcar #'expand-file-name result))
           (t result))
     (when (and (not (string= helm-pattern ""))
                (eq helm-exit-status 0)
                (eq must-match 'confirm))
       (identity helm-pattern))
     (keyboard-quit))))

<<<<<<< HEAD
=======

>>>>>>> 16fb9f0d
(defun helm-generic-read-file-name
    (prompt &optional dir default-filename mustmatch initial predicate)
  "An helm replacement of `read-file-name'."
  (let* ((init (or initial dir default-directory))
         (current-command (or (helm-this-command) this-command))
         (str-command (symbol-name current-command))
         (helm-file-completion-sources
          (cons str-command
                (remove str-command helm-file-completion-sources)))
         (buf-name (format "*helm-mode-%s*" str-command))
         (entry (assq current-command
                      helm-completing-read-handlers-alist))
         (def-com  (cdr-safe entry))
         (str-defcom (and def-com (symbol-name def-com)))
         (def-args (list prompt dir default-filename mustmatch initial predicate))
         ;; Append the two extra args needed to set the buffer and source name
         ;; in helm specialized functions.
         (any-args (append def-args (list str-command buf-name)))
         (ido-state ido-mode)
         helm-completion-mode-start-message ; Be quiet
         helm-completion-mode-quit-message  ; Same here
         fname)
    ;; Some functions that normally call `completing-read' can switch
    ;; brutally to `read-file-name' (e.g find-tag), in this case
    ;; the helm specialized function will fail because it is build
    ;; for `completing-read', so set it to 'incompatible to be sure
    ;; we switch to `helm-read-file-name' and don't try to call it
    ;; with wrong number of args.
    (when (eq def-com 'ido)
      (setq def-com 'ido-read-file-name) (ido-mode 1))
    (when (and def-com (> (length (help-function-arglist def-com)) 8))
      (setq def-com 'incompatible))
    (unless (or (not entry) def-com)
      (cl-return-from helm-generic-read-file-name
        (unwind-protect
             (progn
               (helm-mode -1)
               (apply read-file-name-function def-args))
          (helm-mode 1))))
    ;; If we use now `read-file-name' we MUST turn off `helm-mode'
    ;; to avoid infinite recursion and CRASH. It will be reenabled on exit.
    (when (or (eq def-com 'read-file-name)
              (eq def-com 'ido-read-file-name)
              (and (stringp str-defcom)
                   (not (string-match "^helm" str-defcom))))
      (helm-mode -1))
    (unwind-protect
         (setq fname
               (cond (;; A specialized function exists, run it
                      ;; with the two extra args specific to helm..
                      (and def-com helm-mode
                           (not (eq def-com 'ido-read-file-name))
                           (not (eq def-com 'incompatible)))
                      (apply def-com any-args))
                     (;; Def-com value is `ido-read-file-name'
                      ;; run it with default args.
                      (and def-com (eq def-com 'ido-read-file-name))
                      (ido-mode 1)
                      (apply def-com def-args))
                     (;; Def-com value is `read-file-name'
                      ;; run it with default args.
                      (eq def-com 'read-file-name)
                      (apply def-com def-args))
                     (t ; Fall back to classic `helm-read-file-name'.
                      (helm-read-file-name
                       prompt
                       :name str-command
                       :buffer buf-name
                       :default default-filename
                       :initial-input (expand-file-name init dir)
                       :alistp nil
                       :must-match mustmatch
                       :test predicate))))
      (helm-mode 1)
      (ido-mode (if ido-state 1 -1))
      ;; Same comment as in `helm-completing-read-default'.
      (setq this-command current-command))
    fname))

(defun helm--completion-in-region (start end collection &optional predicate)
  "[EXPERIMENTAL] Helm replacement of `completion--in-region'.
Can be used as value for `completion-in-region-function'."
  (cl-declare (special require-match prompt))
  (let* ((enable-recursive-minibuffers t)
         (input (buffer-substring start end))
         (result (helm-comp-read prompt
                                 (all-completions input collection predicate)
                                 :initial-input input
                                 :must-match require-match)))
    (when result
      (delete-region start end)
      (insert result))))

(when (boundp 'completion-in-region-function)
  (defconst helm--old-completion-in-region-function completion-in-region-function))

;;;###autoload
(define-minor-mode helm-mode
    "Toggle generic helm completion.

All functions in Emacs that use `completing-read'
or `read-file-name' and friends will use helm interface
when this mode is turned on.
However you can modify this behavior for functions of your choice
with `helm-completing-read-handlers-alist'.

Called with a positive arg, turn on unconditionally, with a
negative arg turn off.
You can turn it on with `helm-mode'.

Some crap emacs functions may not be supported,
e.g `ffap-alternate-file' and maybe others
You can add such functions to `helm-completing-read-handlers-alist'
with a nil value.

Note: This mode is incompatible with Emacs23."
  :group 'helm-mode
  :global t
  :lighter helm-completion-mode-string
  (cl-assert (boundp 'completing-read-function) nil
             "`helm-mode' not available, upgrade to Emacs-24")
  (if helm-mode
      (progn
        (setq completing-read-function 'helm-completing-read-default
              read-file-name-function  'helm-generic-read-file-name)
        (when (and (boundp 'completion-in-region-function)
                   helm-mode-handle-completion-in-region)
          (setq completion-in-region-function #'helm--completion-in-region))
        (message helm-completion-mode-start-message))
      (setq completing-read-function (and (fboundp 'completing-read-default)
                                          'completing-read-default)
            read-file-name-function  (and (fboundp 'read-file-name-default)
                                          'read-file-name-default))
      (when (and (boundp 'completion-in-region-function)
                 (boundp 'helm--old-completion-in-region-function))
        (setq completion-in-region-function helm--old-completion-in-region-function))
      (message helm-completion-mode-quit-message)))

(provide 'helm-mode)

;; Local Variables:
;; byte-compile-warnings: (not cl-functions obsolete)
;; coding: utf-8
;; indent-tabs-mode: nil
;; End:

;;; helm-mode.el ends here<|MERGE_RESOLUTION|>--- conflicted
+++ resolved
@@ -739,11 +739,7 @@
                                         (not (file-exists-p helm-pattern))
                                         (list helm-pattern))
                                    (if ,test
-<<<<<<< HEAD
                                        (cl-loop with hn = (helm-ff-tramp-hostnames)
-=======
-                                       (loop with hn = (helm-ff-tramp-hostnames)
->>>>>>> 16fb9f0d
                                                 for i in (helm-find-files-get-candidates
                                                           ',must-match)
                                                 when (or (member i hn) ; A tramp host
@@ -787,10 +783,6 @@
        (identity helm-pattern))
      (keyboard-quit))))
 
-<<<<<<< HEAD
-=======
-
->>>>>>> 16fb9f0d
 (defun helm-generic-read-file-name
     (prompt &optional dir default-filename mustmatch initial predicate)
   "An helm replacement of `read-file-name'."
