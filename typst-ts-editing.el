;;; typst-ts-editing.el --- Helper functions for editing Typst documents -*- lexical-binding: t; -*-
;; Copyright (C) 2023-2024 The typst-ts-mode Project Contributors

;; This file is NOT part of Emacs.
;; This program is free software: you can redistribute it and/or modify
;; it under the terms of the GNU General Public License as published by
;; the Free Software Foundation, either version 3 of the License, or
;; (at your option) any later version.

;; This program is distributed in the hope that it will be useful,
;; but WITHOUT ANY WARRANTY; without even the implied warranty of
;; MERCHANTABILITY or FITNESS FOR A PARTICULAR PURPOSE.  See the
;; GNU General Public License for more details.

;; You should have received a copy of the GNU General Public License
;; along with this program.  If not, see <http://www.gnu.org/licenses/>.

;;; Commentary:

;; For item node, it's recommended to use `+' rather than `<num>.'.  Operations
;; for `<num>.' may not be implemented comprehensively.

;;; Code:

(require 'outline)
(require 'typst-ts-core)
(require 'seq)

(defun typst-ts-mode-heading-up ()
  "Switch the current heading with the heading above."
  (interactive)
  (call-interactively #'outline-move-subtree-up))

(defun typst-ts-mode-heading-down ()
  "Switch the current heading with the heading below."
  (interactive)
  (call-interactively #'outline-move-subtree-down))

(defun typst-ts-mode-heading-left ()
  "Increase the heading level."
  (interactive)
  (call-interactively #'outline-promote))

(defun typst-ts-mode-heading-right ()
  "Decrease heading level."
  (interactive)
  (call-interactively #'outline-demote))

(defun typst-ts-mode-heading--at-point-p ()
  "Whether the current line is a heading.
Return the heading node when yes otherwise nil."
  (let ((node (treesit-node-parent
               (treesit-node-at
                (save-excursion
                  (beginning-of-line-text)
                  (point))))))
    (if (string= (treesit-node-type node) "heading")
        node
      nil)))

(defun typst-ts-mode-grid-cell--index (cell grid-cells amount-of-columns)
  "Return a list in form of (row-index column-index) of CELL in GRID-CELLS.
AMOUNT-OF-COLUMNS specifies how many columns one row has.
Indeces are given in 0 index."
  (let ((index (seq-position grid-cells cell #'treesit-node-eq)))
    (list (/ index amount-of-columns)
          (mod index amount-of-columns))))

(defun typts-ts-mode-grid-row--move (direction)
  "Move grid row at point depending on DIRECTION up/down.
DIRECTION is one of following symbols:
`up', `down'."
  (let (to-switch current grid grid-cells row-index rows amount-of-columns cell)
    (seq-setq (grid cell grid-cells) (typst-ts-mode-grid-cell--at-point-p))
    (unless (and grid cell)
      (user-error "Not inside a grid with rows"))
    (setq amount-of-columns (typst-ts-mode-grid--column-number grid))
    (setq row-index
          (car (typst-ts-mode-grid-cell--index
                cell grid-cells amount-of-columns)))
    (setq rows (seq-partition grid-cells amount-of-columns))
    (setq current (seq-elt rows row-index))
    (setq to-switch
          (pcase direction
            ('up
             (progn
               (when (= row-index 0)
                 (user-error "Already on first row"))
               (seq-elt rows (1- row-index))))
            ('down
             (progn
               (when (= (length rows) (1+ row-index))
                 (user-error "Already on last row"))
               (seq-elt rows (1+ row-index))))
            (_
             (error "DIRECTION: %s is not one of: `up', `down'" direction))))
    (let ((start1 (treesit-node-start (car current)))
          (end1 (treesit-node-end (car (last current))))
          (start2 (treesit-node-start (car to-switch)))
          (end2 (treesit-node-end (car (last to-switch)))))
      (typst-ts-mode--swap-regions start1 end1 start2 end2))))

(defun typst-ts-mode-grid-cell--move (direction)
  "Move grid cell at point depending on DIRECTION up/down, left/right.
DIRECTION is one of following symbols:
`left', `right', `up', `down'.

Up/down means moving the cell to another row while keeping the column index."
  ;; inside table.header is different from the rest
  (let (grid grid-cells cell to-switch)
    (seq-setq (grid cell grid-cells) (typst-ts-mode-grid-cell--at-point-p))
    (unless (and grid cell)
      (user-error "Not inside a grid cell"))
    (setq to-switch
          (pcase direction
            ((guard (and (memq direction '(down up))
                         (string= "table.header"
                                  (treesit-node-text
                                   (treesit-node-child-by-field-name grid "item")))))
             (user-error "A table.header only has one row"))
            ('left
             ;; skip the , prev twice
             (treesit-node-prev-sibling (treesit-node-prev-sibling cell)))
            ('right
             ;; skip the , that's why next twice
             (treesit-node-next-sibling (treesit-node-next-sibling cell)))
            ((or 'up 'down)
             (let ((amount-of-columns
                    (typst-ts-mode-grid--column-number grid))
                   (select-cell
                    (lambda (row column)
                      (seq-elt
                       (seq-elt
                        (seq-partition
                         grid-cells
                         (typst-ts-mode-grid--column-number grid))
                        row)
                       column)))
                   row column)
               (seq-setq (row column)
                         (typst-ts-mode-grid-cell--index
                          cell grid-cells amount-of-columns))
               (if (eq direction 'up)
                   (progn
                     (when (= 0 row)
                       (user-error "Already on first row"))
                     (funcall select-cell (1- row) column))
                 (when (= row amount-of-columns)
                   (user-error "Already on last row"))
                 (funcall select-cell (1+ row) column))))
            (_ (error "DIRECTION: %s is not one of: `right' `left', `up', `down'"
                      direction))))
    (when (or (not to-switch)
              (string= "tagged" (treesit-node-type to-switch))
              (string= "(" (treesit-node-text to-switch))
              (string= ")" (treesit-node-text to-switch)))
      (user-error "There is no cell in the %s direction" direction))
    (typst-ts-mode--swap-regions (treesit-node-start cell) (treesit-node-end cell)
                                 (treesit-node-start to-switch) (treesit-node-end to-switch))))

(defun typst-ts-mode-grid--at-point-p ()
  "Whether the current point is on a grid/table.
Return the call node if yes, otherwise return nil."
  (treesit-parent-until
   (treesit-node-at (point))
   (lambda (n)
     (and (string= "call" (treesit-node-type n))
          (let ((ident (treesit-node-text
                        (treesit-node-child-by-field-name
                         n "item"))))
            (or (string= "table" ident)
                (string= "grid" ident)
                (string= "table.header" ident)))))
   t))

(defun typst-ts-mode-grid-cell--at-point-p ()
  "Whether the current point is on a grid cell or not.
Return a list (grid-node cell-node grid-cells) if yes, otherwise return nil."
  ;; A grid cell is a node inside a grid node that is not a tagged node.
  (let* ((node (treesit-node-at (point)))
         (node-begin (treesit-node-start node))
         (node-end (treesit-node-end node))
         (inside-grid-p (typst-ts-mode-grid--at-point-p))
         (grid-cells
          (treesit-filter-child
           ;; the child number 1 is the argument list
           (treesit-node-child inside-grid-p 1)
           ;; a cell is not a tagged node, a comma or a parenthesis
           (lambda (n)
             (let ((type (treesit-node-type n)))
               (and (not (string= "tagged" type))
                    (not (string= "(" type))
                    (not (string= ")" type))
                    (not (string= "," type)))))))
         ;; a list of (cell-begin cell-end)
         (grid-cell-regions
          (mapcar
           (lambda (n)
             (list (treesit-node-start n) (treesit-node-end n) n))
           grid-cells))
         (cell-at-point
          ;; (begin end node)
          (caddr (seq-find (lambda (range)
                             (let (begin end _)
                               (seq-setq (begin end _) range)
                               (and (>= node-begin begin)
                                    (<= node-end end))))
                           grid-cell-regions))))
    (when (and inside-grid-p cell-at-point)
      (list inside-grid-p cell-at-point grid-cells))))

(defun typst-ts-mode-grid--column-number (node)
  "Return the number of columns the grid has.
NODE must be a call node with ident being grid or table.
When there is no columns field or the semantic meaning makes no sense return 1."
  (let* (
         ;; grammar guarantees that the child number 1 is group
         (group (treesit-node-child node 1))
         (columns-node (car (treesit-filter-child
                             group
                             (lambda (n)
                               (string= (treesit-node-text
                                         (treesit-node-child-by-field-name n "field"))
                                        "columns")))))
         ;; 0:field 1:':' 2:value from grammar
         (columns-value (treesit-node-child columns-node 2))
         (columns-value-type (treesit-node-type columns-value))
         (column-number nil))
    (cond
     ((and (string= "number" columns-value-type)
           (= (treesit-node-child-count columns-value) 0))
      (progn
        (setq column-number (string-to-number (treesit-node-text columns-value)))
        ;; it makes no sense to have columns: 0 or columns: 23% unit whatever
        (when (or (not (integerp column-number))
                  (= column-number 0))
          (setq column-number 1))))
     ((string= "group" columns-value-type)
      (setq column-number
            ;; discard punctuation nodes
            (length
             (treesit-filter-child columns-value
                                   (lambda (n)
                                     (let ((text (treesit-node-text n)))
                                       (and (not (string= "," text))
                                            (not (string= ":" text))
                                            (not (string= "(" text))
                                            (not (string= ")" text)))))))))
     ;; when there is no columns field or the column value is a number with fraction
     (t (setq column-number 1)))
    column-number))

(defun typst-ts-mode-item--at-point-p ()
  "Return item node when point is on item.
Otherwise nil."
  (treesit-parent-until
   (treesit-node-at
    ;; do not be at last column
    (if (and (eolp) (/= (current-column) 0))
        (1- (point))
      (point)))
   (lambda (x) (string= (treesit-node-type x)
                        "item"))))

(defun typst-ts-mode-item--with-siblings ()
  "Return (prev current next numbered-p) items.

The last item in the last tells you if the list is numbered (t) or not (nil).

When current does not have a previous or next sibling,
the index for it will be nil.

Being a different item type does not count as sibling, ex:
1. foo
- bar

When point is not on an item node return nil."
  (when-let* ((node (typst-ts-mode-item--at-point-p))
              (get-item-type (lambda (x)
                               (treesit-node-text (treesit-node-child x 0))))
              (item-type (funcall get-item-type node))
              (node-numbered-p t)
              (same-item-type (lambda (x)
                                (let ((type (funcall get-item-type x)))
                                  (or (string= type item-type)
                                      ;; are they numbers?
                                      (and node-numbered-p
                                           (not (= (string-to-number type)
                                                   0)))))))
              (only-if (lambda (x) (and (string= (treesit-node-type x)
                                                 "item")
                                        (funcall same-item-type x)
                                        x))))
    (setq node-numbered-p (not (= (string-to-number item-type) 0)))
    (cond
     ((not node) node)
     (node (list (funcall only-if (treesit-node-prev-sibling node))
                 node
                 (funcall only-if (treesit-node-next-sibling node))
                 node-numbered-p)))))

(defun typst-ts-mode--swap-regions (start1 end1 start2 end2)
  "Swap region between START1 and END1 with region between START2 and END2.
START1 END1 is the region where the point should be after swapping."
  (let ((text1 (buffer-substring start1 end1))
        (text2 (buffer-substring start2 end2))
        (marker1-start (make-marker))
        (marker1-end (make-marker))
        (marker2-start (make-marker))
        (marker2-end (make-marker))
        (point (point)))
    (set-marker marker1-start start1)
    (set-marker marker1-end end1)
    (set-marker marker2-start start2)
    (set-marker marker2-end end2)
    (delete-region marker1-start marker1-end)
    (delete-region marker2-start marker2-end)

    (goto-char marker1-start)
    (insert text2)

    (goto-char marker2-start)
    (insert text1)
    ;; move point to original position if possible
    (when (and (<= start1 point)
               (>= end1 point))
      (forward-char (- point end1)))
    ;; clean markers
    (set-marker marker1-start nil)
    (set-marker marker1-end nil)
    (set-marker marker2-start nil)
    (set-marker marker2-end nil)))

(defun typst-ts-mode-item--move (direction)
  "Move item node up or down (swap).
DIRECTION should be `up' or `down'."
  (let* ( previous current next swap-with numbered-p
          (bind (lambda ()
                  (pcase direction
                    ('up
                     (setq swap-with previous))
                    ('down
                     (setq swap-with next))
                    (_ (error "%s is not one of: `up' `down'" direction))))))
    (seq-setq (previous current next numbered-p)
              (typst-ts-mode-item--with-siblings))
    (unless current
      (error "Point is not on an item"))
    (funcall bind)
    (unless swap-with
      (user-error "There is no %s item to swap with"
                  (if (eq direction 'up) "previous" "next")))
    ;; numbers may need to be swapped
    (when numbered-p
      (let* ((number1 (treesit-node-child current 0))
             (number2 (treesit-node-child swap-with 0))
             (current-begin (treesit-node-start number1))
             (current-end (treesit-node-end number1))
             (other-begin (treesit-node-start number2))
             (other-end (treesit-node-end number2)))
        (save-excursion
          (typst-ts-mode--swap-regions current-begin current-end
                                       other-begin other-end))))
    ;; the nodes must be reinitialized
    (seq-setq (previous current next numbered-p)
              (typst-ts-mode-item--with-siblings))
    (funcall bind)
    (let ((current-begin (treesit-node-start current))
          (current-end (treesit-node-end current))
          (other-begin (treesit-node-start swap-with))
          (other-end (treesit-node-end swap-with))
          (column (current-column)))
      (typst-ts-mode--swap-regions current-begin current-end
                                   other-begin other-end)
      (move-to-column column))))

(defun typst-ts-mode-item-up ()
  "Move the item at point up."
  (interactive)
  (typst-ts-mode-item--move 'up))

(defun typst-ts-mode-item-down ()
  "Move the item at point down."
  (interactive)
  (typst-ts-mode-item--move 'down))

(defun typst-ts-mode-meta-up ()
  "See `typst-ts-mode-meta--dwim'."
  (interactive)
  (call-interactively (typst-ts-mode-meta--dwim 'up)))

(defun typst-ts-mode-meta-down ()
  "See `typst-ts-mode-meta--dwim'."
  (interactive)
  (call-interactively (typst-ts-mode-meta--dwim 'down)))

(defun typst-ts-mode-meta-left ()
  "See `typst-ts-mode-meta--dwim'."
  (interactive)
  (call-interactively (typst-ts-mode-meta--dwim 'left)))

(defun typst-ts-mode-meta-right ()
  "See `typst-ts-mode-meta--dwim'."
  (interactive)
  (call-interactively (typst-ts-mode-meta--dwim 'right)))

(defun typst-ts-mode-meta--dwim (direction)
  "Return function depending on the context with meta key + DIRECTION.

When point is at heading:
`left': `typst-ts-mode-heading-decrease',
`right': `typst-ts-mode-heading-increase',
`up': `typst-ts-mode-heading-up',
`down': `typst-ts-mode-heading-down'.

When point is at item list:
`up': `typst-ts-mode-item-up'
`down': `typst-ts-mode-item-down'

When there is no relevant action to do it will return the relevant function in
the `GLOBAL-MAP' (example: `right-word')."
  (let* ((prefix "typst-ts-mode-")
         (mid (cond
               ((typst-ts-mode-heading--at-point-p) "heading")
               ((and (typst-ts-mode-item--at-point-p)
                     ;; does not exist, maybe will exist at some point
                     (not (or (eq 'left direction)
                              (eq 'right direction))))
                "item")
               (t nil)))
         (end
          (pcase direction
            ('left
             "-left")
            ('right
             "-right")
            ('up
             "-up")
            ('down
             "-down")
            (_ (error "DIRECTION: %s is not one of: `right' `left', `up', `down'"
                      direction)))))
    (if (not mid)
        (keymap-lookup global-map (substitute-command-keys
                                   (concat "\\[" prefix "meta" end "]")))
      (intern-soft (concat prefix mid end)))))

(defun typst-ts-mode-meta-return (&optional arg)
  "Depending on context, insert a heading or insert an item.
The new heading is created after the ending of current heading.
Using ARG argument will ignore the context and it will insert a heading instead."
  (interactive "P")
  (let ((item-node (treesit-parent-until
                    (treesit-node-at (line-beginning-position))
                    (lambda (node)
                      (string= "item" (treesit-node-type node)))))
        (node (typst-ts-core-get-parent-of-node-at-bol-nonwhite)))
    (cond
     (arg (typst-ts-mode-insert--heading nil))
     (item-node
      (typst-ts-mode-insert--item item-node))
     (t
      (typst-ts-mode-insert--heading node)))))

(defun typst-ts-mode-retun (&optional _arg)
  "Stub")

;; (defun typst-ts-mode-return (&optional arg)
;;   "Handle RET depends on condition.
;; When prefix ARG is non-nil, call global return function."
;;   (interactive "P")
;;   (or
;;    ;; FIXME: This kind of magic/electric behavior should probably be
;;    ;; controllable via a custom var (and described in the docstring).
;;    (when (and (null arg) (eolp))
;;      (let* (;; (cur-pos (point))
;;             ;; (cur-node (treesit-node-at cur-pos))
;;             ;; (cur-node-type (treesit-node-type cur-node))
;;             ;; (parent-node (treesit-node-parent cur-node)) ; could be nil
;;             ;; (parent-node-type (treesit-node-type parent-node))
;;             (node (typst-ts-core-parent-util-type
;;                    (typst-ts-core-get-parent-of-node-at-bol-nonwhite)
;;                    "item" t t)))
;;        ;; (message "%s %s" cur-node parent-node)
;;        (cond
;;         ;; on item node end
;;         (node
;;          (let* ((has-children (treesit-node-child node 1))
;;                 (next-line-pos (line-beginning-position 2))
;;                 (next-line-node
;;                  (typst-ts-core-get-parent-of-node-at-bol-nonwhite
;;                   next-line-pos))
;;                 (next-line-top-node    ; get container type or `item' type node
;;                  (typst-ts-core-parent-util-type
;;                   next-line-node
;;                   (regexp-opt '("code" "item"))
;;                   t)))
;;            (if has-children
;;                ;; example:
;;                ;; - #[| <- return
;;                ;; ]
;;                (if (and next-line-top-node
;;                         ;; end of buffer situation (or next line is the end
;;                         ;; line (and no newline character))
;;                         (not (equal
;;                               (line-number-at-pos next-line-pos)
;;                               (line-number-at-pos (point-max)))))
;;                    (call-interactively #'newline)
;;                  (typst-ts-mode-insert--item node))
;;              ;; no text means delete the item on current line: (item -)
;;              (delete-region (line-beginning-position) (line-end-position))
;;              ;; whether the previous line is in an item
;;              (let* ((prev-line-item-node
;;                      (typst-ts-core-parent-util-type
;;       (let ((global-ret-function (global-key-binding (kbd "RET"))))
;;         (if (not current-prefix-arg)
;;             (call-interactively global-ret-function)
;;           (if (yes-or-no-p
;;                (format
;;                 "Execute function `%s' without/with the given prefix argument?"
;;                 global-ret-function))
;;               (let ((current-prefix-arg nil))
;;                 (call-interactively global-ret-function))
;;             (call-interactively global-ret-function))))))))))))))))

(defun typst-ts-mode-insert--item (node)
  "Insert an item after NODE.
NODE must be an item node!
This function respects indentation."
  (let* (;; +, -, or <num>.
         (item-type (treesit-node-text
                     (treesit-node-child node 0)))
         (item-number (string-to-number item-type))
         (item-end (treesit-node-end node))
         (node-bol-column (typst-ts-core-column-at-pos
                           (typst-ts-core-get-node-bol node))))
    (goto-char item-end)
    (newline)
    (indent-line-to node-bol-column)
    (insert (if (= item-number 0)  ; not a number type
                item-type
              (concat (number-to-string (1+ item-number)) "."))
            " ")))

(defun typst-ts-mode-insert--heading (node)
  "Insert a heading after the section that NODE is part of.
When there is no section it will insert a heading below point."
  (let* ((section
          (treesit-parent-until
           node
           (lambda (node)
             (string= (treesit-node-type node) "section"))
           t))
         ;; first child is heading
         (heading (treesit-node-child section 0))
         (heading-level (treesit-node-type (treesit-node-child heading 0))))
    (if section
        (goto-char (treesit-node-end section))
      ;; no headings so far
      (setq heading-level "=")
      (forward-line 1))
    ;; something can be in the next line/section, the heading needs be on its own line
    ;; this has to be done after `goto-char' because it will invalidate the node
    (newline)
    (forward-line -1)
    ;; insert the heading and indent
    (insert heading-level " ")
    (indent-according-to-mode)))

(defun typst-ts-editing--indent-item-node-lines (node offset)
  (let ((item-node-min-column
         (typst-ts-core-column-at-pos
          (typst-ts-core-line-bol-nonwhite-pos
           (treesit-node-start node)))))
    (if (< (+ item-node-min-column offset) 0)
        (setq offset (- item-node-min-column)))
    (typst-ts-core-for-lines-covered-by-node
     node
     (lambda ()
       (indent-line-to
        (+ (typst-ts-core-column-at-pos
            (typst-ts-core-line-bol-nonwhite-pos))
           offset))))))

(defun typst-ts-mode-cycle (&optional _arg)
  "Cycle."
  (interactive "P")
  (let (node)
    (or
     (when-let* ((cur-pos (point))
                 (cur-node (treesit-node-at cur-pos))
                 (cur-node-type (treesit-node-type cur-node))
                 (cur-line-nonwhite-bol-node
                  (typst-ts-core-get-node-at-bol-nonwhite))
                 (_ (treesit-node-type cur-line-nonwhite-bol-node))
                 (parent-node (treesit-node-parent cur-node)) ; could be nil
                 (parent-node-type (treesit-node-type parent-node)))
       (cond
        ((equal parent-node-type "raw_blck")
         (insert-tab)
         'success)


        ((setq node
               (typst-ts-core-parent-util-type
                cur-line-nonwhite-bol-node "item" t t))
         (let* ((cur-item-node node)
                (prev-significant-node
                 (typst-ts-core-prev-sibling-ignore-types
                  cur-item-node
                  "parbreak"))
                (prev-significant-node-type
                 (treesit-node-type prev-significant-node))
                prev-item-node)

           (if (equal prev-significant-node-type "item")
               (setq prev-item-node prev-significant-node)
             (if (equal
                  "item"
                  (treesit-node-type
                   (treesit-node-parent prev-significant-node)))
                 (setq prev-item-node (treesit-node-parent
                                       prev-significant-node))))

           ;; (message "%s, %s" cur-item-node prev-item-node)

           (when prev-item-node
             (let* ((cur-item-node-start-column
                     (typst-ts-core-column-at-pos
                      (treesit-node-start cur-item-node)))
                    (prev-item-node-start-column
                     (typst-ts-core-column-at-pos
                      (treesit-node-start prev-item-node)))
                    (offset
                     (- cur-item-node-start-column
                        prev-item-node-start-column)))
               (if (>= offset typst-ts-mode-indent-offset)
                   (typst-ts-editing--indent-item-node-lines
                    cur-item-node
                    (- (+ offset typst-ts-mode-indent-offset)))
                 (typst-ts-editing--indent-item-node-lines
                  cur-item-node
                  (- typst-ts-mode-indent-offset (abs offset)))))

             'success)))))
     ;; execute default action if not successful
     (call-interactively (global-key-binding (kbd "TAB"))))))

<<<<<<< HEAD
(defun typst-ts-mode-auto-fill-function () ;FIXME: Unused?
  "Function for `auto-fill-mode'.

Inserts newline and indents according to context."
  (when (>= (current-column) (current-fill-column))
    (insert "\n")
    (indent-according-to-mode)))
=======
          (t nil)))))
    ;; execute default action if not successful
    (unless (eq execute-result 'success)
      (call-interactively (global-key-binding (kbd "TAB"))))))

(defun typst-ts-editing-calculate-fill-prefix ()
  "Calculate fill prefix."
  ;; see `do-auto-fill' function and `;; Choose a fill-prefix automatically.'
  ;; for default automatical fill-prefix finding algorithm
  (let ((fill-prefix nil))
    (setq
     fill-prefix
     (catch 'fill-prefix
       (let* ((cur-pos (point))
              (cur-node (treesit-node-at cur-pos))
              (cur-node-type (treesit-node-type cur-node))
              (parent-node (treesit-node-parent cur-node))  ; could be nil
              (parent-node-type (treesit-node-type parent-node))
              node)
         (cond
          ;; for condition that there are closely aligned line above
          ((setq node (typst-ts-core-parent-util-type
                       (typst-ts-core-get-parent-of-node-at-bol-nonwhite)
                       "item" t t))
           (throw 'fill-prefix (fill-context-prefix (line-beginning-position) (line-end-position)))))
         )))
    fill-prefix))

(defun typst-ts-editing-auto-fill-function ()
  "Auto Fill Function for `auto-fill-mode'."
  (when (>= (current-column) (current-fill-column))
    (let* ((fill-prefix (typst-ts-editing-calculate-fill-prefix))
           (adaptive-fill-mode (null fill-prefix)))
      (when fill-prefix (do-auto-fill)))))

(defun typst-ts-mode-symbol-picker ()
  "Insert elements from `typst-ts-mode-symbol-alist' `typst-ts-mode-emoji-alist'.

In markup mode, it will prefix the selection with \"#\"
and its corresponding module (\"sym.\", \"emoji.\").
In math mode, symbols do not need a \"#\" prefix and \"sym.\" prefix.
In code mode, the selection needs to be prefixed with the module."
  (interactive)
  (let* ((all-symbols (append typst-ts-mode-symbol-alist typst-ts-mode-emoji-alist))
         (completion-extra-properties
          '(:annotation-function
            (lambda (key)
              (concat " " (cdr (assoc key minibuffer-completion-table))))))
         (value (completing-read
                 "Pick: " all-symbols
                 nil t))
         (node (treesit-node-at (point)))
         (inside-math (treesit-parent-until node
                                            (lambda (x)
                                              (string= (treesit-node-type x)
                                                       "math"))))
         (inside-code (treesit-parent-until node
                                            (lambda (x)
                                              (or
                                               (string= (treesit-node-type x)
                                                        "code")
                                               (string= (treesit-node-type x)
                                                        "content")))))
         (is-symbol-p (assoc value typst-ts-mode-symbol-alist))
         (is-emoji-p (assoc value typst-ts-mode-emoji-alist))
         (to-insert value))
    (cond
     ((string= (treesit-node-type inside-code) "code")
      (setq to-insert (concat
                       (if is-symbol-p "sym." "emoji.")
                       to-insert)))
     ((and is-symbol-p
           (not inside-math)
           (not (string= (treesit-node-type inside-code) "code")))
      (setq to-insert (concat "#sym." to-insert)))
     ((and is-emoji-p
           (not (string= (treesit-node-type inside-code) "code")))
      (setq to-insert (concat "#emoji." to-insert))))
    (insert to-insert)))
>>>>>>> 58ccee5b

(provide 'typst-ts-editing)

;;; typst-ts-editing.el ends here<|MERGE_RESOLUTION|>--- conflicted
+++ resolved
@@ -646,20 +646,6 @@
      ;; execute default action if not successful
      (call-interactively (global-key-binding (kbd "TAB"))))))
 
-<<<<<<< HEAD
-(defun typst-ts-mode-auto-fill-function () ;FIXME: Unused?
-  "Function for `auto-fill-mode'.
-
-Inserts newline and indents according to context."
-  (when (>= (current-column) (current-fill-column))
-    (insert "\n")
-    (indent-according-to-mode)))
-=======
-          (t nil)))))
-    ;; execute default action if not successful
-    (unless (eq execute-result 'success)
-      (call-interactively (global-key-binding (kbd "TAB"))))))
-
 (defun typst-ts-editing-calculate-fill-prefix ()
   "Calculate fill prefix."
   ;; see `do-auto-fill' function and `;; Choose a fill-prefix automatically.'
@@ -734,7 +720,6 @@
            (not (string= (treesit-node-type inside-code) "code")))
       (setq to-insert (concat "#emoji." to-insert))))
     (insert to-insert)))
->>>>>>> 58ccee5b
 
 (provide 'typst-ts-editing)
 
