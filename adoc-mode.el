;;; adoc-mode.el --- a major-mode for editing AsciiDoc files in Emacs
;;
;; Copyright 2010 Florian Kaufmann <sensorflo@gmail.com>
;;
;; Author: Florian Kaufmann <sensorflo@gmail.com>
;; URL: http://code.google.com/p/adoc-mode/
;; Created: 2009
;; Version: 0.4.0
;; Keywords: wp AsciiDoc
;; 
;; This file is not part of GNU Emacs.
;; 
;; This program is free software; you can redistribute it and/or modify
;; it under the terms of the GNU General Public License as published by
;; the Free Software Foundation; either version 2, or (at your option)
;; any later version.
;;
;; This program is distributed in the hope that it will be useful,
;; but WITHOUT ANY WARRANTY; without even the implied warranty of
;; MERCHANTABILITY or FITNESS FOR A PARTICULAR PURPOSE.  See the
;; GNU General Public License for more details.
;;
;; You should have received a copy of the GNU General Public License
;; along with this program; see the file COPYING.  If not, write to
;; the Free Software Foundation, Inc., 51 Franklin Street, Fifth
;; Floor, Boston, MA 02110-1301, USA.
;;
;;; Commentary:
;; 
;; AsciiDoc (http://www.methods.co.nz/asciidoc/) is a text document format for
;; writing short documents, articles, books and UNIX man pages. AsciiDoc files
;; can be translated to HTML and DocBook markups.
;;
;; This is just a first version which works not too bad for my small uses of
;; AsciiDoc. It's mostly about syntax highlighting. I still like to play a lot
;; and thus it's not stable at all.
;;
;; I actually would like to improve it, but realistically will invest
;; my time in other activities.
;;
;; Installation:
;;
;; Installation is as usual, so if you are proficient with Emacs you don't need
;; to read this.
;;
;; 1. Copy this file to a directory in `load-path'. To add a specific directory
;;    to the load path, add this to your initialization file (~/.emacs or ~/_emacs):
;;    (add-to-list 'load-path "mypath")
;;
;; 2. Add either of the two following lines to your initialization file:
;;    a)  (autoload 'adoc-mode "adoc-mode")
;;    b)  (require 'adoc-mode)
;;    The first only loads adoc mode when necessary, the 2nd always during
;;    startup of Emacs.
;;
;; 3. To use adoc mode, call adoc-mode after you opened an AsciiDoc file
;;    M-x adoc-mode
;;
;; Each of the following is optional
;;
;; * Byte compile this file (adoc-mode.el) for faster startup: 
;;   M-x byte-compile
;;
;; * According to AsciiDoc manual, '.txt' is the standard file extension for
;;   AsciiDoc files. Add the following to your initialization file to open all
;;   '.txt' files with adoc-mode as major mode automatically:
;;   (add-to-list 'auto-mode-alist (cons "\\.txt\\'" 'adoc-mode))
;;
;; * If your default face is a fixed pitch (monospace) face, but in AsciiDoc
;;   files you liked to have normal text with a variable pitch face,
;;   `buffer-face-mode' is for you: 
;;   (add-hook 'adoc-mode-hook (lambda() (buffer-face-mode t)))
;;
;;
;; Todo:
;; - Fontlock
;;   - make font-lock regexps based upon AsciiDoc configuration file, or
;;     make them configurable in a way similar to that configuration file
;;   - respect font-lock-maximum-decoration
;; - Other common emacs functionality/features
;;   - indent functions
;;   - imenu / outline / hideshow
;;   - tags
;;   - Make 'compilation', i.e. translating into the desired output format more
;;     conventient
;;   - tempo-templates
;;   - spell check shall ignore text that is not part of the output
;;   - supply a regexp for magic-mode-alist
;;   - Is there something that would remove hard newlines within a paragraph,
;;     but just for display, so the paragraph uses the whole buffer length.
;;   - are there generic base packages to handle lists / tables?
;; - AsciiDoc related features
;;   - Two (or gruadualy fading) display modes: one emphasises to see the
;;     AsciiDoc source text, the other emphasises to see how the output will
;;     look like.
;;   - invisible text property could be used to hide meta characters
;;   - tags tables for anchors, indixes, bibliography items, titles, ...
;;
;; Bugs:
;; - delimited blocks are supported, but not well at all
;; - Most regexps for highlighting can spawn at most over two lines.
;; - font-lock's multi line capabilities are not used well enough
;; - AsciiDoc's escape rules don't seem to be what one expects. E.g. \\__bla__
;;   is *not* a literal backslashed followed by an emphasised bla, but an
;;   emphasised _bla_. Try to find out what AsciiDoc's rules are. adoc-mode
;;   currently uses 'common' escaping rule: backslash always makes the following
;;   char literal.
;;
;;; Variables:

(require 'markup-faces)

(defconst adoc-mode-version "0.4.0"
  "Based upon AsciiDoc version 8.5.2. I.e. regexeps and rules are taken from
that version's asciidoc.conf/manual.")

(defgroup adoc nil
  "Support for AsciiDoc documents."
  :group 'wp)

(defcustom adoc-script-raise '(-0.3 0.3)
  "How much to lower and raise subscript and superscript content.

This is a list of two floats. The first is negative and specifies
how much subscript is lowered, the second is positive and
specifies how much superscript is raised. Heights are measured
relative to that of the normal text. The faces used are
adoc-superscript and adoc-subscript respectively."
  :type '(list (float :tag "Subscript")
               (float :tag "Superscript"))
  :group 'adoc)

(defcustom adoc-insert-replacement t
  "When true the character/string a replacment/entity stands for is displayed.

E.g. after '&amp;' an '&' is displayed, after '(C)' the copy right
sign is displayed. It's only about display, neither the file nor
the buffer content is affected.

You need to call `adoc-calc' after you change
`adoc-insert-replacement'. For named character entities (e.g.
'&amp;', in contrast to '&#20;' or '(C)' ) to be displayed you need to
set `adoc-unichar-name-resolver'."
  :type 'boolean
  :group 'adoc)

(defcustom adoc-unichar-name-resolver nil
  "Function taking a unicode char name and returing it's codepoint.

E.g. when given \"amp\" (as in the character entity reference
\"&amp;\"), it shall return 38 (#x26). Is used to insert the
character a character entity reference is refering to after the
entity. When adoc-unichar-name-resolver is nil, or when its
function returns nil, nothing is done with named character
entities. Note that if `adoc-insert-replacement' is nil,
adoc-unichar-name-resolver is not used.

You can set it to `adoc-unichar-by-name'; however it requires
unichars.el (http://nwalsh.com/emacs/xmlchars/unichars.el). When
you set adoc-unichar-name-resolver to adoc-unichar-by-name, you
need to call `adoc-calc' for the change to take effect."
  :type '(choice (const nil)
                 (const adoc-unichar-by-name)
                 function)
  :group 'adoc)

(defcustom adoc-two-line-title-del '("==" "--" "~~" "^^" "++")
  "Delimiter used for the underline of two line titles.
Each string must be exactly 2 characters long. Corresponds to the
underlines element in the titles section of the asciidoc
configuration file."
  :type '(list
          (string :tag "level 0") 
          (string :tag "level 1") 
          (string :tag "level 2") 
          (string :tag "level 3") 
          (string :tag "level 4") )
  :group 'adoc)

;; todo: limit value range to 1 or 2
(defcustom adoc-default-title-type 1
  "Default title type, see `adoc-title-descriptor'."
  :group 'adoc)

;; todo: limit value range to 1 or 2
(defcustom adoc-default-title-sub-type 1
  "Default title sub type, see `adoc-title-descriptor'."
  :group 'adoc  )

<<<<<<< HEAD
(defcustom adoc-enable-two-line-title t
  "Wether or not two line titles shall be fontified.

nil means never fontify. t means always fontify. A number means
only fontify if the line below has NOT the lenght of the given
number. You could use a number for example when all your
delimited block lines have a certain length.

This is usefull because adoc-mode has troubles to properly
distinguish between two line titles and a line of text before a
delimited block. Note however that adoc-mode knows the AsciiDoc
rule that the length of a two line title underline can differ at
most 3 chars from the length of the title text."
  :type '(choice (const nil)
		 (const t)
		 number)
  :group 'adoc)

(defface adoc-orig-default
  '((t (:inherit (default))))
  "The default face before buffer-face-mode was in effect.

This face is only a kludge. If I understood the face-remap
library better, it probably woudn't be needed."
  :group 'adoc-faces)

(defface adoc-generic
  '((((background light))
     (:foreground "blue"))
    (((background dark))
     (:foreground "skyblue")))
  "For things that don't have their dedicated face.

Many important AsciiDoc constructs have their dedicated face in
adoc-mode like e.g. adoc-title-0, adoc-strong etc.

For all other, less often used constructs, where it wasn't deemed
necessary to create an own dedicated face, adoc-generic is used.
E.g. #...#, the label text of a labeled list item, block titles.

Beside that it servers as a base face from which other adoc
faces, at least their default value, inherit."
  :group 'adoc-faces)

(defface adoc-title-0
  '((t (:inherit adoc-generic :weight bold :height 2.0)))
  ""
  :group 'adoc-faces)

(defface adoc-title-1
  '((t (:inherit adoc-generic :weight bold :height 1.8)))
  ""
  :group 'adoc-faces)

(defface adoc-title-2
  '((t (:inherit adoc-generic :weight bold :height 1.4)))
  ""
  :group 'adoc-faces)

(defface adoc-title-3
  '((t (:inherit adoc-generic :slant italic :weight bold)))
  ""
  :group 'adoc-faces)

(defface adoc-title-4
  '((t (:inherit adoc-generic :slant italic :weight bold)))
  ""
  :group 'adoc-faces)

(defface adoc-monospace
  '((t (:inherit (fixed-pitch adoc-generic))))
  "For monospace, literal or pass through text"
  :group 'adoc-faces)

(defface adoc-strong
  '((t (:inherit (adoc-generic bold))))
  ""
  :group 'adoc-faces)

(defface adoc-emphasis
  '((t (:inherit (adoc-generic italic))))
  ""
  :group 'adoc-faces)

(defface adoc-superscript
  '((t (:inherit adoc-generic :height 0.8)))
  "How much to raise it is defined by adoc-script-raise.

Note that the example here in the customization buffer is not
correctly highlighted the raising by adoc-script-raise part is
missing."
  :group 'adoc-faces)

(defface adoc-subscript
  '((t (:inherit adoc-generic :height 0.8)))
  "How much to lower it is defined by adoc-script-raise.

Note that the example here in the customization buffer is not
correctly highlighted, the lowering by adoc-script-raise part is
missing."
  :group 'adoc-faces) 

(defface adoc-secondary-text
  '((t (:height 0.8)))
  "Text that is not part of the running text in the output.

E.g. captions or footnotes."
  :group 'adoc-faces)

(defface adoc-replacement
  '((default (:inherit adoc-orig-default))
    (((background light))
     (:foreground "purple1"))
    (((background dark))
     (:foreground "plum1")))
  "For things that will be replaced by something simple/similar.

A text phrase that is replaced by another phrase.

E.g. AsciiDoc replacements ('(C)' for the copy right sign),
entity references ('&#182' for a carriage return sign),
single/double quoted text (that is, the quotes in `...' , ``...''
are replaced by actual single/double quotation marks.)"
  :group 'adoc-faces)

(defface adoc-complex-replacement
  '((default (:inherit adoc-orig-default))
    (((background light))
     (:background "plum1" :foreground "purple3" :box (:line-width 2 :color "plum1" :style released-button)))
    (((background dark))
     (:background "purple3" :foreground "plum1" :box (:line-width 2 :color "purple3" :style released-button))))
  "For things that will be replaced by something complex (e.g an image).

E.g. adominition paragraphs ('WARNING: '), images ('image::images/tiger.png'), rulers, ..."
  :group 'adoc-faces)

(defface adoc-list-item
  '((default (:inherit adoc-orig-default))
    (((background light))
     (:background "plum1" :foreground "purple3" ))
    (((background dark))
     (:background "purple3" :foreground "plum1" )))
  "For the bullets and numbers of list items.

However not for the label text of a labeled list item. That is
highlighted with adoc-generic-face."
  :group 'adoc-faces)

(defface adoc-table-del
  '((default (:inherit adoc-orig-default))
    (((background light))
     (:background "light steel blue" :foreground "blue" ))
    (((background dark))
     (:background "purple3" :foreground "plum1" )))
  "For table ('|===...')and cell ('|') delimiters "
  :group 'adoc-faces)

(defface adoc-reference
  '((t (:inherit (adoc-generic link))))
  "For references, e.g. URLs, references to other sections etc."
  :group 'adoc-faces)

;; todo: inherit 'specialized' delimiters from it.
(defface adoc-delimiter
  '((default (:inherit adoc-orig-default))
    (((background light))
     (:background "gray95" :foreground "gray60"))
    (((background dark))
     (:background "gray20" :foreground "gray50")))
  "For generic delimiters (meta characters) not having their own
dedicated face."

  :group 'adoc-faces)

(defface adoc-hide-delimiter 
  '((default (:inherit adoc-orig-default))
    (((background light))
     (:foreground "gray85"))
    (((background dark))
     (:foreground "gray40")))
  "For delimiters you don't really need to see.

When the enclosed text, due to highlighting, already indicates
what the delimiter is you don't need to see the delimiter
properly. E.g. in 'bla *foo* bli' foo will be highlighted with
adoc-strong, thus you know that the delimiter must be an
astrisk, and thus you don't need to properly see it. That also
makes the whole text look more like the final output, where you
can't see the delimiters at all of course."
  :group 'adoc-faces)

(defface adoc-anchor
  '((t (:underline t :inherit (adoc-delimiter))))
  "For the anchor id"
  :group 'adoc-faces)

(defface adoc-comment
  '((t (:inherit font-lock-comment-face adoc-orig-default)))
  ""
  :group 'adoc-faces)

(defface adoc-warning
  '((t (:inherit font-lock-warning-face adoc-orig-default)))
  ""
  :group 'adoc-faces)

(defface adoc-preprocessor
  '((t (:inherit font-lock-preprocessor-face adoc-orig-default)))
  ""
  :group 'adoc-faces)
=======
(define-obsolete-face-alias 'adoc-orig-default 'adoc-align "23.3")
(defface adoc-align
  '((t (:inherit (markup-meta-face))))
  "Face used so the text looks left aligned.

Is applied to whitespaces at the beginning of a line. You want to
set it to a fixed width face. This is useful if your default face
is a variable with face. Because for e.g. in a variable with
face, '- ' and ' ' (two spaces) don't have equal with, with
`adoc-align' in the following example the item's text looks
aligned.

- lorem ipsum
  dolor ..."
  :group 'adoc)

(define-obsolete-face-alias 'adoc-generic 'markup-gen-face "23.3")
(define-obsolete-face-alias 'adoc-title-0 'markup-title-0-face "23.3")
(define-obsolete-face-alias 'adoc-title-1 'markup-title-1-face "23.3")
(define-obsolete-face-alias 'adoc-title-2 'markup-title-2-face "23.3")
(define-obsolete-face-alias 'adoc-title-3 'markup-title-3-face "23.3")
(define-obsolete-face-alias 'adoc-title-4 'markup-title-4-face "23.3")
(define-obsolete-face-alias 'adoc-monospace 'markup-typewriter-face "23.3")
(define-obsolete-face-alias 'adoc-strong 'markup-strong-face "23.3")
(define-obsolete-face-alias 'adoc-emphasis 'markup-emphasis-face "23.3")
(define-obsolete-face-alias 'adoc-superscript 'markup-superscript-face "23.3")
(define-obsolete-face-alias 'adoc-subscript 'markup-subscript-face "23.3")
(define-obsolete-face-alias 'adoc-secondary-text 'markup-secondary-text-face "23.3")
(define-obsolete-face-alias 'adoc-replacement 'markup-replacement-face "23.3")
(define-obsolete-face-alias 'adoc-complex-replacement 'markup-complex-replacement-face "23.3")
(define-obsolete-face-alias 'adoc-list-item 'markup-list-face "23.3")
(define-obsolete-face-alias 'adoc-table-del 'markup-table-face "23.3")
(define-obsolete-face-alias 'adoc-reference 'markup-reference-face "23.3")
(define-obsolete-face-alias 'adoc-delimiter 'markup-meta-face "23.3")
(define-obsolete-face-alias 'adoc-hide-delimiter 'markup-hide-delimiter-face "23.3")
(define-obsolete-face-alias 'adoc-anchor 'markup-anchor-face "23.3")
(define-obsolete-face-alias 'adoc-comment 'markup-comment-face "23.3")
(define-obsolete-face-alias 'adoc-warning 'markup-error-face "23.3")
(define-obsolete-face-alias 'adoc-preprocessor 'markup-preprocessor-face "23.3")
>>>>>>> f4bbbea2

;; Despite the comment in font-lock.el near 'defvar font-lock-comment-face', it
;; seems I still need variables to refer to faces in adoc-font-lock-keywords.
;; Not having variables and only referring to face names in
;; adoc-font-lock-keywords does not work.
(defvar adoc-align 'adoc-align)
(defvar adoc-generic 'markup-gen-face)
(defvar adoc-title-0 'markup-title-0-face)
(defvar adoc-title-1 'markup-title-1-face)
(defvar adoc-title-2 'markup-title-2-face)
(defvar adoc-title-3 'markup-title-3-face)
(defvar adoc-title-4 'markup-title-4-face)
(defvar adoc-monospace 'markup-typewriter-face)
(defvar adoc-strong 'markup-strong-face)
(defvar adoc-emphasis 'markup-emphasis-face)
(defvar adoc-superscript 'markup-superscript-face)
(defvar adoc-subscript 'markup-subscript-face)
(defvar adoc-replacement 'markup-replacement-face)
(defvar adoc-complex-replacement 'markup-complex-replacement-face)
(defvar adoc-list-item 'markup-list-face)
(defvar adoc-table-del 'markup-table-face)
(defvar adoc-reference 'markup-reference-face)
(defvar adoc-secondary-text 'markup-secondary-text-face)
(defvar adoc-delimiter 'markup-meta-face)
(defvar adoc-hide-delimiter 'markup-hide-delimiter-face)
(defvar adoc-anchor 'markup-anchor-face)
(defvar adoc-comment 'markup-comment-face)
(defvar adoc-warning 'markup-error-face)
(defvar adoc-preprocessor 'markup-preprocessor-face)

(defconst adoc-title-max-level 4
  "Max title level, counting starts at 0.")

(defconst adoc-uolist-max-level 5
  "Max unordered (bulleted) list item nesting level, counting starts at 0.")

;; I think it's actually not worth the fuzz to try to sumarize regexps until
;; profiling profes otherwise. Nevertheless I can't stop doing it.
(defconst adoc-summarize-re-uolisti t
  "When non-nil, sumarize regexps for unordered list items into one regexp.
To become a customizable variable when regexps for list items become customizable.")

(defconst adoc-summarize-re-olisti t
  "As `adoc-summarize-re-uolisti', but for ordered list items.")

(defconst adoc-summarize-re-llisti t
  "As `adoc-summarize-re-uolisti', but for labeled list items.")

(defvar adoc-unichar-alist nil
  "An alist, key=unicode character name as string, value=codepoint.")

(defvar adoc-mode-hook nil
  "Normal hook run when entering Adoc Text mode.")

(defvar adoc-mode-abbrev-table nil
  "Abbrev table in use in adoc-mode buffers.")

(defvar adoc-font-lock-keywords nil
  "Font lock keywords in adoc-mode buffers.")

(defvar adoc-replacement-failed nil )

(define-abbrev-table 'adoc-mode-abbrev-table ())

;;; Code:

;; from asciidoc.conf:
;; ^:(?P<attrname>\w[^.]*?)(\.(?P<attrname2>.*?))?:(\s+(?P<attrvalue>.*))?$
(defun adoc-re-attribute-entry ()
  (concat "^\\(:[a-zA-Z0-9_][^.\n]*?\\(?:\\..*?\\)?:[ \t]*\\)\\(.*?\\)$"))

;; from asciidoc.conf:
;; ^= +(?P<title>[\S].*?)( +=)?$
(defun adoc-re-one-line-title (level)
  "Returns a regex matching a one line title of the given LEVEL.
When LEVEL is nil, a one line title of any level is matched.

match-data has this sub groups:
1 leading delimiter inclusive whites
2 title's text exclusive leading/trailing whites
3 trailing delimiter inclusive whites
0 only chars that belong to the title block element"
  (let* ((del (if level
                 (make-string (+ level 1) ?=)
               (concat "=\\{1," (+ adoc-title-max-level 1) "\\}"))))
    (concat
     "^\\("  del "[ \t]+\\)"
     "\\([^ \t\n].*?\\)"
     "\\(\\(?:[ \t]+" del "\\)?\\)[ \t]*$")))

(defun adoc-make-one-line-title (sub-type level text)
  "Returns a one line title of LEVEL and SUB-TYPE containing the given text."
  (let ((del (make-string (+ level 1) ?=)))
    (concat del " " text (when (eq sub-type 2) (concat " " del)))))   

;; for first line, 2nd line is not a regex but python code
;; ^(?P<title>.*?)$   
(defun adoc-re-two-line-title (del)
  "Note that even if this regexp matches it still doesn't mean it is a two line title.
You additionaly have to test if the underline has the correct length.

match-data has his this sub groups:
1 title's text
2 delimiter
0 only chars that belong to the title block element"
  (when (not (eq (length del) 2))
    (error "two line title delimiters must be 2 chars long"))
  (concat
   ;; title must contain at least one \w character. You don't see that in
   ;; asciidoc.conf, only in asciidoc source code.
   "\\(^.*?[a-zA-Z0-9_].*?\\)[ \t]*\n" 
   "\\("
     "\\(?:" (regexp-quote del) "\\)+"
     (regexp-quote (substring del 0 1)) "?"   
   "\\)[ \t]*$" ))

(defun adoc-make-two-line-title (del text)
  "Returns a two line title using given DEL containing given TEXT."
  (when (not (eq (length del) 2))
    (error "two line title delimiters must be 2 chars long"))
  (let ((repetition-cnt (if (>= (length text) 2) (/ (length text) 2) 1))
        (result (concat text "\n")))
    (while (> repetition-cnt 0)
      (setq result (concat result del))
      (setq repetition-cnt (- repetition-cnt 1)))
    (when (eq (% (length text) 2) 1)
      (setq result (concat result (substring del 0 1))))
    result))
  
(defun adoc-re-oulisti (type &optional level sub-type)
  "Returns a regexp matching an (un)ordered list item.

match-data his this sub groups:
1 leading whites
2 delimiter
3 trailing white between delimiter and item's text
0 only chars belonging to delimiter/whites. I.e. none of text.

WARNING: See warning about list item nesting level in `adoc-list-descriptor'."
  (cond

   ;;   ^\s*- +(?P<text>.+)$                     normal 0           
   ;;   ^\s*\* +(?P<text>.+)$                    normal 1
   ;;   ...                                      ...
   ;;   ^\s*\*{5} +(?P<text>.+)$                 normal 5
   ;;   ^\+ +(?P<text>.+)$                       bibliograpy(DEPRECATED)     
   ((eq type 'adoc-unordered)
    (cond
     ((or (eq sub-type 'adoc-normal) (null sub-type))
      (let ((r (cond ((numberp level) (if (eq level 0) "-" (make-string level ?\*)))
                     ((or (null level) (eq level 'adoc-all-levels)) "-\\|\\*\\{1,5\\}")
                     (t (error "adoc-unordered/adoc-normal: invalid level")))))
        (concat "^\\([ \t]*\\)\\(" r  "\\)\\([ \t]\\)")))
     ((and (eq sub-type 'adoc-bibliography) (null level))
      "^\\(\\)\\(\\+\\)\\([ \t]+\\)")
     (t (error "adoc-unordered: invalid sub-type/level combination"))))

   ;;   ^\s*(?P<index>\d+\.) +(?P<text>.+)$      decimal = 0
   ;;   ^\s*(?P<index>[a-z]\.) +(?P<text>.+)$    lower alpha = 1
   ;;   ^\s*(?P<index>[A-Z]\.) +(?P<text>.+)$    upper alpha = 2
   ;;   ^\s*(?P<index>[ivx]+\)) +(?P<text>.+)$   lower roman = 3
   ;;   ^\s*(?P<index>[IVX]+\)) +(?P<text>.+)$   upper roman = 4
   ((eq type 'adoc-explicitly-numbered)
    (when level (error "adoc-explicitly-numbered: invalid level"))
    (let* ((l '("[0-9]+\\." "[a-z]\\." "[A-Z]\\." "[ivx]+)" "[IVX]+)"))
           (r (cond ((numberp sub-type) (nth sub-type l))
                    ((or (null sub-type) (eq sub-type 'adoc-all-subtypes)) (mapconcat 'identity l "\\|"))
                    (t (error "adoc-explicitly-numbered: invalid subtype")))))
      (concat "^\\([ \t]*\\)\\(" r "\\)\\([ \t]\\)")))

   ;;   ^\s*\. +(?P<text>.+)$                    normal 0
   ;;   ^\s*\.{2} +(?P<text>.+)$                 normal 1
   ;;   ... etc until 5                          ...
   ((eq type 'adoc-implicitly-numbered) 
    (let ((r (cond ((numberp level) (number-to-string (+ level 1)))
                   ((or (null level) (eq level 'adoc-all-levels)) "1,5")
                   (t (error "adoc-implicitly-numbered: invalid level")))))
      (concat "^\\([ \t]*\\)\\(\\.\\{" r "\\}\\)\\([ \t]\\)")))

   ;;   ^<?(?P<index>\d*>) +(?P<text>.+)$        callout
   ((eq type 'adoc-callout)
    (when (or level sub-type) (error "adoc-callout invalid level/sub-type"))
    "^\\(\\)\\(<?[0-9]*>\\)\\([ t]+\\)")

   ;; invalid
   (t (error "invalid (un)ordered list type"))))
     
(defun adoc-make-uolisti (level is-1st-line)
  "Returns a regexp matching a unordered list item."
  (let* ((del (if (eq level 0) "-" (make-string level ?\*)))
         (white-1st (if indent-tabs-mode
                        (make-string (/ (* level standard-indent) tab-width) ?\t)
                      (make-string (* level standard-indent) ?\ )))
         (white-rest (make-string (+ (length del) 1) ?\ )))
    (if is-1st-line
        (concat white-1st del " ")
      white-rest)))

;; ^\s*(?P<label>.*[^:])::(\s+(?P<text>.+))?$    normal 0
;; ^\s*(?P<label>.*[^;]);;(\s+(?P<text>.+))?$    normal 1
;; ^\s*(?P<label>.*[^:]):{3}(\s+(?P<text>.+))?$  normal 2
;; ^\s*(?P<label>.*[^:]):{4}(\s+(?P<text>.+))?$  normal 3
;; ^\s*(?P<label>.*\S)\?\?$                      qanda (DEPRECATED)
;; ^(?P<label>.*\S):-$                           glossary (DEPRECATED)
(defun adoc-re-llisti (type level)
  "Returns a regexp matching a labeled list item.
Subgroups:
1 leading blanks
2 label text
3 delimiter
4 white between delimiter and paragraph-text
0 no"
  (cond
   ((eq type 'adoc-labeled-normal)
    (let* ((deluq (nth level '("::" ";;" ":::" "::::"))) ; unqutoed
           (del (regexp-quote deluq))
           (del1st (substring deluq 0 1)))
      (concat "^\\([ \t]*\\)\\(.*[^" del1st "\n]\\)\\(" del "\\)\\([ \t]+\\|[ \t]*$\\)")))
   ((eq type 'adoc-labeled-qanda)
    "^\\([ \t]*\\)\\(.*[^ \t\n]\\)\\(\\?\\?\\)\\(\\)$")
   ((eq type 'adoc-labeled-glossary)
    "^\\(\\)\\(.*[^ \t\n]\\)\\(:-\\)\\(\\)$")
   (t (error "Unknown type/level"))))

;; Ala ^\*{4,}$
(defun adoc-re-delimited-block-line (charset)
  (concat "^\\(\\(" charset "\\)\\2\\{3,\\}\\)[ \t]*\n"))

(defun adoc-re-delimited-block (del)
  (concat
   "\\(^" (regexp-quote del) "\\{4,\\}\\)[ \t]*\n"
   "\\(\\(?:.*\n\\)*?\\)"
   "\\(" (regexp-quote del) "\\{4,\\}\\)[ \t]*$"))

;; TODO: since its multiline, it doesn't yet work properly.
(defun adoc-re-verbatim-paragraph-sequence ()
  (concat 
   "\\("
   ;; 1. paragraph in sequence delimited by blank line or list continuation
   "^\\+?[ \t]*\n" 

   ;; sequence of verbatim paragraphs
   "\\(?:"
     ;; 1st line starts with blanks, but has also non blanks, i.e. is not empty
     "[ \t]+[^ \t\n].*" 
     ;; 2nd+ line is neither a blank line nor a list continuation line
     "\\(?:\n\\(?:[^+ \t\n]\\|[ \t]+[^ \t\n]\\|\\+[ \t]*[^ \t\n]\\).*?\\)*?" 
     ;; paragraph delimited by blank line or list continuation
     ;; NOTE: now list continuation belongs the the verbatim paragraph sequence,
     ;; but actually we want to highlight it differently. Thus the font lock
     ;; keywoard handling list continuation must come after verbatim paraphraph
     ;; sequence.
     "\n\\+?[ \t]*\n" 
   "\\)+" 

   "\\)" ))

(defun adoc-re-precond (&optional unwanted-chars backslash-allowed disallowed-at-bol)
  (concat
          (when disallowed-at-bol ".")
          "\\(?:"
          (unless disallowed-at-bol "^\\|")
          "[^"
          (if unwanted-chars unwanted-chars "")
          (if backslash-allowed "" "\\")
          "\n"
          "]"
          "\\)"))

(defun adoc-re-quote-precondition (not-allowed-chars)
  "Regexp that matches before a (un)constrained quote delimiter.

NOT-ALLOWED-CHARS are chars not allowed before the quote."
  (concat
     "\\(?:"   
       "^"     
     "\\|"
       "\\="
     "\\|"
       ; or *not* after
       ; - an backslash
       ; - user defined chars
       "[^" not-allowed-chars "\\\n]" 
     "\\)"))

;; AsciiDoc src:
;; # Unconstrained quotes can appear anywhere.
;; reo = re.compile(r'(?msu)(^|.)(\[(?P<attrlist>[^[\]]+?)\])?' \
;;         + r'(?:' + re.escape(lq) + r')' \
;;         + r'(?P<content>.+?)(?:'+re.escape(rq)+r')')
;;
;; BUG: Escaping ala \\**...** does not yet work. Probably adoc-mode should do
;; it like this, which is more similar to how asciidoc does it: 'Allow'
;; backslash as the first char. If the first char is ineed a backslash, it is
;; 'removed' (-> adoc-hide-delimiter face), and the rest of the match is left
;; unaffected.
(defun adoc-re-unconstrained-quote (ldel &optional rdel)
  (unless rdel (setq rdel ldel))
  (let* ((qldel (regexp-quote ldel))
         (qrdel (regexp-quote rdel)))
    (concat
     (adoc-re-quote-precondition "")
     "\\(\\[[^][]+?\\]\\)?"
     "\\(" qldel "\\)"
     "\\(.+?\\(?:\n.*?\\)\\{,1\\}?\\)"
     "\\(" qrdel "\\)")))

;; AsciiDoc src for constrained quotes
;; # The text within constrained quotes must be bounded by white space.
;; # Non-word (\W) characters are allowed at boundaries to accommodate
;; # enveloping quotes.
;;
;; reo = re.compile(r'(?msu)(^|[^\w;:])(\[(?P<attrlist>[^[\]]+?)\])?' \
;;     + r'(?:' + re.escape(lq) + r')' \
;;     + r'(?P<content>\S|\S.*?\S)(?:'+re.escape(rq)+r')(?=\W|$)')
(defun adoc-re-constrained-quote (ldel &optional rdel)
  "
subgroups:
1 attribute list [optional]
2 starting del
3 enclosed text
4 closing del"
  (unless rdel (setq rdel ldel))
  (let ((qldel (regexp-quote ldel))
        (qrdel (regexp-quote rdel)))
    (concat
     ;; added &<> because those are special chars which are substituted by a
     ;; entity, which ends in ;, which is prohibited in the ascidoc.conf regexp
     (adoc-re-quote-precondition "A-Za-z0-9;:&<>")  
     "\\(\\[[^][]+?\\]\\)?"
     "\\(" qldel "\\)"
     "\\([^ \t\n]\\|[^ \t\n].*?\\(?:\n.*?\\)\\{,1\\}?[^ \t\n]\\)"
     "\\(" qrdel "\\)"
     ;; BUG: now that Emacs doesn't has look-ahead, the match is too long, and
     ;; adjancted quotes of the same type wouldn't be recognized.
     "\\(?:[^A-Za-z0-9\n]\\|[ \t]*$\\)")))

(defun adoc-re-quote (type ldel &optional rdel)
  (cond
   ((eq type 'adoc-constrained)
    (adoc-re-constrained-quote ldel rdel))
   ((eq type 'adoc-unconstrained)
    (adoc-re-unconstrained-quote ldel rdel))
   (t
    (error "Invalid type"))))

;; todo: use same regexps as for font lock
(defun adoc-re-paragraph-separate ()
  (concat

        ;; empty line
        "[ \t]*$"
        
        ;; delimited blocks / two line titles
        "\\|"
        "\\("
          "^+" "\\|"
          "\\++" "\\|"
          "/+" "\\|"
          "-+" "\\|"
          "\\.+" "\\|"
          "\\*+" "\\|"
          "_*+" "\\|"
          "=*+" "\\|"
          "~*+" "\\|"
          "^*+" "\\|"
          "--"
        "\\)"
        "[ \t]*$"
        ))

;; todo: use same regexps as for font lock
(defun adoc-re-paragraph-start ()
  (concat
        paragraph-separate
        
        ;; list items
        "\\|"
        "[ \t]*"
        "\\("
            "-"                  "\\|"
            "\\*\\{1,5\\}"       "\\|"
            "\\.\\{1,5\\}"       "\\|"
            "[0-9]\\{,3\\}\\."   "\\|"
            "[a-z]\\{,3\\}\\."   "\\|"
            "[A-Z]\\{,3\\}\\."   "\\|"
            "[ivxmcIVXMC]+)"     "\\|"
            ".*?:\\{2,4\\}"
        "\\)"
        "\\( \\|$\\)"
        
        ;; table rows
        "\\|"
        "|"

        ;; one line titles
        "\\|"
        "[=.].*$"
        
        ))

(defun adoc-re-aor(e1 e2)
  "all or: Returns a regex matching \(e1\|e2\|e1e2\)? "
  (concat "\\(?:" e1 "\\)?\\(?:" e2 "\\)?"))

(defun adoc-re-ror(e1 e2)
  "real or: Returns a regex matching \(e1\|e2\|e1e2\)"
  (concat "\\(?:\\(?:" e1 "\\)\\|\\(?:" e2 "\\)\\|\\(?:" e1 "\\)\\(?:" e2 "\\)\\)"))

;; ((?<!\S)((?P<span>[\d.]+)(?P<op>[*+]))?(?P<align>[<\^>.]{,3})?(?P<style>[a-z])?)?\|'
(defun adoc-re-cell-specifier () 
  (let* ((fullspan (concat (adoc-re-ror "[0-9]+" "\\.[0-9]+") "[*+]"))
         (align (adoc-re-ror "[<^>]" "\\.[<^>]"))
         (style "[demshalv]"))
    (concat "\\(?:" fullspan "\\)?\\(?:" align "\\)?\\(?:" style "\\)?")))

(defun adoc-facespec-subscript ()
  `(face adoc-subscript display (raise ,(nth 0 adoc-script-raise))))

(defun adoc-facespec-superscript ()
  `(face adoc-superscript display (raise ,(nth 1 adoc-script-raise))))

;; adoc-lexxer will set these faces when it finds a match. The numbers are the
;; regexp group numbers of the match.
(defvar adoc-lex-face-1 adoc-align)
(defvar adoc-lex-face-2 adoc-align)
(defvar adoc-lex-face-3 adoc-align)
(defvar adoc-lex-face-4 adoc-align)
(defvar adoc-lex-face-5 adoc-align)
(defvar adoc-lex-face-6 adoc-align)

(defvar adoc-lexems `(
  ;; the order of lexems is given by AsciiDoc, see source code Lex.next
  ;; 
  ;; attribute entry
  ;; attribute list
  ;; title
  ;;   single line
  ,(list (adoc-re-one-line-title 0) adoc-hide-delimiter adoc-title-0 adoc-hide-delimiter)
  ,(list (adoc-re-one-line-title 1) adoc-hide-delimiter adoc-title-1 adoc-hide-delimiter)
  ,(list (adoc-re-one-line-title 2) adoc-hide-delimiter adoc-title-2 adoc-hide-delimiter)
  ,(list (adoc-re-one-line-title 3) adoc-hide-delimiter adoc-title-3 adoc-hide-delimiter)
  ,(list (adoc-re-one-line-title 4) adoc-hide-delimiter adoc-title-4 adoc-hide-delimiter)
  ;;   double line
  ,(list (adoc-re-two-line-title "==") adoc-title-0 adoc-hide-delimiter)
  ,(list (adoc-re-two-line-title "--") adoc-title-1 adoc-hide-delimiter)
  ,(list (adoc-re-two-line-title "~~") adoc-title-2 adoc-hide-delimiter)
  ,(list (adoc-re-two-line-title "^^") adoc-title-3 adoc-hide-delimiter)
  ,(list (adoc-re-two-line-title "++") adoc-title-4 adoc-hide-delimiter)
  ;; macros
  ;; lists
  ;; blocks
  ,(list (adoc-re-delimited-block "/") adoc-delimiter adoc-hide-delimiter adoc-comment adoc-delimiter adoc-hide-delimiter) ; comment
  ,(list (adoc-re-delimited-block "+") adoc-delimiter adoc-hide-delimiter adoc-monospace adoc-delimiter adoc-hide-delimiter) ; pass through
  ,(list (adoc-re-delimited-block "-") adoc-delimiter adoc-hide-delimiter adoc-monospace adoc-delimiter adoc-hide-delimiter) ; listing
  ,(list (adoc-re-delimited-block ".") adoc-delimiter adoc-hide-delimiter adoc-monospace adoc-delimiter adoc-hide-delimiter) ; literal
  ,(list (adoc-re-delimited-block "*") adoc-delimiter adoc-hide-delimiter adoc-secondary-text adoc-delimiter adoc-hide-delimiter) ; sidebar
  ,(list (adoc-re-delimited-block "_") adoc-delimiter adoc-hide-delimiter adoc-generic adoc-delimiter adoc-hide-delimiter) ; quote
  ,(list (adoc-re-delimited-block "=") adoc-delimiter adoc-hide-delimiter adoc-monospace adoc-delimiter adoc-hide-delimiter) ; example
  ("^--[ \t]*$" adoc-delimiter)             ; open block
  ;; tables OLD
  ;; tables 
  ;; block title
  (list "^\\(\\.\\)\\(\\.?[^. \t\n].*\\)$" adoc-delimiter adoc-generic)
  ;; paragraph
  ))

;; Todo:
;; - 'compile' adoc-lexems. So the concat "\\=" below and the evals doesn't have
;;   to be done all the time.
;; 
;; - instead of setting a face variable, do it more general
;;   (1 '(face face-1 prop-11 prop-val11 prop-12 prop-val12) override-1 laxmatch-1)
;;   (2 '(face face-2 prop-21 prop-val21 prop-22 prop-val22) override-2 laxmatch-2)
;;   ...
(defun adoc-lexxer (end)
  (let* (item
         found)
    (while (and (< (point) end) (not found))
      (setq item adoc-lexems)
      (while (and item (not found))
        (setq found (re-search-forward (concat "\\=" (nth 0 (car item))) end t))
        (when found
          (setq adoc-lex-face-1 (eval (nth 1 (car item))))
          (setq adoc-lex-face-2 (eval (nth 2 (car item))))
          (setq adoc-lex-face-3 (eval (nth 3 (car item))))
          (setq adoc-lex-face-4 (eval (nth 4 (car item))))
          (setq adoc-lex-face-5 (eval (nth 5 (car item))))
          (setq adoc-lex-face-6 (eval (nth 6 (car item))))
          )
        (setq item (cdr item)))
      (when (not found)
        (forward-line 1)))
    found))

;; todo: use & learn some more macro magic so adoc-kw-unconstrained-quote and
;; adoc-kw-constrained-quote are less redundant and have common parts in one
;; macro. E.g. at least such 'lists'
;; (not (text-property-not-all (match-beginning 1) (match-end 1) 'adoc-reserved nil))
;; (not (text-property-not-all (match-beginning 3) (match-end 3) 'adoc-reserved nil))
;; ...
;; could surely be replaced by a single (adoc-not-reserved-bla-bla 1 3)

;; BUG: Remember that if a matcher function returns nil, font-lock does not
;; further call it and abandons that keyword. Thus in adoc-mode in general,
;; there should be a loop around (and (re-search-forward ...) (not
;; (text-property-not-all...)) ...). Currently if say a constrained quote cant
;; match because of adoc-reserved, following quotes of the same type which
;; should be highlighed are not, because font-lock abandons that keyword.

(defmacro adoc-kw-one-line-title (level text-face)
  "Creates a keyword for font-lock which highlights one line titles"
  `(list
    ;; matcher function
    (lambda (end)
      (and (re-search-forward ,(adoc-re-one-line-title level) end t)
           (not (text-property-not-all (match-beginning 0) (match-end 0) 'adoc-reserved nil))))
    ;; highlighers
    '(1 '(face adoc-hide-delimiter adoc-reserved t) t)
    '(2 ,text-face t) 
    '(3 '(face adoc-hide-delimiter adoc-reserved t) t)))

;; todo: highlight bogous 'two line titles' with warning face
(defmacro adoc-kw-two-line-title (del text-face)
  "Creates a keyword for font-lock which highlights two line titles"
  `(list
    ;; matcher function
    (lambda (end)
      (and adoc-enable-two-line-title
           (re-search-forward ,(adoc-re-two-line-title del) end t)
           (< (abs (- (length (match-string 1)) (length (match-string 2)))) 3)
	   (or (not (numberp adoc-enable-two-line-title))
	       (not (equal adoc-enable-two-line-title (length (match-string 2)))))
           (not (text-property-not-all (match-beginning 0) (match-end 0) 'adoc-reserved nil))))
    ;; highlighers
    '(1 ,text-face t)
    '(2 '(face adoc-hide-delimiter adoc-reserved t) t)))

(defmacro adoc-kw-oulisti (type &optional level sub-type)
  "Creates a keyword for font-lock which highlights both (un)ordered list elements.
Concerning TYPE, LEVEL and SUB-TYPE see `adoc-re-oulisti'"
  `(list
    ;; matcher function
    (lambda (end)
      (and (re-search-forward ,(adoc-re-oulisti type level sub-type) end t)
           (not (text-property-not-all (match-beginning 0) (match-end 0) 'adoc-reserved nil))))
    ;; highlighers
    '(0 '(face nil adoc-reserved t) t)
    '(1 adoc-align t)
    '(2 adoc-list-item t) 
    '(3 adoc-align t)))

(defmacro adoc-kw-llisti (sub-type &optional level)
  "Creates a keyword for font-lock which highlights labeled list elements.
Concerning TYPE, LEVEL and SUB-TYPE see `adoc-re-llisti'."
  `(list
    ;; matcher function
    (lambda (end)
      (and (re-search-forward ,(adoc-re-llisti sub-type level) end t)
           (not (text-property-not-all (match-beginning 0) (match-end 0) 'adoc-reserved nil))))
    ;; highlighers
    '(1 adoc-align t)
    '(2 adoc-generic t)
    '(3 '(face adoc-list-item adoc-reserved t) t) 
    '(4 adoc-align t)))

(defmacro adoc-kw-delimited-block (del text-face text-prop text-prop-val)
  "Creates a keyword for font-lock which highlights a delimited block."
  `(list
    ;; matcher function
    (lambda (end)
      (and (re-search-forward ,(adoc-re-delimited-block del) end t)
           (not (text-property-not-all (match-beginning 1) (match-end 1) 'adoc-reserved nil))
           (not (text-property-not-all (match-beginning 3) (match-end 3) 'adoc-reserved nil))))
    ;; highlighers
    '(0 '(face nil font-lock-multiline t) t)
    '(1 '(face adoc-hide-delimiter adoc-reserved t) t)
    '(2 '(face ,text-face ,text-prop ,text-prop-val) t)
    '(3 '(face adoc-hide-delimiter adoc-reserved t) t)))

;; if adoc-kw-delimited-block, adoc-kw-two-line-title don't find the whole
;; delimited block / two line title, at least 'use up' the delimiter line so it
;; is later not conused as a funny serries of unconstrained quotes
(defmacro adoc-kw-delimtier-line-fallback (charset)
  `(list
    ;; matcher function
    (lambda (end)
      (and (re-search-forward ,(adoc-re-delimited-block-line charset) end t)
           (not (text-property-not-all (match-beginning 1) (match-end 1) 'adoc-reserved nil))))
    ;; highlighters
    '(1 '(face adoc-hide-delimiter adoc-reserved t) t)))

;; admonition paragraph. Note that there is also the style with the leading attribute list.
;; (?s)^\s*(?P<style>NOTE|TIP|IMPORTANT|WARNING|CAUTION):\s+(?P<text>.+)
(defmacro adoc-kw-admonition-paragraph ()
  "Creates a keyword which highlights admonition paragraphs"
  `(list
    ;; matcher function
    (lambda (end)
      (and (re-search-forward "^[ \t]*\\(\\(?:CAUTION\\|WARNING\\|IMPORTANT\\|TIP\\|NOTE\\):\\)\\([ \t]+\\)" end t)
           (not (text-property-not-all (match-beginning 0) (match-end 0) 'adoc-reserved nil))))
    ;; highlighers
    '(1 '(face adoc-complex-replacement adoc-reserved t))
    '(2 '(face adoc-align adoc-reserved t))))

(defmacro adoc-kw-verbatim-paragraph-sequence ()
  "Creates a keyword which highlights a sequence of verbatim paragraphs."
  `(list
    ;; matcher function
    (lambda (end)
      (and (re-search-forward ,(adoc-re-verbatim-paragraph-sequence) end t)
           (not (text-property-not-all (match-beginning 0) (match-end 0) 'adoc-reserved nil))))
    ;; highlighers
    '(1 '(face adoc-monospace adoc-reserved t font-lock-multiline t))))

(defmacro adoc-kw-quote (type ldel text-face &optional del-face rdel literal-p)
  "Creates a keyword which highlights (un)constrained quotes.
When LITERAL-P is non-nil, the contained text is literal text."
  `(list
    ;; matcher function
    (lambda (end)
      (let ((found t) (prevented t) saved-point)
        (while (and found prevented)
          (setq saved-point (point))
          (setq found
                (re-search-forward ,(adoc-re-quote type ldel rdel) end t))
          (setq prevented ; prevented is only meaningfull wenn found is non-nil
                (or
                 (not found) ; the following is only needed when found
                 (and (match-beginning 1)
                      (text-property-not-all (match-beginning 1) (match-end 1) 'adoc-reserved nil))
                 (text-property-not-all (match-beginning 2) (match-end 2) 'adoc-reserved nil)
                 (text-property-not-all (match-beginning 4) (match-end 4) 'adoc-reserved nil)))
          (when (and found prevented)
            (goto-char (+ saved-point 1))))
        (and found (not prevented))))
    ;; highlighers
    ;; there two facespec for subexpression 3 (text), because text-face can evaluate to
    ;; a facespec being a list
    '(1 '(face adoc-delimiter adoc-reserved t) t t)                    ; attribute list
    '(2 '(face ,(or del-face adoc-hide-delimiter) adoc-reserved t) t)  ; open del
    '(3 ,text-face append)                                             ; text 1)
    ,(if literal-p
         '(list 3 ''(face nil adoc-reserved t))
       '(list 3 nil))     
    '(4 '(face ,(or del-face adoc-hide-delimiter) adoc-reserved t) t))); close del

;; bug: escapes are not handled yet
;; todo: give the inserted character a specific face. But I fear that is not
;; possible. The string inserted with the ovlerlay property after-string gets
;; the face of the text 'around' it, which is in this case the text following
;; the replacement.
(defmacro adoc-kw-replacement (regexp &optional replacement)
  "Creates a keyword for font-lock which highlights replacements."
  `(list
    ;; matcher function
    (lambda (end)
      (let ((found t) (prevented t) saved-point)
        (while (and found prevented)
          (setq saved-point (point))
          (setq found
                (re-search-forward ,regexp end t))
          (setq prevented ; prevented is only meaningfull wenn found is non-nil
                (or
                 (not found) ; the following is only needed when found
                 (text-property-not-all (match-beginning 1) (match-end 1) 'adoc-reserved nil)))
          (when (and found prevented)
            (goto-char (+ saved-point 1))))
        (when (and found (not prevented) adoc-insert-replacement ,replacement)
          (let* ((s (cond
                     ((stringp ,replacement)
                      ,replacement)
                     ((functionp ,replacement)
                      (funcall ,replacement (match-string-no-properties 1)))
                     (t (error "Invalid replacement type"))))
                 (o (when (stringp s)
                      (make-overlay (match-end 1) (match-end 1)))))
            (setq adoc-replacement-failed (not o))
            (unless adoc-replacement-failed
              (overlay-put o 'after-string s))))
        (and found (not prevented))))

    ;; highlighers
    ;; todo: replacement instead warining face if resolver is not given
    (if (and adoc-insert-replacement ,replacement)
        ;; '((1 (if adoc-replacement-failed adoc-warning adoc-hide-delimiter) t)
        ;;   (1 '(face nil adoc-reserved t) t))
        '(1 '(face adoc-hide-delimiter adoc-reserved t) t)
      '(1 '(face adoc-replacement adoc-reserved t) t))))

(defun adoc-unfontify-region-function (beg end) 
  (when adoc-insert-replacement
    (remove-overlays beg end))
  (font-lock-default-unfontify-region beg end))

(defun adoc-font-lock-mark-block-function ()
  (mark-paragraph 2)
  (forward-paragraph -1))

(defun adoc-get-font-lock-keywords ()
  (list
   
   ;; (list 'adoc-lexxer '(1 adoc-lex-face-1 t t) '(2 adoc-lex-face-2 t t) '(3 adoc-lex-face-3 t t) '(4 adoc-lex-face-4 t t) '(5 adoc-lex-face-5 t t) '(6 adoc-lex-face-6 t t))

   ;; Asciidoc BUG: Lex.next has a different order than the following extract
   ;; from the documentation states.
   ;;
   ;; When a block element is encountered asciidoc(1) determines the type of
   ;; block by checking in the following order (first to last): (section)
   ;; Titles, BlockMacros, Lists, DelimitedBlocks, Tables, AttributeEntrys,
   ;; AttributeLists, BlockTitles, Paragraphs.

   ;; sections / document structure
   ;; ------------------------------
   (adoc-kw-one-line-title 0 adoc-title-0)
   (adoc-kw-one-line-title 1 adoc-title-1)
   (adoc-kw-one-line-title 2 adoc-title-2)
   (adoc-kw-one-line-title 3 adoc-title-3)
   (adoc-kw-one-line-title 4 adoc-title-4)
   ;; todo: bring that to work
   ;; (adoc-kw-two-line-title ,(nth 0 adoc-two-line-title-del) adoc-title-0)
   ;; (adoc-kw-two-line-title (nth 1 adoc-two-line-title-del) adoc-title-1)
   ;; (adoc-kw-two-line-title (nth 2 adoc-two-line-title-del) adoc-title-2)
   ;; (adoc-kw-two-line-title (nth 3 adoc-two-line-title-del) adoc-title-3)
   ;; (adoc-kw-two-line-title (nth 4 adoc-two-line-title-del) adoc-title-4)
   (adoc-kw-two-line-title "==" adoc-title-0)
   (adoc-kw-two-line-title "--" adoc-title-1)
   (adoc-kw-two-line-title "~~" adoc-title-2)
   (adoc-kw-two-line-title "^^" adoc-title-3)
   (adoc-kw-two-line-title "++" adoc-title-4)


   ;; block macros 
   ;; ------------------------------
   ;; todo: respect asciidoc.conf order

   ;; -- system block macros
   ;;     # Default system macro syntax.
   ;; SYS_RE = r'(?u)^(?P<name>[\\]?\w(\w|-)*?)::(?P<target>\S*?)' + \
   ;;          r'(\[(?P<attrlist>.*?)\])$'
   ;; conditional inclusion
   (list "^\\(\\(?:ifn?def\\|endif\\)::\\)\\([^ \t\n]*?\\)\\(\\[\\).+?\\(\\]\\)[ \t]*$"
         '(1 '(face adoc-preprocessor adoc-reserved t))    ; macro name
         '(2 '(face adoc-delimiter adoc-reserved t))       ; condition
         '(3 '(face adoc-hide-delimiter adoc-reserved t))  ; [
         ; ... attribute list content = the conditionaly included text
         '(4 '(face adoc-hide-delimiter adoc-reserved t))) ; ]
   ;; include
   (list "^\\(\\(include1?::\\)\\([^ \t\n]*?\\)\\(\\[\\)\\(.*?\\)\\(\\]\\)\\)[ \t]*$"
         '(1 '(face nil adoc-reserved t)) ; the whole match
         '(2 adoc-preprocessor)           ; macro name
         '(3 adoc-delimiter)              ; file name
         '(4 adoc-hide-delimiter)         ; [
         '(5 adoc-delimiter)              ;   attribute list content
         '(6 adoc-hide-delimiter))        ; ]


   ;; -- special block macros
   ;; ruler line.
   ;; Is a block marcro in asciidoc.conf, altough manual has it in the "text formatting" section 
   ;; ^'{3,}$=#ruler
   (list "^\\('\\{3,\\}+\\)[ \t]*$"
         '(1 '(face adoc-complex-replacement adoc-reserved t))) 
   ;; forced pagebreak
   ;; Is a block marcro in asciidoc.conf, altough manual has it in the "text formatting" section 
   ;; ^<{3,}$=#pagebreak
   (list "^\\(<\\{3,\\}+\\)[ \t]*$"
         '(1 '(face adoc-delimiter adoc-reserved t))) 
   ;; comment
   ;; ^//(?P<passtext>[^/].*|)$=#comment[normal]
   (list "^\\(//.*\n\\)"
         '(1 '(face adoc-comment adoc-reserved t)))    
   ;; image
   (list "^\\(\\(image::\\)\\([^ \t\n]*?\\)\\(\\[.*?\\]\\)\\)[ \t]*$"
         '(1 '(face nil adoc-reserved t)) ; whole match
         '(2 adoc-hide-delimiter)         ; macro name
         '(3 adoc-complex-replacement)    ; file name
         '(4 adoc-delimiter))             ; attribute list inlcl. []
   ;; passthrough: (?u)^(?P<name>pass)::(?P<subslist>\S*?)(\[(?P<passtext>.*?)\])$=#
   ;; todo

   ;; -- general block macro
   ;; also highlight yet unknown block macros
   ;; general syntax: (?u)^(?P<name>image|unfloat)::(?P<target>\S*?)(\[(?P<attrlist>.*?)\])$=#
   (list "^[a-zA-Z0-9_]+::\\([^ \t\n]*?\\)\\(\\[.*?\\]\\)[ \t]*$"
         'adoc-delimiter) 


   ;; lists
   ;; ------------------------------
   ;; todo: respect and insert adoc-reserved
   ;; 
   ;; bug: for items begining with a label (i.e. user text): if might be that
   ;; the label contains a bogous end delimiter such that you get a
   ;; highlighting that starts in the line before the label item and ends
   ;; within the label. Example:
   ;;
   ;; bla bli 2 ** 8 is 256                   quote starts at this **
   ;; that is **important**:: bla bla         ends at the first **
   ;; 
   ;; similary:
   ;;
   ;; bla 2 ** 3:: bla bla 2 ** 3 gives       results in an untwanted unconstrained quote
   ;; 
   ;; - dsfadsf sdf ** asfdfsad
   ;; - asfdds fsda ** fsfas
   ;;
   ;; maybe the solution is invent a new value for adoc-reserved, or a new
   ;; property alltogether. That would also be used for the trailing \n in other
   ;; block elements. Text is not allowed to contain them. All font lock
   ;; keywords standing for asciidoc inline substituions would have to be
   ;; adapted.
   ;;
   ;;
   ;; bug: the text of labelleled items gets inline macros such as anchor not
   ;; highlighted. See for example [[X80]] in asciidoc manual source.
   (adoc-kw-oulisti adoc-unordered adoc-all-levels) 
   (adoc-kw-oulisti adoc-unordered nil adoc-bibliography) 
   (adoc-kw-oulisti adoc-explicitly-numbered ) 
   (adoc-kw-oulisti adoc-implicitly-numbered adoc-all-levels) 
   (adoc-kw-oulisti adoc-callout) 
   (adoc-kw-llisti adoc-labeled-normal 0) 
   (adoc-kw-llisti adoc-labeled-normal 1) 
   (adoc-kw-llisti adoc-labeled-normal 2) 
   (adoc-kw-llisti adoc-labeled-normal 3) 
   (adoc-kw-llisti adoc-labeled-qanda) 
   (adoc-kw-llisti adoc-labeled-glossary) 

   (list "^\\(\\+\\)[ \t]*$" '(1 adoc-delimiter))

   ;; Delimited blocks
   ;; ------------------------------
   (adoc-kw-delimited-block "/" adoc-comment adoc-reserved t)   ; comment
   (adoc-kw-delimited-block "+" adoc-monospace adoc-reserved t) ; passthrough
   (adoc-kw-delimited-block "." adoc-monospace adoc-reserved t) ; literal
   (adoc-kw-delimited-block "-" adoc-monospace adoc-reserved t) ; listing
   (adoc-kw-delimited-block "*" adoc-secondary-text nil nil) ; sidebar
   (adoc-kw-delimited-block "_" nil nil nil) ; quote    
   (adoc-kw-delimited-block "=" nil nil nil) ; example  
   (list "^\\(--\\)[ \t]*$" '(1 '(face adoc-delimiter adoc-reserved t))) ; open block

   (adoc-kw-delimtier-line-fallback "[-/+.*_=~^]")  


   ;; tables
   ;; ------------------------------
   ;; must come BEFORE block title, else rows starting like .2+| ... | ... are taken as 
   (cons "^|=\\{3,\\}[ \t]*$" 'adoc-table-del ) ; ^\|={3,}$
   (list (concat "^"                  "\\(" (adoc-re-cell-specifier) "\\)" "\\(|\\)"
                 "\\(?:[^|\n]*?[ \t]" "\\(" (adoc-re-cell-specifier) "\\)" "\\(|\\)"
                 "\\(?:[^|\n]*?[ \t]" "\\(" (adoc-re-cell-specifier) "\\)" "\\(|\\)"
                 "\\(?:[^|\n]*?[ \t]" "\\(" (adoc-re-cell-specifier) "\\)" "\\(|\\)" "\\)?\\)?\\)?")
         '(1 '(face adoc-delimiter adoc-reserved t) nil t) '(2 '(face adoc-table-del adoc-reserved t) nil t)
         '(3 '(face adoc-delimiter adoc-reserved t) nil t) '(4 '(face adoc-table-del adoc-reserved t) nil t)
         '(5 '(face adoc-delimiter adoc-reserved t) nil t) '(6 '(face adoc-table-del adoc-reserved t) nil t)
         '(7 '(face adoc-delimiter adoc-reserved t) nil t) '(8 '(face adoc-table-del adoc-reserved t) nil t))
   

   ;; attribute entry
   ;; ------------------------------
   (list (adoc-re-attribute-entry) '(1 adoc-delimiter) '(2 adoc-secondary-text nil t))


   ;; attribute list
   ;; ----------------------------------

   ;; --- special attribute lists
   ;; quote/verse
   (list (concat
          "^\\("
            "\\(\\[\\)"
            "\\(quote\\|verse\\)"
            "\\(?:\\(,\\)\\(.*?\\)\\(?:\\(,\\)\\(.*?\\)\\)?\\)?"
            "\\(\\]\\)"
          "\\)[ \t]*$")
         '(1 '(face nil adoc-reserved t)) ; whole match
         '(2 adoc-hide-delimiter)         ; [
         '(3 adoc-delimiter)              ;   quote|verse
         '(4 adoc-hide-delimiter nil t)   ;   ,
         '(5 adoc-secondary-text nil t)   ;   attribution(author)
         '(6 adoc-delimiter nil t)        ;   ,
         '(7 adoc-secondary-text nil t)   ;   cite title
         '(8 adoc-hide-delimiter))        ; ]
   ;; admonition block
   (list "^\\(\\[\\(?:CAUTION\\|WARNING\\|IMPORTANT\\|TIP\\|NOTE\\)\\]\\)[ \t]*$"
         '(1 '(face adoc-complex-replacement adoc-reserved t)))
   ;; block id = 1st alternation from asciidoc's regex (see general section below)
   ;; see also anchor inline macro
   (list "^\\(\\(\\[\\[\\)\\([-a-zA-Z0-9_]+\\)\\(?:\\(,\\)\\(.*?\\)\\)?\\(\\]\\]\\)[ \t]*\\)$"
         '(1 '(face nil adoc-reserved t)) ; whole match
         '(2 adoc-hide-delimiter)         ; [[
         '(3 adoc-anchor)                 ;   anchor-id
         '(4 adoc-hide-delimiter nil t)   ;   ,
         '(5 adoc-secondary-text nil t)   ;   xref text
         '(6 adoc-hide-delimiter))        ; ]]

   ;; --- general attribute list = 2nd alternation from ascidoc's regex
   ;; (?u)(^\[\[(?P<id>[\w\-_]+)(,(?P<reftext>.*?))?\]\]$)|(^\[(?P<attrlist>.*)\]$)
   (list "^\\(\\[.*\\]\\)[ \t]*$"
         '(1 '(face adoc-delimiter adoc-reserved t)))



   ;; block title
   ;; -----------------------------------
   ;; ^\.(?P<title>([^.\s].*)|(\.[^.\s].*))$
   ;; Isn't that asciidoc.conf regexp the same as: ^\.(?P<title>(.?[^.\s].*))$
   (list (concat
          "^\\(\\.\\)\\(\\.?\\("
         ; insertion: so that this whole regex doesn't mistake a line starting with a cell specifier like .2+| as a block title 
          "[0-9]+[^+*]"                  
          "\\|[^. \t\n]\\).*\\)$")
         '(1 adoc-delimiter) '(2 adoc-generic))


   ;; paragraphs
   ;; --------------------------
   (adoc-kw-verbatim-paragraph-sequence)
   (adoc-kw-admonition-paragraph)

   ;; Inline substitutions
   ;; ==========================================
   ;; Inline substitutions within block elements are performed in the
   ;; following default order:
   ;; -. Passtrough stuff removal (seen in asciidoc source)
   ;; 1. Special characters
   ;; 2. Quotes
   ;; 3. Special words
   ;; 4. Replacements
   ;; 5. Attributes
   ;; 6. Inline Macros
   ;; 7. Replacements2


   ;; (passthrough stuff removal)
   ;; ------------------------
   ;; todo. look in asciidoc source how exactly asciidoc does it
   ;; 1) BUG: actually only ifdef::no-inline-literal[]
   ;; 2) TODO: in asciidod.conf (but not yet here) also in inline macro section
   (adoc-kw-quote adoc-constrained "`" adoc-monospace nil nil t)     ;1)
   (adoc-kw-quote adoc-unconstrained "+++" adoc-monospace nil nil t) ;2)
   (adoc-kw-quote adoc-unconstrained "$$" adoc-monospace nil nil t)  ;2)

   ;; special characters
   ;; ------------------
   ;; no highlighting for them


   ;; quotes. unconstrained and constrained. order given by asciidoc.conf
   ;; ------------------------------
   (adoc-kw-quote adoc-unconstrained "**" adoc-strong)
   (adoc-kw-quote adoc-constrained "*" adoc-strong)
   (adoc-kw-quote adoc-constrained "``" nil adoc-replacement "''")
   (adoc-kw-quote adoc-constrained "'" adoc-emphasis)
   (adoc-kw-quote adoc-constrained "`" nil adoc-replacement "'")
   ;; `...` , +++...+++, $$...$$ are moved to passthrough stuff above
   (adoc-kw-quote adoc-unconstrained "++" adoc-monospace)
   (adoc-kw-quote adoc-constrained "+" adoc-monospace) 
   (adoc-kw-quote adoc-unconstrained  "__" adoc-emphasis)
   (adoc-kw-quote adoc-constrained "_" adoc-emphasis)
   (adoc-kw-quote adoc-unconstrained "##" adoc-generic) ; unquoted
   (adoc-kw-quote adoc-constrained "#" adoc-generic) ; unquoted
   (adoc-kw-quote adoc-unconstrained "~" (adoc-facespec-subscript))
   (adoc-kw-quote adoc-unconstrained"^" (adoc-facespec-superscript))
    

   ;; special words
   ;; --------------------
   ;; there are no default special words to highlight


   ;; replacements
   ;; --------------------------------
   ;; Asciidoc.conf surounds em dash with thin spaces. I think that does not
   ;; make sense here, all that spaces you would see in the buffer would at best
   ;; be confusing.
   (adoc-kw-replacement "\\((C)\\)" "\u00A9")
   (adoc-kw-replacement "\\((R)\\)" "\u00AE")
   (adoc-kw-replacement "\\((TM)\\)" "\u2122")
   ;; (^-- )=&#8212;&#8201;
   ;; (\n-- )|( -- )|( --\n)=&#8201;&#8212;&#8201;
   ;; (\w)--(\w)=\1&#8212;\2
   (adoc-kw-replacement "^\\(--\\)[ \t]" "\u2014") ; em dash. See also above
   (adoc-kw-replacement "[ \t]\\(--\\)\\(?:[ \t]\\|$\\)" "\u2014") ; dito
   (adoc-kw-replacement "[a-zA-Z0-9_]\\(--\\)[a-zA-Z0-9_]" "\u2014") ; dito
   (adoc-kw-replacement "[a-zA-Z0-9_]\\('\\)[a-zA-Z0-9_]" "\u2019") ; punctuation apostrophe
   (adoc-kw-replacement "\\(\\.\\.\\.\\)" "\u2026") ; ellipsis
   (adoc-kw-replacement "\\(->\\)" "\u2192")
   (adoc-kw-replacement "\\(=>\\)" "\u21D2")
   (adoc-kw-replacement "\\(<-\\)" "\u2190")
   (adoc-kw-replacement "\\(<=\\)" "\u21D0") 
   ;; general character entity reference
   ;; (?<!\\)&amp;([:_#a-zA-Z][:_.\-\w]*?;)=&\1
   (adoc-kw-replacement "\\(&[:_#a-zA-Z]\\(?:[-:_.]\\|[a-zA-Z0-9_]\\)*?;\\)" 'adoc-entity-to-string)

   ;; attributes
   ;; ---------------------------------
   ;; attribute refrence
   (cons "{\\(\\w+\\(?:\\w*\\|-\\)*\\)\\([=?!#%@$][^}\n]*\\)?}" 'adoc-replacement) 


   ;; inline macros (that includes anchors, links, footnotes,....)
   ;; ------------------------------
   ;; todo: make adoc-kw-... macros to have less redundancy
   ;; Note: Some regexp/kewyords are within the macro section 
   ;; TODO:
   ;; - allow multiline
   ;; - currently escpapes are not looked at
   ;; - adapt to the adoc-reserved scheme
   ;; - same order as in asciidoc.conf (is that in 'reverse'? cause 'default syntax' comes first)
   ;; 
   ;; 

   ;; # These URL types don't require any special attribute list formatting.
   ;; (?su)(?<!\S)[\\]?(?P<name>http|https|ftp|file|irc):(?P<target>//[^\s<>]*[\w/])=
   ;; # Allow a leading parenthesis and square bracket.
   ;; (?su)(?<\=[([])[\\]?(?P<name>http|https|ftp|file|irc):(?P<target>//[^\s<>]*[\w/])=
   ;; # Allow <> brackets.
   ;; (?su)[\\]?&lt;(?P<name>http|https|ftp|file|irc):(?P<target>//[^\s<>]*[\w/])&gt;=
   ;; todo: overtake above regexes
   ;; asciidoc.conf bug? why is it so restrictive for urls without attribute
   ;; list, that version can only have a limited set of characters before. Why
   ;; not just have the rule that it must start with \b.
   (list "\\b\\(\\(?:https?\\|ftp\\|file\\|irc\\|mailto\\|callto\\|link\\)[^ \t\n]*?\\)\\(\\[\\)\\(.*?\\)\\(,.*?\\)?\\(\\]\\)"
         '(1 adoc-delimiter) '(2 adoc-hide-delimiter)  '(3 adoc-reference) '(4 adoc-delimiter nil t) '(5 adoc-hide-delimiter))
   (cons "\\b\\(?:https?\\|ftp\\|file\\|irc\\)://[^ \t<>\n]*[a-zA-Z0-9_//]" 'adoc-reference)
   (list "\\b\\(xref:\\)\\([^ \t\n]*?\\)\\(\\[\\)\\(.*?\\)\\(,.*?\\)?\\(\\]\\)"
         '(1 adoc-hide-delimiter) '(2 adoc-delimiter) '(3 adoc-hide-delimiter) '(4 adoc-reference) '(5 adoc-delimiter nil t) '(6 adoc-hide-delimiter)) 

   ;; todo: fontify alt and title attribute value
   ;; todo: one regexp for both inline/block image macro
   ;;          1           2       3               4     5           6             7              8          9
   (list "\\b\\(image:\\)\\(:?\\)\\([^ \t\n]*?\\)\\(\\[\\(\"?\\)\\)\\([^=\n]*?\\)\\(\\5[ \t]*,\\)\\(.*?\\)?\\(\\]\\)"
         '(1 adoc-hide-delimiter)       ; macro name
         '(2 adoc-warning)              ; if there are two colons, we have a bogous block macro
         '(3 adoc-complex-replacement)  ; file name
         '(4 adoc-hide-delimiter)       ; ["
         '(6 adoc-secondary-text)       ;    first positional argument is caption
         '(7 adoc-hide-delimiter)       ;    ",
         '(8 adoc-delimiter nil t)      ;    rest of attribute list
         '(9 adoc-hide-delimiter))      ; ]
   (list "\\b\\(image:\\)\\(:?\\)\\([^ \t\n]*?\\)\\(\\[\\)\\(.*?\\)\\(\\]\\)"
         '(1 adoc-hide-delimiter)       ; macro name
         '(2 adoc-warning)              ; if there are two colons, we have a bogous block macro
         '(3 adoc-complex-replacement)  ; file name
         '(4 adoc-hide-delimiter)       ; [
         '(5 adoc-delimiter)            ;   attribute list content
         '(6 adoc-hide-delimiter))      ; ]

   (list "\\(anchor:\\)\\([^ \t\n]*?\\)\\(\\[\\)\\(.*?\\)\\(,.*?\\)?\\(\]\\)"
         '(1 adoc-hide-delimiter) '(2 adoc-anchor) '(3 adoc-hide-delimiter) '(4 adoc-secondary-text) '(5 adoc-delimiter nil t) '(6 adoc-hide-delimiter)) 
   ;; standalone email, SIMPLE reglex! copied from http://www.regular-expressions.info/email.html
   ;; asciidoc.conf: (?su)(?<![">:\w._/-])[\\]?(?P<target>\w[\w._-]*@[\w._-]*\w)(?!["<\w_-])=mailto
   ;; todo: use asciidoc's regex
   (cons "\\(\\w\\|[.%+-]\\)+@\\(\\w\\|[.-]\\)+\\.[a-zA-Z]\\{2,4\\}" 'adoc-reference) 

   (list "\\(\\bfootnote:\\)\\(\\[\\)\\(.*?\\(?:\n.*?\\)?\\)\\(\\]\\)"
         '(1 adoc-delimiter)            ; name
         '(2 adoc-hide-delimiter)       ; [
         '(3 adoc-secondary-text)       ; footnote text
         '(4 adoc-hide-delimiter))      ; ]
   (list "\\(\\bfootnoteref:\\)\\(\\[\\)\\(.*?\\)\\(,\\)\\(.*?\\(?:\n.*?\\)?\\)\\(\\]\\)"
         '(1 adoc-delimiter)            ; name
         '(2 adoc-hide-delimiter)       ; [
         '(3 adoc-anchor)               ; anchor-id
         '(4 adoc-hide-delimiter)       ; ,
         '(5 adoc-secondary-text)       ; footnote text
         '(6 adoc-hide-delimiter))      ; ]
   (list "\\(\\bfootnoteref:\\)\\(\\[\\)\\([^,\n].*?\\(?:\n.*?\\)?\\)\\(\\]\\)"
         '(1 adoc-delimiter)            ; name
         '(2 adoc-hide-delimiter)       ; [
         '(3 adoc-reference)            ; reference-id to footnote
         ;; '(3 (adoc-facespec-superscript)) bug: does also fontify the version having anchor-id
         '(4 adoc-hide-delimiter))      ; ]


   ;; index terms
   ;; todo:
   ;; - copy asciidocs regexps below
   ;; - add the indexterm2?:...[...] syntax     
   ;; ifdef::asciidoc7compatible[]
   ;;   (?su)(?<!\S)[\\]?\+\+(?P<attrlist>[^+].*?)\+\+(?!\+)=indexterm
   ;;   (?<!\S)[\\]?\+(?P<attrlist>[^\s\+][^+].*?)\+(?!\+)=indexterm2
   ;; ifndef::asciidoc7compatible[]
   ;;   (?su)(?<!\()[\\]?\(\(\((?P<attrlist>[^(].*?)\)\)\)(?!\))=indexterm
   ;;   (?<!\()[\\]?\(\((?P<attrlist>[^\s\(][^(].*?)\)\)(?!\))=indexterm2
   ;; 
   (cons "(((?\\([^\\\n]\\|\\\\.\\)*?)))?" 'adoc-delimiter) 

   ;; passthrough. Note that quote section has some of them also
   ;; todo: passthrough stuff
   ;; (?su)[\\]?(?P<name>pass):(?P<subslist>\S*?)\[(?P<passtext>.*?)(?<!\\)\]=[]
   ;; (?su)[\\]?\+\+\+(?P<passtext>.*?)\+\+\+=pass[]
   ;; (?su)[\\]?\$\$(?P<passtext>.*?)\$\$=pass[specialcharacters]
   ;; # Inline literal (within ifndef::no-inline-literal[])
   ;; (?su)(?<!\w)([\\]?`(?P<passtext>\S|\S.*?\S)`)(?!\w)=literal[specialcharacters]

   ;; -- anchors, references, biblio
   ;;
   ;; anchor inline macro with xreflabel (see also block id block macro)
   ;; (?su)[\\]?\[\[(?P<attrlist>[\w"].*?)\]\]=anchor2
   (list "\\(\\[\\[\\)\\([a-zA-Z0-9_\"].*?\\)\\(,\\)\\(.*?\\)\\(\]\\]\\)"
         '(1 adoc-hide-delimiter)       ; [[
         '(2 adoc-anchor)               ; anchor-id
         '(3 adoc-hide-delimiter)       ; ,
         '(4 adoc-secondary-text)       ; xref label
         '(5 adoc-hide-delimiter))      ; ]]
   ;; anchor inline macro without xreflabel (see also block id block macro)
   ;; (?su)[\\]?\[\[(?P<attrlist>[\w"].*?)\]\]=anchor2
   (list "\\(\\[\\[\\)\\([a-zA-Z0-9_\"].*?\\)\\(\\]\\]\\)"
         '(1 adoc-hide-delimiter)       ; [[
         '(2 adoc-anchor)               ; anchor-id
         '(3 adoc-hide-delimiter))      ; ]]
   ;; reference with own/explicit caption
   ;; (?su)[\\]?&lt;&lt;(?P<attrlist>[\w"].*?)&gt;&gt;=xref2
   (list "\\(<<\\)\\([a-zA-Z0-9\"].*?\\)\\(,\\)\\(.*?\\(?:\n.*?\\)??\\)\\(>>\\)"
         '(1 adoc-hide-delimiter)       ; <<
         '(2 adoc-delimiter)            ; anchor-id
         '(3 adoc-hide-delimiter)       ; ,
         '(4 adoc-reference)            ; link text
         '(5 adoc-hide-delimiter))      ; >>
   ;; reference without caption
   ;; asciidoc.conf uses the same regexp as for without caption
   (list "\\(<<\\)\\([a-zA-Z0-9\"].*?\\(?:\n.*?\\)??\\)\\(>>\\)"
         '(1 adoc-hide-delimiter)       ; <<
         '(2 adoc-reference)            ; link text = anchor id
         '(3 adoc-hide-delimiter))      ; >>
   ;; biblio item:
   ;; (?su)[\\]?\[\[\[(?P<attrlist>[\w][\w-]*?)\]\]\]=anchor3
   (list "\\(\\[\\[\\)\\(\\[[a-zA-Z0-9_][-a-zA-Z0-9_]*?\\]\\)\\(\\]\\]\\)"
         '(1 adoc-hide-delimiter)       ; [[
         '(2 adoc-generic)              ; [anchorid]
         '(3 adoc-hide-delimiter))      ; ]]

   ;; -- general inline
   ;; inline: (?su)[\\]?(?P<name>\w(\w|-)*?):(?P<target>\S*?)\[(?P<passtext>.*?)(?<!\\)\]=
   ;; todo: implement my regexp according the one above from asciidoc.conf
   (cons "\\\\?\\w\\(\\w\\|-\\)*:[^ \t\n]*?\\[.*?\\]" 'adoc-delimiter) ; inline

   ;; -- forced linebreak 
   ;; manual: A plus character preceded by at least one space character at the
   ;; end of a non-blank line forces a line break.
   ;; Asciidoc bug: If has that affect also on a non blank line.
   ;; todo: what kind of element is that? Really text formatting? Its not in asciidoc.conf
   (list "^.*[^ \t\n].*[ \t]\\(\\+\\)[ \t]*$" '(1 adoc-delimiter)) ; bug: only if not adoc-reserved

   ;; -- callout anchors (references are within list)
   ;; commented out because they are only witin (literal?) blocks
   ;; asciidoc.conf: [\\]?&lt;(?P<index>\d+)&gt;=callout
   ;; (list "^\\(<\\)\\([0-9+]\\)\\(>\\)" '(1 adoc-delimiter) '(3 adoc-delimiter))


   ;; Replacements2
   ;; -----------------------------
   ;; there default replacements2 section is empty


   ;; misc 
   ;; ------------------------------

   ;; -- misc 
   ;; special attribute type-value pairs: 
   ;; bug: can actually only appear within attribute lists
   (list "\\[[^]\n]*?\\(?:caption\\|title\\|alt\\|attribution\\|citetitle\\|xreflabel\\|xreftext\\)=\"\\([^\"\n]*?\\)\"[^]\n]*?\\]"
         '(1 adoc-secondary-text t)) 
   (list "\\[[^]\n]*?\\(?:id\\)=\"\\([^\"\n]*?\\)\"[^]\n]*?\\]"
         '(1 adoc-anchor t)) 
   ;; - If e.g. in a list item a reference/link continues over new line, then
   ;; the following prevents the trailing whites from having underlines (that
   ;; is adoc-reference face)
   ;; - It also aligns better if the other text is variable pitch
   ;; BUG: should not be applyied in literal paragraphs (because there typically
   ;; the surrounding font has another pitch)
   ;; (list "\\([ \t]*\n\\)" '(1 adoc-text t)) 
   (list "\\(^[ \t]+\\)" '(1 adoc-align t)) 

   ;; -- warnings 
   ;; todo: add tooltip explaining what is the warning all about
   ;; bogous 'list continuation'
   (list "^\\([ \t]+\\+[ \t]*\\)$" '(1 adoc-warning t)) 
   ;; list continuation witch appends a literal paragraph. The user probably
   ;; wanted to add a normal paragraph. List paragraphs are appended
   ;; implicitely.
   (list "^\\(\\+[ \t]*\\)\n\\([ \t]+\\)[^ \t\n]" '(1 adoc-warning t) '(2 adoc-warning t)) 
   ))

(defun adoc-show-version ()
  "Show the version number in the minibuffer."
  (interactive)
  (message "adoc-mode, version %s" adoc-mode-version))

(defun adoc-goto-ref-label ()
  "Goto the label/anchor refered to by the reference at/before point.
Works only for references in the <<id[,reftex]>> style and
anchors in the [[id]] style."
  (interactive)
  (push-mark)
  (cond
   ((looking-at "<<")
    ) ; nop
   ((looking-at "<")
    (backward-char 1))
   (t
    (unless (re-search-backward "<<" (line-beginning-position) t)
      (error "Line contains no reference at/before point"))))
  (re-search-forward "<<\\(.*?\\)[ \t]*\\(?:,\\|>>\\)")
  (goto-char 0)
  (re-search-forward (concat "^\\[\\[" (match-string 1) "\\]\\]")))

(defun adoc-title-descriptor()
  "Returns title descriptor of title point is in.

Title descriptor looks like this: (TYPE SUB-TYPE LEVEL TEXT START END)

0 TYPE: 1 fore one line title, 2 for two line title.

1 SUB-TYPE: Only applicable for one line title: 1 for only
starting delimiter ('== my title'), 2 for both starting and
trailing delimiter ('== my title ==').

2 LEVEL: Level of title. A value between 0 and
`adoc-title-max-level' inclusive.

3 TEXT: Title's text

4 START / 5 END: Start/End pos of match"
  (save-excursion 
    (let ((level 0)
          found
          type sub-type text)
      (beginning-of-line)
      (while (and (not found) (<= level adoc-title-max-level))
        (cond
         ((looking-at (adoc-re-one-line-title level))
          (setq type 1)
          (setq text (match-string 2))
          (setq sub-type (if (< 0 (length (match-string 3))) 2 1))
          (setq found t))
         ;; WARNING: if you decide to replace adoc-re-two-line-title with a
         ;; method ensuring the correct length of the underline, be aware that
         ;; due to adoc-adjust-title-del we sometimes want to find a title which has
         ;; the wrong underline length.
         ((looking-at (adoc-re-two-line-title (nth level adoc-two-line-title-del)))
          (setq type 2)
          (setq text (match-string 1))
          (setq found t))
         (t
          (setq level (+ level 1)))))        
      (when found
        (list type sub-type level text (match-beginning 0) (match-end 0))))))

(defun adoc-make-title(descriptor)
  (let ((type (nth 0 descriptor))
        (sub-type (nth 1 descriptor))
        (level (nth 2 descriptor))
        (text (nth 3 descriptor)))
    (if (eq type 1)
        (adoc-make-one-line-title sub-type level text)
      (adoc-make-two-line-title (nth level adoc-two-line-title-del) text))))

(defun adoc-modify-title (&optional new-level-rel new-level-abs new-type new-sub-type create)
  "Modify properties of title point is on.

NEW-LEVEL-REL defines the new title level relative to the current
one. Negative values are allowed. 0 or nil means don't change.
NEW-LEVEL-ABS defines the new level absolutely. When both
NEW-LEVEL-REL and NEW-LEVEL-ABS are non-nil, NEW-LEVEL-REL takes
precedence. When both are nil, level is not affected.

When ARG is nil, it defaults to 1. When ARG is negative, level is
denoted that many levels. If ARG is 0, see `adoc-adjust-title-del'.

When NEW-TYPE is nil, the title type is unaffected. If NEW-TYPE
is t, the type is toggled. If it's 1 or 2, the new type is one
line title or two line title respectively.

NEW-SUB-TYPE is analogous to NEW-TYPE. However when the actual
title has no sub type, only the absolute values of NEW-SUB-TYPE
apply, otherise the new sub type becomes
`adoc-default-title-sub-type'.

If CREATE is nil, an error is signaled if point is not on a
title. If CREATE is non-nil a new title is created if point is
currently not on a title.

BUG: In one line title case: number of spaces between delimiters
and title's text are not preserved, afterwards its always one space."
  (let ((descriptor (adoc-title-descriptor)))
    (if (or create (not descriptor))
        (error "Point is not on a title"))
    ;; todo: set descriptor to default
    ;; (if (not descriptor)
    ;;     (setq descriptor (list 1 1 2 ?? adoc-default-title-type adoc-default-title-sub-type)))
    (let* ((type (nth 0 descriptor))
           (new-type-val (cond
                      ((eq new-type 1) 2)
                      ((eq new-type 2) 1)
                      ((not (or (eq type 1) (eq type 2)))
                       (error "Invalid title type"))
                      ((eq new-type nil) type)
                      ((eq new-type t) (if (eq type 1) 2 1))
                      (t (error "NEW-TYPE has invalid value"))))
           (sub-type (nth 1 descriptor))
           (new-sub-type-val (cond
                          ((eq new-sub-type 1) 2)
                          ((eq new-sub-type 2) 1)
                          ((null sub-type) adoc-default-title-sub-type) ; there wasn't a sub-type before
                          ((not (or (eq sub-type 1) (eq sub-type 2)))
                           (error "Invalid title sub-type"))
                          ((eq new-sub-type nil) sub-type)
                          ((eq new-sub-type t) (if (eq sub-type 1) 2 1))
                          (t (error "NEW-SUB-TYPE has invalid value"))))           
           (level (nth 2 descriptor))
           (new-level (cond
                      ((or (null new-level-rel) (eq new-level-rel 0))
                       level)
                      ((not (null new-level-rel))
                       (let ((x (% (+ level arg) (+ adoc-title-max-level 1))))
                         (if (< x 0)
                             (+ x adoc-title-max-level 1)
                           x)))
                      ((not (null new-level-abs))
                       new-level-abs)
                      (t
                       level)))
           (start (nth 4 descriptor))
           (end (nth 5 descriptor))
           (saved-col (current-column)))
      (setcar (nthcdr 0 descriptor) new-type-val)
      (setcar (nthcdr 1 descriptor) new-sub-type-val)
      (setcar (nthcdr 2 descriptor) new-level)
      (beginning-of-line)
      (delete-region start end)
      (insert (adoc-make-title descriptor))
      (when (eq new-type-val 2)
        (forward-line -1))
      (move-to-column saved-col))))

(defun adoc-promote-title (&optional arg)
  "Promotes the title point is on ARG levels.

When ARG is nil (i.e. when no prefix arg is given), it defaults
to 1. When ARG is negative, level is denoted that many levels. If
ARG is 0, see `adoc-adjust-title-del'."
  (interactive "p")
  (adoc-modify-title arg))

(defun adoc-denote-title (&optional arg)
  "Completely analgous to `adoc-promote-title'."
  (interactive "p")
  (adoc-promote-title (- arg)))

;; (defun adoc-set-title-level (&optional arg)
;;   ""
;;   (interactive "P")
;;   (cond
;;    ()
;;       (adoc-modify-title nil arg)
;;     (adoc-modify-title 1)))

(defun adoc-adjust-title-del ()
  "Adjusts delimiter to match the length of the title's text.

E.g. after editing a two line title, call `adoc-adjust-title-del' so
the underline has the correct length."
  (interactive)
  (adoc-modify-title))

(defun adoc-toggle-title-type (&optional type-type)
  "Toggles title's type.

If TYPE-TYPE is nil, title's type is toggled. If TYPE-TYPE is
non-nil, the sub type is toggled."
  (interactive "P") 
  (when type-type
    (setq type-type t))
  (adoc-modify-title nil nil (not type-type) type-type))

(defun adoc-make-unichar-alist()
  "Creates `adoc-unichar-alist' from `unicode-character-list'"
  (unless (boundp 'unicode-character-list)
    (load-library "unichars.el"))
  (let ((i unicode-character-list))
    (setq adoc-unichar-alist nil)
    (while i
      (let ((name (nth 2 (car i)))
            (codepoint (nth 0 (car i))))
        (when name
          (push (cons name codepoint) adoc-unichar-alist))
        (setq i (cdr i))))))

(defun adoc-unichar-by-name (name)
  "Returns unicode codepoint of char with the given NAME"
  (cdr (assoc name adoc-unichar-alist)))

(defun adoc-entity-to-string (entity)
  "Returns a string containing the character referenced by ENTITY.

ENTITY is a string containing a character entity reference like
e.g. '&#38;' or '&amp;'. nil is returned if its an invalid
entity, or when customizations prevent `adoc-entity-to-string' from
knowing it. E.g. when `adoc-unichar-name-resolver' is nil."
  (save-match-data
    (let (ch)
      (setq ch
        (cond
         ;; hex
         ((string-match "&#x\\([0-9a-fA-F]+?\\);" entity)
          (string-to-number (match-string 1 entity) 16))
         ;; dec
         ((string-match "&#\\([0-9]+?\\);" entity)
          (string-to-number (match-string 1 entity)))
         ;; name
         ((and adoc-unichar-name-resolver
               (string-match "&\\(.+?\\);" entity))
          (funcall adoc-unichar-name-resolver
                   (match-string 1 entity)))))
      (when (char-valid-p ch) (make-string 1 ch)))))

(defun adoc-calc ()
  "(Re-)calculates variables used in adoc-mode.
Needs to be called after changes to certain (customization)
variables. Mostly in order font lock highlighting works as the
new customization demands."
  (interactive)

  (when (and (null adoc-insert-replacement)
             adoc-unichar-name-resolver)
    (message "Warning: adoc-unichar-name-resolver is non-nil, but is adoc-insert-replacement is nil"))
  (when (and (eq adoc-unichar-name-resolver 'adoc-unichar-by-name)
             (null adoc-unichar-alist))
    (adoc-make-unichar-alist))

  (setq adoc-font-lock-keywords (adoc-get-font-lock-keywords))
  (when (and font-lock-mode (eq major-mode 'adoc-mode))
    (font-lock-fontify-buffer)))

(adoc-calc)

;;;###autoload
(define-derived-mode adoc-mode text-mode "adoc"
  "Major mode for editing AsciiDoc text files.
Turning on Adoc mode runs the normal hook `adoc-mode-hook'."
  
  ;; syntax table
  ;; todo: do it as other modes do it, eg rst-mode?
  (modify-syntax-entry ?$ ".")
  (modify-syntax-entry ?% ".")
  (modify-syntax-entry ?& ".")
  (modify-syntax-entry ?' ".")
  (modify-syntax-entry ?` ".")
  (modify-syntax-entry ?\" ".")
  (modify-syntax-entry ?* ".")
  (modify-syntax-entry ?+ ".")
  (modify-syntax-entry ?. ".")
  (modify-syntax-entry ?/ ".")
  (modify-syntax-entry ?< ".")
  (modify-syntax-entry ?= ".")
  (modify-syntax-entry ?> ".")
  (modify-syntax-entry ?\\ ".")
  (modify-syntax-entry ?| ".")
  (modify-syntax-entry ?_ ".")

  ;; comments
  (set (make-local-variable 'comment-column) 0)
  (set (make-local-variable 'comment-start) "// ")
  (set (make-local-variable 'comment-end) "")
  (set (make-local-variable 'comment-start-skip) "^//[ \t]*")
  (set (make-local-variable 'comment-end-skip) "[ \t]*\n")
  
  ;; paragraphs
  (set (make-local-variable 'paragraph-separate) (adoc-re-paragraph-separate))
  (set (make-local-variable 'paragraph-start) (adoc-re-paragraph-start))
  (set (make-local-variable 'paragraph-ignore-fill-prefix) t)
  
  ;; font lock
  (set (make-local-variable 'font-lock-defaults)
       '(adoc-font-lock-keywords
	 nil nil nil nil
	 (font-lock-multiline . t)
	 (font-lock-mark-block-function . adoc-font-lock-mark-block-function)))
  (make-local-variable 'font-lock-extra-managed-props)
  (setq font-lock-extra-managed-props (list 'display 'adoc-reserved))
  (make-local-variable 'font-lock-unfontify-region-function)
  (setq font-lock-unfontify-region-function 'adoc-unfontify-region-function)
  
  ;; outline mode
  ;; BUG: if there are many spaces\tabs after =, level becomes wrong
  ;; Ideas make it work for two line titles: Investigate into
  ;; outline-heading-end-regexp. It seams like outline-regexp could also contain
  ;; newlines.
  (set (make-local-variable 'outline-regexp) "=\\{1,5\\}[ \t]+[^ \t\n]")
  
  ;; misc
  (set (make-local-variable 'page-delimiter) "^<<<+$")
  (set (make-local-variable 'require-final-newline) t)
  (set (make-local-variable 'parse-sexp-lookup-properties) t)
  
  ;; compilation
  (when (boundp 'compilation-error-regexp-alist-alist)
    (add-to-list 'compilation-error-regexp-alist-alist
        '(asciidoc
          "^asciidoc: +\\(?:ERROR\\|\\(WARNING\\|DEPRECATED\\)\\): +\\([^:\n]*\\): line +\\([0-9]+\\)"
          2 3 nil (1 . nil))))
  (when (boundp 'compilation-error-regexp-alist)
    (make-local-variable 'compilation-error-regexp-alist)
    (add-to-list 'compilation-error-regexp-alist 'asciidoc))

  (run-hooks 'adoc-mode-hook))

(provide 'adoc-mode)

;;; adoc-mode.el ends here
<|MERGE_RESOLUTION|>--- conflicted
+++ resolved
@@ -187,7 +187,6 @@
   "Default title sub type, see `adoc-title-descriptor'."
   :group 'adoc  )
 
-<<<<<<< HEAD
 (defcustom adoc-enable-two-line-title t
   "Wether or not two line titles shall be fontified.
 
@@ -206,199 +205,6 @@
 		 number)
   :group 'adoc)
 
-(defface adoc-orig-default
-  '((t (:inherit (default))))
-  "The default face before buffer-face-mode was in effect.
-
-This face is only a kludge. If I understood the face-remap
-library better, it probably woudn't be needed."
-  :group 'adoc-faces)
-
-(defface adoc-generic
-  '((((background light))
-     (:foreground "blue"))
-    (((background dark))
-     (:foreground "skyblue")))
-  "For things that don't have their dedicated face.
-
-Many important AsciiDoc constructs have their dedicated face in
-adoc-mode like e.g. adoc-title-0, adoc-strong etc.
-
-For all other, less often used constructs, where it wasn't deemed
-necessary to create an own dedicated face, adoc-generic is used.
-E.g. #...#, the label text of a labeled list item, block titles.
-
-Beside that it servers as a base face from which other adoc
-faces, at least their default value, inherit."
-  :group 'adoc-faces)
-
-(defface adoc-title-0
-  '((t (:inherit adoc-generic :weight bold :height 2.0)))
-  ""
-  :group 'adoc-faces)
-
-(defface adoc-title-1
-  '((t (:inherit adoc-generic :weight bold :height 1.8)))
-  ""
-  :group 'adoc-faces)
-
-(defface adoc-title-2
-  '((t (:inherit adoc-generic :weight bold :height 1.4)))
-  ""
-  :group 'adoc-faces)
-
-(defface adoc-title-3
-  '((t (:inherit adoc-generic :slant italic :weight bold)))
-  ""
-  :group 'adoc-faces)
-
-(defface adoc-title-4
-  '((t (:inherit adoc-generic :slant italic :weight bold)))
-  ""
-  :group 'adoc-faces)
-
-(defface adoc-monospace
-  '((t (:inherit (fixed-pitch adoc-generic))))
-  "For monospace, literal or pass through text"
-  :group 'adoc-faces)
-
-(defface adoc-strong
-  '((t (:inherit (adoc-generic bold))))
-  ""
-  :group 'adoc-faces)
-
-(defface adoc-emphasis
-  '((t (:inherit (adoc-generic italic))))
-  ""
-  :group 'adoc-faces)
-
-(defface adoc-superscript
-  '((t (:inherit adoc-generic :height 0.8)))
-  "How much to raise it is defined by adoc-script-raise.
-
-Note that the example here in the customization buffer is not
-correctly highlighted the raising by adoc-script-raise part is
-missing."
-  :group 'adoc-faces)
-
-(defface adoc-subscript
-  '((t (:inherit adoc-generic :height 0.8)))
-  "How much to lower it is defined by adoc-script-raise.
-
-Note that the example here in the customization buffer is not
-correctly highlighted, the lowering by adoc-script-raise part is
-missing."
-  :group 'adoc-faces) 
-
-(defface adoc-secondary-text
-  '((t (:height 0.8)))
-  "Text that is not part of the running text in the output.
-
-E.g. captions or footnotes."
-  :group 'adoc-faces)
-
-(defface adoc-replacement
-  '((default (:inherit adoc-orig-default))
-    (((background light))
-     (:foreground "purple1"))
-    (((background dark))
-     (:foreground "plum1")))
-  "For things that will be replaced by something simple/similar.
-
-A text phrase that is replaced by another phrase.
-
-E.g. AsciiDoc replacements ('(C)' for the copy right sign),
-entity references ('&#182' for a carriage return sign),
-single/double quoted text (that is, the quotes in `...' , ``...''
-are replaced by actual single/double quotation marks.)"
-  :group 'adoc-faces)
-
-(defface adoc-complex-replacement
-  '((default (:inherit adoc-orig-default))
-    (((background light))
-     (:background "plum1" :foreground "purple3" :box (:line-width 2 :color "plum1" :style released-button)))
-    (((background dark))
-     (:background "purple3" :foreground "plum1" :box (:line-width 2 :color "purple3" :style released-button))))
-  "For things that will be replaced by something complex (e.g an image).
-
-E.g. adominition paragraphs ('WARNING: '), images ('image::images/tiger.png'), rulers, ..."
-  :group 'adoc-faces)
-
-(defface adoc-list-item
-  '((default (:inherit adoc-orig-default))
-    (((background light))
-     (:background "plum1" :foreground "purple3" ))
-    (((background dark))
-     (:background "purple3" :foreground "plum1" )))
-  "For the bullets and numbers of list items.
-
-However not for the label text of a labeled list item. That is
-highlighted with adoc-generic-face."
-  :group 'adoc-faces)
-
-(defface adoc-table-del
-  '((default (:inherit adoc-orig-default))
-    (((background light))
-     (:background "light steel blue" :foreground "blue" ))
-    (((background dark))
-     (:background "purple3" :foreground "plum1" )))
-  "For table ('|===...')and cell ('|') delimiters "
-  :group 'adoc-faces)
-
-(defface adoc-reference
-  '((t (:inherit (adoc-generic link))))
-  "For references, e.g. URLs, references to other sections etc."
-  :group 'adoc-faces)
-
-;; todo: inherit 'specialized' delimiters from it.
-(defface adoc-delimiter
-  '((default (:inherit adoc-orig-default))
-    (((background light))
-     (:background "gray95" :foreground "gray60"))
-    (((background dark))
-     (:background "gray20" :foreground "gray50")))
-  "For generic delimiters (meta characters) not having their own
-dedicated face."
-
-  :group 'adoc-faces)
-
-(defface adoc-hide-delimiter 
-  '((default (:inherit adoc-orig-default))
-    (((background light))
-     (:foreground "gray85"))
-    (((background dark))
-     (:foreground "gray40")))
-  "For delimiters you don't really need to see.
-
-When the enclosed text, due to highlighting, already indicates
-what the delimiter is you don't need to see the delimiter
-properly. E.g. in 'bla *foo* bli' foo will be highlighted with
-adoc-strong, thus you know that the delimiter must be an
-astrisk, and thus you don't need to properly see it. That also
-makes the whole text look more like the final output, where you
-can't see the delimiters at all of course."
-  :group 'adoc-faces)
-
-(defface adoc-anchor
-  '((t (:underline t :inherit (adoc-delimiter))))
-  "For the anchor id"
-  :group 'adoc-faces)
-
-(defface adoc-comment
-  '((t (:inherit font-lock-comment-face adoc-orig-default)))
-  ""
-  :group 'adoc-faces)
-
-(defface adoc-warning
-  '((t (:inherit font-lock-warning-face adoc-orig-default)))
-  ""
-  :group 'adoc-faces)
-
-(defface adoc-preprocessor
-  '((t (:inherit font-lock-preprocessor-face adoc-orig-default)))
-  ""
-  :group 'adoc-faces)
-=======
 (define-obsolete-face-alias 'adoc-orig-default 'adoc-align "23.3")
 (defface adoc-align
   '((t (:inherit (markup-meta-face))))
@@ -438,7 +244,6 @@
 (define-obsolete-face-alias 'adoc-comment 'markup-comment-face "23.3")
 (define-obsolete-face-alias 'adoc-warning 'markup-error-face "23.3")
 (define-obsolete-face-alias 'adoc-preprocessor 'markup-preprocessor-face "23.3")
->>>>>>> f4bbbea2
 
 ;; Despite the comment in font-lock.el near 'defvar font-lock-comment-face', it
 ;; seems I still need variables to refer to faces in adoc-font-lock-keywords.
