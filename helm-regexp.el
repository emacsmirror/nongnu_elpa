;;; helm-regexp.el --- In buffer regexp searching and replacement for helm. -*- lexical-binding: t -*-

;; Copyright (C) 2012 ~ 2014 Thierry Volpiatto <thierry.volpiatto@gmail.com>

;; This program is free software; you can redistribute it and/or modify
;; it under the terms of the GNU General Public License as published by
;; the Free Software Foundation, either version 3 of the License, or
;; (at your option) any later version.

;; This program is distributed in the hope that it will be useful,
;; but WITHOUT ANY WARRANTY; without even the implied warranty of
;; MERCHANTABILITY or FITNESS FOR A PARTICULAR PURPOSE.  See the
;; GNU General Public License for more details.

;; You should have received a copy of the GNU General Public License
;; along with this program.  If not, see <http://www.gnu.org/licenses/>.

;;; Code:

(require 'cl-lib)
(require 'helm)
(require 'helm-utils)


(defgroup helm-regexp nil
  "Regexp related Applications and libraries for Helm."
  :group 'helm)

(defcustom helm-moccur-always-search-in-current nil
  "Helm multi occur always search in current buffer when non--nil."
  :group 'helm-regexp
  :type 'boolean)

(defcustom helm-moccur-use-ioccur-style-keys t
  "Similar to `helm-grep-use-ioccur-style-keys' but for multi occur."
  :group 'helm-regexp
  :type 'boolean)

(defcustom helm-moccur-auto-update-on-resume nil
  "Allow auto updating helm-(m)occur buffer when outdated.
noask => Always update without asking
nil   => Don't update but signal buffer needs update
never => Never update and do not signal buffer needs update
Any other non--nil value update after confirmation."
  :group 'helm-regexp
  :type '(radio :tag "Allow auto updating helm-(m)occur buffer when outdated."
          (const :tag "Always update without asking" noask)
          (const :tag "Never update and do not signal buffer needs update" never)
          (const :tag "Don't update but signal buffer needs update" nil)
          (const :tag "Update after confirmation" t)))


(defface helm-moccur-buffer
    '((t (:foreground "DarkTurquoise" :underline t)))
  "Face used to highlight moccur buffer names."
  :group 'helm-regexp)

(defface helm-resume-need-update
    '((t (:background "red")))
  "Face used to flash moccur buffer when it needs update."
  :group 'helm-regexp)


(defvar helm-moccur-map
  (let ((map (make-sparse-keymap)))
    (set-keymap-parent map helm-map)
    (define-key map (kbd "M-<down>") 'helm-goto-next-file)
    (define-key map (kbd "M-<up>")   'helm-goto-precedent-file)
    (define-key map (kbd "C-w")      'helm-yank-text-at-point)
    (define-key map (kbd "C-c ?")    'helm-moccur-help)
    (define-key map (kbd "C-c o")    'helm-moccur-run-goto-line-ow)
    (define-key map (kbd "C-c C-o")  'helm-moccur-run-goto-line-of)
    (define-key map (kbd "C-x C-s")  'helm-moccur-run-save-buffer)
    (when helm-moccur-use-ioccur-style-keys
      (define-key map (kbd "<right>")  'helm-execute-persistent-action)
      (define-key map (kbd "<left>")   'helm-moccur-run-default-action))
    (delq nil map))
  "Keymap used in Moccur source.")


(defvar helm-build-regexp-history nil)
(defun helm-query-replace-regexp (_candidate)
  "Query replace regexp from `helm-regexp'.
With a prefix arg replace only matches surrounded by word boundaries,
i.e Don't replace inside a word, regexp is surrounded with \\bregexp\\b."
  (let ((regexp (funcall (helm-attr 'regexp))))
    (apply 'query-replace-regexp
           (helm-query-replace-args regexp))))

(defun helm-kill-regexp-as-sexp (_candidate)
  "Kill regexp in a format usable in lisp code."
  (helm-regexp-kill-new
   (prin1-to-string (funcall (helm-attr 'regexp)))))

(defun helm-kill-regexp (_candidate)
  "Kill regexp as it is in `helm-pattern'."
  (helm-regexp-kill-new (funcall (helm-attr 'regexp))))

(defun helm-query-replace-args (regexp)
  "create arguments of `query-replace-regexp' action in `helm-regexp'."
  (let ((region-only (helm-region-active-p)))
    (list
     regexp
     (query-replace-read-to regexp
                            (format "Query replace %sregexp %s"
                                    (if helm-current-prefix-arg "word " "")
                                    (if region-only "in region " ""))
                            t)
     helm-current-prefix-arg
     (when region-only (region-beginning))
     (when region-only (region-end)))))

(defvar helm-source-regexp
  '((name . "Regexp Builder")
    (init . (lambda ()
              (helm-init-candidates-in-buffer
                  'global (with-temp-buffer
                            (insert-buffer-substring helm-current-buffer)
                            (buffer-string)))))
    (candidates-in-buffer)
    (get-line . helm-regexp-get-line)
    (persistent-action . helm-regexp-persistent-action)
    (persistent-help . "Show this line")
    (multiline)
    (no-matchplugin)
    (requires-pattern . 2)
    (mode-line . "Press TAB to select action.")
    (regexp . (lambda () helm-input))
    (action . (("Kill Regexp as sexp" . helm-kill-regexp-as-sexp)
               ("Query Replace Regexp (C-u Not inside word.)"
                . helm-query-replace-regexp)
               ("Kill Regexp" . helm-kill-regexp)))))

(defun helm-regexp-get-line (s e)
  (let ((matches (match-data))
        (line    (buffer-substring s e)))
    (propertize
     (cl-loop with ln = (format "%5d: %s" (line-number-at-pos (1- s)) line)
           for i from 0 to (1- (/ (length matches) 2))
           concat (format "\n         %s'%s'" (format "Group %d: " i)
                          (match-string i))
           into ln1
           finally return (concat ln ln1))
     ;; match beginning
     ;; KLUDGE: point of helm-candidate-buffer is +1 than that of helm-current-buffer.
     ;; It is implementation problem of candidates-in-buffer.
     'helm-real-value (1- s))))

(defun helm-regexp-persistent-action (pt)
  (helm-goto-char pt)
  (helm-highlight-current-line))

(defun helm-regexp-kill-new (input)
  (kill-new input)
  (message "Killed: %s" input))

(defun helm-quote-whitespace (candidate)
  "Quote whitespace, if some, in string CANDIDATE."
  (replace-regexp-in-string " " "\\\\ " candidate))


;;; Occur
;;
;;
(defvar helm-source-occur nil)
(defun helm-occur-init-source ()
  (unless helm-source-occur
    (setq helm-source-occur (copy-alist helm-source-moccur))
    (helm-attrset 'name "Occur" helm-source-occur)))


;;; Multi occur
;;
;;

;; Internal
(defvar helm-multi-occur-buffer-list nil)
(defvar helm-multi-occur-buffer-tick nil)
(defun helm-moccur-init ()
  "Create the initial helm multi occur buffer."
  (helm-init-candidates-in-buffer
      'global
    (cl-loop with buffers = (helm-attr 'moccur-buffers)
             for buf in buffers
             for bufstr = (with-current-buffer buf (buffer-string))
             do (add-text-properties
                 0 (length bufstr)
                 `(buffer-name ,(buffer-name (get-buffer buf)))
                 bufstr)
             concat bufstr)))

(defun helm-moccur-get-line (beg end)
  "Format line for `helm-source-moccur'."
  (format "%s:%d:%s"
          (get-text-property beg 'buffer-name)
          (save-restriction
            (narrow-to-region (previous-single-property-change
                               (point) 'buffer-name)
                              (next-single-property-change
                               (point) 'buffer-name))
            (line-number-at-pos beg))
          (buffer-substring beg end)))

(cl-defun helm-moccur-action (candidate
                              &optional (method (quote buffer)) mark)
  "Jump to CANDIDATE with METHOD.
arg METHOD can be one of buffer, buffer-other-window, buffer-other-frame."
  (require 'helm-grep)
  (let* ((split (helm-grep-split-line candidate))
         (buf (car split))
         (lineno (string-to-number (nth 1 split)))
         (split-pat (if helm-occur-match-plugin-mode
                        (helm-mp-split-pattern helm-pattern)
                      (list helm-pattern))))
    (cl-case method
      (buffer              (switch-to-buffer buf))
      (buffer-other-window (switch-to-buffer-other-window buf))
      (buffer-other-frame  (switch-to-buffer-other-frame buf)))
    (helm-goto-line lineno)
    ;; Move point to the nearest matching regexp from bol.
    (cl-loop for reg in split-pat
          when (save-excursion
                 (re-search-forward reg (point-at-eol) t))
          collect (match-beginning 0) into pos-ls
          finally (when pos-ls (goto-char (apply #'min pos-ls))))
    (when mark
      (set-marker (mark-marker) (point))
      (push-mark (point) 'nomsg))))

(defun helm-moccur-persistent-action (candidate)
  (helm-moccur-goto-line candidate)
  (helm-highlight-current-line))

(defun helm-moccur-goto-line (candidate)
  "From multi occur, switch to buffer and go to nth 1 CANDIDATE line."
  (helm-moccur-action
   candidate 'buffer (or current-prefix-arg         ; persistent.
                         helm-current-prefix-arg))) ; exit.

(defun helm-moccur-goto-line-ow (candidate)
  "Go to CANDIDATE line in other window.
Same as `helm-moccur-goto-line' but go in other window."
  (helm-moccur-action
   candidate 'buffer-other-window
   (or current-prefix-arg         ; persistent.
       helm-current-prefix-arg))) ; exit.

(defun helm-moccur-goto-line-of (candidate)
  "Go to CANDIDATE line in new frame.
Same as `helm-moccur-goto-line' but go in new frame."
  (helm-moccur-action
   candidate 'buffer-other-frame
   (or current-prefix-arg         ; persistent.
       helm-current-prefix-arg))) ; exit.

(defun helm-moccur-run-goto-line-ow ()
  "Run goto line other window action from `helm-source-moccur'."
  (interactive)
  (with-helm-alive-p
    (helm-quit-and-execute-action 'helm-moccur-goto-line-ow)))

(defun helm-moccur-run-goto-line-of ()
  "Run goto line new frame action from `helm-source-moccur'."
  (interactive)
  (with-helm-alive-p
    (helm-quit-and-execute-action 'helm-moccur-goto-line-of)))

(defun helm-moccur-run-default-action ()
  (interactive)
  (with-helm-alive-p
    (helm-quit-and-execute-action 'helm-moccur-goto-line)))

;;;###autoload
(define-minor-mode helm-occur-match-plugin-mode
    "Turn On/Off `helm-match-plugin-mode' only for `helm-m/occur'."
  :global t
  :init-value t
  (if helm-occur-match-plugin-mode
      (setq helm-source-moccur
            (remove (assoc 'no-matchplugin helm-source-moccur)
                    helm-source-moccur)
            helm-source-occur helm-source-moccur)
    (helm-attrset 'no-matchplugin nil helm-source-moccur)
    (setq helm-source-occur helm-source-moccur)))

(defvar helm-source-moccur
  `((name . "Moccur")
    (init . (lambda ()
              (require 'helm-grep)
              (helm-moccur-init)))
    (candidates-in-buffer)
    (filter-one-by-one . helm-moccur-filter-one-by-one)
    (get-line . helm-moccur-get-line)
    (nohighlight)
    (migemo)
    (action . (("Go to Line" . helm-moccur-goto-line)
               ("Goto line other window" . helm-moccur-goto-line-ow)
               ("Goto line new frame" . helm-moccur-goto-line-of)))
    (persistent-action . helm-moccur-persistent-action)
    (persistent-help . "Go to line")
    (recenter)
    (resume . helm-moccur-resume-fn)
    (candidate-number-limit . 9999)
    (mode-line . helm-moccur-mode-line)
    (keymap . ,helm-moccur-map)
    (history . ,'helm-grep-history)
    (requires-pattern . 2))
  "Helm source for multi occur.")

(defun helm-moccur-resume-fn ()
  (with-helm-buffer
<<<<<<< HEAD
    (set (make-local-variable 'helm-multi-occur-buffer-list)
         (cl-loop for b in helm-multi-occur-buffer-list
                  when (buffer-live-p (get-buffer b))
                  collect b))
    (helm-attrset 'moccur-buffers helm-multi-occur-buffer-list)))
=======
    (let (new-tick-ls buffer-is-modified)
      (set (make-local-variable 'helm-multi-occur-buffer-list)
           (cl-loop for b in helm-multi-occur-buffer-list
                    when (buffer-live-p (get-buffer b))
                    collect b))
      (setq buffer-is-modified (/= (length helm-multi-occur-buffer-list)
                                   (length (helm-attr 'moccur-buffers))))
      (helm-attrset 'moccur-buffers helm-multi-occur-buffer-list)
      (setq new-tick-ls (cl-loop for b in helm-multi-occur-buffer-list
                                 collect (buffer-chars-modified-tick (get-buffer b))))
      (when buffer-is-modified
        (setq helm-multi-occur-buffer-tick new-tick-ls))
      (cl-assert (> (length helm-multi-occur-buffer-list) 0) nil
                 "helm-resume error: helm-(m)occur buffer list is empty")
      (unless (eq helm-moccur-auto-update-on-resume 'never)
        (when (or buffer-is-modified
                  (cl-loop for b in helm-multi-occur-buffer-list
                           for new-tick = (buffer-chars-modified-tick (get-buffer b))
                           for tick in helm-multi-occur-buffer-tick
                           thereis (/= tick new-tick)))
          (helm-aif helm-moccur-auto-update-on-resume
              (when (or (eq it 'noask)
                        (y-or-n-p "Helm (m)occur Buffer outdated, update? "))
                (run-with-idle-timer 0.1 nil (lambda ()
                                               (with-helm-buffer
                                                 (helm-force-update)
                                                 (message "Helm (m)occur Buffer have been udated")
                                                 (sit-for 1) (message nil))))
                (unless buffer-is-modified (setq helm-multi-occur-buffer-tick new-tick-ls)))
            (run-with-idle-timer 0.1 nil (lambda ()
                                           (with-helm-buffer
                                             (let ((ov (make-overlay (save-excursion
                                                                       (goto-char (point-min))
                                                                       (forward-line 1)
                                                                       (point))
                                                                     (point-max))))
                                               (overlay-put ov 'face 'helm-resume-need-update)
                                               (sit-for 0.3) (delete-overlay ov)
                                               (message "[Helm occur Buffer outdated (C-c C-u to update)]")))))
            (unless buffer-is-modified
              (with-helm-after-update-hook
                (setq helm-multi-occur-buffer-tick new-tick-ls)
                (message "Helm (m)occur Buffer have been udated")))))))))
>>>>>>> 86c76a7e

(defun helm-moccur-filter-one-by-one (candidate)
  "`filter-one-by-one' function for `helm-source-moccur'."
  (require 'helm-grep)
  (let* ((split  (helm-grep-split-line candidate))
         (buf    (car split))
         (lineno (nth 1 split))
         (str    (nth 2 split)))
    (cons (concat (propertize
                   buf
                   'face 'helm-moccur-buffer
                   'help-echo (buffer-file-name
                               (get-buffer buf))
                   'buffer-name buf)
                  ":"
                  (propertize lineno 'face 'helm-grep-lineno)
                  ":"
                  (helm-grep-highlight-match
                   str helm-occur-match-plugin-mode))
          candidate)))

(defun helm-multi-occur-1 (buffers &optional input)
  "Main function to call `helm-source-moccur' with BUFFERS list."
  (let ((bufs (if helm-moccur-always-search-in-current
                  (cons
                   ;; will become helm-current-buffer later.
                   (buffer-name (current-buffer))
                   (remove helm-current-buffer helm-multi-occur-buffer-list))
                  buffers)))
    (helm-attrset 'moccur-buffers bufs helm-source-moccur)
    (helm-set-local-variable 'helm-multi-occur-buffer-list bufs)
    (helm-set-local-variable
     'helm-multi-occur-buffer-tick
     (cl-loop for b in bufs
              collect (buffer-chars-modified-tick (get-buffer b)))))
  (helm :sources 'helm-source-moccur
        :buffer "*helm multi occur*"
        :history 'helm-grep-history
        :input input
        :truncate-lines t))

;;;###autoload
(defun helm-moccur-run-save-buffer ()
  "Run grep save results action from `helm-do-grep-1'."
  (interactive)
  (with-helm-alive-p
    (helm-quit-and-execute-action 'helm-moccur-save-results)))


;;; helm-moccur-mode
;;
;;
(defvar helm-moccur-mode-map
  (let ((map (make-sparse-keymap)))
    (define-key map (kbd "RET")      'helm-moccur-mode-goto-line)
    (define-key map (kbd "C-o")      'helm-moccur-mode-goto-line-ow)
    (define-key map (kbd "<C-down>") 'undefined)
    (define-key map (kbd "<C-up>")   'undefined)
    (define-key map (kbd "<M-down>") 'helm-gm-next-file)
    (define-key map (kbd "<M-up>")   'helm-gm-precedent-file)
    map))

(defun helm-moccur-mode-goto-line ()
  (interactive)
  (helm-moccur-goto-line
   (buffer-substring (point-at-bol) (point-at-eol))))

(defun helm-moccur-mode-goto-line-ow ()
  (interactive)
  (helm-moccur-goto-line-ow
   (buffer-substring (point-at-bol) (point-at-eol))))

(defun helm-moccur-save-results (_candidate)
  "Save helm moccur results in a `helm-moccur-mode' buffer."
  (let ((buf "*hmoccur*")
        new-buf)
    (when (get-buffer buf)
      (setq new-buf (helm-read-string "OccurBufferName: " buf))
      (cl-loop for b in (helm-buffer-list)
            when (and (string= new-buf b)
                      (not (y-or-n-p
                            (format "Buffer `%s' already exists overwrite? "
                                    new-buf))))
            do (setq new-buf (helm-read-string "OccurBufferName: " "*hmoccur ")))
      (setq buf new-buf))
    (with-current-buffer (get-buffer-create buf)
      (setq buffer-read-only t)
      (let ((inhibit-read-only t))
        (erase-buffer)
        (insert "-*- mode: helm-moccur -*-\n\n"
                (format "Moccur Results for `%s':\n\n" helm-pattern))
        (save-excursion
          (insert (with-current-buffer helm-buffer
                    (goto-char (point-min)) (forward-line 1)
                    (buffer-substring (point) (point-max))))))
      (helm-moccur-mode) (pop-to-buffer buf))
    (message "Helm Moccur Results saved in `%s' buffer" buf)))

;;;###autoload
(define-derived-mode helm-moccur-mode
    special-mode "helm-moccur"
    "Major mode to provide actions in helm moccur saved buffer.

Special commands:
\\{helm-moccur-mode-map}"
    (set (make-local-variable 'helm-multi-occur-buffer-list)
         (with-helm-buffer helm-multi-occur-buffer-list))
    (set (make-local-variable 'revert-buffer-function)
         #'helm-moccur-mode--revert-buffer-function))

(defun helm-moccur-mode--revert-buffer-function (&optional _ignore-auto _noconfirm)
  (goto-char (point-min))
  (let (pattern)
    (when (re-search-forward "^Moccur Results for `\\(.*\\)'" nil t)
      (setq pattern (match-string 1))
      (forward-line 0)
      (when (re-search-forward "^$" nil t)
        (forward-line 1))
      (let ((inhibit-read-only t)
            (buffer (current-buffer))
            (buflst helm-multi-occur-buffer-list))
        (delete-region (point) (point-max))
        (message "Reverting buffer...")
        (save-excursion
          (with-temp-buffer
            (insert
             "\n"
             (cl-loop for buf in buflst
                      for bufstr = (or (and (buffer-live-p (get-buffer buf))
                                            (with-current-buffer buf
                                              (buffer-string)))
                                       "")
                      unless (string= bufstr "")
                      do (add-text-properties
                          0 (length bufstr)
                          `(buffer-name ,(buffer-name (get-buffer buf)))
                          bufstr)
                      concat bufstr)
             "\n")
            (goto-char (point-min))
            (cl-loop while (re-search-forward pattern nil t)
                     for line = (helm-moccur-get-line (point-at-bol) (point-at-eol))
                     when line
                     do (with-current-buffer buffer
                          (insert
                           (propertize
                            (car (helm-moccur-filter-one-by-one line))
                            'helm-real-value line)
                           "\n")))))
        (message "Reverting buffer done")))))


;;; Predefined commands
;;
;;

;;;###autoload
(defun helm-regexp ()
  "Preconfigured helm to build regexps.
`query-replace-regexp' can be run from there against found regexp."
  (interactive)
  (save-restriction
    (when (and (helm-region-active-p)
               ;; Don't narrow to region if buffer is already narrowed.
               (not (helm-current-buffer-narrowed-p (current-buffer))))
      (narrow-to-region (region-beginning) (region-end)))
    (helm :sources helm-source-regexp
          :buffer "*helm regexp*"
          :prompt "Regexp: "
          :history 'helm-build-regexp-history)))

;;;###autoload
(defun helm-occur ()
  "Preconfigured helm for Occur."
  (interactive)
  (helm-occur-init-source)
  (let ((bufs (list (buffer-name (current-buffer)))))
    (helm-attrset 'moccur-buffers bufs helm-source-occur)
    (helm-set-local-variable 'helm-multi-occur-buffer-list bufs)
    (helm-set-local-variable
     'helm-multi-occur-buffer-tick
     (cl-loop for b in bufs
              collect (buffer-chars-modified-tick (get-buffer b)))))
  (helm :sources 'helm-source-occur
        :buffer "*helm occur*"
        :history 'helm-grep-history
        :preselect (and (memq 'helm-source-occur helm-sources-using-default-as-input)
                        (format "%s:%d:" (buffer-name) (line-number-at-pos (point))))
        :truncate-lines t))

;;;###autoload
(defun helm-occur-from-isearch ()
  "Invoke `helm-occur' from isearch."
  (interactive)
  (let ((input (if isearch-regexp
                   isearch-string
                 (regexp-quote isearch-string)))
        (bufs (list (buffer-name (current-buffer)))))
    (isearch-exit)
    (helm-occur-init-source)
    (helm-attrset 'moccur-buffers bufs helm-source-occur)
    (helm-set-local-variable 'helm-multi-occur-buffer-list bufs)
    (helm-set-local-variable
     'helm-multi-occur-buffer-tick
     (cl-loop for b in bufs
              collect (buffer-chars-modified-tick (get-buffer b))))
    (helm :sources 'helm-source-occur
          :buffer "*helm occur*"
          :history 'helm-grep-history
          :input input
          :truncate-lines t)))

;;;###autoload
(defun helm-multi-occur (buffers)
  "Preconfigured helm for multi occur.

  BUFFERS is a list of buffers to search through.
With a prefix arg, reverse the behavior of
`helm-moccur-always-search-in-current'.
The prefix arg can be set before calling `helm-multi-occur'
or during the buffer selection."
  (interactive (list (helm-comp-read
                      "Buffers: " (helm-buffer-list)
                      :marked-candidates t)))
  (let ((helm-moccur-always-search-in-current
         (if (or current-prefix-arg
                 helm-current-prefix-arg)
             (not helm-moccur-always-search-in-current)
           helm-moccur-always-search-in-current)))
    (helm-multi-occur-1 buffers)))

;;;###autoload
(defun helm-multi-occur-from-isearch (&optional _arg)
  "Invoke `helm-multi-occur' from isearch.

With a prefix arg, reverse the behavior of
`helm-moccur-always-search-in-current'.
The prefix arg can be set before calling
`helm-multi-occur-from-isearch' or during the buffer selection."
  (interactive "p")
  (let (buf-list
        helm-moccur-always-search-in-current
        (input (if isearch-regexp
                   isearch-string
                 (regexp-quote isearch-string))))
    (isearch-exit)
    (setq buf-list (helm-comp-read "Buffers: "
                                   (helm-buffer-list)
                                   :name "Occur in buffer(s)"
                                   :marked-candidates t))
    (setq helm-moccur-always-search-in-current
          (if (or current-prefix-arg
                  helm-current-prefix-arg)
              (not helm-moccur-always-search-in-current)
            helm-moccur-always-search-in-current))
    (helm-multi-occur-1 buf-list input)))


(provide 'helm-regexp)

;; Local Variables:
;; byte-compile-warnings: (not cl-functions obsolete)
;; coding: utf-8
;; indent-tabs-mode: nil
;; End:

;;; helm-regexp.el ends here<|MERGE_RESOLUTION|>--- conflicted
+++ resolved
@@ -315,13 +315,6 @@
 
 (defun helm-moccur-resume-fn ()
   (with-helm-buffer
-<<<<<<< HEAD
-    (set (make-local-variable 'helm-multi-occur-buffer-list)
-         (cl-loop for b in helm-multi-occur-buffer-list
-                  when (buffer-live-p (get-buffer b))
-                  collect b))
-    (helm-attrset 'moccur-buffers helm-multi-occur-buffer-list)))
-=======
     (let (new-tick-ls buffer-is-modified)
       (set (make-local-variable 'helm-multi-occur-buffer-list)
            (cl-loop for b in helm-multi-occur-buffer-list
@@ -365,7 +358,6 @@
               (with-helm-after-update-hook
                 (setq helm-multi-occur-buffer-tick new-tick-ls)
                 (message "Helm (m)occur Buffer have been udated")))))))))
->>>>>>> 86c76a7e
 
 (defun helm-moccur-filter-one-by-one (candidate)
   "`filter-one-by-one' function for `helm-source-moccur'."
