--- conflicted
+++ resolved
@@ -2,11 +2,7 @@
 
 ;; Copyright (C) 2023  martian hiatus and mastodon.el authors
 ;; Author: martian hiatus <mousebot@disroot.org>
-<<<<<<< HEAD
-;; Version: 0.23
-=======
 ;; Version: 0.24
->>>>>>> c746d32d
 ;; Package-Requires: ((emacs "29.1") (fedi "0.2") (markdown-mode "2.5"))
 ;; URL: https://codeberg.org/martianh/lem.el
 ;; Keywords: multimedia, comm, web, fediverse
