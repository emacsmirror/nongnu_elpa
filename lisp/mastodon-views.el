--- conflicted
+++ resolved
@@ -809,32 +809,6 @@
     (let* ((domain (url-file-nondirectory instance))
            (buf (get-buffer-create
                  (format "*mastodon-instance-%s*" domain))))
-<<<<<<< HEAD
-      (with-current-buffer buf
-        (switch-to-buffer-other-window buf)
-        (let ((inhibit-read-only t))
-          (erase-buffer)
-          (special-mode)
-          (when brief
-            (setq response
-                  (list (assoc 'uri response)
-                        (assoc 'title response)
-                        (assoc 'short_description response)
-                        (assoc 'email response)
-                        (cons 'contact_account
-                              (list
-                               (assoc 'username
-                                      (assoc 'contact_account response))))
-                        (assoc 'rules response)
-                        (assoc 'stats response))))
-          (mastodon-views--print-json-keys response)
-          ;; (mastodon-mode) ; breaks our 'q' binding that avoids leaving
-          ;; split window
-          (mastodon-tl--set-buffer-spec (buffer-name buf)
-                                        "instance"
-                                        nil)
-          (goto-char (point-min)))))))
-=======
       (with-mastodon-buffer buf #'special-mode :other-window
         (when brief
           (setq response
@@ -849,13 +823,8 @@
                       (assoc 'rules response)
                       (assoc 'stats response))))
         (mastodon-views--print-json-keys response)
-        ;; (mastodon-mode) ; breaks our 'q' binding that avoids leaving
-        ;; split window
-        (mastodon-tl--set-buffer-spec (buffer-name buf)
-                                      "instance"
-                                      nil)
+        (mastodon-tl--set-buffer-spec (buffer-name buf) "instance" nil)
         (goto-char (point-min))))))
->>>>>>> aa6e9c55
 
 (defun mastodon-views--format-key (el pad)
   "Format a key of element EL, a cons, with PAD padding."
