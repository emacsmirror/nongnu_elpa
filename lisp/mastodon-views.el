--- conflicted
+++ resolved
@@ -645,14 +645,6 @@
   "Insert a single FILTER."
   (let-alist filter
     (insert
-<<<<<<< HEAD
-     (propertize filter-string
-                 'item-id id ;for goto-next-filter compat
-                 'item-type 'filter
-                 'phrase phrase
-                 'byline t) ;for goto-next-filter compat
-     "\n\n")))
-=======
      ;; FIXME: awful hack to fix nav: exclude horiz-bar from propertize then
      ;; propertize rest of the filter text. if we add only byline prop to
      ;; title, point will move to end of title, because at that byline-prop
@@ -679,16 +671,11 @@
     ;; terms list:
     (when .keywords ;; poss to have no keywords
       (mastodon-views--insert-filter-kws .keywords))))
->>>>>>> 657bd366
 
 (defvar mastodon-views--filter-types
   '("home" "notifications" "public" "thread" "profile"))
 
-<<<<<<< HEAD
-(defun mastodon-views--create-filter ()
-=======
 (defun mastodon-views--create-filter (&optional id title context type terms)
->>>>>>> 657bd366
   "Create a filter for a word.
 Prompt for a context, must be a list containting at least one of \"home\",
 \"notifications\", \"public\", \"thread\".
@@ -711,28 +698,6 @@
                                     '("warn" "hide") nil :match)))
          ;; TODO: display "home (and lists)" but just use "home" for API
          (contexts
-<<<<<<< HEAD
-          (if (string-empty-p word)
-              (user-error "You must select at least one word for a filter")
-            (completing-read-multiple
-             "Contexts to filter [TAB for options]: "
-             mastodon-views--filter-types
-             nil t)))
-         (contexts-processed
-          (if (equal nil contexts)
-              (user-error "You must select at least one context for a filter")
-            (mapcar (lambda (x)
-                      (cons "context[]" x))
-                    contexts)))
-         (response (mastodon-http--post url (push
-                                             `("phrase" . ,word)
-                                             contexts-processed))))
-    (mastodon-http--triage response
-                           (lambda (_)
-                             (when (mastodon-tl--buffer-type-eq 'filters)
-                               (mastodon-views--view-filters))
-                             (message "Filter created for %s!" word)))))
-=======
           (or context (completing-read-multiple
                        "Filter contexts [TAB for options, comma separated]: "
                        mastodon-views--filter-types nil :match)))
@@ -769,7 +734,6 @@
                                   (alist-get 'type filter)))
            (terms (read-string "Terms to add (comma or space separated): ")))
       (mastodon-views--create-filter id name contexts type terms))))
->>>>>>> 657bd366
 
 (defun mastodon-views--delete-filter ()
   "Delete filter at point."
