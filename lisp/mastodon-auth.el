;;; mastodon-auth.el --- Auth functions for mastodon.el  -*- lexical-binding: t -*-

;; Copyright (C) 2017-2019 Johnson Denen
;; Author: Johnson Denen <johnson.denen@gmail.com>
;; Maintainer: Marty Hiatt <martianhiatus@riseup.net>
;; Version: 0.10.0
;; Package-Requires: ((emacs "27.1"))
;; Homepage: https://git.blast.noho.st/mouse/mastodon.el

;; This file is not part of GNU Emacs.

;; This file is part of mastodon.el.

;; mastodon.el is free software: you can redistribute it and/or modify
;; it under the terms of the GNU General Public License as published by
;; the Free Software Foundation, either version 3 of the License, or
;; (at your option) any later version.

;; mastodon.el is distributed in the hope that it will be useful,
;; but WITHOUT ANY WARRANTY; without even the implied warranty of
;; MERCHANTABILITY or FITNESS FOR A PARTICULAR PURPOSE.  See the
;; GNU General Public License for more details.

;; You should have received a copy of the GNU General Public License
;; along with mastodon.el.  If not, see <http://www.gnu.org/licenses/>.

;;; Commentary:

;; mastodon-auth.el supports authorizing and authenticating with Mastodon.

;;; Code:

(require 'plstore)
(require 'auth-source)
(require 'json)
(eval-when-compile (require 'subr-x)) ; for if-let

(autoload 'mastodon-client "mastodon-client")
(autoload 'mastodon-http--api "mastodon-http")
(autoload 'mastodon-http--get-json "mastodon-http")
(autoload 'mastodon-http--post "mastodon-http")
(defvar mastodon-instance-url)

(defgroup mastodon-auth nil
  "Authenticate with Mastodon."
  :prefix "mastodon-auth-"
  :group 'mastodon)

(defcustom mastodon-auth-source-file ""
  "Filename to use to store user names and passwords.

Leave empty to not permanently store any secrets.
Otherwise set to e.g. \"~/.authinfo.gpg\" to have encrypted storage, or
if you are happy with unencryped storage use e.g. \"~/authinfo\"."
  :group 'mastodon-auth
  :type 'string)

(defvar mastodon-auth--token-alist nil
  "Alist of User access tokens keyed by instance url.")

(defvar mastodon-auth--acct-alist nil
  "Alist of account accts (name@domain) keyed by instance url.")

(defun mastodon-auth--generate-token ()
  "Make POST to generate auth token.

If no auth-sources file, runs
`mastodon-auth--generate-token-no-storing-credentials'. If
auth-sources file exists, runs
`mastodon-auth--generate-token-and-store'."
  (if (or (null mastodon-auth-source-file)
	  (string= "" mastodon-auth-source-file))
      (mastodon-auth--generate-token-no-storing-credentials)
    (mastodon-auth--generate-token-and-store)))

(defun mastodon-auth--generate-token-no-storing-credentials ()
  "Make POST to generate auth token, without using auth-sources file."
  (mastodon-http--post
   (concat mastodon-instance-url "/oauth/token")
   `(("client_id" . ,(plist-get (mastodon-client) :client_id))
     ("client_secret" . ,(plist-get (mastodon-client) :client_secret))
     ("grant_type" . "password")
     ("username" . ,(read-string "Email: " user-mail-address))
     ("password" . ,(read-passwd "Password: "))
     ("scope" . "read write follow"))
   nil
   :unauthenticated))

(defun mastodon-auth--generate-token-and-store ()
  "Make POST to generate auth token.

Reads and/or stores secrets in `MASTODON-AUTH-SOURCE-FILE'."
  (let* ((auth-sources (list mastodon-auth-source-file))
	 (auth-source-creation-prompts
          '((user . "Enter email for %h: ")
            (secret . "Password: ")))
         (credentials-plist (nth 0 (auth-source-search
                                    :create t
                                    :host mastodon-instance-url
                                    :port 443
                                    :require '(:user :secret)))))
    (prog1
        (mastodon-http--post
         (concat mastodon-instance-url "/oauth/token")
         `(("client_id" . ,(plist-get (mastodon-client) :client_id))
           ("client_secret" . ,(plist-get (mastodon-client) :client_secret))
           ("grant_type" . "password")
           ("username" . ,(plist-get credentials-plist :user))
           ("password" . ,(let ((secret (plist-get credentials-plist :secret)))
                            (if (functionp secret)
                                (funcall secret)
                              secret)))
           ("scope" . "read write follow"))
         nil
	 :unauthenticated)
      (when (functionp (plist-get credentials-plist :save-function))
        (funcall (plist-get credentials-plist :save-function))))))

(defun mastodon-auth--get-token ()
  "Make a request to generate an auth token and return JSON response."
  (with-current-buffer (mastodon-auth--generate-token)
    (goto-char (point-min))
    (re-search-forward "^$" nil 'move)
    (let ((json-object-type 'plist)
          (json-key-type 'keyword)
          (json-array-type 'vector)
          (json-string (buffer-substring-no-properties (point) (point-max))))
      (json-read-from-string json-string))))

(defun mastodon-auth--access-token ()
  "Return exiting or generate new access token.

If an access token for `mastodon-instance-url' is in
`mastodon-auth--token-alist', return it.

Otherwise, generate a token and pass it to
`mastodon-auth--handle-token-reponse'."
  (if-let ((token (cdr (assoc mastodon-instance-url mastodon-auth--token-alist))))
      token
    (mastodon-auth--handle-token-response (mastodon-auth--get-token))))

(defun mastodon-auth--handle-token-response (response)
  "Add token RESPONSE to `mastodon-auth--token-alist'.

The token is returned by `mastodon-auth--get-token'.

Handle any errors from the server."
  (pcase response
    ((and (let token (plist-get response :access_token))
          (guard token))
     (cdar (push (cons mastodon-instance-url token)
                 mastodon-auth--token-alist)))

    (`(:error ,class :error_description ,error)
     (error "Mastodon-auth--access-token: %s: %s" class error))

<<<<<<< HEAD
Generate token and set if none known yet."
  (if-let ((token (cdr (assoc mastodon-instance-url mastodon-auth--token-alist))))
      token

    (mastodon-auth--handle-token-response (mastodon-auth--get-token))))

(defun mastodon-auth--handle-token-response (response)
  (pcase response
    ((and (let token (plist-get response :access_token))
          (guard token))
     (cdar (push (cons mastodon-instance-url token)
                 mastodon-auth--token-alist)))

    (`(:error ,class :error_description ,error)
     (error "mastodon-auth--access-token: %s: %s" class error))

=======
>>>>>>> ab37e43c
    (_ (error "Unknown response from mastodon-auth--get-token!"))))

(defun mastodon-auth--get-account-name ()
  "Request user credentials and return an account name."
  (alist-get
   'acct
   (mastodon-http--get-json
    (mastodon-http--api
     "accounts/verify_credentials"))))

(defun mastodon-auth--user-acct ()
  "Return a mastodon user acct name."
  (or (cdr (assoc mastodon-instance-url mastodon-auth--acct-alist))
      (let ((acct (mastodon-auth--get-account-name)))
        (push (cons mastodon-instance-url acct) mastodon-auth--acct-alist)
        acct)))

(provide 'mastodon-auth)
;;; mastodon-auth.el ends here<|MERGE_RESOLUTION|>--- conflicted
+++ resolved
@@ -153,26 +153,6 @@
 
     (`(:error ,class :error_description ,error)
      (error "Mastodon-auth--access-token: %s: %s" class error))
-
-<<<<<<< HEAD
-Generate token and set if none known yet."
-  (if-let ((token (cdr (assoc mastodon-instance-url mastodon-auth--token-alist))))
-      token
-
-    (mastodon-auth--handle-token-response (mastodon-auth--get-token))))
-
-(defun mastodon-auth--handle-token-response (response)
-  (pcase response
-    ((and (let token (plist-get response :access_token))
-          (guard token))
-     (cdar (push (cons mastodon-instance-url token)
-                 mastodon-auth--token-alist)))
-
-    (`(:error ,class :error_description ,error)
-     (error "mastodon-auth--access-token: %s: %s" class error))
-
-=======
->>>>>>> ab37e43c
     (_ (error "Unknown response from mastodon-auth--get-token!"))))
 
 (defun mastodon-auth--get-account-name ()
