;;; mastodon-profile.el --- Functions for inspecting Mastodon profiles -*- lexical-binding: t -*-

;; Copyright (C) 2017-2019 Johnson Denen
;; Copyright (C) 2020-2022 Marty Hiatt
;; Author: Johnson Denen <johnson.denen@gmail.com>
;;         Marty Hiatt <martianhiatus@riseup.net>
;; Maintainer: Marty Hiatt <martianhiatus@riseup.net>
;; Version: 1.0.0
;; Homepage: https://codeberg.org/martianh/mastodon.el

;; This file is not part of GNU Emacs.

;; This file is part of mastodon.el.

;; mastodon.el is free software: you can redistribute it and/or modify
;; it under the terms of the GNU General Public License as published by
;; the Free Software Foundation, either version 3 of the License, or
;; (at your option) any later version.

;; mastodon.el is distributed in the hope that it will be useful,
;; but WITHOUT ANY WARRANTY; without even the implied warranty of
;; MERCHANTABILITY or FITNESS FOR A PARTICULAR PURPOSE.  See the
;; GNU General Public License for more details.

;; You should have received a copy of the GNU General Public License
;; along with mastodon.el.  If not, see <http://www.gnu.org/licenses/>.

;;; Commentary:

;; mastodon-profile.el generates a stream of users toots.
;; To add
;;  - Option to follow
;;  - wheather they follow you or not
;;  - Show only Media

;;; Code:
(require 'seq)
(require 'cl-lib)
(require 'persist)
(require 'parse-time)
(eval-when-compile
  (require 'mastodon-tl))

(autoload 'mastodon-auth--get-account-id "mastodon-auth")
(autoload 'mastodon-auth--get-account-name "mastodon-auth.el")
(autoload 'mastodon-http--api "mastodon-http.el")
(autoload 'mastodon-http--get-json "mastodon-http.el")
(autoload 'mastodon-http--get-json-async "mastodon-http.el")
(autoload 'mastodon-http--get-response "mastodon-http")
(autoload 'mastodon-http--patch "mastodon-http")
(autoload 'mastodon-http--patch-json "mastodon-http")
(autoload 'mastodon-http--post "mastodon-http.el")
(autoload 'mastodon-http--triage "mastodon-http.el")
(autoload 'mastodon-media--get-media-link-rendering "mastodon-media.el")
(autoload 'mastodon-media--inline-images "mastodon-media.el")
(autoload 'mastodon-mode "mastodon.el")
(autoload 'mastodon-notifications--follow-request-accept "mastodon-notifications")
(autoload 'mastodon-notifications--follow-request-reject "mastodon-notifications")
(autoload 'mastodon-search--insert-users-propertized "mastodon-search")
(autoload 'mastodon-tl--as-string "mastodon-tl.el")
(autoload 'mastodon-tl--buffer-type-eq "mastodon tl")
(autoload 'mastodon-tl--byline-author "mastodon-tl.el")
(autoload 'mastodon-tl--find-property-range "mastodon-tl.el")
(autoload 'mastodon-tl--get-link-header-from-response "mastodon-tl")
(autoload 'mastodon-tl--init "mastodon-tl.el")
(autoload 'mastodon-tl--interactive-user-handles-get "mastodon-tl")
(autoload 'mastodon-tl--map-alist "mastodon-tl")
(autoload 'mastodon-tl--map-alist-vals-to-alist "mastodon-tl")
(autoload 'mastodon-tl--profile-buffer-p "mastodon tl")
(autoload 'mastodon-tl--property "mastodon-tl.el")
(autoload 'mastodon-tl--render-text "mastodon-tl.el")
(autoload 'mastodon-tl--set-buffer-spec "mastodon-tl")
(autoload 'mastodon-tl--set-face "mastodon-tl.el")
(autoload 'mastodon-tl--symbol "mastodon-tl")
(autoload 'mastodon-tl--timeline "mastodon-tl.el")
(autoload 'mastodon-tl--toot "mastodon-tl")
(autoload 'mastodon-tl--toot-id "mastodon-tl")
(autoload 'mastodon-toot--count-toot-chars "mastodon-toot")
(autoload 'mastodon-toot--get-max-toot-chars "mastodon-toot")
(autoload 'mastodon-views--add-account-to-list "mastodon-views")

(defvar mastodon-tl--horiz-bar)
(defvar mastodon-tl--update-point)
(defvar mastodon-toot--max-toot-chars)
(defvar mastodon-toot--visibility)
(defvar mastodon-toot--content-nsfw)
(defvar mastodon-tl--timeline-posts-count)

(defvar-local mastodon-profile--account nil
  "The data for the account being described in the current profile buffer.")

(defvar mastodon-profile-mode-map
  (let ((map (make-sparse-keymap)))
    ;; conflicts with `s' keybinding to translate toot at point
    ;; seeing as we now have the C-c C-c cycle functionality,
    ;; maybe we can retire both of these awful bindings
    ;; (define-key map (kbd "s") #'mastodon-profile--open-followers)
    ;; (define-key map (kbd "g") #'mastodon-profile--open-following)
    (define-key map (kbd "C-c C-c") #'mastodon-profile--account-view-cycle)
    map)
  "Keymap for `mastodon-profile-mode'.")

(define-minor-mode mastodon-profile-mode
  "Toggle mastodon profile minor mode.
This minor mode is used for mastodon profile pages and adds a couple of
extra keybindings."
  :init-value nil
  ;; modeline indicator:
  :lighter " Profile"
  :keymap mastodon-profile-mode-map
  :group 'mastodon
  :global nil)

(defvar mastodon-profile-update-mode-map
  (let ((map (make-sparse-keymap)))
    (define-key map (kbd "C-c C-c") #'mastodon-profile--user-profile-send-updated)
    (define-key map (kbd "C-c C-k") #'mastodon-profile--update-profile-note-cancel)
    map)
  "Keymap for `mastodon-profile-update-mode'.")

(persist-defvar mastodon-profile-account-settings nil
                "An alist of account settings saved from the server.
Other clients can change these settings on the server at any
time, so this list is not the canonical source for settings. It
is updated on entering mastodon mode and on toggle any setting it
contains")

(define-minor-mode mastodon-profile-update-mode
  "Minor mode to update Mastodon user profile."
  :group 'mastodon-profile
  :keymap mastodon-profile-update-mode-map
  :global nil)

(defun mastodon-profile--toot-json ()
  "Get the next toot-json."
  (interactive)
  (mastodon-tl--property 'toot-json))

(defun mastodon-profile--make-author-buffer (account &optional no-reblogs)
  "Take an ACCOUNT json and insert a user account into a new buffer.
NO-REBLOGS means do not display boosts in statuses."
  (mastodon-profile--make-profile-buffer-for
   account "statuses" #'mastodon-tl--timeline no-reblogs))

;; TODO: we shd just load all views' data then switch coz this is slow af:
(defun mastodon-profile--account-view-cycle ()
  "Cycle through profile view: toots, toot sans boosts, followers, and following."
  (interactive)
  (cond ((mastodon-tl--buffer-type-eq 'profile-statuses)
         (mastodon-profile--open-statuses-no-reblogs))
        ((mastodon-tl--buffer-type-eq 'profile-statuses-no-boosts)
         (mastodon-profile--open-followers))
        ((mastodon-tl--buffer-type-eq 'profile-followers)
         (mastodon-profile--open-following))
        ((mastodon-tl--buffer-type-eq 'profile-following)
         (mastodon-profile--make-author-buffer mastodon-profile--account))))

(defun mastodon-profile--open-statuses-no-reblogs ()
  "Open a profile buffer showing statuses without reblogs."
  (interactive)
  (if mastodon-profile--account
      (mastodon-profile--make-author-buffer mastodon-profile--account :no-reblogs)
    (error "Not in a mastodon profile")))

(defun mastodon-profile--open-following ()
  "Open a profile buffer showing the accounts that current profile follows."
  (interactive)
  (if mastodon-profile--account
      (mastodon-profile--make-profile-buffer-for
       mastodon-profile--account
       "following"
       #'mastodon-profile--add-author-bylines
       nil
       :headers)
    (error "Not in a mastodon profile")))

(defun mastodon-profile--open-followers ()
  "Open a profile buffer showing the accounts following the current profile."
  (interactive)
  (if mastodon-profile--account
      (mastodon-profile--make-profile-buffer-for
       mastodon-profile--account
       "followers"
       #'mastodon-profile--add-author-bylines
       nil
       :headers)
    (error "Not in a mastodon profile")))

(defun mastodon-profile--view-favourites ()
  "Open a new buffer displaying the user's favourites."
  (interactive)
  (message "Loading your favourited toots...")
  (mastodon-tl--init "favourites"
                     "favourites"
                     'mastodon-tl--timeline
                     :headers))

(defun mastodon-profile--view-bookmarks ()
  "Open a new buffer displaying the user's bookmarks."
  (interactive)
  (message "Loading your bookmarked toots...")
  (mastodon-tl--init "bookmarks"
                     "bookmarks"
                     'mastodon-tl--timeline
                     :headers))

(defun mastodon-profile--add-account-to-list ()
  "Add account of current profile buffer to a list."
  (interactive)
  (when mastodon-profile--account
    (let* ((profile mastodon-profile--account)
           (id (alist-get 'id profile))
           (handle (alist-get 'acct profile)))
      (mastodon-views--add-account-to-list nil id handle))))

;;; ACCOUNT PREFERENCES

(defun mastodon-profile--get-json-value (val)
  "Fetch current VAL ue from account."
  (let* ((url (mastodon-http--api "accounts/verify_credentials"))
         (response (mastodon-http--get-json url)))
    (if (eq (alist-get val response) ':json-false)
        nil
      (alist-get val response))))

(defun mastodon-profile--get-source-values ()
  "Return the \"source\" preferences from the server."
  (mastodon-profile--get-json-value 'source))

(defun mastodon-profile--get-source-value (pref)
  "Return account PREF erence from the \"source\" section on the server."
  (let ((source (mastodon-profile--get-source-values)))
    (if (eq (alist-get pref source) ':json-false)
        nil
      (alist-get pref source))))

(defun mastodon-profile--update-user-profile-note ()
  "Fetch user's profile note and display for editing."
  (interactive)
  (let* ((endpoint "accounts/verify_credentials")
         (url (mastodon-http--api endpoint))
         (json (mastodon-http--get-json url))
         (source (alist-get 'source json))
         (note (alist-get 'note source))
         (buffer (get-buffer-create "*mastodon-update-profile*"))
         (inhibit-read-only t)
         (msg-str "Edit your profile note. C-c C-c to send, C-c C-k to cancel."))
    (switch-to-buffer-other-window buffer)
    (text-mode)
    (mastodon-tl--set-buffer-spec (buffer-name buffer)
                                  endpoint
                                  nil)
    (setq-local header-line-format
                (propertize msg-str
                            'face font-lock-comment-face))
    (mastodon-profile-update-mode t)
    (insert (propertize (concat (propertize "0"
                                            'note-counter t
                                            'display nil)
                                "/500 characters")
                        'read-only t
                        'face font-lock-comment-face
                        'note-header t)
            "\n")
    (make-local-variable 'after-change-functions)
    (push #'mastodon-profile--update-note-count after-change-functions)
    (let ((start-point (point)))
      (insert note)
      (goto-char start-point))
    (delete-trailing-whitespace) ; remove all ^M's
    (message msg-str)))

(defun mastodon-profile--update-note-count (&rest _args)
  "Display the character count of the profile note buffer."
  (let ((inhibit-read-only t)
        (header-region (mastodon-tl--find-property-range 'note-header
                                                         (point-min)))
        (count-region (mastodon-tl--find-property-range 'note-counter
                                                        (point-min))))
    (add-text-properties (car count-region) (cdr count-region)
                         (list 'display
                               (number-to-string
                                (mastodon-toot--count-toot-chars
                                 (buffer-substring-no-properties
                                  (cdr header-region) (point-max))))))))

(defun mastodon-profile--update-profile-note-cancel ()
  "Cancel updating user profile and kill buffer and window."
  (interactive)
  (when (y-or-n-p "Cancel updating your profile note?")
    (kill-buffer-and-window)))

(defun mastodon-profile--note-remove-header ()
  "Get the body of a toot from the current compose buffer."
  (let ((header-region (mastodon-tl--find-property-range 'note-header
                                                         (point-min))))
    (buffer-substring (cdr header-region) (point-max))))

(defun mastodon-profile--user-profile-send-updated ()
  "Send PATCH request with the updated profile note.
Ask for confirmation if length > 500 characters."
  (interactive)
  (let* ((note (mastodon-profile--note-remove-header))
         (url (mastodon-http--api "accounts/update_credentials")))
    (if (> (mastodon-toot--count-toot-chars note) 500)
        (when (y-or-n-p "Note is over mastodon's max for profile notes (500). Proceed?")
          (kill-buffer-and-window)
          (mastodon-profile--user-profile-send-updated-do url note))
      (kill-buffer-and-window)
      (mastodon-profile--user-profile-send-updated-do url note))))

(defun mastodon-profile--user-profile-send-updated-do (url note)
  "Send PATCH request with the updated profile NOTE to URL."
  (let ((response (mastodon-http--patch url `(("note" . ,note)))))
    (mastodon-http--triage response
                           (lambda () (message "Profile note updated!")))))

(defun mastodon-profile--update-preference (pref val &optional source)
  "Update account PREF erence to setting VAL.
Both args are strings.
SOURCE means that the preference is in the `source' part of the account JSON."
  (let* ((url (mastodon-http--api "accounts/update_credentials"))
         (pref-formatted (if source (concat "source[" pref "]") pref))
         (response (mastodon-http--patch url `((,pref-formatted . ,val)))))
    (mastodon-http--triage response
                           (lambda ()
                             (mastodon-profile--fetch-server-account-settings)
                             (message "Account setting %s updated to %s!" pref val)))))

(defun mastodon-profile--get-pref (pref)
  "Return PREF from `mastodon-profile-account-settings'."
  (plist-get mastodon-profile-account-settings pref))

(defun mastodon-profile--update-preference-plist (pref val)
  "Set local account preference plist preference PREF to VAL.
This is done after changing the setting on the server."
  (setq mastodon-profile-account-settings
        (plist-put mastodon-profile-account-settings pref val)))

;; used in toot.el
(defun mastodon-profile--fetch-server-account-settings-maybe ()
  "Fetch account settings from the server.
Only do so if `mastodon-profile-account-settings' is nil."
  (mastodon-profile--fetch-server-account-settings :no-force))

(defun mastodon-profile--fetch-server-account-settings (&optional no-force)
  "Fetch basic account settings from the server.
Store the values in `mastodon-profile-account-settings'.
Run in `mastodon-mode-hook'.
If NO-FORCE, only fetch if `mastodon-profile-account-settings' is nil."
  (unless
      (and no-force
           mastodon-profile-account-settings)
    (let ((keys '(locked discoverable display_name bot))
          (source-keys '(privacy sensitive language)))
      (mapc (lambda (k)
              (mastodon-profile--update-preference-plist
               k
               (mastodon-profile--get-json-value k)))
            keys)
      (mapc (lambda (sk)
              (mastodon-profile--update-preference-plist
               sk
               (mastodon-profile--get-source-value sk)))
            source-keys)
      ;; hack for max toot chars:
      (mastodon-toot--get-max-toot-chars :no-toot)
      (mastodon-profile--update-preference-plist 'max_toot_chars
                                                 mastodon-toot--max-toot-chars)
      ;; TODO: remove now redundant vars, replace with fetchers from the plist
      (setq mastodon-toot--visibility (mastodon-profile--get-pref 'privacy)
            mastodon-toot--content-nsfw (mastodon-profile--get-pref 'sensitive))
      mastodon-profile-account-settings)))

(defun mastodon-profile--account-locked-toggle ()
  "Toggle the locked status of your account.
Locked means follow requests have to be approved."
  (interactive)
  (mastodon-profile--toggle-account-key 'locked))

(defun mastodon-profile--account-discoverable-toggle ()
  "Toggle the discoverable status of your account.
Discoverable means the account is listed in the server directory."
  (interactive)
  (mastodon-profile--toggle-account-key 'discoverable))

(defun mastodon-profile--account-bot-toggle ()
  "Toggle the bot status of your account."
  (interactive)
  (mastodon-profile--toggle-account-key 'bot))

(defun mastodon-profile--account-sensitive-toggle ()
  "Toggle the sensitive status of your account.
When enabled, statuses are marked as sensitive by default."
  (interactive)
  (mastodon-profile--toggle-account-key 'sensitive :source))

(defun mastodon-profile--toggle-account-key (key &optional source)
  "Toggle the boolean account setting KEY.
SOURCE means the setting is located under \"source\" in the account JSON.
Current settings are fetched from the server."
  (let* ((val (if source
                  (mastodon-profile--get-source-value key)
                (mastodon-profile--get-json-value key)))
         (prompt (format "Account setting %s is %s. Toggle?" key val)))
    (if val
        (when (y-or-n-p prompt)
          (mastodon-profile--update-preference (symbol-name key) "false" source))
      (when (y-or-n-p prompt)
        (mastodon-profile--update-preference (symbol-name key) "true" source)))))

(defun mastodon-profile--edit-string-value (key)
  "Edit the string for account preference KEY."
  (let* ((val (mastodon-profile--get-json-value key))
         (new-val
          (read-string (format "Edit account setting %s: " key)
                       val)))
    (mastodon-profile--update-preference (symbol-name key) new-val)))

(defun mastodon-profile--update-display-name ()
  "Update display name for your account."
  (interactive)
  (mastodon-profile--edit-string-value 'display_name))

(defun mastodon-profile--make-meta-fields-params (fields)
  "Construct a parameter query string from metadata alist FIELDS.
Returns an alist."
  (let ((keys (cl-loop for count from 1 to 5
                       collect (cons (format "fields_attributes[%s][name]" count)
                                     (format "fields_attributes[%s][value]" count)))))
    (cl-loop for a-pair in keys
             for b-pair in fields
             append (list (cons (car a-pair)
                                (car b-pair))
                          (cons (cdr a-pair)
                                (cdr b-pair))))))

(defun mastodon-profile--update-meta-fields ()
  "Prompt for new metadata fields information and PATCH the server."
  (interactive)
  (let* ((url (mastodon-http--api "accounts/update_credentials"))
         (fields-updated (mastodon-profile--update-meta-fields-alist))
         (params (mastodon-profile--make-meta-fields-params fields-updated))
         (response (mastodon-http--patch url params)))
    (mastodon-http--triage response
                           (lambda ()
                             (mastodon-profile--fetch-server-account-settings)
                             (message "Account setting %s updated to %s!"
                                      "metadata fields" fields-updated)))))

(defun mastodon-profile--update-meta-fields-alist ()
  "Prompt for new metadata fields information.
Returns the results as an alist."
  (let ((fields-old (mastodon-profile--fields-get
                     nil
                     ;; we must fetch the plaintext version:
                     (mastodon-profile--get-source-value 'fields))))
    ;; offer empty fields if user currently has less than four filled:
    (while (< (length fields-old) 4)
      (setq fields-old
            (append fields-old '(("" . "")))))
    (let ((alist
           (cl-loop for f in fields-old
                    for x from 1 to 5
                    collect
                    (cons (read-string
                           (format "Metadata key [%s/4] (max. 255 chars): " x)
                           (car f))
                          (read-string
                           (format "Metadata value [%s/4] (max. 255 chars): " x)
                           (cdr f))))))
      ;; hack to avoiding using `string-limit', which req. 28.1:
      (mapcar (lambda (x)
                (cons (mastodon-profile--limit-to-255 (car x))
                      (mastodon-profile--limit-to-255 (cdr x))))
              alist))))

(defun mastodon-profile--limit-to-255 (x)
  "Limit string X to 255 chars max."
  (if (> (length x) 255) (substring x 0 255) x))

;; used in tl.el
(defun mastodon-profile--get-preferences-pref (pref)
  "Fetch PREF from the endpoint \"/preferences\".
This endpoint only holds a few preferences. For others, see
`mastodon-profile--update-preference' and its endpoint,
\"/accounts/update_credentials.\""
  (alist-get pref
             (mastodon-http--get-json
              (mastodon-http--api "preferences"))))

(defun mastodon-profile--view-preferences ()
  "View user preferences in another window."
  (interactive)
  (let* ((url (mastodon-http--api "preferences"))
         (response (mastodon-http--get-json url))
         (buf (get-buffer-create "*mastodon-preferences*")))
<<<<<<< HEAD
    (with-current-buffer buf
      (switch-to-buffer-other-window buf)
      (erase-buffer)
      (special-mode)
      (mastodon-tl--set-buffer-spec (buffer-name buf)
                                    "preferences"
                                    nil)
      (let ((inhibit-read-only t))
        (while response
          (let ((el (pop response)))
            (insert
             (format "%-30s %s"
                     (prin1-to-string (car el))
                     (prin1-to-string (cdr el)))
             "\n\n"))))
=======
    (with-mastodon-buffer buf #'special-mode :other-window
      (mastodon-tl--set-buffer-spec (buffer-name buf)
                                    "preferences"
                                    nil)
      (while response
        (let ((el (pop response)))
          (insert
           (format "%-30s %s"
                   (prin1-to-string (car el))
                   (prin1-to-string (cdr el)))
           "\n\n")))
>>>>>>> aa6e9c55
      (goto-char (point-min)))))

;; PROFILE VIEW DETAILS

(defun mastodon-profile--relationships-get (id)
  "Fetch info about logged-in user's relationship to user with id ID."
  (let* ((their-id id)
         (args `(("id[]" . ,their-id)))
         (url (mastodon-http--api "accounts/relationships")))
    ;; FIXME: not sure why we need to do this for relationships only!
    (car (mastodon-http--get-json url args))))

(defun mastodon-profile--fields-get (&optional account fields)
  "Fetch the fields vector (aka profile metadata) from profile of ACCOUNT.
Returns an alist.
FIELDS means provide a fields vector fetched by other means."
  (let ((fields (or fields
                    (mastodon-profile--account-field account 'fields))))
    (when fields
      (mastodon-tl--map-alist-vals-to-alist 'name 'value fields))))

(defun mastodon-profile--fields-insert (fields)
  "Format and insert field pairs (a.k.a profile metadata) in FIELDS."
  (let* ((car-fields (mapcar #'car fields))
         (left-width (cl-reduce
                      #'max (mapcar #'length car-fields))))
    (mapconcat (lambda (field)
                 (mastodon-tl--render-text
                  (concat
                   (format "_ %s " (car field))
                   (make-string (- (+ 1 left-width) (length (car field))) ?_)
                   (format " :: %s" (cdr field)))
                  field)) ; hack to make links tabstops
               fields "")))

(defun mastodon-profile--get-statuses-pinned (account)
  "Fetch the pinned toots for ACCOUNT."
  (let* ((id (mastodon-profile--account-field account 'id))
         (args `(("pinned" . "true")))
         (url (mastodon-http--api (format "accounts/%s/statuses" id))))
    (mastodon-http--get-json url args)))

(defun mastodon-profile--insert-statuses-pinned (pinned-statuses)
  "Insert each of the PINNED-STATUSES for a given account."
  (mapc (lambda (pinned-status)
          (insert (mastodon-tl--set-face
                   "   :pinned: " 'success))
          (mastodon-tl--toot pinned-status))
        pinned-statuses))

(defun mastodon-profile--make-profile-buffer-for (account endpoint-type
                                                          update-function
                                                          &optional no-reblogs headers)
  "Display profile of ACCOUNT, using ENDPOINT-TYPE and UPDATE-FUNCTION.
NO-REBLOGS means do not display boosts in statuses.
HEADERS means also fetch link headers for pagination."
  (let* ((id (mastodon-profile--account-field account 'id))
         (args `(("limit" . ,mastodon-tl--timeline-posts-count)))
         (args (if no-reblogs (push '("exclude_reblogs" . "t") args) args))
         (endpoint (format "accounts/%s/%s" id endpoint-type))
         (url (mastodon-http--api endpoint))
         (acct (mastodon-profile--account-field account 'acct))
         (buffer (concat "*mastodon-" acct "-"
                         (if no-reblogs
                             (concat endpoint-type "-no-boosts")
                           endpoint-type)
                         "*"))
         (response (if headers
                       (mastodon-http--get-response url args)
                     (mastodon-http--get-json url args)))
         (json (if headers (car response) response))
         (link-header (when headers
                        (mastodon-tl--get-link-header-from-response
                         (cdr response))))
         (note (mastodon-profile--account-field account 'note))
         (locked (mastodon-profile--account-field account 'locked))
         (followers-count (mastodon-tl--as-string
                           (mastodon-profile--account-field
                            account 'followers_count)))
         (following-count (mastodon-tl--as-string
                           (mastodon-profile--account-field
                            account 'following_count)))
         (toots-count (mastodon-tl--as-string
                       (mastodon-profile--account-field
                        account 'statuses_count)))
         (relationships (mastodon-profile--relationships-get id))
         (requested-you (when (not (seq-empty-p relationships))
                          (alist-get 'requested_by relationships)))
         (followed-by-you (when (not (seq-empty-p relationships))
                            (alist-get 'following relationships)))
         (follows-you (when (not (seq-empty-p relationships))
                        (alist-get 'followed_by relationships)))
         (followsp (or (equal follows-you 't) (equal followed-by-you 't)
                       (equal requested-you 't)))
         (fields (mastodon-profile--fields-get account))
         (pinned (mastodon-profile--get-statuses-pinned account))
         (joined (mastodon-profile--account-field account 'created_at)))
<<<<<<< HEAD
    (with-current-buffer (get-buffer-create buffer)
      (let ((inhibit-read-only t))
        (switch-to-buffer buffer)
        (erase-buffer)
        (mastodon-mode)
        (mastodon-profile-mode)
        (setq mastodon-profile--account account)
        (mastodon-tl--set-buffer-spec buffer
                                      endpoint
                                      update-function
                                      link-header)
        (let* ((inhibit-read-only t)
               (is-statuses (string= endpoint-type "statuses"))
               (is-followers (string= endpoint-type "followers"))
               (is-following (string= endpoint-type "following"))
               (endpoint-name (cond
                               (is-statuses (if no-reblogs
                                                "  TOOTS (no boosts)"
                                              "    TOOTS    "))
                               (is-followers "  FOLLOWERS  ")
                               (is-following "  FOLLOWING  "))))
          (insert
           (propertize
            (concat
             "\n"
             (mastodon-profile--image-from-account account 'avatar_static)
             (mastodon-profile--image-from-account account 'header_static)
             "\n"
             (propertize (mastodon-profile--account-field
                          account 'display_name)
                         'face 'mastodon-display-name-face)
             "\n"
             (propertize (concat "@" acct)
                         'face 'default)
             (if (equal locked t)
                 (concat " " (mastodon-tl--symbol 'locked))
               "")
             "\n " mastodon-tl--horiz-bar "\n"
             ;; profile note:
             ;; account here to enable tab-stops in profile note
             (mastodon-tl--render-text note account)
             ;; meta fields:
             (if fields
                 (concat "\n"
                         (mastodon-tl--set-face
                          (mastodon-profile--fields-insert fields)
                          'success))
               "")
             "\n"
             ;; Joined date:
             (propertize
              (mastodon-profile--format-joined-date-string joined)
              'face 'success)
             "\n\n")
            'profile-json account)
           ;; insert counts
           (mastodon-tl--set-face
            (concat " " mastodon-tl--horiz-bar "\n"
                    " TOOTS: " toots-count " | "
                    "FOLLOWERS: " followers-count " | "
                    "FOLLOWING: " following-count "\n"
                    " " mastodon-tl--horiz-bar "\n\n")
            'success)
           ;; insert relationship (follows)
           (if followsp
               (mastodon-tl--set-face
                (concat (when (equal follows-you 't)
                          " | FOLLOWS YOU")
                        (when (equal followed-by-you 't)
                          " | FOLLOWED BY YOU")
                        (when (equal requested-you 't)
                          " | REQUESTED TO FOLLOW YOU")
                        "\n\n")
                'success)
             "") ; if no followsp we still need str-or-char-p for insert
           ;; insert endpoint
           (mastodon-tl--set-face
            (concat " " mastodon-tl--horiz-bar "\n"
                    endpoint-name "\n"
                    " " mastodon-tl--horiz-bar "\n")
            'success))
          (setq mastodon-tl--update-point (point))
          (mastodon-media--inline-images (point-min) (point))
          ;; insert pinned toots first
          (when (and pinned (equal endpoint-type "statuses"))
            (mastodon-profile--insert-statuses-pinned pinned)
            (setq mastodon-tl--update-point (point))) ;updates to follow pinned toots
          (funcall update-function json)))
      (goto-char (point-min)))))
=======
    (with-mastodon-buffer buffer #'mastodon-mode nil
      (mastodon-profile-mode)
      (setq mastodon-profile--account account)
      (mastodon-tl--set-buffer-spec buffer
                                    endpoint
                                    update-function
                                    link-header)
      (let* ((inhibit-read-only t)
             (is-statuses (string= endpoint-type "statuses"))
             (is-followers (string= endpoint-type "followers"))
             (is-following (string= endpoint-type "following"))
             (endpoint-name (cond
                             (is-statuses (if no-reblogs
                                              "  TOOTS (no boosts)"
                                            "    TOOTS    "))
                             (is-followers "  FOLLOWERS  ")
                             (is-following "  FOLLOWING  "))))
        (insert
         (propertize
          (concat
           "\n"
           (mastodon-profile--image-from-account account 'avatar_static)
           (mastodon-profile--image-from-account account 'header_static)
           "\n"
           (propertize (mastodon-profile--account-field
                        account 'display_name)
                       'face 'mastodon-display-name-face)
           "\n"
           (propertize (concat "@" acct)
                       'face 'default)
           (if (equal locked t)
               (concat " " (mastodon-tl--symbol 'locked))
             "")
           "\n " mastodon-tl--horiz-bar "\n"
           ;; profile note:
           ;; account here to enable tab-stops in profile note
           (mastodon-tl--render-text note account)
           ;; meta fields:
           (if fields
               (concat "\n"
                       (mastodon-tl--set-face
                        (mastodon-profile--fields-insert fields)
                        'success))
             "")
           "\n"
           ;; Joined date:
           (propertize
            (mastodon-profile--format-joined-date-string joined)
            'face 'success)
           "\n\n")
          'profile-json account)
         ;; insert counts
         (mastodon-tl--set-face
          (concat " " mastodon-tl--horiz-bar "\n"
                  " TOOTS: " toots-count " | "
                  "FOLLOWERS: " followers-count " | "
                  "FOLLOWING: " following-count "\n"
                  " " mastodon-tl--horiz-bar "\n\n")
          'success)
         ;; insert relationship (follows)
         (if followsp
             (mastodon-tl--set-face
              (concat (when (equal follows-you 't)
                        " | FOLLOWS YOU")
                      (when (equal followed-by-you 't)
                        " | FOLLOWED BY YOU")
                      (when (equal requested-you 't)
                        " | REQUESTED TO FOLLOW YOU")
                      "\n\n")
              'success)
           "") ; if no followsp we still need str-or-char-p for insert
         ;; insert endpoint
         (mastodon-tl--set-face
          (concat " " mastodon-tl--horiz-bar "\n"
                  endpoint-name "\n"
                  " " mastodon-tl--horiz-bar "\n")
          'success))
        (setq mastodon-tl--update-point (point))
        (mastodon-media--inline-images (point-min) (point))
        ;; insert pinned toots first
        (when (and pinned (equal endpoint-type "statuses"))
          (mastodon-profile--insert-statuses-pinned pinned)
          (setq mastodon-tl--update-point (point))) ;updates to follow pinned toots
        (funcall update-function json)))
    (goto-char (point-min))))
>>>>>>> aa6e9c55

(defun mastodon-profile--format-joined-date-string (joined)
  "Format a human-readable Joined string from timestamp JOINED.
JOINED is the `created_at' field in profile account JSON, and of
the format \"2000-01-31T00:00:00.000Z\"."
  (format-time-string "Joined: %d %B %Y"
                      (parse-iso8601-time-string joined)))

(defun mastodon-profile--get-toot-author ()
  "Open profile of author of toot under point.
If toot is a boost, opens the profile of the booster."
  (interactive)
  (mastodon-profile--make-author-buffer
   (alist-get 'account (mastodon-profile--toot-json))))

(defun mastodon-profile--image-from-account (account img-type)
  "Return a avatar image from ACCOUNT.
IMG-TYPE is the JSON key from the account data."
  (let ((img (alist-get img-type account)))
    (unless (equal img "/avatars/original/missing.png")
      (mastodon-media--get-media-link-rendering img))))

(defun mastodon-profile--show-user (user-handle)
  "Query for USER-HANDLE from current status and show that user's profile."
  (interactive
   (list
    (if (and (not (mastodon-tl--profile-buffer-p))
             (not (mastodon-tl--property 'toot-json :no-move)))
        (message "Looks like there's no toot or user at point?")
      (let ((user-handles (mastodon-profile--extract-users-handles
                           (mastodon-profile--toot-json))))
        (completing-read "View profile of user [choose or enter any handle]: "
                         user-handles
                         nil ; predicate
                         'confirm)))))
  (if (not (or
            ;; own profile has no need for toot-json test:
            (equal user-handle (mastodon-auth--get-account-name))
            (mastodon-tl--property 'toot-json :no-move)))
      (message "Looks like there's no toot or user at point?")
    (let ((account (mastodon-profile--lookup-account-in-status
                    user-handle (mastodon-profile--toot-json))))
      (if account
          (progn
            (message "Loading profile of user %s..." user-handle)
            (mastodon-profile--make-author-buffer account)
            (message "'C-c C-c' to cycle profile views: toots, followers, following"))
        (message "Cannot find a user with handle %S" user-handle)))))

(defun mastodon-profile--my-profile ()
  "Show the profile of the currently signed in user."
  (interactive)
  (message "Loading your profile...")
  (mastodon-profile--show-user (mastodon-auth--get-account-name)))

(defun mastodon-profile--account-field (account field)
  "Return FIELD from the ACCOUNT.
FIELD is used to identify regions under `account'."
  (cdr (assoc field account)))

(defun mastodon-profile--add-author-bylines (tootv)
  "Convert TOOTV into a author-bylines and insert.
Also insert their profile note.
Used to view a user's followers and those they're following."
  ;;FIXME change the name of this fun now that we've edited what it does!
  (let ((inhibit-read-only t))
    (unless (seq-empty-p tootv)
      (mapc (lambda (toot)
              (let ((start-pos (point)))
                (insert "\n"
                        (propertize
                         (mastodon-tl--byline-author `((account . ,toot))
                                                     :avatar)
                         'byline  't
                         'toot-id (alist-get 'id toot)
                         'base-toot-id (mastodon-tl--toot-id toot)
                         'toot-json toot))
                (mastodon-media--inline-images start-pos (point))
                (insert "\n"
                        (propertize
                         (mastodon-tl--render-text (alist-get 'note toot) nil)
                         'toot-json toot)                         '
                        "\n")))
            tootv))))

(defun mastodon-profile--search-account-by-handle (handle)
  "Return an account based on a user's HANDLE.
If the handle does not match a search return then retun NIL."
  (let* ((handle (if (string= "@" (substring handle 0 1))
                     (substring handle 1 (length handle))
                   handle))
         (args `(("q" . ,handle)))
         (matching-account
          (seq-remove
           (lambda (x)
             (not (string= (alist-get 'acct x) handle)))
           (mastodon-http--get-json
            (mastodon-http--api "accounts/search")
            args))))
    (when (equal 1 (length matching-account))
      (elt matching-account 0))))

(defun mastodon-profile--account-from-id (user-id)
  "Request an account object relating to a USER-ID from Mastodon."
  (mastodon-http--get-json
   (mastodon-http--api (format "accounts/%s" user-id))))

(defun mastodon-profile--extract-users-handles (status)
  "Return all user handles found in STATUS.
These include the author, author of reblogged entries and any user mentioned."
  (when status
    (let ((this-account
           (or (alist-get 'account status) ; status is a toot
               status)) ; status is a user listing
	  (mentions (or (alist-get 'mentions (alist-get 'status status))
                        (alist-get 'mentions status)))
	  (reblog (or (alist-get 'reblog (alist-get 'status status))
                      (alist-get 'reblog status))))
      (seq-filter
       #'stringp
       (seq-uniq
        (seq-concatenate
         'list
         (list (alist-get 'acct this-account))
         (mastodon-profile--extract-users-handles reblog)
         (mastodon-tl--map-alist 'acct mentions)))))))

(defun mastodon-profile--lookup-account-in-status (handle status)
  "Return account for HANDLE using hints in STATUS if possible."
  (let* ((this-account (alist-get 'account status))
         (reblog-account (alist-get 'account (alist-get 'reblog status)))
         (mention-id (seq-some
                      (lambda (mention)
                        (when (string= handle
                                       (alist-get 'acct mention))
                          (alist-get 'id mention)))
                      (alist-get 'mentions status))))
    (cond ((string= handle
                    (alist-get 'acct this-account))
           this-account)
          ((string= handle
                    (alist-get 'acct reblog-account))
           reblog-account)
          (mention-id
           (mastodon-profile--account-from-id mention-id))
          (t
           (mastodon-profile--search-account-by-handle handle)))))

(defun mastodon-profile--remove-user-from-followers (&optional id)
  "Remove a user from your followers.
Optionally provide the ID of the account to remove."
  (interactive)
  (let* ((account (unless id (mastodon-tl--property 'toot-json :no-move)))
         (id (or id (alist-get 'id account)))
         (handle (if account
                     (alist-get 'acct account)
                   (let ((account
                          (mastodon-profile--account-from-id id)))
                     (alist-get 'acct account))))
         (url (mastodon-http--api
               (format "accounts/%s/remove_from_followers" id))))
    (when (y-or-n-p (format "Remove follower %s? " handle))
      (let ((response (mastodon-http--post url)))
        (mastodon-http--triage response
                               (lambda ()
                                 (message "Follower %s removed!" handle)))))))

(defun mastodon-profile--remove-from-followers-at-point ()
  "Prompt for a user in the item at point and remove from followers."
  (interactive)
  (let* ((handles (mastodon-profile--extract-users-handles
                   (mastodon-profile--toot-json)))
         (handle (completing-read "Remove from followers: "
                                  handles nil))
         (account (mastodon-profile--lookup-account-in-status
                   handle (mastodon-profile--toot-json)))
         (id (alist-get 'id account)))
    (mastodon-profile--remove-user-from-followers id)))

(defun mastodon-profile--remove-from-followers-list ()
  "Select a user from your followers and remove from followers.
Currently limited to 100 handles. If not found, try
`mastodon-search--search-query'."
  (interactive)
  (let* ((endpoint (format "accounts/%s/followers"
                           (mastodon-auth--get-account-id)))
         (url (mastodon-http--api endpoint))
         (response (mastodon-http--get-json url
                                            `(("limit" . "100"))))
         (handles (mastodon-tl--map-alist-vals-to-alist 'acct 'id response))
         (choice (completing-read "Remove from followers: "
                                  handles))
         (id (alist-get choice handles nil nil 'equal)))
    (mastodon-profile--remove-user-from-followers id)))

(defun mastodon-profile--add-private-note-to-account ()
  "Add a private note to an account.
Can be called from a profile page or normal timeline.
Send an empty note to clear an existing one."
  (interactive)
  (mastodon-profile--add-or-view-private-note
   'mastodon-profile--post-private-note-to-account
   "add a note to"))

(defun mastodon-profile--post-private-note-to-account (id handle note-old)
  "POST a private note onto an account ID with user HANDLE on the server.
NOTE-OLD is the text of any existing note."
  (let* ((note (read-string (format "Add private note to account %s: " handle)
                            note-old))
         (params `(("comment" . ,note)))
         (url (mastodon-http--api (format "accounts/%s/note" id)))
         (response (mastodon-http--post url params)))
    (mastodon-http--triage response
                           (lambda ()
                             (message "Private note on %s added!" handle)))))

(defun mastodon-profile--view-account-private-note ()
  "Display the private note about a user."
  (interactive)
  (mastodon-profile--add-or-view-private-note
   'mastodon-profile--display-private-note
   "view private note of"
   :view))

(defun mastodon-profile--display-private-note (note)
  "Display private NOTE in a temporary buffer."
  (with-output-to-temp-buffer "*mastodon-profile-private-note*"
    (let ((inhibit-read-only t))
      (princ note))))

(defun mastodon-profile--profile-json ()
  "Return the profile-json property if we are in a profile buffer."
  (when (mastodon-tl--profile-buffer-p)
    (save-excursion
      (goto-char (point-min))
      (or (mastodon-tl--property 'profile-json :no-move)
          (error "No profile data found")))))

(defun mastodon-profile--add-or-view-private-note (action-fun &optional message view)
  "Add or view a private note for an account.
ACTION-FUN does the adding or viewing, MESSAGE is a prompt for
`mastodon-tl--interactive-user-handles-get', VIEW is a flag."
  (let* ((profile-json (mastodon-profile--profile-json))
         (handle (if (mastodon-tl--profile-buffer-p)
                     (alist-get 'acct profile-json)
                   (mastodon-tl--interactive-user-handles-get message)))
         (account (if (mastodon-tl--profile-buffer-p)
                      profile-json
                    (mastodon-profile--search-account-by-handle handle)))
         (id (alist-get 'id account))
         (relationships (mastodon-profile--relationships-get id))
         (note (alist-get 'note relationships)))
    (if view
        (if (string-empty-p note)
            (message "No private note for %s" handle)
          (funcall action-fun note))
      (funcall action-fun id handle note))))

(defun mastodon-profile--show-familiar-followers ()
  "Show a list of familiar followers.
Familiar followers are accounts that you follow, and that follow
the given account."
  (interactive)
  (let* ((profile-json (mastodon-profile--profile-json))
         (handle
          (if (mastodon-tl--profile-buffer-p)
              (alist-get 'acct profile-json)
            (mastodon-tl--interactive-user-handles-get "show familiar followers of")))
         (account (if (mastodon-tl--profile-buffer-p)
                      profile-json
                    (mastodon-profile--search-account-by-handle handle)))
         (id (alist-get 'id account)))
    (mastodon-profile--get-familiar-followers id)))

(defun mastodon-profile--get-familiar-followers (id)
  "Return JSON data of familiar followers for account ID."
  ;; the server can handle multiple IDs, but for now we just handle one.
  (let* ((params `(("id" . ,id)))
         (url (mastodon-http--api "accounts/familiar_followers"))
         (json (mastodon-http--get-json url params))
         (accounts (alist-get 'accounts (car json))) ; first id result
         (handles (mastodon-tl--map-alist 'acct accounts)))
    (if (null handles)
        (message "Looks like there are no familiar followers for this account")
      (let ((choice (completing-read "Show profile of user: "
                                     handles)))
        (mastodon-profile--show-user choice)))))

(provide 'mastodon-profile)
;;; mastodon-profile.el ends here<|MERGE_RESOLUTION|>--- conflicted
+++ resolved
@@ -495,27 +495,8 @@
   (let* ((url (mastodon-http--api "preferences"))
          (response (mastodon-http--get-json url))
          (buf (get-buffer-create "*mastodon-preferences*")))
-<<<<<<< HEAD
-    (with-current-buffer buf
-      (switch-to-buffer-other-window buf)
-      (erase-buffer)
-      (special-mode)
-      (mastodon-tl--set-buffer-spec (buffer-name buf)
-                                    "preferences"
-                                    nil)
-      (let ((inhibit-read-only t))
-        (while response
-          (let ((el (pop response)))
-            (insert
-             (format "%-30s %s"
-                     (prin1-to-string (car el))
-                     (prin1-to-string (cdr el)))
-             "\n\n"))))
-=======
     (with-mastodon-buffer buf #'special-mode :other-window
-      (mastodon-tl--set-buffer-spec (buffer-name buf)
-                                    "preferences"
-                                    nil)
+      (mastodon-tl--set-buffer-spec (buffer-name buf) "preferences" nil)
       (while response
         (let ((el (pop response)))
           (insert
@@ -523,7 +504,6 @@
                    (prin1-to-string (car el))
                    (prin1-to-string (cdr el)))
            "\n\n")))
->>>>>>> aa6e9c55
       (goto-char (point-min)))))
 
 ;; PROFILE VIEW DETAILS
@@ -621,97 +601,6 @@
          (fields (mastodon-profile--fields-get account))
          (pinned (mastodon-profile--get-statuses-pinned account))
          (joined (mastodon-profile--account-field account 'created_at)))
-<<<<<<< HEAD
-    (with-current-buffer (get-buffer-create buffer)
-      (let ((inhibit-read-only t))
-        (switch-to-buffer buffer)
-        (erase-buffer)
-        (mastodon-mode)
-        (mastodon-profile-mode)
-        (setq mastodon-profile--account account)
-        (mastodon-tl--set-buffer-spec buffer
-                                      endpoint
-                                      update-function
-                                      link-header)
-        (let* ((inhibit-read-only t)
-               (is-statuses (string= endpoint-type "statuses"))
-               (is-followers (string= endpoint-type "followers"))
-               (is-following (string= endpoint-type "following"))
-               (endpoint-name (cond
-                               (is-statuses (if no-reblogs
-                                                "  TOOTS (no boosts)"
-                                              "    TOOTS    "))
-                               (is-followers "  FOLLOWERS  ")
-                               (is-following "  FOLLOWING  "))))
-          (insert
-           (propertize
-            (concat
-             "\n"
-             (mastodon-profile--image-from-account account 'avatar_static)
-             (mastodon-profile--image-from-account account 'header_static)
-             "\n"
-             (propertize (mastodon-profile--account-field
-                          account 'display_name)
-                         'face 'mastodon-display-name-face)
-             "\n"
-             (propertize (concat "@" acct)
-                         'face 'default)
-             (if (equal locked t)
-                 (concat " " (mastodon-tl--symbol 'locked))
-               "")
-             "\n " mastodon-tl--horiz-bar "\n"
-             ;; profile note:
-             ;; account here to enable tab-stops in profile note
-             (mastodon-tl--render-text note account)
-             ;; meta fields:
-             (if fields
-                 (concat "\n"
-                         (mastodon-tl--set-face
-                          (mastodon-profile--fields-insert fields)
-                          'success))
-               "")
-             "\n"
-             ;; Joined date:
-             (propertize
-              (mastodon-profile--format-joined-date-string joined)
-              'face 'success)
-             "\n\n")
-            'profile-json account)
-           ;; insert counts
-           (mastodon-tl--set-face
-            (concat " " mastodon-tl--horiz-bar "\n"
-                    " TOOTS: " toots-count " | "
-                    "FOLLOWERS: " followers-count " | "
-                    "FOLLOWING: " following-count "\n"
-                    " " mastodon-tl--horiz-bar "\n\n")
-            'success)
-           ;; insert relationship (follows)
-           (if followsp
-               (mastodon-tl--set-face
-                (concat (when (equal follows-you 't)
-                          " | FOLLOWS YOU")
-                        (when (equal followed-by-you 't)
-                          " | FOLLOWED BY YOU")
-                        (when (equal requested-you 't)
-                          " | REQUESTED TO FOLLOW YOU")
-                        "\n\n")
-                'success)
-             "") ; if no followsp we still need str-or-char-p for insert
-           ;; insert endpoint
-           (mastodon-tl--set-face
-            (concat " " mastodon-tl--horiz-bar "\n"
-                    endpoint-name "\n"
-                    " " mastodon-tl--horiz-bar "\n")
-            'success))
-          (setq mastodon-tl--update-point (point))
-          (mastodon-media--inline-images (point-min) (point))
-          ;; insert pinned toots first
-          (when (and pinned (equal endpoint-type "statuses"))
-            (mastodon-profile--insert-statuses-pinned pinned)
-            (setq mastodon-tl--update-point (point))) ;updates to follow pinned toots
-          (funcall update-function json)))
-      (goto-char (point-min)))))
-=======
     (with-mastodon-buffer buffer #'mastodon-mode nil
       (mastodon-profile-mode)
       (setq mastodon-profile--account account)
@@ -797,7 +686,6 @@
           (setq mastodon-tl--update-point (point))) ;updates to follow pinned toots
         (funcall update-function json)))
     (goto-char (point-min))))
->>>>>>> aa6e9c55
 
 (defun mastodon-profile--format-joined-date-string (joined)
   "Format a human-readable Joined string from timestamp JOINED.
