--- conflicted
+++ resolved
@@ -2,11 +2,7 @@
 
 ;; Copyright (C) 2017 Johnson Denen
 ;; Author: Johnson Denen <johnson.denen@gmail.com>
-<<<<<<< HEAD
 ;; Version: 0.6.2
-=======
-;; Version: 0.6.1
->>>>>>> d011f39b
 ;; Homepage: https://github.com/jdenen/mastodon.el
 
 ;; This file is not part of GNU Emacs.
@@ -151,19 +147,13 @@
 (defun mastodon-toot--get-mode-kbinds ()
   "Get a list of the keybindings in the mastodon-toot-mode."
   (let* ((binds (copy-tree mastodon-toot-mode-map))
-<<<<<<< HEAD
-	 (prefix (car (cadr binds)))
-	 (bindings (remove nil (mapcar  (lambda (i) (if (listp i) i))
-					(cadr binds)))))
-=======
-	 (prefix (caadr binds))
-	 (bindings (remove-if-not (lambda (x) (listp x))
-				  (cadr binds))))
->>>>>>> d011f39b
+	       (prefix (car (cadr binds)))
+	       (bindings (remove nil (mapcar (lambda (i) (if (listp i) i))
+					                               (cadr binds)))))
     (mapcar (lambda (b)
 	      (progn
-		(setf (car b) (vector prefix (car b)))
-		b))
+		      (setf (car b) (vector prefix (car b)))
+		      b))
 	    bindings)))
 
 (defun mastodon-toot--format-kbind-command (cmd)
@@ -184,11 +174,7 @@
 
 (defun mastodon-toot--format-kbinds (kbinds)
   "Format a list keybindings, KBINDS, for display in documentation."
-<<<<<<< HEAD
   (mapconcat 'identity (cons "" (mapcar #'mastodon-toot--format-kbind kbinds))
-=======
-  (string-join (cons "" (mapcar #'mastodon-toot--format-kbind kbinds))
->>>>>>> d011f39b
 	       "\n"))
 
 (defun mastodon-toot--make-mode-docs ()
