--- conflicted
+++ resolved
@@ -1234,14 +1234,9 @@
   (interactive)
   (cond ((mastodon-tl--buffer-type-eq 'edit-toot)
          (message "You can't schedule toots you're editing."))
-<<<<<<< HEAD
-        ((not (mastodon-tl--buffer-type-eq 'new-toot))
-         (message "You can only schedule toots from the compose toot buffer."))
-=======
         ((not (or (mastodon-tl--buffer-type-eq 'new-toot)
                   (mastodon-tl--buffer-type-eq 'scheduled-statuses)))
          (message "You can only schedule toots from the compose toot buffer or the scheduled toots view."))
->>>>>>> dc1149ae
         (t
          (let* ((id (when reschedule (get-text-property (point) 'id)))
                 (ts (when reschedule
@@ -1268,11 +1263,7 @@
                (mastodon-http--triage response
                                       (lambda ()
                                         ;; reschedule means we are in scheduled toots view:
-<<<<<<< HEAD
-                                        (mastodon-tl--view-scheduled-toots)
-=======
                                         (mastodon-views--view-scheduled-toots)
->>>>>>> dc1149ae
                                         (message
                                          (format "Toot rescheduled for %s." msg-str))))))))))
 
