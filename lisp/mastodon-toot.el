;;; mastodon-toot.el --- Minor mode for sending Mastodon toots  -*- lexical-binding: t -*-

;; Copyright (C) 2017-2019 Johnson Denen
;; Author: Johnson Denen <johnson.denen@gmail.com>
;;         Marty Hiatt <martianhiatus@riseup.net>
;; Maintainer: Marty Hiatt <martianhiatus@riseup.net>
;; Version: 1.0.0
;; Package-Requires: ((emacs "27.1") (persist "0.4"))
;; Homepage: https://codeberg.org/martianh/mastodon.el

;; This file is not part of GNU Emacs.

;; This file is part of mastodon.el.

;; mastodon.el is free software: you can redistribute it and/or modify
;; it under the terms of the GNU General Public License as published by
;; the Free Software Foundation, either version 3 of the License, or
;; (at your option) any later version.

;; mastodon.el is distributed in the hope that it will be useful,
;; but WITHOUT ANY WARRANTY; without even the implied warranty of
;; MERCHANTABILITY or FITNESS FOR A PARTICULAR PURPOSE.  See the
;; GNU General Public License for more details.

;; You should have received a copy of the GNU General Public License
;; along with mastodon.el.  If not, see <http://www.gnu.org/licenses/>.

;;; Commentary:

;; mastodon-toot.el supports POSTing status data to Mastodon.

;;; Code:
(eval-when-compile (require 'subr-x))

(when (require 'emojify nil :noerror)
  (declare-function emojify-insert-emoji "emojify")
  (declare-function emojify-set-emoji-data "emojify")
  (defvar emojify-emojis-dir)
  (defvar emojify-user-emojis))

(require 'cl-lib)
(require 'persist)

(require 'mastodon-iso)

(defvar mastodon-instance-url)
(defvar mastodon-tl--buffer-spec)
(defvar mastodon-tl--enable-proportional-fonts)
(defvar mastodon-profile-account-settings)

(autoload 'mastodon-auth--user-acct "mastodon-auth")
(autoload 'mastodon-http--api "mastodon-http")
(autoload 'mastodon-http--delete "mastodon-http")
(autoload 'mastodon-http--get-json "mastodon-http")
(autoload 'mastodon-http--get-json-async "mastodon-http")
(autoload 'mastodon-http--post "mastodon-http")
(autoload 'mastodon-http--post-media-attachment "mastodon-http")
(autoload 'mastodon-http--process-json "mastodon-http")
(autoload 'mastodon-http--read-file-as-string "mastodon-http")
(autoload 'mastodon-http--triage "mastodon-http")
(autoload 'mastodon-search--search-accounts-query "mastodon-search")
(autoload 'mastodon-search--search-tags-query "mastodon-search")
(autoload 'mastodon-tl--as-string "mastodon-tl")
(autoload 'mastodon-tl--clean-tabs-and-nl "mastodon-tl")
(autoload 'mastodon-tl--field "mastodon-tl")
(autoload 'mastodon-tl--find-property-range "mastodon-tl")
(autoload 'mastodon-tl--find-property-range "mastodon-tl")
(autoload 'mastodon-tl--goto-next-toot "mastodon-tl")
(autoload 'mastodon-tl--property "mastodon-tl")
(autoload 'mastodon-tl--reload-timeline-or-profile "mastodon-tl")
(autoload 'mastodon-tl--toot-id "mastodon-tl")
(autoload 'mastodon-toot "mastodon")
(autoload 'mastodon-profile--get-source-pref "mastodon-profile")
(autoload 'mastodon-profile--update-preference "mastodon-profile")
(autoload 'mastodon-profile--fetch-server-account-settings "mastodon-profile")
(autoload 'mastodon-tl--render-text "mastodon-tl")
(autoload 'mastodon-profile--fetch-server-account-settings-maybe "mastodon-profile")
(autoload 'mastodon-http--build-array-params-alist "mastodon-http")
(autoload 'mastodon-tl--get-endpoint "mastodon-tl")
(autoload 'mastodon-http--put "mastodon-http")
(autoload 'mastodon-tl--symbol "mastodon-tl")

;; for mastodon-toot--translate-toot-text
(autoload 'mastodon-tl--content "mastodon-tl")
(when (require 'lingva nil :no-error)
  (declare-function lingva-translate "lingva"))

(defgroup mastodon-toot nil
  "Tooting in Mastodon."
  :prefix "mastodon-toot-"
  :group 'mastodon)

(defcustom mastodon-toot--default-media-directory "~/"
  "The default directory when prompting for a media file to upload."
  :group 'mastodon-toot
  :type 'string)

(defcustom mastodon-toot--attachment-height 80
  "Height of the attached images preview in the toot draft buffer."
  :group 'mastodon-toot
  :type 'integer)

(defcustom mastodon-toot--enable-completion t
  "Whether to enable completion of mentions and hashtags.
Used for completion in toot compose buffer."
  :group 'mastodon-toot
  :type 'boolean)

(defcustom mastodon-toot--use-company-for-completion nil
  "Whether to enable company for completion.

When non-nil, `company-mode' is enabled in the toot compose
buffer, and mastodon completion backends are added to
`company-capf'.

You need to install company yourself to use this."
  :group 'mastodon-toot
  :type 'boolean)

(defcustom mastodon-toot--completion-style-for-mentions "all"
  "The company completion style to use for mentions."
  :group 'mastodon-toot
  :type '(choice
          (const :tag "off" nil)
          (const :tag "following only" "following")
          (const :tag "all users" "all")))

(defcustom mastodon-toot-display-orig-in-reply-buffer nil
  "Display a copy of the toot replied to in the compose buffer."
  :group 'mastodon-toot
  :type 'boolean)

(defcustom mastodon-toot-orig-in-reply-length 160
  "Length to crop toot replied to in the compose buffer to."
  :group 'mastodon-toot
  :type 'integer)

(defcustom mastodon-toot--enable-custom-instance-emoji nil
  "Whether to enable your instance's custom emoji by default."
  :group 'mastodon-toot
  :type 'boolean)

(defvar-local mastodon-toot--content-warning nil
  "A flag whether the toot should be marked with a content warning.")

(defvar-local mastodon-toot--content-warning-from-reply-or-redraft nil
  "The content warning of the toot being replied to.")

(defvar-local mastodon-toot--content-nsfw nil
  "A flag indicating whether the toot should be marked as NSFW.")

(defvar mastodon-toot-visibility-list
  '(direct private unlisted public)
  "A list of the available toot visibility settings.")

(defvar-local mastodon-toot--visibility nil
  "A string indicating the visibility of the toot being composed.

Valid values are \"direct\", \"private\" (followers-only),
\"unlisted\", and \"public\".

This is determined by the account setting on the server. To
change the setting on the server, see
`mastodon-toot--set-default-visibility'.")

(defvar-local mastodon-toot--media-attachments nil
  "A list of the media attachments of the toot being composed.")

(defvar-local mastodon-toot--media-attachment-ids nil
  "A list of any media attachment ids of the toot being composed.")

(defvar-local mastodon-toot-poll nil
  "A list of poll options for the toot being composed.")

(defvar-local mastodon-toot--language nil
  "The language of the toot being composed, in ISO 639 (two-letter).")

(defvar-local mastodon-toot--reply-to-id nil
  "Buffer-local variable to hold the id of the toot being replied to.")

(defvar-local mastodon-toot--edit-toot-id nil
  "The id of the toot being edited.")

(defvar-local mastodon-toot-previous-window-config nil
  "A list of window configuration prior to composing a toot.
Takes its form from `window-configuration-to-register'.")

(defvar mastodon-toot--max-toot-chars nil
  "The maximum allowed characters count for a single toot.")

(defvar-local mastodon-toot-completions nil
  "The data of completion candidates for the current completion at point.")

(defvar mastodon-toot-current-toot-text nil
  "The text of the toot being composed.")

(persist-defvar mastodon-toot-draft-toots-list nil
                "A list of toots that have been saved as drafts.
For the moment we just put all composed toots in here, as we want
to also capture toots that are 'sent' but that don't successfully
send.")

(defvar mastodon-toot-handle-regex
  (concat
   ;; preceding space or bol [boundary doesn't work with @]
   "\\([\n\t ]\\|^\\)"
   "\\(?2:@[1-9a-zA-Z._-]+" ; a handle
   "\\(@[^ \n\t]*\\)?\\)" ; with poss domain, * = allow only @
   "\\b"))

(defvar mastodon-toot-tag-regex
  (concat
   ;; preceding space or bol [boundary doesn't work with #]
   "\\([\n\t ]\\|^\\)"
   "\\(?2:#[1-9a-zA-Z_]+\\)" ; tag
   "\\b")) ; boundary

(defvar mastodon-toot-mode-map
  (let ((map (make-sparse-keymap)))
    (define-key map (kbd "C-c C-c") #'mastodon-toot--send)
    (define-key map (kbd "C-c C-k") #'mastodon-toot--cancel)
    (define-key map (kbd "C-c C-w") #'mastodon-toot--toggle-warning)
    (define-key map (kbd "C-c C-n") #'mastodon-toot--toggle-nsfw)
    (define-key map (kbd "C-c C-v") #'mastodon-toot--change-visibility)
    (when (require 'emojify nil :noerror)
      (define-key map (kbd "C-c C-e") #'mastodon-toot--insert-emoji))
    (define-key map (kbd "C-c C-a") #'mastodon-toot--attach-media)
    (define-key map (kbd "C-c !") #'mastodon-toot--clear-all-attachments)
    (define-key map (kbd "C-c C-p") #'mastodon-toot--create-poll)
    (define-key map (kbd "C-c C-l") #'mastodon-toot--set-toot-lang)
    map)
  "Keymap for `mastodon-toot'.")

(defun mastodon-toot--set-default-visibility ()
  "Set the default visibility for toots on the server."
  (interactive)
  (let ((vis (completing-read "Set default visibility to:"
                              mastodon-toot-visibility-list
                              nil t)))
    (mastodon-profile--update-preference "privacy" vis :source)))

(defun mastodon-toot--get-max-toot-chars (&optional no-toot)
  "Fetch max_toot_chars from `mastodon-instance-url' asynchronously.
NO-TOOT means we are not calling from a toot buffer."
  (mastodon-http--get-json-async
   (mastodon-http--api "instance")
   nil
   'mastodon-toot--get-max-toot-chars-callback no-toot))

(defun mastodon-toot--get-max-toot-chars-callback (json-response
                                                   &optional no-toot)
  "Set max_toot_chars returned in JSON-RESPONSE and display in new toot buffer.
NO-TOOT means we are not calling from a toot buffer."
  (let ((max-chars
         (or
          (alist-get 'max_toot_chars json-response)
          ;; some servers have this instead:
          (alist-get 'max_characters
                     (alist-get 'statuses
                                (alist-get 'configuration
                                           json-response))))))
    (setq mastodon-toot--max-toot-chars max-chars)
    (unless no-toot
      (with-current-buffer "*new toot*"
        (mastodon-toot--update-status-fields)))))

(defun mastodon-toot--action-success (marker byline-region remove)
  "Insert/remove the text MARKER with 'success face in byline.

BYLINE-REGION is a cons of start and end pos of the byline to be
modified.
Remove MARKER if REMOVE is non-nil, otherwise add it."
  (let ((inhibit-read-only t)
        (bol (car byline-region))
        (eol (cdr byline-region)))
    (save-excursion
      (when remove
        (goto-char bol)
        (beginning-of-line) ;; The marker is not part of the byline
        (if (search-forward (format "(%s) " marker) eol t)
            (replace-match "")
          (message "Oops: could not find marker '(%s)'" marker)))
      (unless remove
        (goto-char bol)
        (insert (format "(%s) "
                        (propertize marker 'face 'success)))))
    ;; leave point after the marker:
    (unless remove
      (mastodon-tl--goto-next-toot))))

(defun mastodon-toot--action (action callback)
  "Take ACTION on toot at point, then execute CALLBACK.
Makes a POST request to the server. Used for favouriting,
boosting, or bookmarking toots."
  (let* ((id (mastodon-tl--property 'base-toot-id))
         (url (mastodon-http--api (concat "statuses/"
                                          (mastodon-tl--as-string id)
                                          "/"
                                          action))))
    (let ((response (mastodon-http--post url)))
      (mastodon-http--triage response callback))))

(defun mastodon-toot--toggle-boost-or-favourite (type)
  "Toggle boost or favourite of toot at `point'.
TYPE is a symbol, either 'favourite or 'boost."
  (interactive)
  (let* ((boost-p (equal type 'boost))
         (has-id (mastodon-tl--property 'base-toot-id))
         (byline-region (when has-id
                          (mastodon-tl--find-property-range 'byline (point))))
         (id (when byline-region
               (mastodon-tl--as-string (mastodon-tl--property 'base-toot-id))))
         (boosted (when byline-region
                    (get-text-property (car byline-region) 'boosted-p)))
         (faved (when byline-region
                  (get-text-property (car byline-region) 'favourited-p)))
         (action (if boost-p
                     (if boosted "unreblog" "reblog")
                   (if faved "unfavourite" "favourite")))
         (msg (if boosted "unboosted" "boosted"))
         (action-string (if boost-p "boost" "favourite"))
         (remove (if boost-p (when boosted t) (when faved t)))
         (toot-type (alist-get 'type (mastodon-tl--property 'toot-json))))
    (if byline-region
        (cond ;; actually there's nothing wrong with faving/boosting own toots!
         ;;((mastodon-toot--own-toot-p (mastodon-tl--property 'toot-json))
         ;;(error "You can't %s your own toots" action-string))
         ;; & nothing wrong with faving/boosting own toots from notifs:
         ;; this boosts/faves the base toot, not the notif status
         ((and (equal "reblog" toot-type)
               (not (string= (mastodon-tl--get-endpoint) "notifications")))
          (error "You can't %s boosts" action-string))
         ((and (equal "favourite" toot-type)
               (not (string= (mastodon-tl--get-endpoint) "notifications")))
          (error "Your can't %s favourites" action-string))
         (t
          (mastodon-toot--action
           action
           (lambda ()
             (let ((inhibit-read-only t))
               (add-text-properties (car byline-region)
                                    (cdr byline-region)
                                    (if boost-p
                                        (list 'boosted-p (not boosted))
                                      (list 'favourited-p (not faved))))
               (mastodon-toot--action-success
                (if boost-p
                    (mastodon-tl--symbol 'boost)
                  (mastodon-tl--symbol 'favourite))
                byline-region remove))
             (message (format "%s #%s" (if boost-p msg action) id))))))
      (message (format "Nothing to %s here?!?" action-string)))))

(defun mastodon-toot--toggle-boost ()
  "Boost/unboost toot at `point'."
  (interactive)
  (mastodon-toot--toggle-boost-or-favourite 'boost))

(defun mastodon-toot--toggle-favourite ()
  "Favourite/unfavourite toot at `point'."
  (interactive)
  (mastodon-toot--toggle-boost-or-favourite 'favourite))

;; TODO maybe refactor into boost/fave fun
(defun mastodon-toot--bookmark-toot-toggle ()
  "Bookmark or unbookmark toot at point."
  (interactive)
  (let* ( ;(toot (mastodon-tl--property 'toot-json))
         (id (mastodon-tl--property 'base-toot-id))
         ;; (mastodon-tl--as-string (mastodon-tl--toot-id toot)))
         (bookmarked-p (mastodon-tl--property 'bookmarked-p))
         (prompt (if bookmarked-p
                     (format "Toot already bookmarked. Remove? ")
                   (format "Bookmark this toot? ")))
         (byline-region
          (when id
            (mastodon-tl--find-property-range 'byline (point))))
         (action (if bookmarked-p "unbookmark" "bookmark"))
         (bookmark-str (mastodon-tl--symbol 'bookmark))
         (message (if bookmarked-p
                      "Bookmark removed!"
                    "Toot bookmarked!"))
         (remove (when bookmarked-p t)))
    (if byline-region
        (when (y-or-n-p prompt)
          (mastodon-toot--action
           action
           (lambda ()
             (let ((inhibit-read-only t))
               (add-text-properties (car byline-region)
                                    (cdr byline-region)
                                    (list 'bookmarked-p (not bookmarked-p))))
             (mastodon-toot--action-success
              bookmark-str
              byline-region remove)
             (message (format "%s #%s" message id)))))
      (message (format "Nothing to %s here?!?" action)))))

(defun mastodon-toot--copy-toot-url ()
  "Copy URL of toot at point.
If the toot is a fave/boost notification, copy the URLof the
base toot."
  (interactive)
  (let* ((toot (or (mastodon-tl--property 'base-toot)
                   (mastodon-tl--property 'toot-json)))
         (url (if (mastodon-tl--field 'reblog toot)
                  (alist-get 'url (alist-get 'reblog toot))
                (alist-get 'url toot))))
    (kill-new url)
    (message "Toot URL copied to the clipboard.")))

(defun mastodon-toot--copy-toot-text ()
  "Copy text of toot at point.
If the toot is a fave/boost notification, copy the text of the
base toot."
  (interactive)
  (let* ((toot (or (mastodon-tl--property 'base-toot)
                   (mastodon-tl--property 'toot-json))))
    (kill-new (mastodon-tl--content toot))
    (message "Toot content copied to the clipboard.")))

;; (when (require 'lingva nil :no-error)
(defun mastodon-toot--translate-toot-text ()
  "Translate text of toot at point.
Uses `lingva.el'."
  (interactive)
  (if (not (require 'lingva nil :no-error))
      (message "Looks like you need to install lingva.el first.")
    (if mastodon-tl--buffer-spec
        (let ((toot (mastodon-tl--property 'toot-json)))
          (if toot
              (lingva-translate nil
                                (mastodon-tl--content toot)
                                (when mastodon-tl--enable-proportional-fonts
                                  t))
            (message "No toot to translate?")))
      (message "No mastodon buffer?"))))

(defun mastodon-toot--own-toot-p (toot)
  "Check if TOOT is user's own, e.g. for deleting it."
  (and (not (alist-get 'reblog toot))
       (equal (alist-get 'acct (alist-get 'account toot))
              (mastodon-auth--user-acct))))

(defun mastodon-toot--pin-toot-toggle ()
  "Pin or unpin user's toot at point."
  (interactive)
  (let* ((toot (or (mastodon-tl--property 'base-toot) ;fave/boost notifs
                   (mastodon-tl--property 'toot-json)))
         (pinnable-p (mastodon-toot--own-toot-p toot))
         (pinned-p (equal (alist-get 'pinned toot) t))
         (action (if pinned-p "unpin" "pin"))
         (msg (if pinned-p "unpinned" "pinned"))
         (msg-y-or-n (if pinned-p "Unpin" "Pin")))
    (if (not pinnable-p)
        (message "You can only pin your own toots.")
      (if (y-or-n-p (format "%s this toot? " msg-y-or-n))
          (mastodon-toot--action action
                                 (lambda ()
                                   (when mastodon-tl--buffer-spec
                                     (mastodon-tl--reload-timeline-or-profile))
                                   (message "Toot %s!" msg)))))))

(defun mastodon-toot--delete-toot ()
  "Delete user's toot at point synchronously."
  (interactive)
  (mastodon-toot--delete-and-redraft-toot t))

;; TODO: handle media/poll for redrafting toots
(defun mastodon-toot--delete-and-redraft-toot (&optional no-redraft)
  "Delete and redraft user's toot at point synchronously.
NO-REDRAFT means delete toot only."
  (interactive)
  (let* ((toot (or (mastodon-tl--property 'base-toot) ;fave/boost notifs
                   (mastodon-tl--property 'toot-json)))
         (id (mastodon-tl--as-string (mastodon-tl--toot-id toot)))
         (url (mastodon-http--api (format "statuses/%s" id)))
         (toot-cw (alist-get 'spoiler_text toot))
         (toot-visibility (alist-get 'visibility toot))
         (reply-id (alist-get 'in_reply_to_id toot)))
    (if (not (mastodon-toot--own-toot-p toot))
        (message "You can only delete (and redraft) your own toots.")
      (if (y-or-n-p (if no-redraft
                        (format "Delete this toot? ")
                      (format "Delete and redraft this toot? ")))
          (let* ((response (mastodon-http--delete url)))
            (mastodon-http--triage
             response
             (lambda ()
               (if no-redraft
                   (progn
                     (when mastodon-tl--buffer-spec
                       (mastodon-tl--reload-timeline-or-profile))
                     (message "Toot deleted!"))
                 (mastodon-toot--redraft response
                                         reply-id
                                         toot-visibility
                                         toot-cw)))))))))

(defun mastodon-toot--set-cw (&optional cw)
  "Set content warning to CW if it is non-nil."
  (unless (string-empty-p cw)
    (setq mastodon-toot--content-warning t)
    (setq mastodon-toot--content-warning-from-reply-or-redraft cw)))

(defun mastodon-toot--redraft (response &optional reply-id toot-visibility toot-cw)
  "Opens a new toot compose buffer using values from RESPONSE buffer.
REPLY-ID, TOOT-VISIBILITY, and TOOT-CW of deleted toot are preseved."
  (with-current-buffer response
    (let* ((json-response (mastodon-http--process-json))
           (content (alist-get 'text json-response)))
      (mastodon-toot--compose-buffer)
      (goto-char (point-max))
      (insert content)
      ;; adopt reply-to-id, visibility and CW from deleted toot:
      (when reply-id
        (setq mastodon-toot--reply-to-id reply-id))
      (setq mastodon-toot--visibility toot-visibility)
      (mastodon-toot--set-cw toot-cw)
      (mastodon-toot--update-status-fields))))

(defun mastodon-toot--kill (&optional cancel)
  "Kill `mastodon-toot-mode' buffer and window.
CANCEL means the toot was not sent, so we save the toot text as a draft."
  (let ((prev-window-config mastodon-toot-previous-window-config))
    (unless (eq mastodon-toot-current-toot-text nil)
      (when cancel
        (cl-pushnew mastodon-toot-current-toot-text
                    mastodon-toot-draft-toots-list :test 'equal)))
    ;; prevent some weird bug when cancelling a non-empty toot:
    (delete #'mastodon-toot--save-toot-text after-change-functions)
    (kill-buffer-and-window)
    (mastodon-toot--restore-previous-window-config prev-window-config)))

(defun mastodon-toot--cancel ()
  "Kill new-toot buffer/window. Does not POST content to Mastodon.
If toot is not empty, prompt to save text as a draft."
  (interactive)
  (if (mastodon-toot--empty-p)
      (mastodon-toot--kill)
    (when (y-or-n-p "Save draft toot?")
      (mastodon-toot--save-draft))
    (mastodon-toot--kill)))

(defun mastodon-toot--save-draft ()
  "Save the current compose toot text as a draft.
Pushes `mastodon-toot-current-toot-text' to
`mastodon-toot-draft-toots-list'."
  (interactive)
  (unless (eq mastodon-toot-current-toot-text nil)
    (cl-pushnew mastodon-toot-current-toot-text
                mastodon-toot-draft-toots-list :test 'equal)
    (message "Draft saved!")))

(defun mastodon-toot--empty-p (&optional text-only)
  "Return t if toot has no text, attachments, or polls.
TEXT-ONLY means don't check for attachments or polls."
  (and (if text-only
           t
         (not mastodon-toot--media-attachments)
         (not mastodon-toot-poll))
       (string-empty-p (mastodon-tl--clean-tabs-and-nl
                        (mastodon-toot--remove-docs)))))

(defalias 'mastodon-toot--insert-emoji
  'emojify-insert-emoji
  "Prompt to insert an emoji.")

(defun mastodon-toot--download-custom-emoji ()
  "Download `mastodon-instance-url's custom emoji.
Emoji images are stored in a subdir of `emojify-emojis-dir'.
To use the downloaded emoji, run `mastodon-toot--enable-custom-emoji'."
  (interactive)
  (let ((custom-emoji (mastodon-http--get-json
                       (mastodon-http--api "custom_emojis")))
        (mastodon-custom-emoji-dir (file-name-as-directory
                                    (concat (file-name-as-directory
                                             (expand-file-name
                                              emojify-emojis-dir))
                                            "mastodon-custom-emojis"))))
    (if (not (file-directory-p emojify-emojis-dir))
        (message "Looks like you need to set up emojify first.")
      (unless (file-directory-p mastodon-custom-emoji-dir)
        (make-directory mastodon-custom-emoji-dir nil)) ; no add parent
      (mapc (lambda (x)
              (url-copy-file (alist-get 'url x)
                             (concat
                              mastodon-custom-emoji-dir
                              (alist-get 'shortcode x)
                              "."
                              (file-name-extension (alist-get 'url x)))
                             t))
            custom-emoji)
      (message "Custom emoji for %s downloaded to %s"
               mastodon-instance-url
               mastodon-custom-emoji-dir))))

(defun mastodon-toot--collect-custom-emoji ()
  "Return a list of `mastodon-instance-url's custom emoji.
The list is formatted for `emojify-user-emojis', which see."
  (let* ((mastodon-custom-emojis-dir (concat (expand-file-name
                                              emojify-emojis-dir)
                                             "/mastodon-custom-emojis/"))
         (custom-emoji-files (directory-files mastodon-custom-emojis-dir
                                              nil ; not full path
                                              "^[^.]")) ; no dot files
         (mastodon-emojify-user-emojis))
    (mapc (lambda (x)
            (push
             `(,(concat ":"
                        (file-name-base x) ":")
               . (("name" . ,(file-name-base x))
                  ("image" . ,(concat mastodon-custom-emojis-dir x))
                  ("style" . "github")))
             mastodon-emojify-user-emojis))
          custom-emoji-files)
    (reverse mastodon-emojify-user-emojis)))

(defun mastodon-toot--enable-custom-emoji ()
  "Add `mastodon-instance-url's custom emoji to `emojify'.
Custom emoji must first be downloaded with
`mastodon-toot--download-custom-emoji'. Custom emoji are appended
to `emojify-user-emojis', and the emoji data is updated."
  (interactive)
  (unless (file-exists-p (concat (expand-file-name
                                  emojify-emojis-dir)
                                 "/mastodon-custom-emojis/"))
    (when (y-or-n-p "Looks like you haven't downloaded your
    instance's custom emoji yet. Download now? ")
      (mastodon-toot--download-custom-emoji)))
  (setq emojify-user-emojis
        (append (mastodon-toot--collect-custom-emoji)
                emojify-user-emojis))
  ;; if already loaded, reload
  (when (featurep 'emojify)
    (emojify-set-emoji-data)))

(defun mastodon-toot--remove-docs ()
  "Get the body of a toot from the current compose buffer."
  (let ((header-region (mastodon-tl--find-property-range 'toot-post-header
                                                         (point-min))))
    (buffer-substring (cdr header-region) (point-max))))

(defun mastodon-toot--set-visibility (visibility)
  "Set the visiblity of the next toot to VISIBILITY."
  (interactive
   (list (completing-read "Visiblity: " '("public"
                                          "unlisted"
                                          "private"
                                          "direct"))))
  (setq mastodon-toot--visibility visibility)
  (message "Visibility set to %s" visibility))

(defun mastodon-toot--build-poll-params ()
  "Return an alist of parameters for POSTing a poll status."
  (append
   (mastodon-http--build-array-params-alist
    "poll[options][]"
    (plist-get mastodon-toot-poll :options))
   `(("poll[expires_in]" .  ,(plist-get mastodon-toot-poll :expiry)))
   `(("poll[multiple]" . ,(symbol-name (plist-get mastodon-toot-poll :multi))))
   `(("poll[hide_totals]" . ,(symbol-name (plist-get mastodon-toot-poll :hide))))))

(defun mastodon-toot--send ()
  "POST contents of new-toot buffer to Mastodon instance and kill buffer.
If media items have been attached and uploaded with
`mastodon-toot--attach-media', they are attached to the toot.
If `mastodon-toot--edit-toot-id' is non-nil, PUT contents to
instance to edit a toot."
  (interactive)
  (let* ((edit-p (if mastodon-toot--edit-toot-id t nil))
         (toot (mastodon-toot--remove-docs))
         (endpoint
          (if edit-p
              ;; we are sending an edit:
              (mastodon-http--api (format "statuses/%s"
                                          mastodon-toot--edit-toot-id))
            (mastodon-http--api "statuses")))
         (spoiler (when (and (not (mastodon-toot--empty-p))
                             mastodon-toot--content-warning)
                    (read-string "Warning: "
                                 mastodon-toot--content-warning-from-reply-or-redraft)))
         (args-no-media `(("status" . ,toot)
                          ("in_reply_to_id" . ,mastodon-toot--reply-to-id)
                          ("visibility" . ,mastodon-toot--visibility)
                          ("sensitive" . ,(when mastodon-toot--content-nsfw
                                            (symbol-name t)))
                          ("spoiler_text" . ,spoiler)
                          ("language" . ,mastodon-toot--language)))
         (args-media (when mastodon-toot--media-attachments
                       (mastodon-http--build-array-params-alist
                        "media_ids[]"
                        mastodon-toot--media-attachment-ids)))
         (args-poll (when mastodon-toot-poll
                      (mastodon-toot--build-poll-params)))
         ;; media || polls:
         (args (if mastodon-toot--media-attachments
                   (append args-media args-no-media)
                 (if mastodon-toot-poll
                     (append args-no-media args-poll)
                   args-no-media)))
         (prev-window-config mastodon-toot-previous-window-config))
    (cond ((and mastodon-toot--media-attachments
                ;; make sure we have media args
                ;; and the same num of ids as attachments
                (or (not args-media)
                    (not (= (length mastodon-toot--media-attachments)
                            (length mastodon-toot--media-attachment-ids)))))
           (message "Something is wrong with your uploads. Wait for them to complete or try again."))
          ((and mastodon-toot--max-toot-chars
                (> (length toot) mastodon-toot--max-toot-chars))
           (message "Looks like your toot is longer than that maximum allowed length."))
          ((mastodon-toot--empty-p)
           (message "Empty toot. Cowardly refusing to post this."))
          (t
           (let ((response (if edit-p
                               ;; we are sending an edit:
                               (mastodon-http--put endpoint args)
                             (mastodon-http--post endpoint args))))
             (mastodon-http--triage response
                                    (lambda ()
                                      (mastodon-toot--kill)
                                      (message "Toot toot!")
                                      (mastodon-toot--restore-previous-window-config prev-window-config))))))))

;; EDITING TOOTS:

(defun mastodon-toot--edit-toot-at-point ()
  "Edit the user's toot at point."
  (interactive)
  (let ((toot (or (mastodon-tl--property 'base-toot); fave/boost notifs
                  (mastodon-tl--property 'toot-json))))
    (if (not (mastodon-toot--own-toot-p toot))
        (message "You can only edit your own toots.")
      (let* ((id (mastodon-tl--as-string (mastodon-tl--toot-id toot)))
             (source (mastodon-toot--get-toot-source id))
             (content (alist-get 'text source))
             (source-cw (alist-get 'spoiler_text source))
             (toot-visibility (alist-get 'visibility toot))
             (reply-id (alist-get 'in_reply_to_id toot)))
        (when (y-or-n-p "Edit this toot? ")
          (mastodon-toot--compose-buffer)
          (goto-char (point-max))
          (insert content)
          ;; adopt reply-to-id, visibility and CW:
          (when reply-id
            (setq mastodon-toot--reply-to-id reply-id))
          (setq mastodon-toot--visibility toot-visibility)
          (mastodon-toot--set-cw source-cw)
          (mastodon-toot--update-status-fields)
          (setq mastodon-toot--edit-toot-id id))))))

(defun mastodon-toot--get-toot-source (id)
  "Fetch the source JSON of toot with ID."
  (let ((url (mastodon-http--api (format "/statuses/%s/source" id))))
    (mastodon-http--get-json url nil :silent)))

(defun mastodon-toot--get-toot-edits (id)
  "Return the edit history of toot with ID."
  (let* ((url (mastodon-http--api (format "statuses/%s/history" id))))
    (mastodon-http--get-json url)))

(defun mastodon-toot--view-toot-edits ()
  "View editing history of the toot at point in a popup buffer."
  (interactive)
  (let ((history (mastodon-tl--property 'edit-history)))
    (with-current-buffer (get-buffer-create "*mastodon-toot-edits*")
      (let ((inhibit-read-only t))
        (special-mode)
        (erase-buffer)
        (let ((count 1))
          (mapc (lambda (x)
                  (insert (propertize (if (= count 1)
                                          (format "%s [original]:\n" count)
                                        (format "%s:\n" count))
                                      'face 'font-lock-comment-face)
                          (mastodon-toot--insert-toot-iter x)
                          "\n")
                  (cl-incf count))
                history))
        (switch-to-buffer-other-window (current-buffer))
        (setq-local header-line-format
                    (propertize
                     (format "Edits to toot by %s:"
                             (alist-get 'username
                                        (alist-get 'account (car history))))
                     'face font-lock-comment-face))))))

(defun mastodon-toot--insert-toot-iter (it)
  "Insert iteration IT of toot."
  (let ((content (alist-get 'content it))
        (account (alist-get 'account it)))
    ;; TODO: handle polls, media
    (mastodon-tl--render-text content)))

(defun mastodon-toot--restore-previous-window-config (config)
  "Restore the window CONFIG after killing the toot compose buffer.
Buffer-local variable `mastodon-toot-previous-window-config' holds the config."
  (set-window-configuration (car config))
  (goto-char (cadr config)))

(defun mastodon-toot--process-local (acct)
  "Add domain to local ACCT and replace the curent user name with \"\".

Mastodon requires the full user@domain, even in the case of local accts.
eg. \"user\" -> \"user@local.social \" (when local.social is the domain of the
mastodon-instance-url).
eg. \"yourusername\" -> \"\"
eg. \"feduser@fed.social\" -> \"feduser@fed.social\"."
  (cond ((string-match-p "@" acct) (concat "@" acct " ")) ; federated acct
        ((string= (mastodon-auth--user-acct) acct) "") ; your acct
        (t (concat "@" acct "@" ; local acct
                   (cadr (split-string mastodon-instance-url "/" t)) " "))))

(defun mastodon-toot--mentions (status)
  "Extract mentions from STATUS and process them into a string."
  (interactive)
  (let* ((boosted (mastodon-tl--field 'reblog status))
         (mentions
          (if boosted
              (alist-get 'mentions (alist-get 'reblog status))
            (alist-get 'mentions status))))
    (mapconcat (lambda(x) (mastodon-toot--process-local
                           (alist-get 'acct x)))
               ;; reverse does not work on vectors in 24.5
               (reverse (append mentions nil))
               "")))

<<<<<<< HEAD
(defun mastodon-toot--mentions-company-meta (candidate)
  "Format company completion CANDIDATE's meta field."
  (format " %s"
          (get-text-property 0 'meta candidate)))

(defun mastodon-toot--mentions-company-annotation (candidate)
  "Format company completion CANDIDATE's annotation."
  (format " %s" (get-text-property 0 'annot candidate)))

(defun mastodon-toot--mentions-company-make-candidate (candidate)
  "Construct a company completion CANDIDATE for display."
  (let ((display-name (car candidate))
        (handle (cadr candidate))
        (url (caddr candidate)))
    (propertize handle 'annot display-name 'meta url)))

(defun mastodon-toot--tags-company-make-candidate (candidate)
  "Construct a company completion CANDIDATE for display."
  (let ((tag (concat "#" (car candidate)))
        (url (cadr candidate)))
    (propertize tag 'annot url 'meta url)))

(defun mastodon-toot--company-build-candidates (query list-fun make-fun)
  "Build a list of completion candidates for a company backend.
QUERY is the search prefix, LIST-FUN builds a list of items to
match against, and MAKE-FUN builds the actual cadidate list item
for display by company."
  (let ((query (substring query 1)) ; remove @ or # for search
        (res))
    (dolist (item (funcall list-fun query))
      (when (or (string-prefix-p query (substring (cadr item) 1) t)
                (string-prefix-p query (car item) t))
        (push (funcall make-fun item) res)))
    res))

(defun mastodon-toot--mentions-company-candidates (query)
  "Given a company QUERY, build a list of candidates.
The query can match both user handles and display names."
  (mastodon-toot--company-build-candidates
   query
   'mastodon-search--search-accounts-query
   'mastodon-toot--mentions-company-make-candidate))

(defun mastodon-toot--tags-company-candidates (query)
  "Given a company QUERY, build a list of candidates.
The query is matched against a tag search on the server."
  (mastodon-toot--company-build-candidates
   query
   'mastodon-search--search-tags-query
   'mastodon-toot--tags-company-make-candidate))

(defun mastodon-toot--make-company-backend
    (command _backend-name str-prefix candidates-fun annot-fun meta-fun
             &optional arg
             &rest ignored)
  "Make a company backend for `mastodon-toot-mode'.
COMMAND, ARG, IGNORED are all company backend args.
COMMAND is either prefix, to fetch a prefix query, candidates, to
build a list of candidates with query ARG, annotation, to format
an annotation for candidate ARG, or meta, to format meta info for
candidate ARG. IGNORED remains a mystery.

BACKEND-NAME is the backend's name, STR-PREFIX is used to search
for matches, CANDIDATES-FUN, ANNOT-FUN, and META-FUN are
functions called on ARG to generate formatted candidates, annotation, and
meta fields respectively."
  (interactive (list 'interactive))
  (let ((handle-before
         ;; hack to handle @handles@with.domains, as "@" is a word/symbol boundary
         (if (string= str-prefix "@")
             (save-match-data
               (save-excursion
                 (re-search-backward mastodon-toot-handle-regex nil :no-error)
                 (if (match-string-no-properties 2)
                     ;; match full handle inc. domain (see the regex for subexp 2)
                     (buffer-substring-no-properties (match-beginning 2) (match-end 2))
                   ""))))))
    (cl-case command
      (interactive (company-begin-backend (quote backend-name)))
      (prefix (when (and (bound-and-true-p mastodon-toot-mode) ; if masto toot minor mode
                         (save-excursion
                           (forward-whitespace -1)
                           (forward-whitespace 1)
                           (looking-at str-prefix)))
                (if (and (string= str-prefix "@")
                         (> (length handle-before) 1)) ; more than just @
                    (concat str-prefix (substring-no-properties handle-before 1)) ; handle
                  (concat str-prefix (company-grab-symbol))))) ; tag
      (candidates (funcall candidates-fun arg))
      (annotation (funcall annot-fun arg))
      (meta (funcall meta-fun arg)))))

(defun mastodon-toot-mentions (command &optional arg &rest ignored)
  "A company completion backend for toot mentions.
COMMAND is either prefix, to fetch a prefix query, candidates, to
build a list of candidates with query ARG, annotation, to format
an annotation for candidate ARG, or meta, to format meta info for
candidate ARG. IGNORED remains a mystery."
  (mastodon-toot--make-company-backend
   command
   'mastodon-toot-mentions
   "@"
   'mastodon-toot--mentions-company-candidates
   'mastodon-toot--mentions-company-annotation
   'mastodon-toot--mentions-company-meta
   arg
   ignored))

(defun mastodon-toot-tags (command &optional arg &rest ignored)
  "A company completion backend for toot tags.
COMMAND is either prefix, to fetch a prefix query, candidates, to
build a list of candidates with query ARG, annotation, to format
an annotation for candidate ARG, or meta, to format meta info for
candidate ARG. IGNORED remains a mystery."
  (mastodon-toot--make-company-backend
   command
   'mastodon-toot-tags
   "#"
   'mastodon-toot--tags-company-candidates
   'mastodon-toot--mentions-company-annotation
   'mastodon-toot--mentions-company-meta
   arg
   ignored))
=======
(defun mastodon-toot--get-bounds (regex)
  "Get bounds of tag or handle before point."
  ;; needed because # and @ are not part of any existing thing at point
  (save-match-data
    (save-excursion
      ;; match full handle inc. domain, or tag including #
      ;; (see the regexes for subexp 2)
      (when (re-search-backward regex nil :no-error)
        (cons (match-beginning 2)
              (match-end 2))))))

(defun mastodon-toot--mentions-capf ()
  "Build a mentions completion backend for `completion-at-point-functions'."
  (let* ((bounds
          (mastodon-toot--get-bounds mastodon-toot-handle-regex))
         (start (car bounds))
         (end (cdr bounds)))
    (when bounds
      (list start
            end
            ;; only search when necessary:
            (completion-table-dynamic
             (lambda (_)
               ;; TODO: do we really need to set a local var here
               ;; just for the annotation-function?
               (setq mastodon-toot-completions
                     (mastodon-search--search-accounts-query
                      (buffer-substring-no-properties start end)))))
            :exclusive 'no
            :annotation-function
            (lambda (candidate)
              (concat " "
                      (mastodon-toot--mentions-annotation-fun candidate)))))))

(defun mastodon-toot--tags-capf ()
  "Build a tags completion backend for `completion-at-point-functions'."
  (let* ((bounds
          (mastodon-toot--get-bounds mastodon-toot-tag-regex))
         (start (car bounds))
         (end (cdr bounds)))
    (when bounds
      (list start
            end
            ;; only search when necessary:
            (completion-table-dynamic
             (lambda (_)
               (setq mastodon-toot-completions
                     (let ((tags (mastodon-search--search-tags-query
                                  (buffer-substring-no-properties start end))))
                       (mapcar (lambda (x)
                                 (list (concat "#" (car x))
                                       (cdr x)))
                               tags)))))
            :exclusive 'no
            :annotation-function
            (lambda (candidate)
              (concat " "
                      (mastodon-toot--tags-annotation-fun candidate)))))))

(defun mastodon-toot--mentions-annotation-fun (candidate)
  "Given a handle completion CANDIDATE, return its annotation string, a username."
  (caddr (assoc candidate mastodon-toot-completions)))

(defun mastodon-toot--tags-annotation-fun (candidate)
  "Given a tag string CANDIDATE, return an annotation, the tag's URL."
  ;; FIXME check the list returned here? should be cadr
  ;;or make it an alist and use cdr
  (caadr (assoc candidate mastodon-toot-completions)))
>>>>>>> 1f487055

(defun mastodon-toot--reply ()
  "Reply to toot at `point'.
Customize `mastodon-toot-display-orig-in-reply-buffer' to display
text of the toot being replied to in the compose buffer."
  (interactive)
  (let* ((toot (mastodon-tl--property 'toot-json))
         ;; NB: we cannot use mastodon-tl--property for 'base-toot
         ;; because if it doesn't have one, it is fetched from next toot!
         ;; we also cannot use --field because we need to get a different property first
         (base-toot (get-text-property (point) 'base-toot)) ; for new notifs handling
         (id (mastodon-tl--as-string (mastodon-tl--field 'id (or base-toot toot))))
         (account (mastodon-tl--field 'account toot))
         (user (alist-get 'acct account))
         (mentions (mastodon-toot--mentions (or base-toot toot)))
         (boosted (mastodon-tl--field 'reblog (or base-toot toot)))
         (booster (when boosted
                    (alist-get 'acct
                               (alist-get 'account toot)))))
    (mastodon-toot (when user
                     (if booster
                         (if (and (not (equal user booster))
                                  (not (string-match booster mentions)))
                             ;; different booster, user and mentions:
                             (concat (mastodon-toot--process-local user)
                                     ;; "@" booster " "
                                     (mastodon-toot--process-local booster)
                                     mentions)
                           ;; booster is either user or in mentions:
                           (if (not (string-match user mentions))
                               ;; user not already in mentions:
                               (concat (mastodon-toot--process-local user)
                                       mentions)
                             ;; user already in mentions:
                             mentions))
                       ;; ELSE no booster:
                       (if (not (string-match user mentions))
                           ;; user not in mentions:
                           (concat (mastodon-toot--process-local user)
                                   mentions)
                         ;; user in mentions already:
                         mentions)))
                   id
                   (or base-toot toot))))

(defun mastodon-toot--toggle-warning ()
  "Toggle `mastodon-toot--content-warning'."
  (interactive)
  (setq mastodon-toot--content-warning
        (not mastodon-toot--content-warning))
  (mastodon-toot--update-status-fields))

(defun mastodon-toot--toggle-nsfw ()
  "Toggle `mastodon-toot--content-nsfw'."
  (interactive)
  (setq mastodon-toot--content-nsfw
        (not mastodon-toot--content-nsfw))
  (message "NSFW flag is now %s" (if mastodon-toot--content-nsfw "on" "off"))
  (mastodon-toot--update-status-fields))

(defun mastodon-toot--change-visibility ()
  "Change the current visibility to the next valid value."
  (interactive)
  (setq mastodon-toot--visibility
        (cond ((string= mastodon-toot--visibility "public")
               "unlisted")
              ((string= mastodon-toot--visibility "unlisted")
               "private")
              ((string= mastodon-toot--visibility "private")
               "direct")
              (t
               "public")))
  (mastodon-toot--update-status-fields))

(defun mastodon-toot--clear-all-attachments ()
  "Remove all attachments from a toot draft."
  (interactive)
  (setq mastodon-toot--media-attachments nil)
  (setq mastodon-toot--media-attachment-ids nil)
  (mastodon-toot--refresh-attachments-display)
  (mastodon-toot--update-status-fields))

(defun mastodon-toot--attach-media (file content-type description)
  "Prompt for an attachment FILE of CONTENT-TYPE with DESCRIPTION.
A preview is displayed in the new toot buffer, and the file
is uploaded asynchronously using `mastodon-toot--upload-attached-media'.
File is actually attached to the toot upon posting."
  (interactive "fFilename: \nsContent type: \nsDescription: ")
  (when (>= (length mastodon-toot--media-attachments) 4)
    ;; Only a max. of 4 attachments are allowed, so pop the oldest one.
    (pop mastodon-toot--media-attachments))
  (if (file-directory-p file)
      (message "Looks like you chose a directory not a file.")
    (setq mastodon-toot--media-attachments
          (nconc mastodon-toot--media-attachments
                 `(((:contents . ,(mastodon-http--read-file-as-string file))
                    (:content-type . ,content-type)
                    (:description . ,description)
                    (:filename . ,file)))))
    (mastodon-toot--refresh-attachments-display)
    ;; upload only most recent attachment:
    (mastodon-toot--upload-attached-media (car (last mastodon-toot--media-attachments)))))

(defun mastodon-toot--upload-attached-media (attachment)
  "Upload a single ATTACHMENT using `mastodon-http--post-media-attachment'.
The item's id is added to `mastodon-toot--media-attachment-ids',
which is used to attach it to a toot when posting."
  (let* ((filename (expand-file-name
                    (alist-get :filename attachment)))
         (caption (alist-get :description attachment))
         (url (concat mastodon-instance-url "/api/v2/media")))
    (message "Uploading %s..." (file-name-nondirectory filename))
    (mastodon-http--post-media-attachment url filename caption)))

(defun mastodon-toot--refresh-attachments-display ()
  "Update the display attachment previews in toot draft buffer."
  (let ((inhibit-read-only t)
        (attachments-region (mastodon-tl--find-property-range
                             'toot-attachments (point-min)))
        (display-specs (mastodon-toot--format-attachments)))
    (dotimes (i (- (cdr attachments-region) (car attachments-region)))
      (add-text-properties (+ (car attachments-region) i)
                           (+ (car attachments-region) i 1)
                           (list 'display (or (nth i display-specs) ""))))))

(defun mastodon-toot--format-attachments ()
  "Format the attachment previews for display in toot draft buffer."
  (or (let ((counter 0)
            (image-options (when (or (image-type-available-p 'imagemagick)
                                     (image-transforms-p))
                             `(:height ,mastodon-toot--attachment-height))))
        (mapcan (lambda (attachment)
                  (let* ((data (alist-get :contents attachment))
                         (image (apply #'create-image data
                                       (if (version< emacs-version "27.1")
                                           (when image-options 'imagemagick)
                                         nil) ; inbuilt scaling in 27.1
                                       t image-options))
                         (type (alist-get :content-type attachment))
                         (description (alist-get :description attachment)))
                    (setq counter (1+ counter))
                    (list (format "\n    %d: " counter)
                          image
                          (format " \"%s\" (%s)" description type))))
                mastodon-toot--media-attachments))
      (list "None")))

(defun mastodon-toot--fetch-max-poll-options ()
  "Return the maximum number of poll options."
  (mastodon-toot--fetch-poll-field 'max_options))

(defun mastodon-toot--fetch-max-poll-option-chars ()
  "Return the maximum number of characters a poll option may have."
  (or (mastodon-toot--fetch-poll-field 'max_characters_per_option)
      50)) ; masto default

(defun mastodon-toot--fetch-poll-field (field)
  "Return FIELD from the poll settings from the user's instance."
  (let* ((instance (mastodon-http--get-json (mastodon-http--api "instance"))))
    (alist-get field
               (alist-get 'polls
                          (alist-get 'configuration instance)
                          instance))))

(defun mastodon-toot--read-poll-options-count (max)
  "Read the user's choice of the number of options the poll should have.
MAX is the maximum number set by their instance."
  (let ((number (read-number
                 (format "Number of options [2-%s]: " max) 2)))
    (if (> number max)
        (error "You need to choose a number between 2 and %s" max)
      number)))

(defun mastodon-toot--create-poll ()
  "Prompt for new poll options and return as a list."
  (interactive)
  ;; re length, API docs show a poll 9 options.
  (let* ((max-options (mastodon-toot--fetch-max-poll-options))
         (count (mastodon-toot--read-poll-options-count max-options))
         (length (mastodon-toot--fetch-max-poll-option-chars))
         (multiple-p (y-or-n-p "Multiple choice? "))
         (options (mastodon-toot--read-poll-options count length))
         (hide-totals (y-or-n-p "Hide votes until poll ends? "))
         (expiry (mastodon-toot--get-poll-expiry)))
    (setq mastodon-toot-poll
          `(:options ,options :length ,length :multi ,multiple-p :hide ,hide-totals :expiry ,expiry))
    (message "poll created!")))

(defun mastodon-toot--read-poll-options (count length)
  "Read a list of options for poll with COUNT options.
LENGTH is the maximum character length allowed for a poll option."
  (cl-loop for x from 1 to count
           collect (read-string (format "Poll option [%s/%s] [max %s chars]: " x count length))))

(defun mastodon-toot--get-poll-expiry ()
  "Prompt for a poll expiry time."
  ;; API requires this in seconds
  (let* ((options (mastodon-toot--poll-expiry-options-alist))
         (response (completing-read "poll ends in [or enter seconds]: "
                                    options nil 'confirm)))
    (or (alist-get response options nil nil #'equal)
        (if (< (string-to-number response) 600)
            "600" ;; min 5 mins
          response))))

(defun mastodon-toot--poll-expiry-options-alist ()
  "Return an alist of seconds options."
  `(("5 minutes" . ,(number-to-string (* 60 5)))
    ("30 minutes" . ,(number-to-string (* 60 30)))
    ("1 hour" . ,(number-to-string (* 60 60)))
    ("6 hours" . ,(number-to-string (* 60 60 6)))
    ("1 day" . ,(number-to-string (* 60 60 24)))
    ("3 days" . ,(number-to-string (* 60 60 24 3)))
    ("7 days" . ,(number-to-string (* 60 60 24 7)))
    ("14 days" . ,(number-to-string (* 60 60 24 14)))
    ("30 days" . ,(number-to-string (* 60 60 24 30)))))

(defun mastodon-toot--set-toot-lang ()
  "Prompt for a language and set `mastodon-toot--language'.
Return its two letter ISO 639 1 code."
  (interactive)
  (let* ((choice (completing-read "Language for this toot: "
                                  mastodon-iso-639-1)))
    (setq mastodon-toot--language
          (alist-get choice mastodon-iso-639-1 nil nil 'equal))
    (message "Language set to %s" choice)))

;; we'll need to revisit this if the binds get
;; more diverse than two-chord bindings
(defun mastodon-toot--get-mode-kbinds ()
  "Get a list of the keybindings in the mastodon-toot-mode."
  (let* ((binds (copy-tree mastodon-toot-mode-map))
         (prefix (car (cadr binds)))
         (bindings (remove nil (mapcar (lambda (i) (if (listp i) i))
                                       (cadr binds)))))
    (mapcar (lambda (b)
              (setf (car b) (vector prefix (car b)))
              b)
            bindings)))

(defun mastodon-toot--format-kbind-command (cmd)
  "Format CMD to be more readable.
e.g. mastodon-toot--send -> Send."
  (let* ((str (symbol-name cmd))
         (re "--\\(.*\\)$")
         (str2 (save-match-data
                 (string-match re str)
                 (match-string 1 str))))
    (capitalize (replace-regexp-in-string "-" " " str2))))

(defun mastodon-toot--format-kbind (kbind)
  "Format a single keybinding, KBIND, for display in documentation."
  (let ((key (help-key-description (car kbind) nil))
        (command (mastodon-toot--format-kbind-command (cdr kbind))))
    (format "    %s - %s" key command)))

(defun mastodon-toot--format-kbinds (kbinds)
  "Format a list of keybindings, KBINDS, for display in documentation."
  (mapcar #'mastodon-toot--format-kbind kbinds))

(defvar-local mastodon-toot--kbinds-pairs nil
  "Contains a list of paired toot compose buffer keybindings for inserting.")

(defun mastodon-toot--formatted-kbinds-pairs (kbinds-list longest)
  "Return a list of strings each containing two formatted kbinds.
KBINDS-LIST is the list of formatted bindings to pair.
LONGEST is the length of the longest binding."
  (when kbinds-list
    (push (concat "\n"
                  (car kbinds-list)
                  (make-string (- (1+ longest) (length (car kbinds-list)))
                               ?\ )
                  (cadr kbinds-list))
          mastodon-toot--kbinds-pairs)
    (mastodon-toot--formatted-kbinds-pairs (cddr kbinds-list) longest))
  (reverse mastodon-toot--kbinds-pairs))

(defun mastodon-toot--formatted-kbinds-longest (kbinds-list)
  "Return the length of the longest item in KBINDS-LIST."
  (let ((lengths (mapcar (lambda (x)
                           (length x))
                         kbinds-list)))
    (car (sort lengths #'>))))

(defun mastodon-toot--make-mode-docs ()
  "Create formatted documentation text for the mastodon-toot-mode."
  (let* ((kbinds (mastodon-toot--get-mode-kbinds))
         (longest-kbind
          (mastodon-toot--formatted-kbinds-longest
           (mastodon-toot--format-kbinds kbinds))))
    (concat
     " Compose a new toot here. The following keybindings are available:"
     (mapconcat 'identity
                (mastodon-toot--formatted-kbinds-pairs
                 (mastodon-toot--format-kbinds kbinds)
                 longest-kbind)
                nil))))

(defun mastodon-toot--display-docs-and-status-fields (&optional reply-text)
  "Insert propertized text with documentation about `mastodon-toot-mode'.
Also includes and the status fields which will get updated based
on the status of NSFW, content warning flags, media attachments, etc.
REPLY-TEXT is the text of the toot being replied to."
  (let ((divider
         "|=================================================================|"))
    (insert
     (propertize
      (concat
       (mastodon-toot--make-mode-docs) "\n"
       divider "\n"
       " "
       (propertize "Count"
                   'toot-post-counter t)
       " ⋅ "
       (propertize "Visibility"
                   'toot-post-visibility t)
       " ⋅ "
       (propertize "CW"
                   'toot-post-cw-flag t)
       " "
       (propertize "NSFW"
                   'toot-post-nsfw-flag t)
       "\n"
       " Attachments: "
       (propertize "None                  "
                   'toot-attachments t)
       "\n")
      'face 'font-lock-comment-face
      'read-only "Edit your message below."
      'toot-post-header t)
     (if reply-text
         (propertize (truncate-string-to-width
                      (mastodon-tl--render-text reply-text)
                      mastodon-toot-orig-in-reply-length)
                     'face '(variable-pitch :foreground "#7c6f64"))
       "")
     (propertize
      (concat divider "\n")
      'rear-nonsticky t
      'face 'font-lock-comment-face
      'read-only "Edit your message below."
      'toot-post-header t))))

(defun mastodon-toot--setup-as-reply (reply-to-user reply-to-id reply-json)
  "If REPLY-TO-USER is provided, inject their handle into the message.
If REPLY-TO-ID is provided, set `mastodon-toot--reply-to-id'.
REPLY-JSON is the full JSON of the toot being replied to."
  (let ((reply-visibility (alist-get 'visibility reply-json))
        (reply-cw (alist-get 'spoiler_text reply-json)))
    (when reply-to-user
      (insert (format "%s " reply-to-user))
      (setq mastodon-toot--reply-to-id reply-to-id)
      (unless (equal mastodon-toot--visibility reply-visibility)
        (setq mastodon-toot--visibility reply-visibility))
      (mastodon-toot--set-cw reply-cw))))

(defun mastodon-toot--update-status-fields (&rest _args)
  "Update the status fields in the header based on the current state."
  (ignore-errors  ;; called from after-change-functions so let's not leak errors
    (let* ((inhibit-read-only t)
           (header-region (mastodon-tl--find-property-range 'toot-post-header
                                                            (point-min)))
           (count-region (mastodon-tl--find-property-range 'toot-post-counter
                                                           (point-min)))
           (visibility-region (mastodon-tl--find-property-range
                               'toot-post-visibility (point-min)))
           (nsfw-region (mastodon-tl--find-property-range 'toot-post-nsfw-flag
                                                          (point-min)))
           (cw-region (mastodon-tl--find-property-range 'toot-post-cw-flag
                                                        (point-min)))
           (toot-string (buffer-substring-no-properties (cdr header-region)
                                                        (point-max))))
      (add-text-properties (car count-region) (cdr count-region)
                           (list 'display
                                 (format "%s/%s characters"
                                         (mastodon-toot--count-toot-chars toot-string)
                                         (number-to-string mastodon-toot--max-toot-chars))))
      (add-text-properties (car visibility-region) (cdr visibility-region)
                           (list 'display
                                 (format "Visibility: %s"
                                         (if (equal
                                              mastodon-toot--visibility
                                              "private")
                                             "followers-only"
                                           mastodon-toot--visibility))))
      (add-text-properties (car nsfw-region) (cdr nsfw-region)
                           (list 'display (if mastodon-toot--content-nsfw
                                              (if mastodon-toot--media-attachments
                                                  "NSFW" "NSFW (no effect until attachments added)")
                                            "")
                                 'face 'mastodon-cw-face))
      (add-text-properties (car cw-region) (cdr cw-region)
                           (list 'invisible (not mastodon-toot--content-warning)
                                 'face 'mastodon-cw-face)))))

(defun mastodon-toot--count-toot-chars (toot-string)
  "Count the characters in TOOT-STRING.
URLs always = 23, and domain names of handles are not counted.
This is how mastodon does it."
  (with-temp-buffer
    (switch-to-buffer (current-buffer))
    (insert toot-string)
    (goto-char (point-min))
    ;; handle URLs
    (while (search-forward-regexp "\\w+://[^ \n]*" nil t) ; URL
      (replace-match "xxxxxxxxxxxxxxxxxxxxxxx")) ; 23 x's
    ;; handle @handles
    (goto-char (point-min))
    (while (search-forward-regexp (concat "\\(?2:@[^ @\n]+\\)" ; a handle only
                                          "\\(@[^ \n]+\\)?" ; with poss domain
                                          "\\b")
                                  nil t)
      (replace-match (match-string 2))) ; replace with handle only
    (length (buffer-substring (point-min) (point-max)))))

(defun mastodon-toot--save-toot-text (&rest _args)
  "Save the current toot text in `mastodon-toot-current-toot-text'.
Added to `after-change-functions' in new toot buffers."
  (let ((text (mastodon-toot--remove-docs)))
    (unless (string-empty-p text)
      (setq mastodon-toot-current-toot-text text))))

(defun mastodon-toot--open-draft-toot ()
  "Prompt for a draft and compose a toot with it."
  (interactive)
  (if mastodon-toot-draft-toots-list
      (let ((text (completing-read "Select draft toot: "
                                   mastodon-toot-draft-toots-list
                                   nil t)))
        (if (mastodon-toot--compose-buffer-p)
            (when (and (not (mastodon-toot--empty-p :text-only))
                       (y-or-n-p "Replace current text with draft?"))
              (cl-pushnew mastodon-toot-current-toot-text
                          mastodon-toot-draft-toots-list)
              (goto-char
               (cdr (mastodon-tl--find-property-range 'toot-post-header
                                                      (point-min))))
              (kill-region (point) (point-max))
              ;; to not save to kill-ring:
              ;; (delete-region (point) (point-max))
              (insert text))
          (mastodon-toot--compose-buffer nil nil nil text)))
    (unless (mastodon-toot--compose-buffer-p)
      (mastodon-toot--compose-buffer))
    (message "No drafts available.")))

(defun mastodon-toot--delete-draft-toot ()
  "Prompt for a draft toot and delete it."
  (interactive)
  (if mastodon-toot-draft-toots-list
      (let ((draft (completing-read "Select draft to delete: "
                                    mastodon-toot-draft-toots-list
                                    nil t)))
        (setq mastodon-toot-draft-toots-list
              (cl-delete draft mastodon-toot-draft-toots-list
                         :test 'equal))
        (message "Draft deleted!"))
    (message "No drafts to delete.")))

(defun mastodon-toot--delete-all-drafts ()
  "Delete all drafts."
  (interactive)
  (setq mastodon-toot-draft-toots-list nil)
  (message "All drafts deleted!"))

(defun mastodon-toot--propertize-tags-and-handles (&rest _args)
  "Propertize tags and handles in toot compose buffer.
Added to `after-change-functions'."
  (when (mastodon-toot--compose-buffer-p)
    (let ((header-region
           (mastodon-tl--find-property-range 'toot-post-header
                                             (point-min))))
      ;; cull any prev props:
      ;; stops all text after a handle or mention being propertized:
      (set-text-properties (cdr header-region) (point-max) nil)
      ;; TODO: confirm allowed hashtag/handle characters:
      (mastodon-toot--propertize-item mastodon-toot-tag-regex
                                      'success
                                      (cdr header-region))
      (mastodon-toot--propertize-item mastodon-toot-handle-regex
                                      'mastodon-display-name-face
                                      (cdr header-region)))))

(defun mastodon-toot--propertize-item (regex face start)
  "Propertize item matching REGEX with FACE starting from START."
  (save-excursion
    (goto-char start)
    (cl-loop while (search-forward-regexp regex nil :noerror)
             do (add-text-properties (match-beginning 2)
                                     (match-end 2)
                                     `(face ,face)))))

(defun mastodon-toot--compose-buffer-p ()
  "Return t if compose buffer is current."
  (equal (buffer-name (current-buffer)) "*new toot*"))

;; NB: now that we have toot drafts, to ensure offline composing remains
;; possible, avoid any direct requests here:
(defun mastodon-toot--compose-buffer (&optional reply-to-user
                                                reply-to-id reply-json initial-text)
  "Create a new buffer to capture text for a new toot.
If REPLY-TO-USER is provided, inject their handle into the message.
If REPLY-TO-ID is provided, set the `mastodon-toot--reply-to-id' var.
REPLY-JSON is the full JSON of the toot being replied to.
INITIAL-TEXT is used by `mastodon-toot-insert-draft-toot' to add
a draft into the buffer."
  (let* ((buffer-exists (get-buffer "*new toot*"))
         (buffer (or buffer-exists (get-buffer-create "*new toot*")))
         (inhibit-read-only t)
         (reply-text (alist-get 'content reply-json))
         (previous-window-config (list (current-window-configuration)
                                       (point-marker))))
    (switch-to-buffer-other-window buffer)
    (text-mode)
    (mastodon-toot-mode t)
    (setq mastodon-toot--visibility
          (or (plist-get mastodon-profile-account-settings 'privacy)
              ;; use toot visibility setting from the server:
              (mastodon-profile--get-source-pref 'privacy)
              "public")) ; fallback
    (unless buffer-exists
      (mastodon-toot--display-docs-and-status-fields
       (when mastodon-toot-display-orig-in-reply-buffer
         reply-text))
      (mastodon-toot--setup-as-reply reply-to-user reply-to-id reply-json))
    (unless mastodon-toot--max-toot-chars
      ;; no need to fetch from `mastodon-profile-account-settings' as
      ;; `mastodon-toot--max-toot-chars' is set when we set it
      (mastodon-toot--get-max-toot-chars))
    ;; set up completion:
    (when mastodon-toot--enable-completion
      (set ; (setq-local
       (make-local-variable 'completion-at-point-functions)
       (add-to-list
        'completion-at-point-functions
        #'mastodon-toot--mentions-capf))
      (add-to-list
       'completion-at-point-functions
       #'mastodon-toot--tags-capf)
      ;; company
      (when mastodon-toot--use-company-for-completion
        (set (make-local-variable 'company-backends)
             (add-to-list 'company-backends 'company-capf))
        (company-mode-on)))
    ;; after-change:
    (make-local-variable 'after-change-functions)
    (push #'mastodon-toot--update-status-fields after-change-functions)
    (mastodon-toot--refresh-attachments-display)
    (mastodon-toot--update-status-fields)
    ;; draft toot text saving:
    (setq mastodon-toot-current-toot-text nil)
    (push #'mastodon-toot--save-toot-text after-change-functions)
    (push #'mastodon-toot--propertize-tags-and-handles after-change-functions)
    ;; if we set this before changing modes, it gets nuked:
    (setq mastodon-toot-previous-window-config previous-window-config)
    (when initial-text
      (insert initial-text))))

;;;###autoload
(add-hook 'mastodon-toot-mode-hook #'mastodon-profile--fetch-server-account-settings-maybe)

(define-minor-mode mastodon-toot-mode
  "Minor mode to capture Mastodon toots."
  :group 'mastodon-toot
  :keymap mastodon-toot-mode-map
  :global nil)

(provide 'mastodon-toot)
;;; mastodon-toot.el ends here<|MERGE_RESOLUTION|>--- conflicted
+++ resolved
@@ -826,131 +826,6 @@
                (reverse (append mentions nil))
                "")))
 
-<<<<<<< HEAD
-(defun mastodon-toot--mentions-company-meta (candidate)
-  "Format company completion CANDIDATE's meta field."
-  (format " %s"
-          (get-text-property 0 'meta candidate)))
-
-(defun mastodon-toot--mentions-company-annotation (candidate)
-  "Format company completion CANDIDATE's annotation."
-  (format " %s" (get-text-property 0 'annot candidate)))
-
-(defun mastodon-toot--mentions-company-make-candidate (candidate)
-  "Construct a company completion CANDIDATE for display."
-  (let ((display-name (car candidate))
-        (handle (cadr candidate))
-        (url (caddr candidate)))
-    (propertize handle 'annot display-name 'meta url)))
-
-(defun mastodon-toot--tags-company-make-candidate (candidate)
-  "Construct a company completion CANDIDATE for display."
-  (let ((tag (concat "#" (car candidate)))
-        (url (cadr candidate)))
-    (propertize tag 'annot url 'meta url)))
-
-(defun mastodon-toot--company-build-candidates (query list-fun make-fun)
-  "Build a list of completion candidates for a company backend.
-QUERY is the search prefix, LIST-FUN builds a list of items to
-match against, and MAKE-FUN builds the actual cadidate list item
-for display by company."
-  (let ((query (substring query 1)) ; remove @ or # for search
-        (res))
-    (dolist (item (funcall list-fun query))
-      (when (or (string-prefix-p query (substring (cadr item) 1) t)
-                (string-prefix-p query (car item) t))
-        (push (funcall make-fun item) res)))
-    res))
-
-(defun mastodon-toot--mentions-company-candidates (query)
-  "Given a company QUERY, build a list of candidates.
-The query can match both user handles and display names."
-  (mastodon-toot--company-build-candidates
-   query
-   'mastodon-search--search-accounts-query
-   'mastodon-toot--mentions-company-make-candidate))
-
-(defun mastodon-toot--tags-company-candidates (query)
-  "Given a company QUERY, build a list of candidates.
-The query is matched against a tag search on the server."
-  (mastodon-toot--company-build-candidates
-   query
-   'mastodon-search--search-tags-query
-   'mastodon-toot--tags-company-make-candidate))
-
-(defun mastodon-toot--make-company-backend
-    (command _backend-name str-prefix candidates-fun annot-fun meta-fun
-             &optional arg
-             &rest ignored)
-  "Make a company backend for `mastodon-toot-mode'.
-COMMAND, ARG, IGNORED are all company backend args.
-COMMAND is either prefix, to fetch a prefix query, candidates, to
-build a list of candidates with query ARG, annotation, to format
-an annotation for candidate ARG, or meta, to format meta info for
-candidate ARG. IGNORED remains a mystery.
-
-BACKEND-NAME is the backend's name, STR-PREFIX is used to search
-for matches, CANDIDATES-FUN, ANNOT-FUN, and META-FUN are
-functions called on ARG to generate formatted candidates, annotation, and
-meta fields respectively."
-  (interactive (list 'interactive))
-  (let ((handle-before
-         ;; hack to handle @handles@with.domains, as "@" is a word/symbol boundary
-         (if (string= str-prefix "@")
-             (save-match-data
-               (save-excursion
-                 (re-search-backward mastodon-toot-handle-regex nil :no-error)
-                 (if (match-string-no-properties 2)
-                     ;; match full handle inc. domain (see the regex for subexp 2)
-                     (buffer-substring-no-properties (match-beginning 2) (match-end 2))
-                   ""))))))
-    (cl-case command
-      (interactive (company-begin-backend (quote backend-name)))
-      (prefix (when (and (bound-and-true-p mastodon-toot-mode) ; if masto toot minor mode
-                         (save-excursion
-                           (forward-whitespace -1)
-                           (forward-whitespace 1)
-                           (looking-at str-prefix)))
-                (if (and (string= str-prefix "@")
-                         (> (length handle-before) 1)) ; more than just @
-                    (concat str-prefix (substring-no-properties handle-before 1)) ; handle
-                  (concat str-prefix (company-grab-symbol))))) ; tag
-      (candidates (funcall candidates-fun arg))
-      (annotation (funcall annot-fun arg))
-      (meta (funcall meta-fun arg)))))
-
-(defun mastodon-toot-mentions (command &optional arg &rest ignored)
-  "A company completion backend for toot mentions.
-COMMAND is either prefix, to fetch a prefix query, candidates, to
-build a list of candidates with query ARG, annotation, to format
-an annotation for candidate ARG, or meta, to format meta info for
-candidate ARG. IGNORED remains a mystery."
-  (mastodon-toot--make-company-backend
-   command
-   'mastodon-toot-mentions
-   "@"
-   'mastodon-toot--mentions-company-candidates
-   'mastodon-toot--mentions-company-annotation
-   'mastodon-toot--mentions-company-meta
-   arg
-   ignored))
-
-(defun mastodon-toot-tags (command &optional arg &rest ignored)
-  "A company completion backend for toot tags.
-COMMAND is either prefix, to fetch a prefix query, candidates, to
-build a list of candidates with query ARG, annotation, to format
-an annotation for candidate ARG, or meta, to format meta info for
-candidate ARG. IGNORED remains a mystery."
-  (mastodon-toot--make-company-backend
-   command
-   'mastodon-toot-tags
-   "#"
-   'mastodon-toot--tags-company-candidates
-   'mastodon-toot--mentions-company-annotation
-   'mastodon-toot--mentions-company-meta
-   arg
-   ignored))
-=======
 (defun mastodon-toot--get-bounds (regex)
   "Get bounds of tag or handle before point."
   ;; needed because # and @ are not part of any existing thing at point
@@ -1019,7 +894,6 @@
   ;; FIXME check the list returned here? should be cadr
   ;;or make it an alist and use cdr
   (caadr (assoc candidate mastodon-toot-completions)))
->>>>>>> 1f487055
 
 (defun mastodon-toot--reply ()
   "Reply to toot at `point'.
