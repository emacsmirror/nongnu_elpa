;;; mastodon-toot.el --- Minor mode for sending Mastodon toots  -*- lexical-binding: t -*-

;; Copyright (C) 2017-2019 Johnson Denen
;; Author: Johnson Denen <johnson.denen@gmail.com>
;;         Marty Hiatt <martianhiatus@riseup.net>
;; Maintainer: Marty Hiatt <martianhiatus@riseup.net>
;; Version: 1.0.0
;; Package-Requires: ((emacs "27.1") (persist "0.4"))
;; Homepage: https://codeberg.org/martianh/mastodon.el

;; This file is not part of GNU Emacs.

;; This file is part of mastodon.el.

;; mastodon.el is free software: you can redistribute it and/or modify
;; it under the terms of the GNU General Public License as published by
;; the Free Software Foundation, either version 3 of the License, or
;; (at your option) any later version.

;; mastodon.el is distributed in the hope that it will be useful,
;; but WITHOUT ANY WARRANTY; without even the implied warranty of
;; MERCHANTABILITY or FITNESS FOR A PARTICULAR PURPOSE.  See the
;; GNU General Public License for more details.

;; You should have received a copy of the GNU General Public License
;; along with mastodon.el.  If not, see <http://www.gnu.org/licenses/>.

;;; Commentary:

;; mastodon-toot.el supports POSTing status data to Mastodon.

;;; Code:
(eval-when-compile (require 'subr-x))

(when (require 'emojify nil :noerror)
  (declare-function emojify-insert-emoji "emojify")
  (declare-function emojify-set-emoji-data "emojify")
  (defvar emojify-emojis-dir)
  (defvar emojify-user-emojis))

(require 'cl-lib)
(require 'persist)

(when (require 'company nil :noerror)
  (declare-function company-mode-on "company")
  (declare-function company-begin-backend "company")
  (declare-function company-grab-symbol "company")
  (defvar company-backends))

(defvar mastodon-instance-url)
(defvar mastodon-tl--buffer-spec)
(defvar mastodon-tl--enable-proportional-fonts)
(defvar mastodon-profile-account-settings)

(autoload 'mastodon-auth--user-acct "mastodon-auth")
(autoload 'mastodon-http--api "mastodon-http")
(autoload 'mastodon-http--delete "mastodon-http")
(autoload 'mastodon-http--get-json "mastodon-http")
(autoload 'mastodon-http--get-json-async "mastodon-http")
(autoload 'mastodon-http--post "mastodon-http")
(autoload 'mastodon-http--post-media-attachment "mastodon-http")
(autoload 'mastodon-http--process-json "mastodon-http")
(autoload 'mastodon-http--read-file-as-string "mastodon-http")
(autoload 'mastodon-http--triage "mastodon-http")
(autoload 'mastodon-search--search-accounts-query "mastodon-search")
(autoload 'mastodon-search--search-tags-query "mastodon-search")
(autoload 'mastodon-tl--as-string "mastodon-tl")
(autoload 'mastodon-tl--clean-tabs-and-nl "mastodon-tl")
(autoload 'mastodon-tl--field "mastodon-tl")
(autoload 'mastodon-tl--find-property-range "mastodon-tl")
(autoload 'mastodon-tl--find-property-range "mastodon-tl")
(autoload 'mastodon-tl--goto-next-toot "mastodon-tl")
(autoload 'mastodon-tl--property "mastodon-tl")
(autoload 'mastodon-tl--reload-timeline-or-profile "mastodon-tl")
(autoload 'mastodon-tl--toot-id "mastodon-tl")
(autoload 'mastodon-toot "mastodon")
(autoload 'mastodon-profile--get-source-pref "mastodon-profile")
(autoload 'mastodon-profile--update-preference "mastodon-profile")
(autoload 'mastodon-profile-fetch-server-account-settings "mastodon-profile")
(autoload 'mastodon-tl--render-text "mastodon-tl")

;; for mastodon-toot--translate-toot-text
(autoload 'mastodon-tl--content "mastodon-tl")
(when (require 'lingva nil :no-error)
  (declare-function lingva-translate "lingva"))

(defgroup mastodon-toot nil
  "Tooting in Mastodon."
  :prefix "mastodon-toot-"
  :group 'mastodon)

(defcustom mastodon-toot--default-media-directory "~/"
  "The default directory when prompting for a media file to upload."
  :group 'mastodon-toot
  :type 'string)

(defcustom mastodon-toot--attachment-height 80
  "Height of the attached images preview in the toot draft buffer."
  :group 'mastodon-toot
  :type 'integer)

(defcustom mastodon-toot--enable-completion
  (if (require 'company nil :noerror) t nil)
  "Whether to enable completion of mentions and hashtags.

Used for completion in toot compose buffer.

This is only used if company mode is installed."
  :group 'mastodon-toot
  :type 'boolean)

(defcustom mastodon-toot--completion-style-for-mentions
  (if (require 'company nil :noerror) "following" "off")
  "The company completion style to use for mentions."
  :group 'mastodon-toot
  :type '(choice
          (const :tag "off" nil)
          (const :tag "following only" "following")
          (const :tag "all users" "all")))

(defcustom mastodon-toot-display-orig-in-reply-buffer nil
  "Display a copy of the toot replied to in the compose buffer."
  :group 'mastodon-toot
  :type 'boolean)

(defcustom mastodon-toot-orig-in-reply-length 160
  "Length to crop toot replied to in the compose buffer to."
  :group 'mastodon-toot
  :type 'integer)

(defcustom mastodon-toot--enable-custom-instance-emoji nil
  "Whether to enable your instance's custom emoji by default."
  :group 'mastodon-toot
  :type 'boolean)

(defvar-local mastodon-toot--content-warning nil
  "A flag whether the toot should be marked with a content warning.")

(defvar-local mastodon-toot--content-warning-from-reply-or-redraft nil
  "The content warning of the toot being replied to.")

(defvar-local mastodon-toot--content-nsfw nil
  "A flag indicating whether the toot should be marked as NSFW.")

(defvar mastodon-toot-visibility-list
  '(direct private unlisted public)
  "A list of the available toot visibility settings.")

(defvar-local mastodon-toot--visibility nil
  "A string indicating the visibility of the toot being composed.

Valid values are \"direct\", \"private\" (followers-only),
\"unlisted\", and \"public\".

This is determined by the account setting on the server. To
change the setting on the server, see
`mastodon-toot-set-default-visibility'.")

(defvar-local mastodon-toot--media-attachments nil
  "A list of the media attachments of the toot being composed.")

(defvar-local mastodon-toot--media-attachment-ids nil
  "A list of any media attachment ids of the toot being composed.")

(defvar-local mastodon-toot-poll nil
  "A list of poll options for the toot being composed.")

(defvar-local mastodon-toot--reply-to-id nil
  "Buffer-local variable to hold the id of the toot being replied to.")

(defvar mastodon-toot--max-toot-chars nil
  "The maximum allowed characters count for a single toot.")

(defvar mastodon-toot-current-toot-text nil
  "The text of the toot being composed.")

(persist-defvar mastodon-toot-draft-toots-list nil
                "A list of toots that have been saved as drafts.
For the moment we just put all composed toots in here, as we want
to also capture toots that are 'sent' but that don't successfully
send.")

(defvar mastodon-toot-mode-map
  (let ((map (make-sparse-keymap)))
    (define-key map (kbd "C-c C-c") #'mastodon-toot--send)
    (define-key map (kbd "C-c C-k") #'mastodon-toot--cancel)
    (define-key map (kbd "C-c C-w") #'mastodon-toot--toggle-warning)
    (define-key map (kbd "C-c C-n") #'mastodon-toot--toggle-nsfw)
    (define-key map (kbd "C-c C-v") #'mastodon-toot--change-visibility)
    (when (require 'emojify nil :noerror)
      (define-key map (kbd "C-c C-e") #'mastodon-toot--insert-emoji))
    (define-key map (kbd "C-c C-a") #'mastodon-toot--attach-media)
    (define-key map (kbd "C-c !") #'mastodon-toot--clear-all-attachments)
    (define-key map (kbd "C-c C-p") #'mastodon-toot--create-poll)
    map)
  "Keymap for `mastodon-toot'.")

(defun mastodon-toot-set-default-visibility ()
  "Set the default visibility for toots on the server."
  (interactive)
  (let ((vis (completing-read "Set default visibility to:"
                              mastodon-toot-visibility-list
                              nil t)))
    (mastodon-profile--update-preference "privacy" vis :source)))

(defun mastodon-toot--get-max-toot-chars (&optional _no-toot)
  "Fetch max_toot_chars from `mastodon-instance-url' asynchronously.
NO-TOOT means we are not calling from a toot buffer."
  (mastodon-http--get-json-async
   (mastodon-http--api "instance")
   'mastodon-toot--get-max-toot-chars-callback 'no-toot))

(defun mastodon-toot--get-max-toot-chars-callback (json-response
                                                   &optional no-toot)
  "Set max_toot_chars returned in JSON-RESPONSE and display in new toot buffer.
NO-TOOT means we are not calling from a toot buffer."
  (let ((max-chars
         (or
          (alist-get 'max_toot_chars json-response)
          ;; some servers have this instead:
          (alist-get 'max_characters
                     (alist-get 'statuses
                                (alist-get 'configuration
                                           json-response))))))
    (setq mastodon-toot--max-toot-chars max-chars)
    (unless no-toot
      (with-current-buffer "*new toot*"
        (mastodon-toot--update-status-fields)))))

(defun mastodon-toot--action-success (marker byline-region remove)
  "Insert/remove the text MARKER with 'success face in byline.

BYLINE-REGION is a cons of start and end pos of the byline to be
modified.
Remove MARKER if REMOVE is non-nil, otherwise add it."
  (let ((inhibit-read-only t)
        (bol (car byline-region))
        (eol (cdr byline-region)))
    (save-excursion
      (when remove
        (goto-char bol)
        (beginning-of-line) ;; The marker is not part of the byline
        (if (search-forward (format "(%s) " marker) eol t)
            (replace-match "")
          (message "Oops: could not find marker '(%s)'" marker)))
      (unless remove
        (goto-char bol)
        (insert (format "(%s) "
                        (propertize marker 'face 'success)))))
    ;; leave point after the marker:
    (unless remove
      (mastodon-tl--goto-next-toot))))

(defun mastodon-toot--action (action callback)
  "Take ACTION on toot at point, then execute CALLBACK.
Makes a POST request to the server. Used for favouriting,
boosting, or bookmarking toots."
  (let* ((id (mastodon-tl--property 'base-toot-id))
         (url (mastodon-http--api (concat "statuses/"
                                          (mastodon-tl--as-string id)
                                          "/"
                                          action))))
    (let ((response (mastodon-http--post url nil nil)))
      (mastodon-http--triage response callback))))

(defun mastodon-toot--toggle-boost-or-favourite (type)
  "Toggle boost or favourite of toot at `point'.
TYPE is a symbol, either 'favourite or 'boost."
  (interactive)
  (let* ((boost-p (equal type 'boost))
         (has-id (mastodon-tl--property 'base-toot-id))
         (byline-region (when has-id
                          (mastodon-tl--find-property-range 'byline (point))))
         (id (when byline-region
               (mastodon-tl--as-string (mastodon-tl--property 'base-toot-id))))
         (boosted (when byline-region
                    (get-text-property (car byline-region) 'boosted-p)))
         (faved (when byline-region
                  (get-text-property (car byline-region) 'favourited-p)))
         (action (if boost-p
                     (if boosted "unreblog" "reblog")
                   (if faved "unfavourite" "favourite")))
         (msg (if boosted "unboosted" "boosted"))
         (action-string (if boost-p "boost" "favourite"))
         (remove (if boost-p (when boosted t) (when faved t)))
         (toot-type (alist-get 'type (mastodon-tl--property 'toot-json))))
    (if byline-region
        (cond ;; actually there's nothing wrong with faving/boosting own toots!
         ;;((mastodon-toot--own-toot-p (mastodon-tl--property 'toot-json))
         ;;(error "You can't %s your own toots" action-string))
         ((equal "reblog" toot-type)
          (error "You can't %s boosts" action-string))
         ((equal "favourite" toot-type)
          (error "Your can't %s favourites" action-string))
         (t
          (mastodon-toot--action
           action
           (lambda ()
             (let ((inhibit-read-only t))
               (add-text-properties (car byline-region)
                                    (cdr byline-region)
                                    (if boost-p
                                        (list 'boosted-p (not boosted))
                                      (list 'favourited-p (not faved))))
               (mastodon-toot--action-success
                (if boost-p "B" "F")
                byline-region remove))
             (message (format "%s #%s" (if boost-p msg action) id))))))
      (message (format "Nothing to %s here?!?" action-string)))))

(defun mastodon-toot--toggle-boost ()
  "Boost/unboost toot at `point'."
  (interactive)
  (mastodon-toot--toggle-boost-or-favourite 'boost))

(defun mastodon-toot--toggle-favourite ()
  "Favourite/unfavourite toot at `point'."
  (interactive)
  (mastodon-toot--toggle-boost-or-favourite 'favourite))

;; TODO maybe refactor into boost/fave fun
(defun mastodon-toot--bookmark-toot-toggle ()
  "Bookmark or unbookmark toot at point."
  (interactive)
  (let* ( ;(toot (mastodon-tl--property 'toot-json))
          (id (mastodon-tl--property 'base-toot-id))
          ;; (mastodon-tl--as-string (mastodon-tl--toot-id toot)))
          (bookmarked-p (mastodon-tl--property 'bookmarked-p))
          (prompt (if bookmarked-p
                      (format "Toot already bookmarked. Remove? ")
                    (format "Bookmark this toot? ")))
          (byline-region
           (when id
             (mastodon-tl--find-property-range 'byline (point))))
          (action (if bookmarked-p "unbookmark" "bookmark"))
          (bookmark-str (if (fontp (char-displayable-p #10r128278))
                            "🔖"
                          "K"))
          (message (if bookmarked-p
                       "Bookmark removed!"
                     "Toot bookmarked!"))
          (remove (when bookmarked-p t)))
    (if byline-region
        (when (y-or-n-p prompt)
          (mastodon-toot--action
           action
           (lambda ()
             (let ((inhibit-read-only t))
               (add-text-properties (car byline-region)
                                    (cdr byline-region)
                                    (list 'bookmarked-p (not bookmarked-p))))
             (mastodon-toot--action-success
              bookmark-str
              byline-region remove)
             (message (format "%s #%s" message id)))))
      (message (format "Nothing to %s here?!?" action)))))

(defun mastodon-toot--copy-toot-url ()
  "Copy URL of toot at point."
  (interactive)
  (let* ((toot (mastodon-tl--property 'toot-json))
         (url (if (mastodon-tl--field 'reblog toot)
                  (alist-get 'url (alist-get 'reblog toot))
                (alist-get 'url toot))))
    (kill-new url)
    (message "Toot URL copied to the clipboard.")))

(defun mastodon-toot--copy-toot-text ()
  "Copy text of toot at point."
  (interactive)
  (let* ((toot (mastodon-tl--property 'toot-json)))
    (kill-new (mastodon-tl--content toot))
    (message "Toot content copied to the clipboard.")))

;; (when (require 'lingva nil :no-error)
(defun mastodon-toot--translate-toot-text ()
  "Translate text of toot at point.
Uses `lingva.el'."
  (interactive)
  (if (not (require 'lingva nil :no-error))
      (message "Looks like you need to install lingva.el first.")
    (if mastodon-tl--buffer-spec
        (let ((toot (mastodon-tl--property 'toot-json)))
          (if toot
              (lingva-translate nil
                                (mastodon-tl--content toot)
                                (when mastodon-tl--enable-proportional-fonts
                                  t))
            (message "No toot to translate?")))
      (message "No mastodon buffer?"))))

(defun mastodon-toot--own-toot-p (toot)
  "Check if TOOT is user's own, e.g. for deleting it."
  (and (not (alist-get 'reblog toot))
       (equal (alist-get 'acct (alist-get 'account toot))
              (mastodon-auth--user-acct))))

(defun mastodon-toot--pin-toot-toggle ()
  "Pin or unpin user's toot at point."
  (interactive)
  (let* ((toot (mastodon-tl--property 'toot-json))
         (pinnable-p (mastodon-toot--own-toot-p toot))
         (pinned-p (equal (alist-get 'pinned toot) t))
         (action (if pinned-p "unpin" "pin"))
         (msg (if pinned-p "unpinned" "pinned"))
         (msg-y-or-n (if pinned-p "Unpin" "Pin")))
    (if (not pinnable-p)
        (message "You can only pin your own toots.")
      (if (y-or-n-p (format "%s this toot? " msg-y-or-n))
          (mastodon-toot--action action
                                 (lambda ()
                                   (when mastodon-tl--buffer-spec
                                     (mastodon-tl--reload-timeline-or-profile))
                                   (message "Toot %s!" msg)))))))

(defun mastodon-toot--delete-toot ()
  "Delete user's toot at point synchronously."
  (interactive)
  (mastodon-toot--delete-and-redraft-toot t))

;; TODO: handle media/poll for redrafting toots
(defun mastodon-toot--delete-and-redraft-toot (&optional no-redraft)
  "Delete and redraft user's toot at point synchronously.
NO-REDRAFT means delete toot only."
  (interactive)
  (let* ((toot (mastodon-tl--property 'toot-json))
         (id (mastodon-tl--as-string (mastodon-tl--toot-id toot)))
         (url (mastodon-http--api (format "statuses/%s" id)))
         (toot-cw (alist-get 'spoiler_text toot))
         (toot-visibility (alist-get 'visibility toot))
         (reply-id (alist-get 'in_reply_to_id toot)))
    (if (not (mastodon-toot--own-toot-p toot))
        (message "You can only delete (and redraft) your own toots.")
      (if (y-or-n-p (if no-redraft
                        (format "Delete this toot? ")
                      (format "Delete and redraft this toot? ")))
          (let* ((response (mastodon-http--delete url)))
            (mastodon-http--triage
             response
             (lambda ()
               (if no-redraft
                   (progn
                     (when mastodon-tl--buffer-spec
                       (mastodon-tl--reload-timeline-or-profile))
                     (message "Toot deleted!"))
                 (mastodon-toot--redraft response
                                         reply-id
                                         toot-visibility
                                         toot-cw)))))))))

(defun mastodon-toot-set-cw (&optional cw)
  "Set content warning to CW if it is non-nil."
  (unless (string-empty-p cw)
    (setq mastodon-toot--content-warning t)
    (setq mastodon-toot--content-warning-from-reply-or-redraft cw)))

(defun mastodon-toot--redraft (response &optional reply-id toot-visibility toot-cw)
  "Opens a new toot compose buffer using values from RESPONSE buffer.
REPLY-ID, TOOT-VISIBILITY, and TOOT-CW of deleted toot are preseved."
  (with-current-buffer response
    (let* ((json-response (mastodon-http--process-json))
           (content (alist-get 'text json-response)))
      (mastodon-toot--compose-buffer)
      (goto-char (point-max))
      (insert content)
      ;; adopt reply-to-id, visibility and CW from deleted toot:
      (when reply-id
        (setq mastodon-toot--reply-to-id reply-id))
      (setq mastodon-toot--visibility toot-visibility)
      (mastodon-toot-set-cw toot-cw)
      (mastodon-toot--update-status-fields))))

(defun mastodon-toot--kill (&optional cancel)
  "Kill `mastodon-toot-mode' buffer and window.
CANCEL means the toot was not sent, so we save the toot text as a draft."
  (unless (eq mastodon-toot-current-toot-text nil)
    (when cancel
      (cl-pushnew mastodon-toot-current-toot-text
                  mastodon-toot-draft-toots-list :test 'equal)))
  ;; prevent some weird bug when cancelling a non-empty toot:
<<<<<<< HEAD
  (delete #'mastodon-toot-save-toot-text after-change-functions)
=======
  (delete #'mastodon-toot--save-toot-text after-change-functions)
>>>>>>> 8f5cb766
  (kill-buffer-and-window))

(defun mastodon-toot--cancel ()
  "Kill new-toot buffer/window. Does not POST content to Mastodon.
If toot is not empty, prompt to save text as a draft."
  (interactive)
  (if (mastodon-toot-empty-p)
      (mastodon-toot--kill)
    (when (y-or-n-p "Save draft toot?")
      (mastodon-toot-save-draft))
    (mastodon-toot--kill)))

(defun mastodon-toot-save-draft ()
  "Save the current compose toot text as a draft.
Pushes `mastodon-toot-current-toot-text' to
`mastodon-toot-draft-toots-list'."
  (interactive)
  (unless (eq mastodon-toot-current-toot-text nil)
    (cl-pushnew mastodon-toot-current-toot-text
                mastodon-toot-draft-toots-list :test 'equal)
    (message "Draft saved!")))

(defun mastodon-toot-empty-p (&optional text-only)
  "Return t if no text or attachments have been added to the compose buffer.
TEXT-ONLY means don't check for attachments."
  (and (if text-only
           t
         (not mastodon-toot--media-attachments))
       (string-empty-p (mastodon-tl--clean-tabs-and-nl
                        (mastodon-toot--remove-docs)))))

(defalias 'mastodon-toot--insert-emoji
  'emojify-insert-emoji
  "Prompt to insert an emoji.")

(defun mastodon-toot--download-custom-emoji ()
  "Download `mastodon-instance-url's custom emoji.
Emoji images are stored in a subdir of `emojify-emojis-dir'.
To use the downloaded emoji, run `mastodon-toot--enable-custom-emoji'."
  (interactive)
  (let ((custom-emoji (mastodon-http--get-json
                       (mastodon-http--api "custom_emojis")))
        (mastodon-custom-emoji-dir (file-name-as-directory
                                    (concat (file-name-as-directory
                                             (expand-file-name
                                              emojify-emojis-dir))
                                            "mastodon-custom-emojis"))))
    (if (not (file-directory-p emojify-emojis-dir))
        (message "Looks like you need to set up emojify first.")
      (unless (file-directory-p mastodon-custom-emoji-dir)
        (make-directory mastodon-custom-emoji-dir nil)) ; no add parent
      (mapc (lambda (x)
              (url-copy-file (alist-get 'url x)
                             (concat
                              mastodon-custom-emoji-dir
                              (alist-get 'shortcode x)
                              "."
                              (file-name-extension (alist-get 'url x)))
                             t))
            custom-emoji)
      (message "Custom emoji for %s downloaded to %s"
               mastodon-instance-url
               mastodon-custom-emoji-dir))))

(defun mastodon-toot--collect-custom-emoji ()
  "Return a list of `mastodon-instance-url's custom emoji.
The list is formatted for `emojify-user-emojis', which see."
  (let* ((mastodon-custom-emojis-dir (concat (expand-file-name
                                              emojify-emojis-dir)
                                             "/mastodon-custom-emojis/"))
         (custom-emoji-files (directory-files mastodon-custom-emojis-dir
                                              nil ; not full path
                                              "^[^.]")) ; no dot files
         (mastodon-emojify-user-emojis))
    (mapc (lambda (x)
            (push
             `(,(concat ":"
                        (file-name-base x) ":")
               . (("name" . ,(file-name-base x))
                  ("image" . ,(concat mastodon-custom-emojis-dir x))
                  ("style" . "github")))
             mastodon-emojify-user-emojis))
          custom-emoji-files)
    (reverse mastodon-emojify-user-emojis)))

(defun mastodon-toot--enable-custom-emoji ()
  "Add `mastodon-instance-url's custom emoji to `emojify'.
Custom emoji must first be downloaded with
`mastodon-toot--download-custom-emoji'. Custom emoji are appended
to `emojify-user-emojis', and the emoji data is updated."
  (interactive)
  (unless (file-exists-p (concat (expand-file-name
                                  emojify-emojis-dir)
                                 "/mastodon-custom-emojis/"))
    (when (y-or-n-p "Looks like you haven't downloaded your
    instance's custom emoji yet. Download now? ")
      (mastodon-toot--download-custom-emoji)))
  (setq emojify-user-emojis
        (append (mastodon-toot--collect-custom-emoji)
                emojify-user-emojis))
  ;; if already loaded, reload
  (when (featurep 'emojify)
    (emojify-set-emoji-data)))

(defun mastodon-toot--remove-docs ()
  "Get the body of a toot from the current compose buffer."
  (let ((header-region (mastodon-tl--find-property-range 'toot-post-header
                                                         (point-min))))
    (buffer-substring (cdr header-region) (point-max))))

(defun mastodon-toot--set-visibility (visibility)
  "Set the visiblity of the next toot to VISIBILITY."
  (interactive
   (list (completing-read "Visiblity: " '("public"
                                          "unlisted"
                                          "private"
                                          "direct"))))
  (setq mastodon-toot--visibility visibility)
  (message "Visibility set to %s" visibility))

(defun mastodon-toot--build-poll-params ()
  "Return an alist of parameters for POSTing a poll status."
  (append
   (mastodon-toot--make-poll-options-params
    (plist-get mastodon-toot-poll :options))
   `(("poll[expires_in]" .  ,(plist-get mastodon-toot-poll :expiry)))
   `(("poll[multiple]" . ,(symbol-name (plist-get mastodon-toot-poll :multi))))
   `(("poll[hide_totals]" . ,(symbol-name (plist-get mastodon-toot-poll :hide))))))

(defun mastodon-toot--send ()
  "POST contents of new-toot buffer to Mastodon instance and kill buffer.
If media items have been attached and uploaded with
`mastodon-toot--attach-media', they are attached to the toot."
  (interactive)
  (let* ((toot (mastodon-toot--remove-docs))
         (endpoint (mastodon-http--api "statuses"))
         (spoiler (when (and (not (mastodon-toot-empty-p))
                             mastodon-toot--content-warning)
                    (read-string "Warning: " mastodon-toot--content-warning-from-reply-or-redraft)))
         (args-no-media `(("status" . ,toot)
                          ("in_reply_to_id" . ,mastodon-toot--reply-to-id)
                          ("visibility" . ,mastodon-toot--visibility)
                          ("sensitive" . ,(when mastodon-toot--content-nsfw
                                            (symbol-name t)))
                          ("spoiler_text" . ,spoiler)))
         (args-media (when mastodon-toot--media-attachments
                       (mapcar (lambda (id)
                                 (cons "media_ids[]" id))
                               mastodon-toot--media-attachment-ids)))
         (args-poll (when mastodon-toot-poll
                      (mastodon-toot--build-poll-params)))
         ;; media || polls:
         (args (if mastodon-toot--media-attachments
                   (append args-media args-no-media)
                 (if mastodon-toot-poll
                     (append args-no-media args-poll)
                   args-no-media))))
    (cond ((and mastodon-toot--media-attachments
                ;; make sure we have media args
                ;; and the same num of ids as attachments
                (or (not args-media)
                    (not (= (length mastodon-toot--media-attachments)
                            (length mastodon-toot--media-attachment-ids)))))
           (message "Something is wrong with your uploads. Wait for them to complete or try again."))
          ((and mastodon-toot--max-toot-chars
                (> (length toot) mastodon-toot--max-toot-chars))
           (message "Looks like your toot is longer than that maximum allowed length."))
          ((mastodon-toot-empty-p)
           (message "Empty toot. Cowardly refusing to post this."))
          (t
           (let ((response (mastodon-http--post endpoint args nil)))
             (mastodon-http--triage response
                                    (lambda ()
                                      (mastodon-toot--kill)
                                      (message "Toot toot!"))))))))

(defun mastodon-toot--process-local (acct)
  "Add domain to local ACCT and replace the curent user name with \"\".

Mastodon requires the full user@domain, even in the case of local accts.
eg. \"user\" -> \"user@local.social \" (when local.social is the domain of the
mastodon-instance-url).
eg. \"yourusername\" -> \"\"
eg. \"feduser@fed.social\" -> \"feduser@fed.social\"."
  (cond ((string-match-p "@" acct) (concat "@" acct " ")) ; federated acct
        ((string= (mastodon-auth--user-acct) acct) "") ; your acct
        (t (concat "@" acct "@" ; local acct
                   (cadr (split-string mastodon-instance-url "/" t)) " "))))

(defun mastodon-toot--mentions (status)
  "Extract mentions from STATUS and process them into a string."
  (interactive)
  (let* ((boosted (mastodon-tl--field 'reblog status))
         (mentions
          (if boosted
              (alist-get 'mentions (alist-get 'reblog status))
            (alist-get 'mentions status))))
    (mapconcat (lambda(x) (mastodon-toot--process-local
                           (alist-get 'acct x)))
               ;; reverse does not work on vectors in 24.5
               (reverse (append mentions nil))
               "")))

(defun mastodon-toot--mentions-company-meta (candidate)
  "Format company completion CANDIDATE's meta field."
  (format " %s"
          (get-text-property 0 'meta candidate)))

(defun mastodon-toot--mentions-company-annotation (candidate)
  "Format company completion CANDIDATE's annotation."
  (format " %s" (get-text-property 0 'annot candidate)))

(defun mastodon-toot--mentions-company-make-candidate (candidate)
  "Construct a company completion CANDIDATE for display."
  (let ((display-name (car candidate))
        (handle (cadr candidate))
        (url (caddr candidate)))
    (propertize handle 'annot display-name 'meta url)))

(defun mastodon-toot--tags-company-make-candidate (candidate)
  "Construct a company completion CANDIDATE for display."
  (let ((tag (concat "#" (car candidate)))
        (url (cadr candidate)))
    (propertize tag 'annot url 'meta url)))

(defun mastodon-toot--company-build-candidates (query list-fun make-fun)
  "Build a list of completion candidates for a company backend.
QUERY is the search prefix, LIST-FUN builds a list of items to
match against, and MAKE-FUN builds the actual cadidate list item
for display by company."
  (let ((query (substring query 1)) ; remove @ or # for search
        (res))
    (dolist (item (funcall list-fun query))
      (when (or (string-prefix-p query (substring (cadr item) 1) t)
                (string-prefix-p query (car item) t))
        (push (funcall make-fun item) res)))
    res))

(defun mastodon-toot--mentions-company-candidates (query)
  "Given a company QUERY, build a list of candidates.
The query can match both user handles and display names."
  (mastodon-toot--company-build-candidates
   query
   'mastodon-search--search-accounts-query
   'mastodon-toot--mentions-company-make-candidate))

(defun mastodon-toot--tags-company-candidates (query)
  "Given a company QUERY, build a list of candidates.
The query is matched against a tag search on the server."
  (mastodon-toot--company-build-candidates
   query
   'mastodon-search--search-tags-query
   'mastodon-toot--tags-company-make-candidate))

(defun mastodon-toot--make-company-backend
    (command _backend-name str-prefix candidates-fun annot-fun meta-fun
             &optional arg
             &rest ignored)
  "Make a company backend for `mastodon-toot-mode'.
COMMAND, ARG, IGNORED are all company backend args.
COMMAND is either prefix, to fetch a prefix query, candidates, to
build a list of candidates with query ARG, annotation, to format
an annotation for candidate ARG, or meta, to format meta info for
candidate ARG. IGNORED remains a mystery.

BACKEND-NAME is the backend's name, STR-PREFIX is used to search
for matches, CANDIDATES-FUN, ANNOT-FUN, and META-FUN are
functions called on ARG to generate formatted candidates, annotation, and
meta fields respectively."
  (interactive (list 'interactive))
  (cl-case command
    (interactive (company-begin-backend (quote backend-name)))
    (prefix (when (and (bound-and-true-p mastodon-toot-mode) ; if masto toot minor mode
                       (save-excursion
                         (forward-whitespace -1)
                         (forward-whitespace 1)
                         (looking-at str-prefix)))
              (concat str-prefix (company-grab-symbol))))
    (candidates (funcall candidates-fun arg))
    (annotation (funcall annot-fun arg))
    (meta (funcall meta-fun arg))))

(defun mastodon-toot-mentions (command &optional arg &rest ignored)
  "A company completion backend for toot mentions.
COMMAND is either prefix, to fetch a prefix query, candidates, to
build a list of candidates with query ARG, annotation, to format
an annotation for candidate ARG, or meta, to format meta info for
candidate ARG. IGNORED remains a mystery."
  (mastodon-toot--make-company-backend
   command
   'mastodon-toot-mentions
   "@"
   'mastodon-toot--mentions-company-candidates
   'mastodon-toot--mentions-company-annotation
   'mastodon-toot--mentions-company-meta
   arg
   ignored))

(defun mastodon-toot-tags (command &optional arg &rest ignored)
  "A company completion backend for toot tags.
COMMAND is either prefix, to fetch a prefix query, candidates, to
build a list of candidates with query ARG, annotation, to format
an annotation for candidate ARG, or meta, to format meta info for
candidate ARG. IGNORED remains a mystery."
  (mastodon-toot--make-company-backend
   command
   'mastodon-toot-tags
   "#"
   'mastodon-toot--tags-company-candidates
   'mastodon-toot--mentions-company-annotation
   'mastodon-toot--mentions-company-meta
   arg
   ignored))

(defun mastodon-toot--reply ()
  "Reply to toot at `point'.
Customize `mastodon-toot-display-orig-in-reply-buffer' to display
text of the toot being replied to in the compose buffer."
  (interactive)
  (let* ((toot (mastodon-tl--property 'toot-json))
         ;; NB: we cannot use mastodon-tl--property for 'parent-toot
         ;; because if it doesn't have one, it is fetched from next toot!
         ;; we also cannot use --field because we need to get a different property first
         (parent (get-text-property (point) 'parent-toot)) ; for new notifs handling
         (id (mastodon-tl--as-string
              (mastodon-tl--field 'id (or parent toot))))
         (account (mastodon-tl--field 'account toot))
         (user (alist-get 'acct account))
         (mentions (mastodon-toot--mentions (or parent toot)))
         (boosted (mastodon-tl--field 'reblog (or parent toot)))
         (booster (when boosted
                    (alist-get 'acct
                               (alist-get 'account toot)))))
    (mastodon-toot (when user
                     (if booster
                         (if (and (not (equal user booster))
                                  (not (string-match booster mentions)))
                             ;; different booster, user and mentions:
                             (concat (mastodon-toot--process-local user)
                                     ;; "@" booster " "
                                     (mastodon-toot--process-local booster)
                                     mentions)
                           ;; booster is either user or in mentions:
                           (if (not (string-match user mentions))
                               ;; user not already in mentions:
                               (concat (mastodon-toot--process-local user)
                                       mentions)
                             ;; user already in mentions:
                             mentions))
                       ;; ELSE no booster:
                       (if (not (string-match user mentions))
                           ;; user not in mentions:
                           (concat (mastodon-toot--process-local user)
                                   mentions)
                         ;; user in mentions already:
                         mentions)))
                   id
                   (or parent toot))))

(defun mastodon-toot--toggle-warning ()
  "Toggle `mastodon-toot--content-warning'."
  (interactive)
  (setq mastodon-toot--content-warning
        (not mastodon-toot--content-warning))
  (mastodon-toot--update-status-fields))

(defun mastodon-toot--toggle-nsfw ()
  "Toggle `mastodon-toot--content-nsfw'."
  (interactive)
  (setq mastodon-toot--content-nsfw
        (not mastodon-toot--content-nsfw))
  (message "NSFW flag is now %s" (if mastodon-toot--content-nsfw "on" "off"))
  (mastodon-toot--update-status-fields))

(defun mastodon-toot--change-visibility ()
  "Change the current visibility to the next valid value."
  (interactive)
  (setq mastodon-toot--visibility
        (cond ((string= mastodon-toot--visibility "public")
               "unlisted")
              ((string= mastodon-toot--visibility "unlisted")
               "private")
              ((string= mastodon-toot--visibility "private")
               "direct")
              (t
               "public")))
  (mastodon-toot--update-status-fields))

(defun mastodon-toot--clear-all-attachments ()
  "Remove all attachments from a toot draft."
  (interactive)
  (setq mastodon-toot--media-attachments nil)
  (setq mastodon-toot--media-attachment-ids nil)
  (mastodon-toot--refresh-attachments-display)
  (mastodon-toot--update-status-fields))

(defun mastodon-toot--attach-media (file content-type description)
  "Prompt for an attachment FILE of CONTENT-TYPE with DESCRIPTION.
A preview is displayed in the new toot buffer, and the file
is uploaded asynchronously using `mastodon-toot--upload-attached-media'.
File is actually attached to the toot upon posting."
  (interactive "fFilename: \nsContent type: \nsDescription: ")
  (when (>= (length mastodon-toot--media-attachments) 4)
    ;; Only a max. of 4 attachments are allowed, so pop the oldest one.
    (pop mastodon-toot--media-attachments))
  (if (file-directory-p file)
      (message "Looks like you chose a directory not a file.")
    (setq mastodon-toot--media-attachments
          (nconc mastodon-toot--media-attachments
                 `(((:contents . ,(mastodon-http--read-file-as-string file))
                    (:content-type . ,content-type)
                    (:description . ,description)
                    (:filename . ,file)))))
    (mastodon-toot--refresh-attachments-display)
    ;; upload only most recent attachment:
    (mastodon-toot--upload-attached-media (car (last mastodon-toot--media-attachments)))))

(defun mastodon-toot--upload-attached-media (attachment)
  "Upload a single ATTACHMENT using `mastodon-http--post-media-attachment'.
The item's id is added to `mastodon-toot--media-attachment-ids',
which is used to attach it to a toot when posting."
  (let* ((filename (expand-file-name
                    (alist-get :filename attachment)))
         (caption (alist-get :description attachment))
         (url (concat mastodon-instance-url "/api/v2/media")))
    (message "Uploading %s..." (file-name-nondirectory filename))
    (mastodon-http--post-media-attachment url filename caption)))

(defun mastodon-toot--refresh-attachments-display ()
  "Update the display attachment previews in toot draft buffer."
  (let ((inhibit-read-only t)
        (attachments-region (mastodon-tl--find-property-range
                             'toot-attachments (point-min)))
        (display-specs (mastodon-toot--format-attachments)))
    (dotimes (i (- (cdr attachments-region) (car attachments-region)))
      (add-text-properties (+ (car attachments-region) i)
                           (+ (car attachments-region) i 1)
                           (list 'display (or (nth i display-specs) ""))))))

(defun mastodon-toot--format-attachments ()
  "Format the attachment previews for display in toot draft buffer."
  (or (let ((counter 0)
            (image-options (when (or (image-type-available-p 'imagemagick)
                                     (image-transforms-p))
                             `(:height ,mastodon-toot--attachment-height))))
        (mapcan (lambda (attachment)
                  (let* ((data (alist-get :contents attachment))
                         (image (apply #'create-image data
                                       (if (version< emacs-version "27.1")
                                           (when image-options 'imagemagick)
                                         nil) ; inbuilt scaling in 27.1
                                       t image-options))
                         (type (alist-get :content-type attachment))
                         (description (alist-get :description attachment)))
                    (setq counter (1+ counter))
                    (list (format "\n    %d: " counter)
                          image
                          (format " \"%s\" (%s)" description type))))
                mastodon-toot--media-attachments))
      (list "None")))

(defun mastodon-toot--make-poll-options-params (options)
  "Return an parameter query alist from poll OPTIONS."
  (let ((key "poll[options][]"))
    (cl-loop for o in options
             collect `(,key . ,o))))

(defun mastodon-toot--create-poll ()
  "Prompt for new poll options and return as a list."
  (interactive)
  ;; re length, API docs show a poll 9 options.
  (let* ((length (read-number "Number of options [2-4]: " 2))
         (multiple-p (y-or-n-p "Multiple choice? "))
         (options (mastodon-toot--read-poll-options length))
         (hide-totals (y-or-n-p "Hide votes until poll ends? "))
         (expiry (mastodon-toot--get-poll-expiry)))
    (setq mastodon-toot-poll
          `(:options ,options :length ,length :multi ,multiple-p :hide ,hide-totals :expiry ,expiry))
    (message "poll created!")))

(defun mastodon-toot--read-poll-options (length)
  "Read a list of options for poll of LENGTH options."
  (cl-loop for x from 1 to length
           collect (read-string (format "Poll option [%s/%s]: " x length))))

(defun mastodon-toot--get-poll-expiry ()
  "Prompt for a poll expiry time."
  ;; API requires this in seconds
  (let* ((options (mastodon-toot--poll-expiry-options-alist))
         (response (completing-read "poll ends in [or enter seconds]: "
                                    options nil 'confirm)))
    (or (alist-get response options nil nil #'equal)
        (if (< (string-to-number response) 600)
            "600" ;; min 5 mins
          response))))

(defun mastodon-toot--poll-expiry-options-alist ()
  "Return an alist of seconds options."
  `(("5 minutes" . ,(number-to-string (* 60 5)))
    ("30 minutes" . ,(number-to-string (* 60 30)))
    ("1 hour" . ,(number-to-string (* 60 60)))
    ("6 hours" . ,(number-to-string (* 60 60 6)))
    ("1 day" . ,(number-to-string (* 60 60 24)))
    ("3 days" . ,(number-to-string (* 60 60 24 3)))
    ("7 days" . ,(number-to-string (* 60 60 24 7)))
    ("14 days" . ,(number-to-string (* 60 60 24 14)))
    ("30 days" . ,(number-to-string (* 60 60 24 30)))))

;; we'll need to revisit this if the binds get
;; more diverse than two-chord bindings
(defun mastodon-toot--get-mode-kbinds ()
  "Get a list of the keybindings in the mastodon-toot-mode."
  (let* ((binds (copy-tree mastodon-toot-mode-map))
         (prefix (car (cadr binds)))
         (bindings (remove nil (mapcar (lambda (i) (if (listp i) i))
                                       (cadr binds)))))
    (mapcar (lambda (b)
              (setf (car b) (vector prefix (car b)))
              b)
            bindings)))

(defun mastodon-toot--format-kbind-command (cmd)
  "Format CMD to be more readable.
e.g. mastodon-toot--send -> Send."
  (let* ((str (symbol-name cmd))
         (re "--\\(.*\\)$")
         (str2 (save-match-data
                 (string-match re str)
                 (match-string 1 str))))
    (capitalize (replace-regexp-in-string "-" " " str2))))

(defun mastodon-toot--format-kbind (kbind)
  "Format a single keybinding, KBIND, for display in documentation."
  (let ((key (help-key-description (car kbind) nil))
        (command (mastodon-toot--format-kbind-command (cdr kbind))))
    (format "    %s - %s" key command)))

(defun mastodon-toot--format-kbinds (kbinds)
  "Format a list of keybindings, KBINDS, for display in documentation."
  (mapcar #'mastodon-toot--format-kbind kbinds))

(defvar-local mastodon-toot--kbinds-pairs nil
  "Contains a list of paired toot compose buffer keybindings for inserting.")

(defun mastodon-toot--formatted-kbinds-pairs (kbinds-list longest)
  "Return a list of strings each containing two formatted kbinds.
KBINDS-LIST is the list of formatted bindings to pair.
LONGEST is the length of the longest binding."
  (when kbinds-list
    (push (concat "\n"
                  (car kbinds-list)
                  (make-string (- (1+ longest) (length (car kbinds-list)))
                               ?\ )
                  (cadr kbinds-list))
          mastodon-toot--kbinds-pairs)
    (mastodon-toot--formatted-kbinds-pairs (cddr kbinds-list) longest))
  (reverse mastodon-toot--kbinds-pairs))

(defun mastodon-toot--formatted-kbinds-longest (kbinds-list)
  "Return the length of the longest item in KBINDS-LIST."
  (let ((lengths (mapcar (lambda (x)
                           (length x))
                         kbinds-list)))
    (car (sort lengths #'>))))

(defun mastodon-toot--make-mode-docs ()
  "Create formatted documentation text for the mastodon-toot-mode."
  (let* ((kbinds (mastodon-toot--get-mode-kbinds))
         (longest-kbind
          (mastodon-toot--formatted-kbinds-longest
           (mastodon-toot--format-kbinds kbinds))))
    (concat
     " Compose a new toot here. The following keybindings are available:"
     (mapconcat 'identity
                (mastodon-toot--formatted-kbinds-pairs
                 (mastodon-toot--format-kbinds kbinds)
                 longest-kbind)
                nil))))

(defun mastodon-toot--display-docs-and-status-fields (&optional reply-text)
  "Insert propertized text with documentation about `mastodon-toot-mode'.
Also includes and the status fields which will get updated based
on the status of NSFW, content warning flags, media attachments, etc.
REPLY-TEXT is the text of the toot being replied to."
  (let ((divider
         "|=================================================================|"))
    (insert
     (propertize
      (concat
       (mastodon-toot--make-mode-docs) "\n"
       divider "\n"
       " "
       (propertize "Count"
                   'toot-post-counter t)
       " ⋅ "
       (propertize "Visibility"
                   'toot-post-visibility t)
       " ⋅ "
       (propertize "CW"
                   'toot-post-cw-flag t)
       " "
       (propertize "NSFW"
                   'toot-post-nsfw-flag t)
       "\n"
       " Attachments: "
       (propertize "None                  "
                   'toot-attachments t)
       "\n")
      'face 'font-lock-comment-face
      'read-only "Edit your message below."
      'toot-post-header t)
     (if reply-text
         (propertize (truncate-string-to-width
                      (mastodon-tl--render-text reply-text)
                      mastodon-toot-orig-in-reply-length)
                     'face '(variable-pitch :foreground "#7c6f64"))
       "")
     (propertize
      (concat divider "\n")
      'rear-nonsticky t
      'face 'font-lock-comment-face
      'read-only "Edit your message below."
      'toot-post-header t))))

(defun mastodon-toot--setup-as-reply (reply-to-user reply-to-id reply-json)
  "If REPLY-TO-USER is provided, inject their handle into the message.
If REPLY-TO-ID is provided, set `mastodon-toot--reply-to-id'.
REPLY-JSON is the full JSON of the toot being replied to."
  (let ((reply-visibility (alist-get 'visibility reply-json))
        (reply-cw (alist-get 'spoiler_text reply-json)))
    (when reply-to-user
      (insert (format "%s " reply-to-user))
      (setq mastodon-toot--reply-to-id reply-to-id)
      (unless (equal mastodon-toot--visibility reply-visibility)
        (setq mastodon-toot--visibility reply-visibility))
      (mastodon-toot-set-cw reply-cw))))

(defun mastodon-toot--update-status-fields (&rest _args)
  "Update the status fields in the header based on the current state."
  (ignore-errors  ;; called from after-change-functions so let's not leak errors
    (let ((inhibit-read-only t)
          (header-region (mastodon-tl--find-property-range 'toot-post-header
                                                           (point-min)))
          (count-region (mastodon-tl--find-property-range 'toot-post-counter
                                                          (point-min)))
          (visibility-region (mastodon-tl--find-property-range
                              'toot-post-visibility (point-min)))
          (nsfw-region (mastodon-tl--find-property-range 'toot-post-nsfw-flag
                                                         (point-min)))
          (cw-region (mastodon-tl--find-property-range 'toot-post-cw-flag
                                                       (point-min))))
      (add-text-properties (car count-region) (cdr count-region)
                           (list 'display
                                 (format "%s/%s characters"
                                         (- (point-max) (cdr header-region))
                                         (number-to-string mastodon-toot--max-toot-chars))))
      (add-text-properties (car visibility-region) (cdr visibility-region)
                           (list 'display
                                 (format "Visibility: %s"
                                         (if (equal
                                              mastodon-toot--visibility
                                              "private")
                                             "followers-only"
                                           mastodon-toot--visibility))))
      (add-text-properties (car nsfw-region) (cdr nsfw-region)
                           (list 'display (if mastodon-toot--content-nsfw
                                              (if mastodon-toot--media-attachments
                                                  "NSFW" "NSFW (no effect until attachments added)")
                                            "")
                                 'face 'mastodon-cw-face))
      (add-text-properties (car cw-region) (cdr cw-region)
                           (list 'invisible (not mastodon-toot--content-warning)
                                 'face 'mastodon-cw-face)))))

(defun mastodon-toot--save-toot-text (&rest _args)
  "Save the current toot text in `mastodon-toot-current-toot-text'.
Added to `after-change-functions' in new toot buffers."
  (let ((text (mastodon-toot--remove-docs)))
    (unless (string-empty-p text)
      (setq mastodon-toot-current-toot-text text))))

(defun mastodon-toot-open-draft-toot ()
  "Prompt for a draft and compose a toot with it."
  (interactive)
  (if mastodon-toot-draft-toots-list
      (let ((text (completing-read "Select draft toot: "
                                   mastodon-toot-draft-toots-list
                                   nil t)))
        (if (mastodon-toot-compose-buffer-p)
            (when (and (not (mastodon-toot-empty-p :text-only))
                       (y-or-n-p "Replace current text with draft?"))
              (cl-pushnew mastodon-toot-current-toot-text
                          mastodon-toot-draft-toots-list)
              (goto-char
               (cdr (mastodon-tl--find-property-range 'toot-post-header
                                                      (point-min))))
              (kill-region (point) (point-max))
              ;; to not save to kill-ring:
              ;; (delete-region (point) (point-max))
              (insert text))
          (mastodon-toot--compose-buffer nil nil nil text)))
    (unless (mastodon-toot-compose-buffer-p)
      (mastodon-toot--compose-buffer))
    (message "No drafts available.")))

(defun mastodon-toot-delete-draft-toot ()
  "Prompt for a draft toot and delete it."
  (interactive)
  (if mastodon-toot-draft-toots-list
      (let ((draft (completing-read "Select draft to delete: "
                                    mastodon-toot-draft-toots-list
                                    nil t)))
        (setq mastodon-toot-draft-toots-list
              (cl-delete draft mastodon-toot-draft-toots-list
                         :test 'equal))
        (message "Draft deleted!"))
    (message "No drafts to delete.")))

(defun mastodon-toot-delete-all-drafts ()
  "Delete all drafts."
  (interactive)
  (setq mastodon-toot-draft-toots-list nil)
  (message "All drafts deleted!"))

(defun mastodon-toot-compose-buffer-p ()
  "Return t if compose buffer is current."
  (equal (buffer-name (current-buffer)) "*new toot*"))

;; NB: now that we have toot drafts, to ensure offline composing remains
;; possible, avoid any direct requests here:
(defun mastodon-toot--compose-buffer (&optional reply-to-user
                                                reply-to-id reply-json initial-text)
  "Create a new buffer to capture text for a new toot.
If REPLY-TO-USER is provided, inject their handle into the message.
If REPLY-TO-ID is provided, set the `mastodon-toot--reply-to-id' var.
REPLY-JSON is the full JSON of the toot being replied to.
INITIAL-TEXT is used by `mastodon-toot-insert-draft-toot' to add
a draft into the buffer."
  (let* ((buffer-exists (get-buffer "*new toot*"))
         (buffer (or buffer-exists (get-buffer-create "*new toot*")))
         (inhibit-read-only t)
         (reply-text (alist-get 'content reply-json)))
    (switch-to-buffer-other-window buffer)
    (text-mode)
    (mastodon-toot-mode t)
    (setq mastodon-toot--visibility
          (or (plist-get mastodon-profile-account-settings 'privacy)
              ;; use toot visibility setting from the server:
              (mastodon-profile--get-source-pref 'privacy)
              "public")) ; fallback
    (unless buffer-exists
      (mastodon-toot--display-docs-and-status-fields
       (when mastodon-toot-display-orig-in-reply-buffer
         reply-text))
      (mastodon-toot--setup-as-reply reply-to-user reply-to-id reply-json))
    (unless mastodon-toot--max-toot-chars
      ;; no need to fetch from `mastodon-profile-account-settings' as
      ;; `mastodon-toot--max-toot-chars' is set when we set it
      (mastodon-toot--get-max-toot-chars))
    ;; set up company backends:
    (when (require 'company nil :noerror)
      (when mastodon-toot--enable-completion
        (set (make-local-variable 'company-backends)
             (add-to-list 'company-backends 'mastodon-toot-mentions))
        (add-to-list 'company-backends 'mastodon-toot-tags))
      (company-mode-on))
    (make-local-variable 'after-change-functions)
    (push #'mastodon-toot--update-status-fields after-change-functions)
    (mastodon-toot--refresh-attachments-display)
    (mastodon-toot--update-status-fields)
    ;; draft toot text saving:
    (setq mastodon-toot-current-toot-text nil)
    (push #'mastodon-toot--save-toot-text after-change-functions)
    (when initial-text
      (insert initial-text))))

;;;###autoload
(add-hook 'mastodon-toot-mode-hook #'mastodon-profile-fetch-server-account-settings)

(define-minor-mode mastodon-toot-mode
  "Minor mode to capture Mastodon toots."
  :group 'mastodon-toot
  :keymap mastodon-toot-mode-map
  :global nil)

(provide 'mastodon-toot)
;;; mastodon-toot.el ends here<|MERGE_RESOLUTION|>--- conflicted
+++ resolved
@@ -478,11 +478,7 @@
       (cl-pushnew mastodon-toot-current-toot-text
                   mastodon-toot-draft-toots-list :test 'equal)))
   ;; prevent some weird bug when cancelling a non-empty toot:
-<<<<<<< HEAD
-  (delete #'mastodon-toot-save-toot-text after-change-functions)
-=======
   (delete #'mastodon-toot--save-toot-text after-change-functions)
->>>>>>> 8f5cb766
   (kill-buffer-and-window))
 
 (defun mastodon-toot--cancel ()
