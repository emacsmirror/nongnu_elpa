;;; mastodon-toot.el --- Minor mode for sending Mastodon toots  -*- lexical-binding: t -*-

;; Copyright (C) 2017-2019 Johnson Denen
;; Copyright (C) 2020-2022 Marty Hiatt
;; Author: Johnson Denen <johnson.denen@gmail.com>
;;         Marty Hiatt <martianhiatus@riseup.net>
;; Maintainer: Marty Hiatt <martianhiatus@riseup.net>
;; Homepage: https://codeberg.org/martianh/mastodon.el

;; This file is not part of GNU Emacs.

;; This file is part of mastodon.el.

;; mastodon.el is free software: you can redistribute it and/or modify
;; it under the terms of the GNU General Public License as published by
;; the Free Software Foundation, either version 3 of the License, or
;; (at your option) any later version.

;; mastodon.el is distributed in the hope that it will be useful,
;; but WITHOUT ANY WARRANTY; without even the implied warranty of
;; MERCHANTABILITY or FITNESS FOR A PARTICULAR PURPOSE.  See the
;; GNU General Public License for more details.

;; You should have received a copy of the GNU General Public License
;; along with mastodon.el.  If not, see <http://www.gnu.org/licenses/>.

;;; Commentary:

;; mastodon-toot.el supports POSTing status data to Mastodon.

;;; Code:
(eval-when-compile (require 'subr-x))


(defvar mastodon-use-emojify)
(require 'emojify nil :noerror)
(declare-function emojify-insert-emoji "emojify")
(declare-function emojify-set-emoji-data "emojify")
(defvar emojify-emojis-dir)
(defvar emojify-user-emojis)

(require 'cl-lib)
(require 'mastodon-iso)
(require 'facemenu)
(require 'text-property-search)

(eval-when-compile
  (require 'mastodon-tl))

(defvar mastodon-instance-url)
(defvar mastodon-tl--buffer-spec)
(defvar mastodon-tl--enable-proportional-fonts)
(defvar mastodon-profile-account-settings)
(defvar mastodon-profile-acccount-preferences-data)

(autoload 'iso8601-parse "iso8601")
(autoload 'mastodon-auth--user-acct "mastodon-auth")
(autoload 'mastodon-http--api "mastodon-http")
(autoload 'mastodon-http--build-array-params-alist "mastodon-http")
(autoload 'mastodon-http--delete "mastodon-http")
(autoload 'mastodon-http--get-json "mastodon-http")
(autoload 'mastodon-http--get-json-async "mastodon-http")
(autoload 'mastodon-http--post "mastodon-http")
(autoload 'mastodon-http--post-media-attachment "mastodon-http")
(autoload 'mastodon-http--process-json "mastodon-http")
(autoload 'mastodon-http--put "mastodon-http")
(autoload 'mastodon-http--read-file-as-string "mastodon-http")
(autoload 'mastodon-http--triage "mastodon-http")
(autoload 'mastodon-kill-window "mastodon")
(autoload 'mastodon-profile--fetch-server-account-settings "mastodon-profile")
(autoload 'mastodon-profile--fetch-server-account-settings-maybe "mastodon-profile")
(autoload 'mastodon-profile--get-source-pref "mastodon-profile")
(autoload 'mastodon-profile--show-user "mastodon-profile")
(autoload 'mastodon-profile--update-preference "mastodon-profile")
(autoload 'mastodon-search--search-accounts-query "mastodon-search")
(autoload 'mastodon-search--search-tags-query "mastodon-search")
(autoload 'mastodon-tl--as-string "mastodon-tl")
(autoload 'mastodon-tl--buffer-type-eq "mastodon-tl")
(autoload 'mastodon-tl--clean-tabs-and-nl "mastodon-tl")
(autoload 'mastodon-tl--field "mastodon-tl")
(autoload 'mastodon-tl--find-property-range "mastodon-tl")
(autoload 'mastodon-tl--find-property-range "mastodon-tl")
(autoload 'mastodon-tl--goto-next-item "mastodon-tl")
(autoload 'mastodon-tl--map-alist "mastodon-tl")
(autoload 'mastodon-tl--property "mastodon-tl")
(autoload 'mastodon-tl--reload-timeline-or-profile "mastodon-tl")
(autoload 'mastodon-tl--render-text "mastodon-tl")
(autoload 'mastodon-tl--set-buffer-spec "mastodon-tl")
(autoload 'mastodon-tl--symbol "mastodon-tl")
(autoload 'mastodon-tl--item-id "mastodon-tl")
(autoload 'mastodon-toot "mastodon")
(autoload 'mastodon-views--cancel-scheduled-toot "mastodon-views")
(autoload 'mastodon-views--view-scheduled-toots "mastodon-views")
(autoload 'org-read-date "org")
(autoload 'mastodon-tl--toot-or-base "mastodon-tl")
(autoload 'mastodon-profile--get-source-value "mastodon-toot")
(autoload 'mastodon-tl--get-buffer-type "mastodon-tl")
(autoload 'mastodon-tl--human-duration "mastodon-tl")
(autoload 'mastodon-profile--get-preferences-pref "mastodon-profile")

;; for mastodon-toot--translate-toot-text
(autoload 'mastodon-tl--content "mastodon-tl")
(when (require 'lingva nil :no-error)
  (declare-function lingva-translate "lingva"))

(defgroup mastodon-toot nil
  "Tooting in Mastodon."
  :prefix "mastodon-toot-"
  :group 'mastodon)

(defcustom mastodon-toot--default-media-directory "~/"
  "The default directory when prompting for a media file to upload."
  :type 'string)

(defcustom mastodon-toot--attachment-height 80
  "Height of the attached images preview in the toot draft buffer."
  :type 'integer)

(defcustom mastodon-toot--enable-completion t
  "Whether to enable completion of mentions and hashtags.
Used for completion in toot compose buffer."
  :type 'boolean)

(defcustom mastodon-toot--use-company-for-completion nil
  "Whether to enable company for completion.
When non-nil, `company-mode' is enabled in the toot compose
buffer, and mastodon completion backends are added to
`company-capf'.

You need to install company yourself to use this."
  :type 'boolean)

(defcustom mastodon-toot--completion-style-for-mentions "all"
  "The company completion style to use for mentions."
  :type '(choice
          (const :tag "off" nil)
          (const :tag "following only" "following")
          (const :tag "all users" "all")))

(defcustom mastodon-toot-display-orig-in-reply-buffer nil
  "Display a copy of the toot replied to in the compose buffer."
  :type 'boolean)

(defcustom mastodon-toot-orig-in-reply-length 191
  ;; three lines of divider width: (- (* 3 67) (length " Reply to: "))
  "Length to crop toot replied to in the compose buffer to."
  :type 'integer)

(defcustom mastodon-toot--default-reply-visibility "public"
  "Default visibility settings when replying.
If the original toot visibility is different we use the more restricted one."
  :type '(choice
          (const :tag "public" "public")
          (const :tag "unlisted" "unlisted")
          (const :tag "followers only" "private")
          (const :tag "direct" "direct")))

(defcustom mastodon-toot--enable-custom-instance-emoji nil
  "Whether to enable your instance's custom emoji by default."
  :type 'boolean)

<<<<<<< HEAD
(defvar mastodon-use-emojify)

=======
>>>>>>> aa6b7b25
(defcustom mastodon-toot--proportional-fonts-compose nil
  "Nonnil to enable using proportional fonts in the compose buffer.
By default fixed width fonts are used."
  :type '(boolean :tag "Enable using proportional rather than fixed \
width fonts"))

(defvar-local mastodon-toot--content-warning nil
  "A flag whether the toot should be marked with a content warning.")

(defvar-local mastodon-toot--content-warning-from-reply-or-redraft nil
  "The content warning of the toot being replied to.")

(defvar-local mastodon-toot--content-nsfw nil
  "A flag indicating whether the toot should be marked as NSFW.")

(defvar mastodon-toot-visibility-list
  '(direct private unlisted public)
  "A list of the available toot visibility settings.")

(defvar-local mastodon-toot--visibility nil
  "A string indicating the visibility of the toot being composed.
Valid values are \"direct\", \"private\" (followers-only),
\"unlisted\", and \"public\".

This is determined by the account setting on the server. To
change the setting on the server, see
`mastodon-toot--set-default-visibility'.")

(defvar-local mastodon-toot--media-attachments nil
  "A list of the media attachments of the toot being composed.")

(defvar-local mastodon-toot--media-attachment-ids nil
  "A list of any media attachment ids of the toot being composed.")

(defvar-local mastodon-toot-poll nil
  "A list of poll options for the toot being composed.")

(defvar-local mastodon-toot--language nil
  "The language of the toot being composed, in ISO 639 (two-letter).")

(defvar-local mastodon-toot--scheduled-for nil
  "An ISO 8601 timestamp that specifying when the post should be published.
Should be at least 5 minutes into the future.")

(defvar-local mastodon-toot--scheduled-id nil
  "The id of the scheduled post that we are now editing.")

(defvar-local mastodon-toot--reply-to-id nil
  "Buffer-local variable to hold the id of the toot being replied to.")

(defvar-local mastodon-toot--edit-item-id nil
  "The id of the toot being edited.")

(defvar-local mastodon-toot-previous-window-config nil
  "A list of window configuration prior to composing a toot.
Takes its form from `window-configuration-to-register'.")

(defvar mastodon-toot--max-toot-chars nil
  "The maximum allowed characters count for a single toot.")

(defvar-local mastodon-toot-completions nil
  "The data of completion candidates for the current completion at point.")

(defvar mastodon-toot-current-toot-text nil
  "The text of the toot being composed.")

(define-multisession-variable mastodon-toot-draft-toots-list nil
  "A list of toots that have been saved as drafts.
For the moment we just put all composed toots in here, as we want
to also capture toots that are \"sent\" but that don't successfully
send.")


;;; REGEXES

(defvar mastodon-toot-handle-regex
  (rx (| (any ?\( "\n" "\t "" ") bol) ; preceding things
      (group-n 2 (+ ?@ (* (any ?- ?_ ?. "A-Z" "a-z" "0-9" ))) ; handle
               (? ?@ (* (not (any "\n" "\t" " "))))) ; optional domain
      (| "'" word-boundary))) ; boundary or possessive

(defvar mastodon-toot-tag-regex
  (rx (| (any ?\( "\n" "\t" " ") bol)
      (group-n 2 ?# (+ (any "A-Z" "a-z" "0-9")))
      (| "'" word-boundary))) ; boundary or possessive

(defvar mastodon-toot-emoji-regex
  (rx (| (any ?\( "\n" "\t" " ") bol)
      (group-n 2 ?: ; opening :
               (+ (any "A-Z" "a-z" "0-9" "_"))
               (? ?:)) ; closing :
      word-boundary)) ; boundary

(defvar mastodon-toot-url-regex
  ;; adapted from ffap-url-regexp
  (concat
   "\\(?2:\\(news\\(post\\)?:\\|mailto:\\|file:\\|\\(ftp\\|https?\\|telnet\\|gopher\\|www\\|wais\\)://\\)" ; uri prefix
   "[^ \n\t]*\\)" ; any old thing, that is, i.e. we allow invalid/unwise chars
   ;; "[ .,:;!?]\\b"))
   ;; "/" ; poss an ending slash? incompat with boundary end:
   "\\>")) ; boundary end


;;; MACRO

(defmacro mastodon-toot--with-toot-item (&rest body)
  "Execute BODY if we have a toot object at point.
Includes boosts, and notifications that display toots."
  (declare (debug t))
  `(if (not (equal 'toot (mastodon-tl--property 'item-type :no-move)))
       (message "Looks like there's no toot at point?")
     ,@body))

;;; MODE MAP

(defvar mastodon-toot-mode-map
  (let ((map (make-sparse-keymap)))
    (define-key map (kbd "C-c C-c") #'mastodon-toot--send)
    (define-key map (kbd "C-c C-k") #'mastodon-toot--cancel)
    (define-key map (kbd "C-c C-w") #'mastodon-toot--toggle-warning)
    (define-key map (kbd "C-c C-n") #'mastodon-toot--toggle-nsfw)
    (define-key map (kbd "C-c C-v") #'mastodon-toot--change-visibility)
    (define-key map (kbd "C-c C-e") #'mastodon-toot--insert-emoji)
    (define-key map (kbd "C-c C-a") #'mastodon-toot--attach-media)
    (define-key map (kbd "C-c !") #'mastodon-toot--clear-all-attachments)
    (define-key map (kbd "C-c C-p") #'mastodon-toot--create-poll)
    (define-key map (kbd "C-c C-o") #'mastodon-toot--clear-poll)
    (define-key map (kbd "C-c C-l") #'mastodon-toot--set-toot-language)
    (define-key map (kbd "C-c C-s") #'mastodon-toot--schedule-toot)
    map)
  "Keymap for `mastodon-toot'.")

(defun mastodon-toot--set-default-visibility ()
  "Set the default visibility for toots on the server."
  (interactive)
  (let ((vis (completing-read "Set default visibility to:"
                              mastodon-toot-visibility-list
                              nil t)))
    (mastodon-profile--update-preference "privacy" vis :source)))

(defun mastodon-toot--get-max-toot-chars (&optional no-toot)
  "Fetch max_toot_chars from `mastodon-instance-url' asynchronously.
NO-TOOT means we are not calling from a toot buffer."
  (mastodon-http--get-json-async
   (mastodon-http--api "instance")
   nil
   'mastodon-toot--get-max-toot-chars-callback no-toot))

(defun mastodon-toot--get-max-toot-chars-callback (json-response
                                                   &optional no-toot)
  "Set max_toot_chars returned in JSON-RESPONSE and display in new toot buffer.
NO-TOOT means we are not calling from a toot buffer."
  (let ((max-chars
         (or (alist-get 'max_toot_chars json-response)
             (alist-get 'max_characters ; some servers have this instead
                        (alist-get 'statuses
                                   (alist-get 'configuration
                                              json-response))))))
    (setq mastodon-toot--max-toot-chars max-chars)
    (unless no-toot
      (with-current-buffer "*new toot*"
        (mastodon-toot--update-status-fields)))))

(defun mastodon-toot--action-success (marker byline-region remove)
  "Insert/remove the text MARKER with `success' face in byline.
BYLINE-REGION is a cons of start and end pos of the byline to be
modified.
Remove MARKER if REMOVE is non-nil, otherwise add it."
  (let ((inhibit-read-only t)
        (bol (car byline-region))
        (eol (cdr byline-region))
        (at-byline-p (eq (mastodon-tl--property 'byline :no-move) t)))
    (save-excursion
      (when remove
        (goto-char bol)
        (beginning-of-line) ;; The marker is not part of the byline
        (if (search-forward (format "(%s) " marker) eol t)
            (replace-match "")
          (message "Oops: could not find marker '(%s)'" marker)))
      (unless remove
        (goto-char bol)
        (insert
         (propertize
          (format "(%s) "
                  (propertize marker
                              'face 'success))
          'cursor-face 'mastodon-cursor-highlight-face))))
    (when at-byline-p
      ;; leave point after the marker:
      (unless remove
        ;; if point is inside the byline, back up first so
        ;; we don't move to the following toot:
        (beginning-of-line)
        (forward-line -1)
        (mastodon-tl--goto-next-item)))))

(defun mastodon-toot--action (action callback)
  "Take ACTION on toot at point, then execute CALLBACK.
Makes a POST request to the server. Used for favouriting,
boosting, or bookmarking toots."
  (let* ((id (mastodon-tl--property 'base-item-id))
         (url (mastodon-http--api
               (concat "statuses/" (mastodon-tl--as-string id) "/" action)))
         (response (mastodon-http--post url)))
    (mastodon-http--triage response callback)))

(defun mastodon-toot--toggle-boost-or-favourite (type)
  "Toggle boost or favourite of toot at `point'.
TYPE is a symbol, either `favourite' or `boost.'"
  (mastodon-toot--with-toot-item
   (let ((n-type (mastodon-tl--property 'notification-type :no-move)))
     (if (or (equal n-type "follow")
             (equal n-type "follow_request"))
         (user-error (format "Can't do action on %s notifications." n-type))
       (let* ((boost-p (equal type 'boost))
              ;;   (has-id (mastodon-tl--property 'base-item-id))
              (byline-region ;(when has-id
               (mastodon-tl--find-property-range 'byline (point)))
              (id (when byline-region
                    (mastodon-tl--as-string (mastodon-tl--property 'base-item-id))))
              (boosted (when byline-region
                         (get-text-property (car byline-region) 'boosted-p)))
              (faved (when byline-region
                       (get-text-property (car byline-region) 'favourited-p)))
              (action (if boost-p
                          (if boosted "unreblog" "reblog")
                        (if faved "unfavourite" "favourite")))
              (msg (if boosted "unboosted" "boosted"))
              (action-string (if boost-p "boost" "favourite"))
              (remove (if boost-p (when boosted t) (when faved t)))
              (item-json (mastodon-tl--property 'item-json))
              (toot-type (alist-get 'type item-json))
              (visibility (mastodon-tl--field 'visibility item-json)))
         (if byline-region
             (if (and (or (equal visibility "direct")
                          (equal visibility "private"))
                      boost-p)
                 (message "You cant boost posts with visibility: %s" visibility)
               (cond ;; actually there's nothing wrong with faving/boosting own toots!
                ;;((mastodon-toot--own-toot-p (mastodon-tl--property 'item-json))
                ;;(error "You can't %s your own toots" action-string))
                ;; & nothing wrong with faving/boosting own toots from notifs:
                ;; this boosts/faves the base toot, not the notif status
                ((and (equal "reblog" toot-type)
                      (not (mastodon-tl--buffer-type-eq 'notifications)))
                 (user-error "You can't %s boosts" action-string))
                ((and (equal "favourite" toot-type)
                      (not (mastodon-tl--buffer-type-eq 'notifications)))
                 (user-error "You can't %s favourites" action-string))
                ((and (equal "private" visibility)
                      (equal type 'boost))
                 (user-error "You can't boost private toots"))
                (t
                 (mastodon-toot--action
                  action
                  (lambda (_)
                    (let ((inhibit-read-only t))
                      (add-text-properties (car byline-region)
                                           (cdr byline-region)
                                           (if boost-p
                                               (list 'boosted-p (not boosted))
                                             (list 'favourited-p (not faved))))
                      (mastodon-toot--update-stats-on-action type remove)
                      (mastodon-toot--action-success (if boost-p
                                                         (mastodon-tl--symbol 'boost)
                                                       (mastodon-tl--symbol 'favourite))
                                                     byline-region remove))
                    (message (format "%s #%s" (if boost-p msg action) id)))))))
           (message (format "Nothing to %s here?!?" action-string))))))))

(defun mastodon-toot--inc-or-dec (count subtract)
  "If SUBTRACT, decrement COUNT, else increment."
  (if subtract
      (1- count)
    (1+ count)))

(defun mastodon-toot--update-stats-on-action (action &optional subtract)
  "Increment the toot stats display upon ACTION.
ACTION is a symbol, either `favourite' or `boost'.
SUBTRACT means we are un-favouriting or unboosting, so we decrement."
  (let* ((count-prop (if (eq action 'favourite)
                         'favourites-count
                       'boosts-count))
         (count-prop-range (mastodon-tl--find-property-range count-prop (point)))
         (count (get-text-property (car count-prop-range) count-prop))
         (inhibit-read-only 1))
    ;; TODO another way to implement this would be to async fetch counts again
    ;;  and re-display from count-properties
    (add-text-properties (car count-prop-range)
                         (cdr count-prop-range)
                         (list 'display
                               (number-to-string
                                (mastodon-toot--inc-or-dec count subtract))
                               ;; update the count prop
                               ;; we rely on this for any subsequent actions:
                               count-prop
                               (mastodon-toot--inc-or-dec count subtract)))))

(defun mastodon-toot--toggle-boost ()
  "Boost/unboost toot at `point'."
  (interactive)
  (mastodon-toot--toggle-boost-or-favourite 'boost))

(defun mastodon-toot--toggle-favourite ()
  "Favourite/unfavourite toot at `point'."
  (interactive)
  (mastodon-toot--toggle-boost-or-favourite 'favourite))

;; TODO maybe refactor into boost/fave fun
(defun mastodon-toot--toggle-bookmark ()
  "Bookmark or unbookmark toot at point."
  (interactive)
  (mastodon-toot--with-toot-item
   (let ((n-type (mastodon-tl--property 'notification-type :no-move)))
     (if (or (equal n-type "follow")
             (equal n-type "follow_request"))
         (user-error (format "Can't do action on %s notifications." n-type))
       (let* ((id (mastodon-tl--property 'base-item-id))
              (bookmarked-p
               (mastodon-tl--property
                'bookmarked-p
                (if (mastodon-tl--property 'byline :no-move)
                    ;; no move if not in byline, the idea being if in body, we do
                    ;; move forward to byline to toggle correctly.
                    ;; alternatively we could bookmarked-p whole posts.
                    :no-move)))
              (byline-region (when id
                               (mastodon-tl--find-property-range 'byline (point))))
              (action (if bookmarked-p "unbookmark" "bookmark"))
              (bookmark-str (mastodon-tl--symbol 'bookmark))
              (message (if bookmarked-p
                           "Bookmark removed!"
                         "Toot bookmarked!"))
              (remove (when bookmarked-p t)))
         (if byline-region
             (mastodon-toot--action
              action
              (lambda (_)
                (let ((inhibit-read-only t))
                  (add-text-properties (car byline-region)
                                       (cdr byline-region)
                                       (list 'bookmarked-p (not bookmarked-p))))
                (mastodon-toot--action-success bookmark-str
                                               byline-region remove)
                (message (format "%s #%s" message id))))
           (message (format "Nothing to %s here?!?" action))))))))

(defun mastodon-toot--list-toot-boosters ()
  "List the boosters of toot at point."
  (interactive)
  (mastodon-toot--list-toot-boosters-or-favers))

(defun mastodon-toot--list-toot-favouriters ()
  "List the favouriters of toot at point."
  (interactive)
  (mastodon-toot--list-toot-boosters-or-favers :favourite))

(defun mastodon-toot--list-toot-boosters-or-favers (&optional favourite)
  "List the favouriters or boosters of toot at point.
With FAVOURITE, list favouriters, else list boosters."
  (mastodon-toot--with-toot-item
   (let* ((base-toot (mastodon-tl--property 'base-item-id))
          (endpoint (if favourite "favourited_by" "reblogged_by"))
          (url (mastodon-http--api (format "statuses/%s/%s" base-toot endpoint)))
          (params '(("limit" . "80")))
          (json (mastodon-http--get-json url params)))
     (if (eq (caar json) 'error)
         (user-error "%s (Status does not exist or is private)" (alist-get 'error json))
       (let ((handles (mastodon-tl--map-alist 'acct json))
             (type-string (if favourite "Favouriters" "Boosters")))
         (if (not handles)
             (user-error "Looks like this toot has no %s" type-string)
           (let ((choice (completing-read
                          (format "%s (enter to view profile): " type-string)
                          handles
                          nil
                          t)))
             (mastodon-profile--show-user choice))))))))

(defun mastodon-toot--copy-toot-url ()
  "Copy URL of toot at point.
If the toot is a fave/boost notification, copy the URL of the
base toot."
  (interactive)
  (let* ((url (mastodon-toot--toot-url)))
    (kill-new url)
    (message "Toot URL copied to the clipboard.")))

(defun mastodon-toot--open-toot-url ()
  "Open URL of toot at point."
  (interactive)
  (browse-url (mastodon-toot--toot-url)))

(defun mastodon-toot--toot-url ()
  "Return the URL of the base toot at point."
  (let* ((toot (or (mastodon-tl--property 'base-toot)
                   (mastodon-tl--property 'item-json))))
    (if (mastodon-tl--field 'reblog toot)
        (alist-get 'url (alist-get 'reblog toot))
      (alist-get 'url toot))))

(defun mastodon-toot--copy-toot-text ()
  "Copy text of toot at point.
If the toot is a fave/boost notification, copy the text of the
base toot."
  (interactive)
  (let* ((toot (or (mastodon-tl--property 'base-toot)
                   (mastodon-tl--property 'item-json))))
    (kill-new (mastodon-tl--content toot))
    (message "Toot content copied to the clipboard.")))

(defun mastodon-toot--translate-toot-text ()
  "Translate text of toot at point.
Uses `lingva.el'."
  (interactive)
  (if mastodon-tl--buffer-spec
      (if-let ((toot (mastodon-tl--property 'item-json)))
          (condition-case x
              (lingva-translate nil
                                (mastodon-tl--content toot)
                                (when mastodon-tl--enable-proportional-fonts
                                  t))
            (void-function
             (message "Looks like you need to install lingva.el. Error: %s"
                      (error-message-string x))))
        (message "No toot to translate?"))
    (message "No mastodon buffer?")))

(defun mastodon-toot--own-toot-p (toot)
  "Check if TOOT is user's own, for deleting, editing, or pinning it."
  ;; this check needs to allow acting on own toots displayed as boosts, so we
  ;; call `mastodon-tl--toot-or-base'.
  (let ((json (mastodon-tl--toot-or-base toot)))
    (equal (alist-get 'acct (alist-get 'account json))
           (mastodon-auth--user-acct))))

(defun mastodon-toot--pin-toot-toggle ()
  "Pin or unpin user's toot at point."
  (interactive)
  (let* ((toot (or (mastodon-tl--property 'base-toot) ;fave/boost notifs
                   (mastodon-tl--property 'item-json)))
         (pinnable-p (mastodon-toot--own-toot-p toot))
         (pinned-p (equal (alist-get 'pinned toot) t))
         (action (if pinned-p "unpin" "pin"))
         (msg (if pinned-p "unpinned" "pinned"))
         (msg-y-or-n (if pinned-p "Unpin" "Pin")))
    (if (not pinnable-p)
        (message "You can only pin your own toots.")
      (when (y-or-n-p (format "%s this toot? " msg-y-or-n))
        (mastodon-toot--action action
                               (lambda (_)
                                 (when mastodon-tl--buffer-spec
                                   (mastodon-tl--reload-timeline-or-profile))
                                 (message "Toot %s!" msg)))))))


;;; DELETE, DRAFT, REDRAFT

(defun mastodon-toot--delete-toot ()
  "Delete user's toot at point synchronously."
  (interactive)
  (mastodon-toot--delete-and-redraft-toot t))

;; TODO: handle media/poll for redrafting toots
(defun mastodon-toot--delete-and-redraft-toot (&optional no-redraft)
  "Delete and redraft user's toot at point synchronously.
NO-REDRAFT means delete toot only."
  (interactive)
  (let* ((toot (or (mastodon-tl--property 'base-toot) ;fave/boost notifs
                   (mastodon-tl--property 'item-json)))
         (id (mastodon-tl--as-string (mastodon-tl--item-id toot)))
         (url (mastodon-http--api (format "statuses/%s" id)))
         (toot-cw (alist-get 'spoiler_text toot))
         (toot-visibility (alist-get 'visibility toot))
         (reply-id (alist-get 'in_reply_to_id toot))
         (pos (point)))
    (if (not (mastodon-toot--own-toot-p toot))
        (message "You can only delete (and redraft) your own toots.")
      (when (y-or-n-p (if no-redraft
                          (format "Delete this toot? ")
                        (format "Delete and redraft this toot? ")))
        (let* ((response (mastodon-http--delete url)))
          (mastodon-http--triage
           response
           (lambda (_)
             (if no-redraft
                 (progn
                   (when mastodon-tl--buffer-spec
                     (mastodon-tl--reload-timeline-or-profile pos))
                   (message "Toot deleted!"))
               (mastodon-toot--redraft response
                                       reply-id
                                       toot-visibility
                                       toot-cw)))))))))

(defun mastodon-toot--set-cw (&optional cw)
  "Set content warning to CW if it is non-nil."
  (unless (or (null cw) ; cw is nil for `mastodon-tl--dm-user'
              (string-empty-p cw))
    (setq mastodon-toot--content-warning t)
    (setq mastodon-toot--content-warning-from-reply-or-redraft cw)))


;;; REDRAFT

(defun mastodon-toot--redraft (response &optional reply-id toot-visibility toot-cw)
  "Opens a new toot compose buffer using values from RESPONSE buffer.
REPLY-ID, TOOT-VISIBILITY, and TOOT-CW of deleted toot are preseved."
  (with-current-buffer response
    (let* ((json-response (mastodon-http--process-json))
           (content (alist-get 'text json-response)))
      (mastodon-toot--compose-buffer)
      (goto-char (point-max))
      (insert content)
      ;; adopt reply-to-id, visibility and CW from deleted toot:
      (mastodon-toot--set-toot-properties
       reply-id toot-visibility toot-cw
       ;; TODO set new lang/scheduled props here
       nil))))

(defun mastodon-toot--set-toot-media-attachments (media)
  "Set the media attachments variables.
MEDIA is the media_attachments data for a status from the server."
  (mapcar (lambda (x)
            (cl-pushnew (alist-get 'id x)
                        mastodon-toot--media-attachment-ids)
            (cl-pushnew `((:contents . ,(mastodon-http--read-file-as-string
                                         (alist-get 'url x) :url))
                          (:description . ,(alist-get 'description x)))
                        mastodon-toot--media-attachments))
          media))

(defun mastodon-toot--set-toot-properties
    (reply-id visibility cw lang &optional scheduled scheduled-id media poll)
  "Set the toot properties for the current redrafted or edited toot.
REPLY-ID, VISIBILITY, CW, SCHEDULED, and LANG are the properties to set.
MEDIA is the media_attachments data for a status from the server."
  (with-current-buffer "*edit toot*"
    (when reply-id
      (setq mastodon-toot--reply-to-id reply-id))
    (setq mastodon-toot--visibility visibility)
    (setq mastodon-toot--scheduled-for scheduled)
    (setq mastodon-toot--scheduled-id scheduled-id)
    (when (not (string-empty-p lang))
      (setq mastodon-toot--language lang))
    (mastodon-toot--set-cw cw)
    (when media
      (mastodon-toot--set-toot-media-attachments media))
    (when poll
      (mastodon-toot--server-poll-to-local poll))
    (mastodon-toot--refresh-attachments-display)
    (mastodon-toot--update-status-fields)))

(defun mastodon-toot--kill (&optional cancel)
  "Kill `mastodon-toot-mode' buffer and window.
CANCEL means the toot was not sent, so we save the toot text as a draft."
  (let ((prev-window-config mastodon-toot-previous-window-config))
    (unless (eq mastodon-toot-current-toot-text nil)
      (when cancel
        (setf (multisession-value mastodon-toot-draft-toots-list)
              (cl-pushnew mastodon-toot-current-toot-text
                          (multisession-value mastodon-toot-draft-toots-list)
                          :test 'equal))))
    ;; prevent some weird bug when cancelling a non-empty toot:
    (delete #'mastodon-toot--save-toot-text after-change-functions)
    (quit-window 'kill)
    (mastodon-toot--restore-previous-window-config prev-window-config)))

(defun mastodon-toot--cancel ()
  "Kill new-toot buffer/window. Does not POST content.
If toot is not empty, prompt to save text as a draft."
  (interactive)
  (if (mastodon-toot--empty-p)
      (mastodon-toot--kill)
    (when (y-or-n-p "Save draft toot?")
      (mastodon-toot--save-draft))
    (mastodon-toot--kill)))

(defun mastodon-toot--save-draft ()
  "Save the current compose toot text as a draft.
Pushes `mastodon-toot-current-toot-text' to
`mastodon-toot-draft-toots-list'."
  (interactive)
  (unless (eq mastodon-toot-current-toot-text nil)
    (setf (multisession-value mastodon-toot-draft-toots-list)
          (cl-pushnew mastodon-toot-current-toot-text
                      (multisession-value mastodon-toot-draft-toots-list)
                      :test 'equal))
    (message "Draft saved!")))

(defun mastodon-toot--empty-p (&optional text-only)
  "Return t if toot has no text, attachments, or polls.
TEXT-ONLY means don't check for attachments or polls."
  (and (if text-only
           t
         (and (not mastodon-toot--media-attachments)
              (not mastodon-toot-poll)))
       (string-empty-p (mastodon-tl--clean-tabs-and-nl
                        (mastodon-toot--remove-docs)))))


;;; EMOJIS

(defalias 'mastodon-toot--insert-emoji
  (if mastodon-use-emojify
      #'emojify-insert-emoji
    #'emoji-search)
  "Prompt to insert an emoji.")

(defun mastodon-toot--emoji-dir ()
  "Return the file path for the mastodon custom emojis directory."
  (concat (expand-file-name emojify-emojis-dir)
          "/mastodon-custom-emojis/"))

(defun mastodon-toot--download-custom-emoji ()
  "Download `mastodon-instance-url's custom emoji.
Emoji images are stored in a subdir of `emojify-emojis-dir'.
To use the downloaded emoji, run `mastodon-toot--enable-custom-emoji'."
  (interactive)
  (let* ((url (mastodon-http--api "custom_emojis"))
         (custom-emoji (mastodon-http--get-json url))
         (mastodon-custom-emoji-dir (mastodon-toot--emoji-dir)))
    (if (not (file-directory-p emojify-emojis-dir))
        (message "Looks like you need to set up emojify first.")
      (unless (file-directory-p mastodon-custom-emoji-dir)
        (make-directory mastodon-custom-emoji-dir nil)) ; no add parent
      (mapc (lambda (x)
              (let ((url (alist-get 'url x))
                    (shortcode (alist-get 'shortcode x)))
                ;; skip anything that contains unexpected characters
                (when (and url shortcode
                           (string-match-p "^[a-zA-Z0-9-_]+$" shortcode)
                           (string-match-p "^[a-zA-Z]+$" (file-name-extension url)))
                  (url-copy-file url
                                 (concat mastodon-custom-emoji-dir
                                         shortcode
                                         "."
                                         (file-name-extension url))
                                 t))))
            custom-emoji)
      (message "Custom emoji for %s downloaded to %s"
               mastodon-instance-url
               mastodon-custom-emoji-dir))))

(defun mastodon-toot--collect-custom-emoji ()
  "Return a list of `mastodon-instance-url's custom emoji.
The list is formatted for `emojify-user-emojis', which see."
  (let* ((mastodon-custom-emojis-dir (mastodon-toot--emoji-dir))
         (custom-emoji-files (directory-files mastodon-custom-emojis-dir
                                              nil ; not full path
                                              "^[^.]")) ; no dot files
         mastodon-emojify-user-emojis)
    (mapc (lambda (x)
            (push
             `(,(concat ":"
                        (file-name-base x) ":")
               . (("name" . ,(file-name-base x))
                  ("image" . ,(concat mastodon-custom-emojis-dir x))
                  ("style" . "github")))
             mastodon-emojify-user-emojis))
          custom-emoji-files)
    (reverse mastodon-emojify-user-emojis)))

(defun mastodon-toot--enable-custom-emoji ()
  "Add `mastodon-instance-url's custom emoji to `emojify'.
Custom emoji must first be downloaded with
`mastodon-toot--download-custom-emoji'. Custom emoji are appended
to `emojify-user-emojis', and the emoji data is updated."
  (interactive)
  (unless (file-exists-p (mastodon-toot--emoji-dir))
    (when (y-or-n-p "Looks like you haven't downloaded your
    instance's custom emoji yet. Download now? ")
      (mastodon-toot--download-custom-emoji)))
  (let ((masto-emojis (mastodon-toot--collect-custom-emoji)))
    (unless (cl-find (car masto-emojis)
                     emojify-user-emojis
                     :test #'equal)
      (setq emojify-user-emojis
            (append masto-emojis
                    emojify-user-emojis))
      ;; if already loaded, reload
      (when (featurep 'emojify)
        ;; we now only do this within the unless test above, as it is extremely
        ;; slow and runs in `mastodon-mode-hook'.
        (emojify-set-emoji-data)))))

(defun mastodon-toot--remove-docs ()
  "Get the body of a toot from the current compose buffer."
  (let ((header-region (mastodon-tl--find-property-range 'toot-post-header
                                                         (point-min))))
    (string-trim-left
     (buffer-substring (cdr header-region) (point-max)))))

(defun mastodon-toot--build-poll-params ()
  "Return an alist of parameters for POSTing a poll status."
  (append
   (mastodon-http--build-array-params-alist
    "poll[options][]"
    (plist-get mastodon-toot-poll :options))
   `(("poll[expires_in]" .  ,(plist-get mastodon-toot-poll :expiry)))
   `(("poll[multiple]" . ,(symbol-name (plist-get mastodon-toot-poll :multi))))
   `(("poll[hide_totals]" . ,(symbol-name (plist-get mastodon-toot-poll :hide))))))

(defun mastodon-toot--read-cw-string ()
  "Read a content warning from the minibuffer."
  (when (and (not (mastodon-toot--empty-p))
             mastodon-toot--content-warning)
    (read-string "Warning: "
                 mastodon-toot--content-warning-from-reply-or-redraft)))


;;; SEND TOOT FUNCTION

(defun mastodon-toot--send ()
  "POST contents of new-toot buffer to fediverse instance and kill buffer.
If media items have been attached and uploaded with
`mastodon-toot--attach-media', they are attached to the toot.
If `mastodon-toot--edit-item-id' is non-nil, PUT contents to
instance to edit a toot."
  (interactive)
  (let* ((toot (mastodon-toot--remove-docs))
         (scheduled mastodon-toot--scheduled-for)
         (scheduled-id mastodon-toot--scheduled-id)
         (edit-id mastodon-toot--edit-item-id)
         (endpoint (if edit-id ; we are sending an edit:
                       (mastodon-http--api (format "statuses/%s" edit-id))
                     (mastodon-http--api "statuses")))
         (cw (mastodon-toot--read-cw-string))
         (args-no-media (append `(("status" . ,toot)
                                  ("in_reply_to_id" . ,mastodon-toot--reply-to-id)
                                  ("visibility" . ,mastodon-toot--visibility)
                                  ("sensitive" . ,(when mastodon-toot--content-nsfw
                                                    (symbol-name t)))
                                  ("spoiler_text" . ,cw)
                                  ("language" . ,mastodon-toot--language))
                                ;; Pleroma instances can't handle null-valued
                                ;; scheduled_at args, so only add if non-nil
                                (when scheduled `(("scheduled_at" . ,scheduled)))))
         (args-media (when mastodon-toot--media-attachment-ids
                       (mastodon-http--build-array-params-alist
                        "media_ids[]"
                        mastodon-toot--media-attachment-ids)))
         (args-poll (when mastodon-toot-poll
                      (mastodon-toot--build-poll-params)))
         ;; media || polls:
         (args (if mastodon-toot--media-attachment-ids
                   (append args-media args-no-media)
                 (if mastodon-toot-poll
                     (append args-no-media args-poll)
                   args-no-media)))
         (prev-window-config mastodon-toot-previous-window-config))
    (cond ((and mastodon-toot--media-attachment-ids
                ;; make sure we have media args
                ;; and the same num of ids as attachments
                (or (not args-media)
                    (not (= (length mastodon-toot--media-attachments)
                            (length mastodon-toot--media-attachment-ids)))))
           (message "Something is wrong with your uploads. Wait for them to complete or try again."))
          ((and mastodon-toot--max-toot-chars
                (> (mastodon-toot--count-toot-chars toot cw) mastodon-toot--max-toot-chars))
           (message "Looks like your toot (inc. CW) is longer than that maximum allowed length."))
          ((mastodon-toot--empty-p)
           (message "Empty toot. Cowardly refusing to post this."))
          (t
           (let ((response (if edit-id ; we are sending an edit:
                               (mastodon-http--put endpoint args)
                             (mastodon-http--post endpoint args))))
             (mastodon-http--triage
              response
              (lambda (_)
                ;; kill buffer:
                (mastodon-toot--kill)
                (if scheduled
                    (message "Toot scheduled!")
                  (message "Toot toot!"))
                ;; cancel scheduled toot if we were editing it:
                (when scheduled-id
                  (mastodon-views--cancel-scheduled-toot
                   scheduled-id :no-confirm))
                ;; window config:
                (mastodon-toot--restore-previous-window-config prev-window-config)
                ;; reload previous view in certain cases:
                ;; we reload: - when we have been editing
                ;;            - when we are in thread view
                ;;            - ?
                ;; (we don't necessarily want to reload in every posting case
                ;; as it can sometimes be slow and we may still lose our place
                ;; in a timeline.)
                (when (or edit-id
                          (equal 'thread (mastodon-tl--get-buffer-type)))
                  (let ((pos (marker-position (cadr prev-window-config))))
                    (mastodon-tl--reload-timeline-or-profile pos))))))))))


;;; EDITING TOOTS:

(defun mastodon-toot--edit-toot-at-point ()
  "Edit the user's toot at point."
  (interactive)
  (mastodon-toot--with-toot-item
   (let ((toot (or (mastodon-tl--property 'base-toot) ; fave/boost notifs
                   (mastodon-tl--property 'item-json))))
     (if (not (mastodon-toot--own-toot-p toot))
         (message "You can only edit your own toots.")
       (let* ((id (mastodon-tl--as-string (mastodon-tl--item-id toot)))
              (source (mastodon-toot--get-toot-source id))
              (content (alist-get 'text source))
              (source-cw (alist-get 'spoiler_text source))
              (toot-visibility (alist-get 'visibility toot))
              (toot-language (alist-get 'language toot))
              (reply-id (alist-get 'in_reply_to_id toot))
              (media (alist-get 'media_attachments toot))
              (poll (alist-get 'poll toot)))
         (when (y-or-n-p "Edit this toot? ")
           (mastodon-toot--compose-buffer nil reply-id nil content :edit)
           (goto-char (point-max))
           ;; adopt reply-to-id, visibility, CW, language, and media:
           (mastodon-toot--set-toot-properties reply-id toot-visibility
                                               source-cw toot-language nil
                                               nil media poll)
           (setq mastodon-toot--edit-item-id id)))))))

(defun mastodon-toot--get-toot-source (id)
  "Fetch the source JSON of toot with ID."
  (let ((url (mastodon-http--api (format "/statuses/%s/source" id))))
    (mastodon-http--get-json url nil :silent)))

(defun mastodon-toot--get-toot-edits (id)
  "Return the edit history of toot with ID."
  (let* ((url (mastodon-http--api (format "statuses/%s/history" id))))
    (mastodon-http--get-json url)))

(defun mastodon-toot--view-toot-edits ()
  "View editing history of the toot at point in a popup buffer."
  (interactive)
  (let ((id (mastodon-tl--property 'base-item-id))
        (history (mastodon-tl--property 'edit-history))
        (buf "*mastodon-toot-edits*"))
    (with-mastodon-buffer buf #'special-mode :other-window
      (let ((count 1))
        (mapc (lambda (x)
                (insert (propertize (if (= count 1)
                                        (format "%s [original]:\n" count)
                                      (format "%s:\n" count))
                                    'face 'font-lock-comment-face)
                        (mastodon-toot--insert-toot-iter x)
                        "\n")
                (cl-incf count))
              history))
      (setq-local header-line-format
                  (propertize
                   (format "Edits to toot by %s:"
                           (alist-get 'username
                                      (alist-get 'account (car history))))
                   'face 'font-lock-comment-face))
      (mastodon-tl--set-buffer-spec (buffer-name (current-buffer))
                                    (format "statuses/%s/history" id)
                                    nil))))

(defun mastodon-toot--insert-toot-iter (it)
  "Insert iteration IT of toot."
  (let ((content (alist-get 'content it)))
    ;; (account (alist-get 'account it))
    ;; TODO: handle polls, media
    (mastodon-tl--render-text content)))

(defun mastodon-toot--restore-previous-window-config (config)
  "Restore the window CONFIG after killing the toot compose buffer.
Buffer-local variable `mastodon-toot-previous-window-config' holds the config."
  (set-window-configuration (car config))
  (goto-char (cadr config)))

(defun mastodon-toot--mentions-to-string (mentions)
  "Apply `mastodon-toot--process-local' function to each mention in MENTIONS.
Remove empty string (self) from result and joins the sequence with whitespace."
  (mapconcat (lambda (mention) mention)
	     (remove "" (mapcar #'mastodon-toot--process-local mentions))
             " "))

(defun mastodon-toot--process-local (acct)
  "Add domain to local ACCT and replace the curent user name with \"\".
Mastodon requires the full @user@domain, even in the case of local accts.
eg. \"user\" -> \"@user@local.social\" (when local.social is the domain of the
`mastodon-instance-url').
eg. \"yourusername\" -> \"\"
eg. \"feduser@fed.social\" -> \"@feduser@fed.social\"."
  (cond ((string-match-p "@" acct) (concat "@" acct)) ; federated acct
        ((string= (mastodon-auth--user-acct) acct) "") ; your acct
        (t (concat "@" acct "@" ; local acct
                   (cadr (split-string mastodon-instance-url "/" t))))))


;;; COMPLETION (TAGS, MENTIONS)

(defun mastodon-toot--mentions (status)
  "Extract mentions (not the reply-to author or booster) from STATUS.
The mentioned users look like this:
Local user (including the logged in): `username`.
Federated user: `username@host.co`."
  (let* ((boosted (mastodon-tl--field 'reblog status))
         (mentions (if boosted
	               (alist-get 'mentions (alist-get 'reblog status))
	             (alist-get 'mentions status))))
    ;; reverse does not work on vectors in 24.5
    (mastodon-tl--map-alist 'acct (reverse mentions))))

(defun mastodon-toot--get-bounds (regex)
  "Get bounds of tag or handle before point using REGEX."
  ;; # and @ are not part of any existing thing at point
  (save-match-data
    (save-excursion
      ;; match full handle inc. domain, or tag including #
      ;; (see the regexes for subexp 2)
      (when (re-search-backward regex
                                (save-excursion (forward-whitespace -1)
                                                (point))
                                :no-error)
        (cons (match-beginning 2)
              (match-end 2))))))

(defun mastodon-toot--fetch-emojify-candidates ()
  "Get the candidates to be used for emojis completion.
The candidates are calculated according to currently active
`emojify-emoji-styles'. Hacked off
`emojify--get-completing-read-candidates'."
  (let ((styles ;'("ascii" "unicode" "github")
         (mapcar #'symbol-name emojify-emoji-styles)))
    (let ((emojis '()))
      (emojify-emojis-each (lambda (key value)
                             (when (seq-position styles (ht-get value "style"))
                               (push (cons key
                                           (format "%s (%s)"
                                                   (ht-get value "name")
                                                   (ht-get value "style")))
                                     emojis))))
      emojis)))

(defun mastodon-toot--fetch-completion-candidates (start end &optional type)
  "Search for a completion prefix from buffer positions START to END.
Return a list of candidates.
TYPE is the candidate type, it may be :tags, :handles, or :emoji."
  ;; we can't save the first two-letter search then only filter the
  ;; resulting list, as max results returned is 40.
  (setq mastodon-toot-completions
        (cond ((eq type :tags)
               (let ((tags-list (mastodon-search--search-tags-query
                                 (buffer-substring-no-properties start end))))
                 (cl-loop for tag in tags-list
                          collect (cons (concat "#" (car tag))
                                        (cdr tag)))))
              ((eq type :emoji)
               (when (bound-and-true-p emojify-mode)
                 (mastodon-toot--fetch-emojify-candidates)))
              (t
               (mastodon-search--search-accounts-query
                (buffer-substring-no-properties start end))))))

(defun mastodon-toot--make-capf (regex annot-fun type)
  "Build a completion backend for `completion-at-point-functions'.
REGEX is the regex to match preceding text.
TYPE is a keyword symbol for `mastodon-toot--fetch-completion-candidates'.
ANNOT-FUN is a function returning an annotatation from a single
arg, a candidate."
  (let* ((bounds (mastodon-toot--get-bounds regex))
         (start (car bounds))
         (end (cdr bounds)))
    (when bounds
      (list start
            end
            (completion-table-dynamic ; only search when necessary
             (lambda (_)
               ;; Interruptible candidate computation, from minad/d mendler, thanks!
               (let ((result
                      (while-no-input
                        (mastodon-toot--fetch-completion-candidates
                         start end type))))
                 (and (consp result) result))))
            :exclusive 'no
            :annotation-function
            (lambda (cand)
              (concat " " (funcall annot-fun cand)))))))

(defun mastodon-toot--mentions-capf ()
  "Build a mentions completion backend for `completion-at-point-functions'."
  (mastodon-toot--make-capf mastodon-toot-handle-regex
                            #'mastodon-toot--mentions-annotation-fun
                            :handles))

(defun mastodon-toot--tags-capf ()
  "Build a tags completion backend for `completion-at-point-functions'."
  (mastodon-toot--make-capf mastodon-toot-tag-regex
                            #'mastodon-toot--tags-annotation-fun
                            :tags))

(defun mastodon-toot--emoji-capf ()
  "Build an emoji completion backend for `completion-at-point-functions'."
  (mastodon-toot--make-capf mastodon-toot-emoji-regex
                            #'mastodon-toot--emoji-annotation-fun
                            :emoji))

(defun mastodon-toot--mentions-annotation-fun (candidate)
  "Given a handle completion CANDIDATE, return its annotation string, a username."
  (caddr (assoc candidate mastodon-toot-completions)))

(defun mastodon-toot--tags-annotation-fun (candidate)
  "Given a tag string CANDIDATE, return an annotation, the tag's URL."
  ;; TODO: check the list returned here? should be cadr
  ;; or make it an alist and use cdr
  (cadr (assoc candidate mastodon-toot-completions)))

(defun mastodon-toot--emoji-annotation-fun (candidate)
  "CANDIDATE."
  ;; TODO: emoji image as annot
  (cdr (assoc candidate mastodon-toot-completions)))


;;; REPLY

(defun mastodon-toot--reply ()
  "Reply to toot at `point'.
Customize `mastodon-toot-display-orig-in-reply-buffer' to display
text of the toot being replied to in the compose buffer.
If the region is active, inject it into the reply buffer,
prefixed by >."
  (interactive)
  (mastodon-toot--with-toot-item
   (let* ((quote (when (region-active-p)
                   (buffer-substring (region-beginning)
                                     (region-end))))
          (toot (mastodon-tl--property 'item-json))
          ;; no-move arg for base toot: don't try next toot
          (base-toot (mastodon-tl--property 'base-toot :no-move)) ; for new notifs handling
          (id (mastodon-tl--as-string (mastodon-tl--field 'id (or base-toot toot))))
          (account (mastodon-tl--field 'account toot))
          (user (alist-get 'acct account))
          (mentions (mastodon-toot--mentions (or base-toot toot)))
          (boosted (mastodon-tl--field 'reblog (or base-toot toot)))
          (booster (when boosted
                     (alist-get 'acct
                                (alist-get 'account toot)))))
     (mastodon-toot--compose-buffer
      (when user
        (if booster
            (if (and (not (equal user booster))
                     (not (member booster mentions)))
                ;; different booster, user and mentions:
		(mastodon-toot--mentions-to-string (append (list user booster) mentions nil))
              ;; booster is either user or in mentions:
              (if (not (member user mentions))
                  ;; user not already in mentions:
		  (mastodon-toot--mentions-to-string (append (list user) mentions nil))
                ;; user already in mentions:
                (mastodon-toot--mentions-to-string (copy-sequence mentions))))
          ;; ELSE no booster:
          (if (not (member user mentions))
              ;; user not in mentions:
	      (mastodon-toot--mentions-to-string (append (list user) mentions nil))
            ;; user in mentions already:
            (mastodon-toot--mentions-to-string (copy-sequence mentions)))))
      id
      (or base-toot toot)
      quote))))


;;; COMPOSE TOOT SETTINGS

(defun mastodon-toot--toggle-warning ()
  "Toggle `mastodon-toot--content-warning'."
  (interactive)
  (setq mastodon-toot--content-warning
        (not mastodon-toot--content-warning))
  (mastodon-toot--update-status-fields))

(defun mastodon-toot--toggle-nsfw ()
  "Toggle `mastodon-toot--content-nsfw'."
  (interactive)
  (setq mastodon-toot--content-nsfw
        (not mastodon-toot--content-nsfw))
  (message "NSFW flag is now %s" (if mastodon-toot--content-nsfw "on" "off"))
  (mastodon-toot--update-status-fields))

(defun mastodon-toot--change-visibility ()
  "Change the current visibility to the next valid value."
  (interactive)
  (if (mastodon-tl--buffer-type-eq 'edit-toot)
      (message "You can't change visibility when editing toots.")
    (setq mastodon-toot--visibility
          (cond ((string= mastodon-toot--visibility "public")
                 "unlisted")
                ((string= mastodon-toot--visibility "unlisted")
                 "private")
                ((string= mastodon-toot--visibility "private")
                 "direct")
                (t
                 "public")))
    (mastodon-toot--update-status-fields)))

(defun mastodon-toot--set-toot-language ()
  "Prompt for a language and set `mastodon-toot--language'.
Return its two letter ISO 639 1 code."
  (interactive)
  (let* ((choice (completing-read "Language for this toot: "
                                  mastodon-iso-639-1)))
    (setq mastodon-toot--language
          (alist-get choice mastodon-iso-639-1 nil nil 'equal))
    (message "Language set to %s" choice)
    (mastodon-toot--update-status-fields)))


;;; ATTACHMENTS

(defun mastodon-toot--clear-all-attachments ()
  "Remove all attachments from a toot draft."
  (interactive)
  (setq mastodon-toot--media-attachments nil)
  (setq mastodon-toot--media-attachment-ids nil)
  (mastodon-toot--refresh-attachments-display)
  (mastodon-toot--update-status-fields))

(defun mastodon-toot--attach-media (file description)
  "Prompt for an attachment FILE with DESCRIPTION.
A preview is displayed in the new toot buffer, and the file
is uploaded asynchronously using `mastodon-toot--upload-attached-media'.
File is actually attached to the toot upon posting."
  (interactive "fFilename: \nsDescription: ")
  (when (>= (length mastodon-toot--media-attachments) 4)
    ;; Only a max. of 4 attachments are allowed, so pop the oldest one.
    (pop mastodon-toot--media-attachments))
  (if (file-directory-p file)
      (message "Looks like you chose a directory not a file.")
    (setq mastodon-toot--media-attachments
          (nconc mastodon-toot--media-attachments
                 `(((:contents . ,(mastodon-http--read-file-as-string file))
                    (:description . ,description)
                    (:filename . ,file)))))
    (mastodon-toot--refresh-attachments-display)
    ;; upload only most recent attachment:
    (mastodon-toot--upload-attached-media
     (car (last mastodon-toot--media-attachments)))))

(defun mastodon-toot--attachment-descriptions ()
  "Return a list of image descriptions for current attachments."
  (mastodon-tl--map-alist :description
                          ;; (mapcar (lambda (a)
                          ;; (alist-get :description a))
                          mastodon-toot--media-attachments))

(defun mastodon-toot--attachment-from-desc (desc)
  "Return an attachment based on its description DESC."
  (car
   (cl-member-if (lambda (x)
                   (rassoc desc x))
                 mastodon-toot--media-attachments)))

(defun mastodon-toot--edit-media-description ()
  "Prompt for an attachment, and update its description."
  (interactive)
  (let* ((descs (mastodon-toot--attachment-descriptions))
         (choice (completing-read "Attachment: " descs nil :match))
         (attachment (mastodon-toot--attachment-from-desc choice))
         (desc-new (read-string "Description: " choice)))
    (setf (alist-get :description attachment)
          desc-new)
    (mastodon-toot--refresh-attachments-display)))

(defun mastodon-toot--upload-attached-media (attachment)
  "Upload a single ATTACHMENT using `mastodon-http--post-media-attachment'.
The item's id is added to `mastodon-toot--media-attachment-ids',
which is used to attach it to a toot when posting."
  (let* ((filename (expand-file-name (alist-get :filename attachment)))
         (caption (alist-get :description attachment))
         (url (concat mastodon-instance-url "/api/v2/media")))
    (message "Uploading %s... (please wait before starting further uploads)"
             (file-name-nondirectory filename))
    (mastodon-http--post-media-attachment url filename caption)))

(defun mastodon-toot--refresh-attachments-display ()
  "Update the display attachment previews in toot draft buffer."
  (let ((inhibit-read-only t)
        (attachments-region (mastodon-tl--find-property-range
                             'toot-attachments (point-min)))
        (display-specs (mastodon-toot--format-attachments)))
    (dotimes (i (- (cdr attachments-region) (car attachments-region)))
      (add-text-properties (+ (car attachments-region) i)
                           (+ (car attachments-region) i 1)
                           (list 'display (or (nth i display-specs) ""))))))

(defun mastodon-toot--format-attachments ()
  "Format the attachment previews for display in toot draft buffer."
  (or (let ((counter 0)
            (image-options (when (or (image-type-available-p 'imagemagick)
                                     (image-transforms-p))
                             `(:height ,mastodon-toot--attachment-height))))
        (mapcan (lambda (attachment)
                  (let* ((data (alist-get :contents attachment))
                         (image (apply #'create-image data
                                       (if (version< emacs-version "27.1")
                                           (when image-options 'imagemagick)
                                         nil) ; inbuilt scaling in 27.1
                                       t image-options))
                         (description (alist-get :description attachment)))
                    (setq counter (1+ counter))
                    (list (format "\n    %d: " counter)
                          image
                          (format " \"%s\"" description))))
                mastodon-toot--media-attachments))
      (list "None")))


;;; POLL

(defun mastodon-toot--fetch-max-poll-options (instance)
  "Return the maximum number of poll options from JSON data INSTANCE."
  (mastodon-toot--fetch-poll-field 'max_options instance))

(defun mastodon-toot--fetch-max-poll-option-chars (instance)
  "Return the maximum number of characters a poll option may have.
INSTANCE is JSON."
  (if (alist-get 'pleroma instance)
      (mastodon-toot--fetch-poll-field 'max_option_chars instance)
    (or (mastodon-toot--fetch-poll-field 'max_characters_per_option instance)
        50))) ; masto default

(defun mastodon-toot--fetch-poll-field (field instance)
  "Return FIELD from the poll settings from JSON data INSTANCE."
  (let* ((polls (if (alist-get 'pleroma instance)
                    (alist-get 'poll_limits instance)
                  (alist-get 'polls
                             (alist-get 'configuration instance)))))
    (alist-get field polls)))

(defun mastodon-toot--read-poll-options-count (max)
  "Read the user's choice of the number of options the poll should have.
MAX is the maximum number set by their instance."
  (let ((number (read-number (format "Number of options [2-%s]: " max) 2)))
    (if (> number max)
        (user-error "You need to choose a number between 2 and %s" max)
      number)))

(defun mastodon-toot--create-poll ()
  "Prompt for new poll options and return as a list."
  (interactive)
  (let* ((instance (mastodon-http--get-json (mastodon-http--api "instance")))
         (max-options (mastodon-toot--fetch-max-poll-options instance))
         (count (mastodon-toot--read-poll-options-count max-options))
         (length (mastodon-toot--fetch-max-poll-option-chars instance))
         (multiple-p (y-or-n-p "Multiple choice? "))
         (options (mastodon-toot--read-poll-options count length))
         (hide-totals (y-or-n-p "Hide votes until poll ends? "))
         (expiry (mastodon-toot--read-poll-expiry))
         (expiry-str (cdr expiry))
         (expiry-human (car expiry)))
    (setq mastodon-toot-poll
          `( :options ,options :length ,length :expiry-readable ,expiry-human
             :expiry ,expiry-str :multi ,multiple-p :hide ,hide-totals))
    (message "poll created!")
    (mastodon-toot--update-status-fields)))

(defun mastodon-toot--read-poll-options (count length)
  "Read a list of options for poll with COUNT options.
LENGTH is the maximum character length allowed for a poll option."
  (let* ((choices (cl-loop for x from 1 to count
                           collect (read-string
                                    (format "Poll option [%s/%s] [max %s chars]: "
                                            x count length))))
         (longest (apply #'max (mapcar #'length choices))))
    (if (> longest length)
        (progn
          (message "looks like you went over the max length. Try again.")
          (sleep-for 2)
          (mastodon-toot--read-poll-options count length))
      choices)))

(defun mastodon-toot--read-poll-expiry ()
  "Prompt for a poll expiry time.
Return a cons of a human readable string, and a seconds-from-now string."
  ;; API requires this in seconds
  (let* ((options (mastodon-toot--poll-expiry-options-alist))
         (response (completing-read "poll ends in [or enter seconds]: "
                                    options nil 'confirm)))
    (or (assoc response options #'equal)
        (if (< (string-to-number response) 600)
            (car options))))) ;; min 5 mins

(defun mastodon-toot--poll-expiry-options-alist ()
  "Return an alist of expiry options options in seconds."
  `(("5 minutes" . ,(number-to-string (* 60 5)))
    ("30 minutes" . ,(number-to-string (* 60 30)))
    ("1 hour" . ,(number-to-string (* 60 60)))
    ("6 hours" . ,(number-to-string (* 60 60 6)))
    ("1 day" . ,(number-to-string (* 60 60 24)))
    ("3 days" . ,(number-to-string (* 60 60 24 3)))
    ("7 days" . ,(number-to-string (* 60 60 24 7)))
    ("14 days" . ,(number-to-string (* 60 60 24 14)))
    ("30 days" . ,(number-to-string (* 60 60 24 30)))))

(defun mastodon-toot--clear-poll ()
  "Remove poll from toot compose buffer.
Sets `mastodon-toot-poll' to nil."
  (interactive)
  (if (not mastodon-toot-poll)
      (user-error "No poll?")
    (setq mastodon-toot-poll nil)
    (mastodon-toot--update-status-fields)))

(defun mastodon-toot--server-poll-to-local (json)
  "Convert server poll data JSON to a `mastodon-toot-poll' plist."
  (let-alist json
    (let* ((expiry-seconds-from-now
            (time-to-seconds
             (time-subtract
              (encode-time
               (parse-time-string .expires_at))
              (current-time))))
           (expiry-str
            (format-time-string "%s"
                                expiry-seconds-from-now))
           (expiry-human (car (mastodon-tl--human-duration expiry-seconds-from-now)))
           (options (mastodon-tl--map-alist 'title .options))
           (multiple (if (eq :json-false .multiple)
                         nil
                       t)))
      (setq mastodon-toot-poll
            `( :options ,options :expiry-readable ,expiry-human
               :expiry ,expiry-str :multi ,multiple)))))


;;; SCHEDULE

(defun mastodon-toot--schedule-toot (&optional reschedule)
  "Read a date (+ time) in the minibuffer and schedule the current toot.
With RESCHEDULE, reschedule the scheduled toot at point without editing."
  ;; original idea by christian tietze, thanks!
  ;; https://codeberg.org/martianh/mastodon.el/issues/285
  (interactive)
  (cond ((mastodon-tl--buffer-type-eq 'edit-toot)
         (message "You can't schedule toots you're editing."))
        ((not (or (mastodon-tl--buffer-type-eq 'new-toot)
                  (mastodon-tl--buffer-type-eq 'scheduled-statuses)))
         (message "You can only schedule toots from the compose buffer or scheduled toots view."))
        (t
         (let* ((id (when reschedule (mastodon-tl--property 'id :no-move)))
                (ts (when reschedule
                      (alist-get 'scheduled_at
                                 (mastodon-tl--property 'scheduled-json :no-move))))
                (time-value (org-read-date t t nil "Schedule toot:"
                                           ;; default to scheduled timestamp if already set:
                                           (mastodon-toot--iso-to-org
                                            ;; we are rescheduling without editing:
                                            (or ts
                                                ;; we are maybe editing the scheduled toot:
                                                mastodon-toot--scheduled-for))))
                (iso8601-str (format-time-string "%FT%T%z" time-value))
                (msg-str (format-time-string "%d-%m-%y at %H:%M[%z]" time-value)))
           (if (not reschedule)
               (progn
                 (setq-local mastodon-toot--scheduled-for iso8601-str)
                 (message (format "Toot scheduled for %s." msg-str)))
             (let* ((args `(("scheduled_at" . ,iso8601-str)))
                    (url (mastodon-http--api (format "scheduled_statuses/%s" id)))
                    (response (mastodon-http--put url args)))
               (mastodon-http--triage response
                                      (lambda (_)
                                        ;; reschedule means we are in scheduled toots view:
                                        (mastodon-views--view-scheduled-toots)
                                        (message
                                         (format "Toot rescheduled for %s." msg-str))))))))))

(defun mastodon-toot--iso-to-human (ts)
  "Format an ISO8601 timestamp TS to be more human-readable."
  (let* ((decoded (iso8601-parse ts))
         (encoded (encode-time decoded)))
    (format-time-string "%d-%m-%y, %H:%M[%z]" encoded)))

(defun mastodon-toot--iso-to-org (ts)
  "Convert ISO8601 timestamp TS to something `org-read-date' can handle."
  (when ts (let* ((decoded (iso8601-parse ts)))
             (encode-time decoded))))


;;; DISPLAY KEYBINDINGS

(defun mastodon-toot--get-mode-kbinds ()
  "Get a list of the keybindings in the `mastodon-toot-mode'."
  (let* ((binds (copy-tree mastodon-toot-mode-map))
         (prefix (car (cadr binds)))
         (bindings (remove nil (mapcar (lambda (i)
                                         (when (listp i) i))
                                       (cadr binds)))))
    (mapcar (lambda (b)
              (setf (car b) (vector prefix (car b)))
              b)
            bindings)))

(defun mastodon-toot--format-kbind-command (cmd)
  "Format CMD to be more readable.
e.g. `mastodon-toot--send' -> Send."
  (let* ((str (symbol-name cmd))
         (re "--\\(.*\\)$")
         (str2 (save-match-data
                 (string-match re str)
                 (match-string 1 str))))
    (capitalize (replace-regexp-in-string "-" " " str2))))

(defun mastodon-toot--format-kbind (kbind)
  "Format a single keybinding, KBIND, for display in documentation."
  (let ((key (concat "\\`"
                     (help-key-description (car kbind) nil)
                     "'"))
        (command (mastodon-toot--format-kbind-command (cdr kbind))))
    (substitute-command-keys
     (format
      (concat (mastodon-toot--comment "    ")
              "%s"
              (mastodon-toot--comment " - %s"))
      key command))))

(defun mastodon-toot--comment (str)
  "Propertize STR with `mastodon-toot-docs-face'."
  (propertize str
              'face 'mastodon-toot-docs-face))

(defun mastodon-toot--format-kbinds (kbinds)
  "Format a list of keybindings, KBINDS, for display in documentation."
  (mapcar #'mastodon-toot--format-kbind kbinds))

(defvar-local mastodon-toot--kbinds-pairs nil
  "Contains a list of paired toot compose buffer keybindings for inserting.")

(defun mastodon-toot--formatted-kbinds-pairs (kbinds-list longest)
  "Return a list of strings each containing two formatted kbinds.
KBINDS-LIST is the list of formatted bindings to pair.
LONGEST is the length of the longest binding."
  (when kbinds-list
    (push (concat "\n"
                  (car kbinds-list)
                  (make-string (- (1+ longest) (length (car kbinds-list)))
                               ?\ )
                  (cadr kbinds-list))
          mastodon-toot--kbinds-pairs)
    (mastodon-toot--formatted-kbinds-pairs (cddr kbinds-list) longest))
  (reverse mastodon-toot--kbinds-pairs))

(defun mastodon-toot--formatted-kbinds-longest (kbinds-list)
  "Return the length of the longest item in KBINDS-LIST."
  (let ((lengths (mapcar #'length kbinds-list)))
    (car (sort lengths #'>))))


;;; DISPLAY DOCS

(defun mastodon-toot--make-mode-docs ()
  "Create formatted documentation text for the `mastodon-toot-mode'."
  (let* ((kbinds (mastodon-toot--get-mode-kbinds))
         (longest-kbind (mastodon-toot--formatted-kbinds-longest
                         (mastodon-toot--format-kbinds kbinds))))
    (concat
     (mastodon-toot--comment " Compose a new toot here. The following keybindings are available:")
     (mapconcat #'identity
                (mastodon-toot--formatted-kbinds-pairs
                 (mastodon-toot--format-kbinds kbinds)
                 longest-kbind)
                nil))))

(defun mastodon-toot--format-reply-in-compose-string (reply-text)
  "Format a REPLY-TEXT for display in compose buffer docs."
  (let* ((rendered (mastodon-tl--render-text reply-text))
         (no-props (substring-no-properties rendered))
         ;; FIXME: this replaces \n at end of every post, so we have to trim:
         (no-newlines (string-trim
                       (replace-regexp-in-string "[\n]+" " " no-props)))
         (reply-to (concat " Reply to: \"" no-newlines "\""))
         (crop (truncate-string-to-width reply-to
                                         mastodon-toot-orig-in-reply-length)))
    (if (> (length no-newlines)
           (length crop)) ; we cropped:
        (concat crop "\n")
      (concat reply-to "\n"))))

(defun mastodon-toot--display-docs-and-status-fields (&optional reply-text)
  "Insert propertized text with documentation about `mastodon-toot-mode'.
Also includes and the status fields which will get updated based
on the status of NSFW, content warning flags, media attachments, etc.
REPLY-TEXT is the text of the toot being replied to."
  (let ((divider
         "|=================================================================|"))
    (insert
     (concat
      (mastodon-toot--make-mode-docs) "\n"
      (mastodon-toot--comment divider) "\n"
      (propertize
       (concat
        " "
        (propertize "Count"
                    'toot-post-counter t)
        " ⋅ "
        (propertize "Visibility"
                    'toot-post-visibility t)
        " ⋅ "
        (propertize "Language"
                    'toot-post-language t)
        " "
        (propertize "Scheduled"
                    'toot-post-scheduled t)
        " "
        (propertize "CW"
                    'toot-post-cw-flag t)
        " "
        (propertize "POLL"
                    'toot-post-poll-flag t)
        " "
        (propertize "NSFW"
                    'toot-post-nsfw-flag t)
        "\n"
        " Attachments: "
        (propertize "None                  "
                    'toot-attachments t)
        "\n"
        (if reply-text
            (propertize
             (mastodon-toot--format-reply-in-compose-string reply-text)
             'toot-reply t)
          "")
        divider)
       'face 'mastodon-toot-docs-face
       'read-only "Edit your message below."
       'toot-post-header t))
     ;; allow us to enter text after read-only header:
     (propertize "\n"
                 'rear-nonsticky t))))

(defun mastodon-toot--most-restrictive-visibility (reply-visibility)
  "Return REPLY-VISIBILITY or default visibility, whichever is more restrictive.
The default is given by `mastodon-toot--default-reply-visibility'."
  (unless (null reply-visibility)
    (let ((less-restrictive (member (intern mastodon-toot--default-reply-visibility)
				    mastodon-toot-visibility-list)))
      (if (member (intern reply-visibility) less-restrictive)
	  mastodon-toot--default-reply-visibility reply-visibility))))

(defun mastodon-toot--fill-buffer ()
  "Mark buffer, call `fill-region'."
  (mark-whole-buffer) ; lisp code should not set mark
  ;; (fill-region (point-min) (point-max)) ; but this doesn't work
  (fill-region (region-beginning) (region-end)))

(defun mastodon-toot--render-reply-region-str (str)
  "Refill STR and prefix all lines with >, as reply-quote text."
  (with-temp-buffer
    ;; (switch-to-buffer (current-buffer))
    (insert str)
    ;; unfill first:
    (let ((fill-column (point-max)))
      (mastodon-toot--fill-buffer))
    ;; then fill:
    (mastodon-toot--fill-buffer)
    ;; add our own prefix, pauschal:
    (save-match-data
      (while (re-search-forward "^" nil t)
        (replace-match " > ")))
    (buffer-substring-no-properties (point-min)
                                    (point-max))))

(defun mastodon-toot--setup-as-reply (reply-to-user reply-to-id
                                                    reply-json reply-region)
  "If REPLY-TO-USER is provided, inject their handle into the message.
If REPLY-TO-ID is provided, set `mastodon-toot--reply-to-id'.
REPLY-JSON is the full JSON of the toot being replied to.
REPLY-REGION is a string to be injected into the buffer."
  (let ((reply-visibility (mastodon-toot--most-restrictive-visibility
	                   (alist-get 'visibility reply-json)))
        (reply-cw (alist-get 'spoiler_text reply-json)))
    (when reply-to-user
      (when (> (length reply-to-user) 0) ; self is "" unforch
        (insert (format "%s " reply-to-user)))
      (when reply-region
        (insert "\n"
                (mastodon-toot--render-reply-region-str reply-region)
                "\n"))
      (setq mastodon-toot--reply-to-id reply-to-id)
      (unless (equal mastodon-toot--visibility reply-visibility)
        (setq mastodon-toot--visibility reply-visibility))
      (mastodon-toot--set-cw reply-cw))))

(defun mastodon-toot--update-status-fields (&rest _args)
  "Update the status fields in the header based on the current state."
  (ignore-errors  ;; called from after-change-functions so let's not leak errors
    (let* ((inhibit-read-only t)
           (header-region (mastodon-tl--find-property-range 'toot-post-header
                                                            (point-min)))
           (count-region (mastodon-tl--find-property-range 'toot-post-counter
                                                           (point-min)))
           (vis-region (mastodon-tl--find-property-range
                        'toot-post-visibility (point-min)))
           (nsfw-region (mastodon-tl--find-property-range 'toot-post-nsfw-flag
                                                          (point-min)))
           (cw-region (mastodon-tl--find-property-range 'toot-post-cw-flag
                                                        (point-min)))
           (lang-region (mastodon-tl--find-property-range 'toot-post-language
                                                          (point-min)))
           (sched-region (mastodon-tl--find-property-range 'toot-post-scheduled
                                                           (point-min)))
           (poll-region (mastodon-tl--find-property-range 'toot-post-poll-flag
                                                          (point-min)))
           (toot-string (buffer-substring-no-properties (cdr header-region)
                                                        (point-max))))
      (mastodon-toot--apply-fields-props
       count-region
       (format "%s/%s chars"
               (mastodon-toot--count-toot-chars toot-string)
               (number-to-string mastodon-toot--max-toot-chars)))
      (mastodon-toot--apply-fields-props
       vis-region
       (format "%s"
               (if (equal
                    mastodon-toot--visibility
                    "private")
                   "followers-only"
                 mastodon-toot--visibility)))
      (mastodon-toot--apply-fields-props
       lang-region
       (if mastodon-toot--language
           (format "Lang: %s ⋅"
                   mastodon-toot--language)
         ""))
      (mastodon-toot--apply-fields-props
       sched-region
       (if mastodon-toot--scheduled-for
           (format "Scheduled: %s ⋅"
                   (mastodon-toot--iso-to-human
                    mastodon-toot--scheduled-for))
         ""))
      (mastodon-toot--apply-fields-props
       nsfw-region
       (if mastodon-toot--content-nsfw
           (if mastodon-toot--media-attachments
               "NSFW" "NSFW (attachments only)")
         "")
       'mastodon-cw-face)
      (mastodon-toot--apply-fields-props
       poll-region
       (if mastodon-toot-poll "POLL" "")
       'mastodon-cw-face
       (prin1-to-string mastodon-toot-poll))
      (mastodon-toot--apply-fields-props
       cw-region
       (if mastodon-toot--content-warning
           "CW"
         "  ") ;; hold the blank space
       'mastodon-cw-face))))

(defun mastodon-toot--apply-fields-props (region display &optional face help-echo)
  "Apply DISPLAY props FACE and HELP-ECHO to REGION, a cons of beg and end."
  (add-text-properties (car region) (cdr region)
                       `(display
                         ,display
                         ,@(when face `(face ,face))
                         ,@(when help-echo `(help-echo ,help-echo)))))

(defun mastodon-toot--count-toot-chars (toot-string &optional cw)
  "Count the characters in TOOT-STRING.
URLs always = 23, and domain names of handles are not counted.
This is how mastodon does it.
CW is the content warning, which contributes to the character count."
  (let* ((url-replacement (make-string 23 ?x))
         (count-str (replace-regexp-in-string ; handle @handles
                     mastodon-toot-handle-regex "\2"
                     (replace-regexp-in-string ; handle URLs
                      mastodon-toot-url-regex url-replacement toot-string))))
    (+ (length cw)
       (length count-str))))


;;; DRAFTS

(defun mastodon-toot--save-toot-text (&rest _args)
  "Save the current toot text in `mastodon-toot-current-toot-text'.
Added to `after-change-functions' in new toot buffers."
  (let ((text (mastodon-toot--remove-docs)))
    (unless (string-empty-p text)
      (setq mastodon-toot-current-toot-text text))))

(defun mastodon-toot--open-draft-toot ()
  "Prompt for a draft and compose a toot with it."
  (interactive)
  (if (multisession-value mastodon-toot-draft-toots-list)
      (let ((text (completing-read
                   "Select draft toot: "
                   (multisession-value mastodon-toot-draft-toots-list)
                   nil t)))
        (if (mastodon-toot--compose-buffer-p)
            (when (and (not (mastodon-toot--empty-p :text-only))
                       (y-or-n-p "Replace current text with draft?"))
              (setf (multisession-value mastodon-toot-draft-toots-list)
                    (cl-pushnew mastodon-toot-current-toot-text
                                (multisession-value mastodon-toot-draft-toots-list)))
              (goto-char
               (cdr (mastodon-tl--find-property-range 'toot-post-header
                                                      (point-min))))
              (kill-region (point) (point-max))
              ;; to not save to kill-ring:
              ;; (delete-region (point) (point-max))
              (insert text))
          (mastodon-toot--compose-buffer nil nil nil text)))
    (unless (mastodon-toot--compose-buffer-p)
      (mastodon-toot--compose-buffer))
    (message "No drafts available.")))

(defun mastodon-toot--delete-draft-toot ()
  "Prompt for a draft toot and delete it."
  (interactive)
  (if (multisession-value mastodon-toot-draft-toots-list)
      (let ((draft (completing-read
                    "Select draft to delete: "
                    (multisession-value mastodon-toot-draft-toots-list)
                    nil t)))
        (setf (multisession-value mastodon-toot-draft-toots-list)
              (cl-delete draft
                         (multisession-value mastodon-toot-draft-toots-list)
                         :test #'equal))
        (message "Draft deleted!"))
    (message "No drafts to delete.")))

(defun mastodon-toot--delete-all-drafts ()
  "Delete all drafts."
  (interactive)
  (setf (multisession-value mastodon-toot-draft-toots-list) nil)
  (message "All drafts deleted!"))


;;; PROPERTIZE TAGS AND HANDLES

(defun mastodon-toot--propertize-tags-and-handles (&rest _args)
  "Propertize tags and handles in toot compose buffer.
Added to `after-change-functions'."
  (when (mastodon-toot--compose-buffer-p)
    (let ((header-region (mastodon-tl--find-property-range 'toot-post-header
                                                           (point-min)))
          (face (when mastodon-toot--proportional-fonts-compose
                  'variable-pitch)))
      ;; cull any prev props:
      ;; stops all text after a handle or mention being propertized:
      (set-text-properties (cdr header-region) (point-max) `(face ,face))
      (mastodon-toot--propertize-item mastodon-toot-tag-regex
                                      'success
                                      (cdr header-region))
      (mastodon-toot--propertize-item mastodon-toot-handle-regex
                                      'mastodon-display-name-face
                                      (cdr header-region))
      (mastodon-toot--propertize-item mastodon-toot-url-regex
                                      'link
                                      (cdr header-region)))))

(defun mastodon-toot--propertize-item (regex face start)
  "Propertize item matching REGEX with FACE starting from START."
  (save-excursion
    (goto-char start)
    (cl-loop while (search-forward-regexp regex nil :noerror)
             do (add-text-properties (match-beginning 2)
                                     (match-end 2)
                                     `(face ,face)))))

(defun mastodon-toot--compose-buffer-p ()
  "Return t if compose buffer is current."
  (or (mastodon-tl--buffer-type-eq 'edit-toot)
      (mastodon-tl--buffer-type-eq 'new-toot)))

(defun mastodon-toot--fill-reply-in-compose ()
  "Fill reply text in compose buffer to the width of the divider."
  (save-excursion
    (save-match-data
      (let* ((fill-column 67))
        (goto-char (point-min))
        (when-let ((prop (text-property-search-forward 'toot-reply)))
          (fill-region (prop-match-beginning prop)
                       (point)))))))


;;; COMPOSE BUFFER FUNCTION

(defun mastodon-toot--compose-buffer
    (&optional reply-to-user reply-to-id reply-json initial-text edit)
  "Create a new buffer to capture text for a new toot.
If REPLY-TO-USER is provided, inject their handle into the message.
If REPLY-TO-ID is provided, set the `mastodon-toot--reply-to-id' var.
REPLY-JSON is the full JSON of the toot being replied to.
INITIAL-TEXT is used by `mastodon-toot-insert-draft-toot' to add
a draft into the buffer.
EDIT means we are editing an existing toot, not composing a new one."
  (let* ((buffer-name (if edit "*edit toot*" "*new toot*"))
         (buffer-exists (get-buffer buffer-name))
         (buffer (if (not buffer-exists)
                     (get-buffer-create buffer-name)
                   ;; if a user hits reply while a compose buffer is already
                   ;; open, we really ought to wipe it all and start over.
                   (switch-to-buffer-other-window buffer-exists)
                   (if (not (y-or-n-p "Overwrite existing compose buffer?"))
                       (user-error "Aborting")
                     (kill-buffer-and-window)
                     (get-buffer-create buffer-name))))
         (inhibit-read-only t)
         (reply-text (alist-get 'content
                                (or (alist-get 'reblog reply-json)
                                    reply-json)))
         (previous-window-config (list (current-window-configuration)
                                       (point-marker))))
    (switch-to-buffer-other-window buffer)
    (text-mode)
    (mastodon-toot-mode t)
    ;; set visibility:
    (setq mastodon-toot--visibility
          (or (plist-get
               (multisession-value mastodon-profile-account-settings)
               'privacy)
              ;; use toot visibility setting from the server:
              (mastodon-profile--get-source-value 'privacy)
              "public")) ; fallback
    ;; default language:
    ;; NB: this is not necessarily set in
    ;; `mastodon-profile-credential-account' nor in
    ;; `mastodon-profile-account-settings'!
    (setq mastodon-toot--language
          (mastodon-profile--get-preferences-pref 'posting:default:language))
    ;; display original toot:
    (if mastodon-toot-display-orig-in-reply-buffer
        (progn
          (mastodon-toot--display-docs-and-status-fields reply-text)
          (mastodon-toot--fill-reply-in-compose))
      (mastodon-toot--display-docs-and-status-fields))
    ;; `reply-to-user' (alone) is also used by `mastodon-tl--dm-user', so
    ;; perhaps we should not always call --setup-as-reply, or make its
    ;; workings conditional on reply-to-id. currently it only checks for
    ;; reply-to-user.
    (mastodon-toot--setup-as-reply reply-to-user reply-to-id reply-json
                                   ;; only initial-text if reply (not edit):
                                   (when reply-json initial-text))
    (unless mastodon-toot--max-toot-chars
      ;; no need to fetch from `mastodon-profile-account-settings' as
      ;; `mastodon-toot--max-toot-chars' is set when we set it
      (mastodon-toot--get-max-toot-chars))
    ;; set up completion:
    (setq-local completion-ignore-case t)
    (when mastodon-toot--enable-completion
      (set (make-local-variable 'completion-at-point-functions)
           (add-to-list 'completion-at-point-functions
                        #'mastodon-toot--mentions-capf))
      (add-to-list 'completion-at-point-functions
                   #'mastodon-toot--tags-capf)
      (add-to-list 'completion-at-point-functions
                   #'mastodon-toot--emoji-capf)
      ;; company
      (when (and mastodon-toot--use-company-for-completion
                 (require 'company nil :no-error))
        (declare-function company-mode-on "company")
        (set (make-local-variable 'company-backends)
             (add-to-list 'company-backends 'company-capf))
        (company-mode-on)))
    ;; after-change:
    (make-local-variable 'after-change-functions)
    (cl-pushnew #'mastodon-toot--save-toot-text after-change-functions)
    (cl-pushnew #'mastodon-toot--update-status-fields after-change-functions)
    (mastodon-toot--update-status-fields)
    (cl-pushnew #'mastodon-toot--propertize-tags-and-handles after-change-functions)
    (mastodon-toot--propertize-tags-and-handles)
    (mastodon-toot--refresh-attachments-display)
    ;; draft toot text saving:
    (setq mastodon-toot-current-toot-text nil)
    ;; if we set this before changing modes, it gets nuked:
    (setq mastodon-toot-previous-window-config previous-window-config)
    (when mastodon-toot--proportional-fonts-compose
      (facemenu-set-face 'variable-pitch))
    (when (and mastodon-use-emojify
               ;; emojify loaded but poss not enabled in our buffer:
               (boundp 'emojify-mode))
      (emojify-mode))
    (when (and initial-text
               (not reply-json))
      (insert initial-text))))

;; flyspell ignore masto toot regexes:
(defvar flyspell-generic-check-word-predicate)

(defun mastodon-toot-mode-flyspell-verify ()
  "A predicate function for `flyspell'.
Only text that is not one of these faces will be spell-checked."
  (let ((faces '(mastodon-display-name-face
                 mastodon-toot-docs-face font-lock-comment-face
                 success link)))
    (unless (eql (point) (point-min))
      ;; (point) is next char after the word. Must check one char before.
      (let ((f (get-text-property (1- (point)) 'face)))
        (not (memq f faces))))))

(defun mastodon-toot-mode-hook-fun ()
  "Function for code to run in `mastodon-toot-mode-hook'."
  ;; disable auto-fill-mode:
  (auto-fill-mode -1)
  ;; add flyspell predicate function:
  (setq flyspell-generic-check-word-predicate
        #'mastodon-toot-mode-flyspell-verify))

(add-hook 'mastodon-toot-mode-hook #'mastodon-toot-mode-hook-fun)

;;;###autoload
(add-hook 'mastodon-toot-mode-hook
          #'mastodon-profile--fetch-server-account-settings-maybe)


(define-minor-mode mastodon-toot-mode
  "Minor mode for composing toots."
  :keymap mastodon-toot-mode-map
  :global nil)

(provide 'mastodon-toot)
;;; mastodon-toot.el ends here<|MERGE_RESOLUTION|>--- conflicted
+++ resolved
@@ -159,11 +159,6 @@
   "Whether to enable your instance's custom emoji by default."
   :type 'boolean)
 
-<<<<<<< HEAD
-(defvar mastodon-use-emojify)
-
-=======
->>>>>>> aa6b7b25
 (defcustom mastodon-toot--proportional-fonts-compose nil
   "Nonnil to enable using proportional fonts in the compose buffer.
 By default fixed width fonts are used."
