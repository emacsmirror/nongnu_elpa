--- conflicted
+++ resolved
@@ -1424,17 +1424,6 @@
 (defun mastodon-toot--format-reply-in-compose-string (reply-text)
   "Format a REPLY-TEXT for display in compose buffer docs."
   (let* ((rendered (mastodon-tl--render-text reply-text))
-<<<<<<< HEAD
-         (no-newlines (replace-regexp-in-string "\n\n" "\n" rendered)))
-    (concat " Reply to:\n\""
-            ;; (propertize
-            (truncate-string-to-width
-             no-newlines
-             mastodon-toot-orig-in-reply-length)
-            ;; overridden by containing propertize call:
-            ;; 'face 'mastodon-toot-docs-reply-text-face)
-            "...\"\n")))
-=======
          (no-props (substring-no-properties rendered))
          ;; FIXME: this regex replaces \n at end of every post
          ;; so we have to trim:
@@ -1449,7 +1438,6 @@
            (length crop)) ; we cropped:
         (concat crop "\n")
       (concat reply-to "\n"))))
->>>>>>> ebb44f39
 
 (defun mastodon-toot--display-docs-and-status-fields (&optional reply-text)
   "Insert propertized text with documentation about `mastodon-toot-mode'.
@@ -1487,13 +1475,9 @@
                    'toot-attachments t)
        "\n"
        (if reply-text
-<<<<<<< HEAD
-           (mastodon-toot--format-reply-in-compose-string reply-text)
-=======
            (propertize
             (mastodon-toot--format-reply-in-compose-string reply-text)
             'toot-reply t)
->>>>>>> ebb44f39
          "")
        divider
        "\n")
