;;; mastodon-toot.el --- Minor mode for sending Mastodon toots  -*- lexical-binding: t -*-

;; Copyright (C) 2017-2019 Johnson Denen
;; Author: Johnson Denen <johnson.denen@gmail.com>
;;         Marty Hiatt <martianhiatus@riseup.net>
;; Maintainer: Marty Hiatt <martianhiatus@riseup.net>
;; Version: 1.0.0
;; Package-Requires: ((emacs "27.1") (persist "0.4"))
;; Homepage: https://codeberg.org/martianh/mastodon.el

;; This file is not part of GNU Emacs.

;; This file is part of mastodon.el.

;; mastodon.el is free software: you can redistribute it and/or modify
;; it under the terms of the GNU General Public License as published by
;; the Free Software Foundation, either version 3 of the License, or
;; (at your option) any later version.

;; mastodon.el is distributed in the hope that it will be useful,
;; but WITHOUT ANY WARRANTY; without even the implied warranty of
;; MERCHANTABILITY or FITNESS FOR A PARTICULAR PURPOSE.  See the
;; GNU General Public License for more details.

;; You should have received a copy of the GNU General Public License
;; along with mastodon.el.  If not, see <http://www.gnu.org/licenses/>.

;;; Commentary:

;; mastodon-toot.el supports POSTing status data to Mastodon.

;;; Code:
(eval-when-compile (require 'subr-x))

(when (require 'emojify nil :noerror)
  (declare-function emojify-insert-emoji "emojify")
  (declare-function emojify-set-emoji-data "emojify")
  (defvar emojify-emojis-dir)
  (defvar emojify-user-emojis))

(require 'cl-lib)
(require 'persist)

(when (require 'company nil :noerror)
  (declare-function company-mode-on "company")
  (declare-function company-begin-backend "company")
  (declare-function company-grab-symbol "company")
  (defvar company-backends))

(defvar mastodon-instance-url)
(defvar mastodon-tl--buffer-spec)
(defvar mastodon-tl--enable-proportional-fonts)
(defvar mastodon-profile-account-settings)

(autoload 'mastodon-auth--user-acct "mastodon-auth")
(autoload 'mastodon-http--api "mastodon-http")
(autoload 'mastodon-http--delete "mastodon-http")
(autoload 'mastodon-http--get-json "mastodon-http")
(autoload 'mastodon-http--get-json-async "mastodon-http")
(autoload 'mastodon-http--post "mastodon-http")
(autoload 'mastodon-http--post-media-attachment "mastodon-http")
(autoload 'mastodon-http--process-json "mastodon-http")
(autoload 'mastodon-http--read-file-as-string "mastodon-http")
(autoload 'mastodon-http--triage "mastodon-http")
(autoload 'mastodon-search--search-accounts-query "mastodon-search")
(autoload 'mastodon-search--search-tags-query "mastodon-search")
(autoload 'mastodon-tl--as-string "mastodon-tl")
(autoload 'mastodon-tl--clean-tabs-and-nl "mastodon-tl")
(autoload 'mastodon-tl--field "mastodon-tl")
(autoload 'mastodon-tl--find-property-range "mastodon-tl")
(autoload 'mastodon-tl--find-property-range "mastodon-tl")
(autoload 'mastodon-tl--goto-next-toot "mastodon-tl")
(autoload 'mastodon-tl--property "mastodon-tl")
(autoload 'mastodon-tl--reload-timeline-or-profile "mastodon-tl")
(autoload 'mastodon-tl--toot-id "mastodon-tl")
(autoload 'mastodon-toot "mastodon")
(autoload 'mastodon-profile--get-source-pref "mastodon-profile")
(autoload 'mastodon-profile--update-preference "mastodon-profile")
(autoload 'mastodon-tl--render-text "mastodon-tl")

;; for mastodon-toot--translate-toot-text
(autoload 'mastodon-tl--content "mastodon-tl")
(when (require 'lingva nil :no-error)
  (declare-function lingva-translate "lingva"))

(defgroup mastodon-toot nil
  "Tooting in Mastodon."
  :prefix "mastodon-toot-"
  :group 'mastodon)

(defcustom mastodon-toot--default-media-directory "~/"
  "The default directory when prompting for a media file to upload."
  :group 'mastodon-toot
  :type 'string)

(defcustom mastodon-toot--attachment-height 80
  "Height of the attached images preview in the toot draft buffer."
  :group 'mastodon-toot
  :type 'integer)

(defcustom mastodon-toot--enable-completion
  (if (require 'company nil :noerror) t nil)
  "Whether to enable completion of mentions and hashtags.

Used for completion in toot compose buffer.

This is only used if company mode is installed."
  :group 'mastodon-toot
  :type 'boolean)

(defcustom mastodon-toot--completion-style-for-mentions
  (if (require 'company nil :noerror) "following" "off")
  "The company completion style to use for mentions."
  :group 'mastodon-toot
  :type '(choice
          (const :tag "off" nil)
          (const :tag "following only" "following")
          (const :tag "all users" "all")))

(defcustom mastodon-toot-display-orig-in-reply-buffer nil
  "Display a copy of the toot replied to in the compose buffer."
  :group 'mastodon-toot
  :type 'boolean)

(defcustom mastodon-toot-orig-in-reply-length 160
  "Length to crop toot replied to in the compose buffer to."
  :group 'mastodon-toot
  :type 'integer)

(defcustom mastodon-toot--enable-custom-instance-emoji nil
  "Whether to enable your instance's custom emoji by default."
  :group 'mastodon-toot
  :type 'boolean)

(defvar-local mastodon-toot--content-warning nil
  "A flag whether the toot should be marked with a content warning.")

(defvar-local mastodon-toot--content-warning-from-reply-or-redraft nil
  "The content warning of the toot being replied to.")

(defvar-local mastodon-toot--content-nsfw nil
  "A flag indicating whether the toot should be marked as NSFW.")

(defvar mastodon-toot-visibility-list
  '(direct private unlisted public)
  "A list of the available toot visibility settings.")

(defvar-local mastodon-toot--visibility nil
  "A string indicating the visibility of the toot being composed.

Valid values are \"direct\", \"private\" (followers-only),
\"unlisted\", and \"public\".

This is determined by the account setting on the server. To
change the setting on the server, see
`mastodon-toot-set-default-visibility'.")

(defvar-local mastodon-toot--media-attachments nil
  "A list of the media attachments of the toot being composed.")

(defvar-local mastodon-toot--media-attachment-ids nil
  "A list of any media attachment ids of the toot being composed.")

(defvar-local mastodon-toot--reply-to-id nil
  "Buffer-local variable to hold the id of the toot being replied to.")

(defvar mastodon-toot--max-toot-chars nil
  "The maximum allowed characters count for a single toot.")

(defvar mastodon-toot-current-toot-text nil
  "The text of the toot being composed.")

(persist-defvar mastodon-toot-draft-toots-list nil
                "A list of toots that have been saved as drafts.
For the moment we just put all composed toots in here, as we want
to also capture toots that are 'sent' but that don't successfully
send.")

(defvar mastodon-toot-mode-map
  (let ((map (make-sparse-keymap)))
    (define-key map (kbd "C-c C-c") #'mastodon-toot--send)
    (define-key map (kbd "C-c C-k") #'mastodon-toot--cancel)
    (define-key map (kbd "C-c C-w") #'mastodon-toot--toggle-warning)
    (define-key map (kbd "C-c C-n") #'mastodon-toot--toggle-nsfw)
    (define-key map (kbd "C-c C-v") #'mastodon-toot--change-visibility)
    (when (require 'emojify nil :noerror)
      (define-key map (kbd "C-c C-e") #'mastodon-toot--insert-emoji))
    (define-key map (kbd "C-c C-a") #'mastodon-toot--attach-media)
    (define-key map (kbd "C-c !") #'mastodon-toot--clear-all-attachments)
    map)
  "Keymap for `mastodon-toot'.")

(defun mastodon-toot-set-default-visibility ()
  "Set the default visibility for toots on the server."
  (interactive)
  (let ((vis (completing-read "Set default visibility to:"
                              mastodon-toot-visibility-list
                              nil t)))
    (mastodon-profile--update-preference "privacy" vis :source)))

(defun mastodon-toot--get-max-toot-chars (&optional _no-toot)
  "Fetch max_toot_chars from `mastodon-instance-url' asynchronously.
NO-TOOT means we are not calling from a toot buffer."
  (mastodon-http--get-json-async
   (mastodon-http--api "instance")
   'mastodon-toot--get-max-toot-chars-callback 'no-toot))

(defun mastodon-toot--get-max-toot-chars-callback (json-response
                                                   &optional no-toot)
  "Set max_toot_chars returned in JSON-RESPONSE and display in new toot buffer.
NO-TOOT means we are not calling from a toot buffer."
  (let ((max-chars
         (or
          (alist-get 'max_toot_chars json-response)
          ;; some servers have this instead:
          (alist-get 'max_characters
                     (alist-get 'statuses
                                (alist-get 'configuration
                                           json-response))))))
    (setq mastodon-toot--max-toot-chars max-chars)
    (unless no-toot
      (with-current-buffer "*new toot*"
        (mastodon-toot--update-status-fields)))))

(defun mastodon-toot--action-success (marker byline-region remove)
  "Insert/remove the text MARKER with 'success face in byline.

BYLINE-REGION is a cons of start and end pos of the byline to be
modified.
Remove MARKER if REMOVE is non-nil, otherwise add it."
  (let ((inhibit-read-only t)
        (bol (car byline-region))
        (eol (cdr byline-region)))
    (save-excursion
      (when remove
        (goto-char bol)
        (beginning-of-line) ;; The marker is not part of the byline
        (if (search-forward (format "(%s) " marker) eol t)
            (replace-match "")
          (message "Oops: could not find marker '(%s)'" marker)))
      (unless remove
        (goto-char bol)
        (insert (format "(%s) "
                        (propertize marker 'face 'success)))))
    ;; leave point after the marker:
    (unless remove
      (mastodon-tl--goto-next-toot))))

(defun mastodon-toot--action (action callback)
  "Take ACTION on toot at point, then execute CALLBACK.
Makes a POST request to the server. Used for favouriting,
boosting, or bookmarking toots."
  (let* ((id (mastodon-tl--property 'base-toot-id))
         (url (mastodon-http--api (concat "statuses/"
                                          (mastodon-tl--as-string id)
                                          "/"
                                          action))))
    (let ((response (mastodon-http--post url nil nil)))
      (mastodon-http--triage response callback))))

(defun mastodon-toot--toggle-boost-or-favourite (type)
  "Toggle boost or favourite of toot at `point'.
TYPE is a symbol, either 'favourite or 'boost."
  (interactive)
  (let* ((boost-p (equal type 'boost))
         (has-id (mastodon-tl--property 'base-toot-id))
         (byline-region (when has-id
                          (mastodon-tl--find-property-range 'byline (point))))
         (id (when byline-region
               (mastodon-tl--as-string (mastodon-tl--property 'base-toot-id))))
         (boosted (when byline-region
                    (get-text-property (car byline-region) 'boosted-p)))
         (faved (when byline-region
                  (get-text-property (car byline-region) 'favourited-p)))
         (action (if boost-p
                     (if boosted "unreblog" "reblog")
                   (if faved "unfavourite" "favourite")))
         (msg (if boosted "unboosted" "boosted"))
         (action-string (if boost-p "boost" "favourite"))
         (remove (if boost-p (when boosted t) (when faved t)))
         (toot-type (alist-get 'type (mastodon-tl--property 'toot-json))))
    (if byline-region
        (cond ;; actually there's nothing wrong with faving/boosting own toots!
         ;;((mastodon-toot--own-toot-p (mastodon-tl--property 'toot-json))
         ;;(error "You can't %s your own toots" action-string))
         ((equal "reblog" toot-type)
          (error "You can't %s boosts" action-string))
         ((equal "favourite" toot-type)
          (error "Your can't %s favourites" action-string))
         (t
          (mastodon-toot--action
           action
           (lambda ()
             (let ((inhibit-read-only t))
               (add-text-properties (car byline-region)
                                    (cdr byline-region)
                                    (if boost-p
                                        (list 'boosted-p (not boosted))
                                      (list 'favourited-p (not faved))))
               (mastodon-toot--action-success
                (if boost-p "B" "F")
                byline-region remove))
             (message (format "%s #%s" (if boost-p msg action) id))))))
      (message (format "Nothing to %s here?!?" action-string)))))

(defun mastodon-toot--toggle-boost ()
  "Boost/unboost toot at `point'."
  (interactive)
  (mastodon-toot--toggle-boost-or-favourite 'boost))

(defun mastodon-toot--toggle-favourite ()
  "Favourite/unfavourite toot at `point'."
  (interactive)
  (mastodon-toot--toggle-boost-or-favourite 'favourite))

;; TODO maybe refactor into boost/fave fun
(defun mastodon-toot--bookmark-toot-toggle ()
  "Bookmark or unbookmark toot at point."
  (interactive)
  (let* ( ;(toot (mastodon-tl--property 'toot-json))
          (id (mastodon-tl--property 'base-toot-id))
          ;; (mastodon-tl--as-string (mastodon-tl--toot-id toot)))
          (bookmarked-p (mastodon-tl--property 'bookmarked-p))
          (prompt (if bookmarked-p
                      (format "Toot already bookmarked. Remove? ")
                    (format "Bookmark this toot? ")))
          (byline-region
           (when id
             (mastodon-tl--find-property-range 'byline (point))))
          (action (if bookmarked-p "unbookmark" "bookmark"))
          (bookmark-str (if (fontp (char-displayable-p #10r128278))
                            "🔖"
                          "K"))
          (message (if bookmarked-p
                       "Bookmark removed!"
                     "Toot bookmarked!"))
          (remove (when bookmarked-p t)))
    (if byline-region
        (when (y-or-n-p prompt)
          (mastodon-toot--action
           action
           (lambda ()
             (let ((inhibit-read-only t))
               (add-text-properties (car byline-region)
                                    (cdr byline-region)
                                    (list 'bookmarked-p (not bookmarked-p))))
             (mastodon-toot--action-success
              bookmark-str
              byline-region remove)
             (message (format "%s #%s" message id)))))
      (message (format "Nothing to %s here?!?" action)))))

(defun mastodon-toot--copy-toot-url ()
  "Copy URL of toot at point."
  (interactive)
  (let* ((toot (mastodon-tl--property 'toot-json))
         (url (if (mastodon-tl--field 'reblog toot)
                  (alist-get 'url (alist-get 'reblog toot))
                (alist-get 'url toot))))
    (kill-new url)
    (message "Toot URL copied to the clipboard.")))

(defun mastodon-toot--copy-toot-text ()
  "Copy text of toot at point."
  (interactive)
  (let* ((toot (mastodon-tl--property 'toot-json)))
    (kill-new (mastodon-tl--content toot))
    (message "Toot content copied to the clipboard.")))

;; (when (require 'lingva nil :no-error)
(defun mastodon-toot--translate-toot-text ()
  "Translate text of toot at point.
Uses `lingva.el'."
  (interactive)
  (if (not (require 'lingva nil :no-error))
      (message "Looks like you need to install lingva.el first.")
    (if mastodon-tl--buffer-spec
        (let ((toot (mastodon-tl--property 'toot-json)))
          (if toot
              (lingva-translate nil
                                (mastodon-tl--content toot)
                                (when mastodon-tl--enable-proportional-fonts
                                  t))
            (message "No toot to translate?")))
      (message "No mastodon buffer?"))))

(defun mastodon-toot--own-toot-p (toot)
  "Check if TOOT is user's own, e.g. for deleting it."
  (and (not (alist-get 'reblog toot))
       (equal (alist-get 'acct (alist-get 'account toot))
              (mastodon-auth--user-acct))))

(defun mastodon-toot--pin-toot-toggle ()
  "Pin or unpin user's toot at point."
  (interactive)
  (let* ((toot (mastodon-tl--property 'toot-json))
         (pinnable-p (mastodon-toot--own-toot-p toot))
         (pinned-p (equal (alist-get 'pinned toot) t))
         (action (if pinned-p "unpin" "pin"))
         (msg (if pinned-p "unpinned" "pinned"))
         (msg-y-or-n (if pinned-p "Unpin" "Pin")))
    (if (not pinnable-p)
        (message "You can only pin your own toots.")
      (if (y-or-n-p (format "%s this toot? " msg-y-or-n))
          (mastodon-toot--action action
                                 (lambda ()
                                   (when mastodon-tl--buffer-spec
                                     (mastodon-tl--reload-timeline-or-profile))
                                   (message "Toot %s!" msg)))))))

(defun mastodon-toot--delete-toot ()
  "Delete user's toot at point synchronously."
  (interactive)
  (mastodon-toot--delete-and-redraft-toot t))

;; TODO: handle media/poll for redrafting toots
(defun mastodon-toot--delete-and-redraft-toot (&optional no-redraft)
  "Delete and redraft user's toot at point synchronously.
NO-REDRAFT means delete toot only."
  (interactive)
  (let* ((toot (mastodon-tl--property 'toot-json))
         (id (mastodon-tl--as-string (mastodon-tl--toot-id toot)))
         (url (mastodon-http--api (format "statuses/%s" id)))
         (toot-cw (alist-get 'spoiler_text toot))
         (toot-visibility (alist-get 'visibility toot))
         (reply-id (alist-get 'in_reply_to_id toot)))
    (if (not (mastodon-toot--own-toot-p toot))
        (message "You can only delete (and redraft) your own toots.")
      (if (y-or-n-p (if no-redraft
                        (format "Delete this toot? ")
                      (format "Delete and redraft this toot? ")))
          (let* ((response (mastodon-http--delete url)))
            (mastodon-http--triage
             response
             (lambda ()
               (if no-redraft
                   (progn
                     (when mastodon-tl--buffer-spec
                       (mastodon-tl--reload-timeline-or-profile))
                     (message "Toot deleted!"))
                 (mastodon-toot--redraft response
                                         reply-id
                                         toot-visibility
                                         toot-cw)))))))))

(defun mastodon-toot-set-cw (&optional cw)
  "Set content warning to CW if it is non-nil."
  (unless (string-empty-p cw)
    (setq mastodon-toot--content-warning t)
    (setq mastodon-toot--content-warning-from-reply-or-redraft cw)))

(defun mastodon-toot--redraft (response &optional reply-id toot-visibility toot-cw)
  "Opens a new toot compose buffer using values from RESPONSE buffer.
REPLY-ID, TOOT-VISIBILITY, and TOOT-CW of deleted toot are preseved."
  (with-current-buffer response
    (let* ((json-response (mastodon-http--process-json))
           (content (alist-get 'text json-response)))
      (mastodon-toot--compose-buffer)
      (goto-char (point-max))
      (insert content)
      ;; adopt reply-to-id, visibility and CW from deleted toot:
      (when reply-id
        (setq mastodon-toot--reply-to-id reply-id))
      (setq mastodon-toot--visibility toot-visibility)
      (mastodon-toot-set-cw toot-cw)
      (mastodon-toot--update-status-fields))))

<<<<<<< HEAD
(defun mastodon-toot--kill (&optional cancel)
  "Kill `mastodon-toot-mode' buffer and window.
CANCEL means the toot was not sent, so we save the toot text as a draft."
  (unless (eq mastodon-toot-current-toot-text nil)
    (when cancel
      (cl-pushnew mastodon-toot-current-toot-text
                  mastodon-toot-draft-toots-list :test 'equal)))
  ;; prevent some weird bug when cancelling a non-empty toot:
  (delete #'mastodon-toot-save-toot-text after-change-functions)
  (kill-buffer-and-window))
=======
(defun mastodon-toot--kill ()
  "Kill `mastodon-toot-mode' buffer and window."
  (with-current-buffer (get-buffer "*new toot*")
    ;; FIXME: prevent some weird bug when cancelling a non-empty toot:
    (delete #'mastodon-toot--save-toot-text after-change-functions)
    (kill-buffer-and-window)))
>>>>>>> 50bd192c

(defun mastodon-toot--cancel ()
  "Kill new-toot buffer/window. Does not POST content to Mastodon.
If toot is not empty, prompt to save text as a draft."
  (interactive)
  (if (mastodon-toot-empty-p)
      (mastodon-toot--kill)
    (when (y-or-n-p "Save draft toot?")
      (mastodon-toot-save-draft))
    (mastodon-toot--kill)))

(defun mastodon-toot-save-draft ()
  "Save the current compose toot text as a draft.
Pushes `mastodon-toot-current-toot-text' to
`mastodon-toot-draft-toots-list'."
  (interactive)
  (unless (eq mastodon-toot-current-toot-text nil)
    (cl-pushnew mastodon-toot-current-toot-text
                mastodon-toot-draft-toots-list :test 'equal)
    (message "Draft saved!")))

(defun mastodon-toot-empty-p (&optional text-only)
  "Return t if no text or attachments have been added to the compose buffer.
TEXT-ONLY means don't check for attachments."
  (and (if text-only
           t
         (not mastodon-toot--media-attachments))
       (string-empty-p (mastodon-tl--clean-tabs-and-nl
                        (mastodon-toot--remove-docs)))))

(defalias 'mastodon-toot--insert-emoji
  'emojify-insert-emoji
  "Prompt to insert an emoji.")

(defun mastodon-toot--download-custom-emoji ()
  "Download `mastodon-instance-url's custom emoji.
Emoji images are stored in a subdir of `emojify-emojis-dir'.
To use the downloaded emoji, run `mastodon-toot--enable-custom-emoji'."
  (interactive)
  (let ((custom-emoji (mastodon-http--get-json
                       (mastodon-http--api "custom_emojis")))
        (mastodon-custom-emoji-dir (file-name-as-directory
                                    (concat (file-name-as-directory
                                             (expand-file-name
                                              emojify-emojis-dir))
                                            "mastodon-custom-emojis"))))
    (if (not (file-directory-p emojify-emojis-dir))
        (message "Looks like you need to set up emojify first.")
      (unless (file-directory-p mastodon-custom-emoji-dir)
        (make-directory mastodon-custom-emoji-dir nil)) ; no add parent
      (mapc (lambda (x)
              (url-copy-file (alist-get 'url x)
                             (concat
                              mastodon-custom-emoji-dir
                              (alist-get 'shortcode x)
                              "."
                              (file-name-extension (alist-get 'url x)))
                             t))
            custom-emoji)
      (message "Custom emoji for %s downloaded to %s"
               mastodon-instance-url
               mastodon-custom-emoji-dir))))

(defun mastodon-toot--collect-custom-emoji ()
  "Return a list of `mastodon-instance-url's custom emoji.
The list is formatted for `emojify-user-emojis', which see."
  (let* ((mastodon-custom-emojis-dir (concat (expand-file-name
                                              emojify-emojis-dir)
                                             "/mastodon-custom-emojis/"))
         (custom-emoji-files (directory-files mastodon-custom-emojis-dir
                                              nil ; not full path
                                              "^[^.]")) ; no dot files
         (mastodon-emojify-user-emojis))
    (mapc (lambda (x)
            (push
             `(,(concat ":"
                        (file-name-base x) ":")
               . (("name" . ,(file-name-base x))
                  ("image" . ,(concat mastodon-custom-emojis-dir x))
                  ("style" . "github")))
             mastodon-emojify-user-emojis))
          custom-emoji-files)
    (reverse mastodon-emojify-user-emojis)))

(defun mastodon-toot--enable-custom-emoji ()
  "Add `mastodon-instance-url's custom emoji to `emojify'.
Custom emoji must first be downloaded with
`mastodon-toot--download-custom-emoji'. Custom emoji are appended
to `emojify-user-emojis', and the emoji data is updated."
  (interactive)
  (unless (file-exists-p (concat (expand-file-name
                                  emojify-emojis-dir)
                                 "/mastodon-custom-emojis/"))
    (when (y-or-n-p "Looks like you haven't downloaded your
    instance's custom emoji yet. Download now? ")
      (mastodon-toot--download-custom-emoji)))
  (setq emojify-user-emojis
        (append (mastodon-toot--collect-custom-emoji)
                emojify-user-emojis))
  ;; if already loaded, reload
  (when (featurep 'emojify)
    (emojify-set-emoji-data)))

(defun mastodon-toot--remove-docs ()
  "Get the body of a toot from the current compose buffer."
  (let ((header-region (mastodon-tl--find-property-range 'toot-post-header
                                                         (point-min))))
    (buffer-substring (cdr header-region) (point-max))))

(defun mastodon-toot--set-visibility (visibility)
  "Set the visiblity of the next toot to VISIBILITY."
  (interactive
   (list (completing-read "Visiblity: " '("public"
                                          "unlisted"
                                          "private"
                                          "direct"))))
  (setq mastodon-toot--visibility visibility)
  (message "Visibility set to %s" visibility))

(defun mastodon-toot--send ()
  "POST contents of new-toot buffer to Mastodon instance and kill buffer.
If media items have been attached and uploaded with
`mastodon-toot--attach-media', they are attached to the toot."
  (interactive)
  (let* ((toot (mastodon-toot--remove-docs))
         (endpoint (mastodon-http--api "statuses"))
         (spoiler (when (and (not (mastodon-toot-empty-p))
                             mastodon-toot--content-warning)
                    (read-string "Warning: " mastodon-toot--content-warning-from-reply-or-redraft)))
         (args-no-media `(("status" . ,toot)
                          ("in_reply_to_id" . ,mastodon-toot--reply-to-id)
                          ("visibility" . ,mastodon-toot--visibility)
                          ("sensitive" . ,(when mastodon-toot--content-nsfw
                                            (symbol-name t)))
                          ("spoiler_text" . ,spoiler)))
         (args-media (when mastodon-toot--media-attachments
                       (mapcar (lambda (id)
                                 (cons "media_ids[]" id))
                               mastodon-toot--media-attachment-ids)))
         (args (append args-media args-no-media)))
    (cond ((and mastodon-toot--media-attachments
                ;; make sure we have media args
                ;; and the same num of ids as attachments
                (or (not args-media)
                    (not (= (length mastodon-toot--media-attachments)
                            (length mastodon-toot--media-attachment-ids)))))
           (message "Something is wrong with your uploads. Wait for them to complete or try again."))
          ((and mastodon-toot--max-toot-chars
                (> (length toot) mastodon-toot--max-toot-chars))
           (message "Looks like your toot is longer than that maximum allowed length."))
          ((mastodon-toot-empty-p)
           (message "Empty toot. Cowardly refusing to post this."))
          (t
           (let ((response (mastodon-http--post endpoint args nil)))
             (mastodon-http--triage response
                                    (lambda ()
                                      (mastodon-toot--kill)
                                      (message "Toot toot!"))))))))

(defun mastodon-toot--process-local (acct)
  "Add domain to local ACCT and replace the curent user name with \"\".

Mastodon requires the full user@domain, even in the case of local accts.
eg. \"user\" -> \"user@local.social \" (when local.social is the domain of the
mastodon-instance-url).
eg. \"yourusername\" -> \"\"
eg. \"feduser@fed.social\" -> \"feduser@fed.social\"."
  (cond ((string-match-p "@" acct) (concat "@" acct " ")) ; federated acct
        ((string= (mastodon-auth--user-acct) acct) "") ; your acct
        (t (concat "@" acct "@" ; local acct
                   (cadr (split-string mastodon-instance-url "/" t)) " "))))

(defun mastodon-toot--mentions (status)
  "Extract mentions from STATUS and process them into a string."
  (interactive)
  (let* ((boosted (mastodon-tl--field 'reblog status))
         (mentions
          (if boosted
              (alist-get 'mentions (alist-get 'reblog status))
            (alist-get 'mentions status))))
    (mapconcat (lambda(x) (mastodon-toot--process-local
                           (alist-get 'acct x)))
               ;; reverse does not work on vectors in 24.5
               (reverse (append mentions nil))
               "")))

(defun mastodon-toot--mentions-company-meta (candidate)
  "Format company completion CANDIDATE's meta field."
  (format " %s"
          (get-text-property 0 'meta candidate)))

(defun mastodon-toot--mentions-company-annotation (candidate)
  "Format company completion CANDIDATE's annotation."
  (format " %s" (get-text-property 0 'annot candidate)))

(defun mastodon-toot--mentions-company-make-candidate (candidate)
  "Construct a company completion CANDIDATE for display."
  (let ((display-name (car candidate))
        (handle (cadr candidate))
        (url (caddr candidate)))
    (propertize handle 'annot display-name 'meta url)))

(defun mastodon-toot--tags-company-make-candidate (candidate)
  "Construct a company completion CANDIDATE for display."
  (let ((tag (concat "#" (car candidate)))
        (url (cadr candidate)))
    (propertize tag 'annot url 'meta url)))

(defun mastodon-toot--company-build-candidates (query list-fun make-fun)
  "Build a list of completion candidates for a company backend.
QUERY is the search prefix, LIST-FUN builds a list of items to
match against, and MAKE-FUN builds the actual cadidate list item
for display by company."
  (let ((query (substring query 1)) ; remove @ or # for search
        (res))
    (dolist (item (funcall list-fun query))
      (when (or (string-prefix-p query (substring (cadr item) 1) t)
                (string-prefix-p query (car item) t))
        (push (funcall make-fun item) res)))
    res))

(defun mastodon-toot--mentions-company-candidates (query)
  "Given a company QUERY, build a list of candidates.
The query can match both user handles and display names."
  (mastodon-toot--company-build-candidates
   query
   'mastodon-search--search-accounts-query
   'mastodon-toot--mentions-company-make-candidate))

(defun mastodon-toot--tags-company-candidates (query)
  "Given a company QUERY, build a list of candidates.
The query is matched against a tag search on the server."
  (mastodon-toot--company-build-candidates
   query
   'mastodon-search--search-tags-query
   'mastodon-toot--tags-company-make-candidate))

(defun mastodon-toot--make-company-backend
    (command _backend-name str-prefix candidates-fun annot-fun meta-fun
             &optional arg
             &rest ignored)
  "Make a company backend for `mastodon-toot-mode'.
COMMAND, ARG, IGNORED are all company backend args.
COMMAND is either prefix, to fetch a prefix query, candidates, to
build a list of candidates with query ARG, annotation, to format
an annotation for candidate ARG, or meta, to format meta info for
candidate ARG. IGNORED remains a mystery.

BACKEND-NAME is the backend's name, STR-PREFIX is used to search
for matches, CANDIDATES-FUN, ANNOT-FUN, and META-FUN are
functions called on ARG to generate formatted candidates, annotation, and
meta fields respectively."
  (interactive (list 'interactive))
  (cl-case command
    (interactive (company-begin-backend (quote backend-name)))
    (prefix (when (and (bound-and-true-p mastodon-toot-mode) ; if masto toot minor mode
                       (save-excursion
                         (forward-whitespace -1)
                         (forward-whitespace 1)
                         (looking-at str-prefix)))
              (concat str-prefix (company-grab-symbol))))
    (candidates (funcall candidates-fun arg))
    (annotation (funcall annot-fun arg))
    (meta (funcall meta-fun arg))))

(defun mastodon-toot-mentions (command &optional arg &rest ignored)
  "A company completion backend for toot mentions.
COMMAND is either prefix, to fetch a prefix query, candidates, to
build a list of candidates with query ARG, annotation, to format
an annotation for candidate ARG, or meta, to format meta info for
candidate ARG. IGNORED remains a mystery."
  (mastodon-toot--make-company-backend
   command
   'mastodon-toot-mentions
   "@"
   'mastodon-toot--mentions-company-candidates
   'mastodon-toot--mentions-company-annotation
   'mastodon-toot--mentions-company-meta
   arg
   ignored))

(defun mastodon-toot-tags (command &optional arg &rest ignored)
  "A company completion backend for toot tags.
COMMAND is either prefix, to fetch a prefix query, candidates, to
build a list of candidates with query ARG, annotation, to format
an annotation for candidate ARG, or meta, to format meta info for
candidate ARG. IGNORED remains a mystery."
  (mastodon-toot--make-company-backend
   command
   'mastodon-toot-tags
   "#"
   'mastodon-toot--tags-company-candidates
   'mastodon-toot--mentions-company-annotation
   'mastodon-toot--mentions-company-meta
   arg
   ignored))

(defun mastodon-toot--reply ()
  "Reply to toot at `point'.
Customize `mastodon-toot-display-orig-in-reply-buffer' to display
text of the toot being replied to in the compose buffer."
  (interactive)
  (let* ((toot (mastodon-tl--property 'toot-json))
<<<<<<< HEAD
         (parent (mastodon-tl--field 'parent-toot toot)) ; for new notifs handling
=======
         ;; NB: we cannot use mastodon-tl--property for 'parent-toot
         ;; because if it doesn't have one, it is fetched from next toot!
         ;; we also cannot use --field because we need to get a different property first
         (parent (get-text-property (point) 'parent-toot)) ; for new notifs handling
>>>>>>> 50bd192c
         (id (mastodon-tl--as-string
              (mastodon-tl--field 'id (or parent toot))))
         (account (mastodon-tl--field 'account toot))
         (user (alist-get 'acct account))
         (mentions (mastodon-toot--mentions (or parent toot)))
         (boosted (mastodon-tl--field 'reblog (or parent toot)))
         (booster (when boosted
                    (alist-get 'acct
                               (alist-get 'account toot)))))
    (mastodon-toot (when user
                     (if booster
                         (if (and (not (equal user booster))
                                  (not (string-match booster mentions)))
                             ;; different booster, user and mentions:
                             (concat (mastodon-toot--process-local user)
                                     ;; "@" booster " "
                                     (mastodon-toot--process-local booster)
                                     mentions)
                           ;; booster is either user or in mentions:
                           (if (not (string-match user mentions))
                               ;; user not already in mentions:
                               (concat (mastodon-toot--process-local user)
                                       mentions)
                             ;; user already in mentions:
                             mentions))
                       ;; ELSE no booster:
                       (if (not (string-match user mentions))
                           ;; user not in mentions:
                           (concat (mastodon-toot--process-local user)
                                   mentions)
                         ;; user in mentions already:
                         mentions)))
                   id
                   (or parent toot))))

(defun mastodon-toot--toggle-warning ()
  "Toggle `mastodon-toot--content-warning'."
  (interactive)
  (setq mastodon-toot--content-warning
        (not mastodon-toot--content-warning))
  (mastodon-toot--update-status-fields))

(defun mastodon-toot--toggle-nsfw ()
  "Toggle `mastodon-toot--content-nsfw'."
  (interactive)
  (setq mastodon-toot--content-nsfw
        (not mastodon-toot--content-nsfw))
  (message "NSFW flag is now %s" (if mastodon-toot--content-nsfw "on" "off"))
  (mastodon-toot--update-status-fields))

(defun mastodon-toot--change-visibility ()
  "Change the current visibility to the next valid value."
  (interactive)
  (setq mastodon-toot--visibility
        (cond ((string= mastodon-toot--visibility "public")
               "unlisted")
              ((string= mastodon-toot--visibility "unlisted")
               "private")
              ((string= mastodon-toot--visibility "private")
               "direct")
              (t
               "public")))
  (mastodon-toot--update-status-fields))

(defun mastodon-toot--clear-all-attachments ()
  "Remove all attachments from a toot draft."
  (interactive)
  (setq mastodon-toot--media-attachments nil)
  (setq mastodon-toot--media-attachment-ids nil)
  (mastodon-toot--refresh-attachments-display)
  (mastodon-toot--update-status-fields))

(defun mastodon-toot--attach-media (file content-type description)
  "Prompt for an attachment FILE of CONTENT-TYPE with DESCRIPTION.
A preview is displayed in the new toot buffer, and the file
is uploaded asynchronously using `mastodon-toot--upload-attached-media'.
File is actually attached to the toot upon posting."
  (interactive "fFilename: \nsContent type: \nsDescription: ")
  (when (>= (length mastodon-toot--media-attachments) 4)
    ;; Only a max. of 4 attachments are allowed, so pop the oldest one.
    (pop mastodon-toot--media-attachments))
  (if (file-directory-p file)
      (message "Looks like you chose a directory not a file.")
    (setq mastodon-toot--media-attachments
          (nconc mastodon-toot--media-attachments
                 `(((:contents . ,(mastodon-http--read-file-as-string file))
                    (:content-type . ,content-type)
                    (:description . ,description)
                    (:filename . ,file)))))
    (mastodon-toot--refresh-attachments-display)
    ;; upload only most recent attachment:
    (mastodon-toot--upload-attached-media (car (last mastodon-toot--media-attachments)))))

(defun mastodon-toot--upload-attached-media (attachment)
  "Upload a single ATTACHMENT using `mastodon-http--post-media-attachment'.
The item's id is added to `mastodon-toot--media-attachment-ids',
which is used to attach it to a toot when posting."
  (let* ((filename (expand-file-name
                    (alist-get :filename attachment)))
         (caption (alist-get :description attachment))
         (url (concat mastodon-instance-url "/api/v2/media")))
    (message "Uploading %s..." (file-name-nondirectory filename))
    (mastodon-http--post-media-attachment url filename caption)))

(defun mastodon-toot--refresh-attachments-display ()
  "Update the display attachment previews in toot draft buffer."
  (let ((inhibit-read-only t)
        (attachments-region (mastodon-tl--find-property-range
                             'toot-attachments (point-min)))
        (display-specs (mastodon-toot--format-attachments)))
    (dotimes (i (- (cdr attachments-region) (car attachments-region)))
      (add-text-properties (+ (car attachments-region) i)
                           (+ (car attachments-region) i 1)
                           (list 'display (or (nth i display-specs) ""))))))

(defun mastodon-toot--format-attachments ()
  "Format the attachment previews for display in toot draft buffer."
  (or (let ((counter 0)
            (image-options (when (or (image-type-available-p 'imagemagick)
                                     (image-transforms-p))
                             `(:height ,mastodon-toot--attachment-height))))
        (mapcan (lambda (attachment)
                  (let* ((data (alist-get :contents attachment))
                         (image (apply #'create-image data
                                       (if (version< emacs-version "27.1")
                                           (when image-options 'imagemagick)
                                         nil) ; inbuilt scaling in 27.1
                                       t image-options))
                         (type (alist-get :content-type attachment))
                         (description (alist-get :description attachment)))
                    (setq counter (1+ counter))
                    (list (format "\n    %d: " counter)
                          image
                          (format " \"%s\" (%s)" description type))))
                mastodon-toot--media-attachments))
      (list "None")))

;; we'll need to revisit this if the binds get
;; more diverse than two-chord bindings
(defun mastodon-toot--get-mode-kbinds ()
  "Get a list of the keybindings in the mastodon-toot-mode."
  (let* ((binds (copy-tree mastodon-toot-mode-map))
         (prefix (car (cadr binds)))
         (bindings (remove nil (mapcar (lambda (i) (if (listp i) i))
                                       (cadr binds)))))
    (mapcar (lambda (b)
              (setf (car b) (vector prefix (car b)))
              b)
            bindings)))

(defun mastodon-toot--format-kbind-command (cmd)
  "Format CMD to be more readable.
e.g. mastodon-toot--send -> Send."
  (let* ((str (symbol-name cmd))
         (re "--\\(.*\\)$")
         (str2 (save-match-data
                 (string-match re str)
                 (match-string 1 str))))
    (capitalize (replace-regexp-in-string "-" " " str2))))

(defun mastodon-toot--format-kbind (kbind)
  "Format a single keybinding, KBIND, for display in documentation."
  (let ((key (help-key-description (car kbind) nil))
        (command (mastodon-toot--format-kbind-command (cdr kbind))))
    (format "    %s - %s" key command)))

(defun mastodon-toot--format-kbinds (kbinds)
  "Format a list of keybindings, KBINDS, for display in documentation."
  (mapcar #'mastodon-toot--format-kbind kbinds))

(defvar-local mastodon-toot--kbinds-pairs nil
  "Contains a list of paired toot compose buffer keybindings for inserting.")

(defun mastodon-toot--formatted-kbinds-pairs (kbinds-list longest)
  "Return a list of strings each containing two formatted kbinds.
KBINDS-LIST is the list of formatted bindings to pair.
LONGEST is the length of the longest binding."
  (when kbinds-list
    (push (concat "\n"
                  (car kbinds-list)
                  (make-string (- (1+ longest) (length (car kbinds-list)))
                               ?\ )
                  (cadr kbinds-list))
          mastodon-toot--kbinds-pairs)
    (mastodon-toot--formatted-kbinds-pairs (cddr kbinds-list) longest))
  (reverse mastodon-toot--kbinds-pairs))

(defun mastodon-toot--formatted-kbinds-longest (kbinds-list)
  "Return the length of the longest item in KBINDS-LIST."
  (let ((lengths (mapcar (lambda (x)
                           (length x))
                         kbinds-list)))
    (car (sort lengths #'>))))

(defun mastodon-toot--make-mode-docs ()
  "Create formatted documentation text for the mastodon-toot-mode."
  (let* ((kbinds (mastodon-toot--get-mode-kbinds))
         (longest-kbind
          (mastodon-toot--formatted-kbinds-longest
           (mastodon-toot--format-kbinds kbinds))))
    (concat
     " Compose a new toot here. The following keybindings are available:"
     (mapconcat 'identity
                (mastodon-toot--formatted-kbinds-pairs
                 (mastodon-toot--format-kbinds kbinds)
                 longest-kbind)
                nil))))

(defun mastodon-toot--display-docs-and-status-fields (&optional reply-text)
  "Insert propertized text with documentation about `mastodon-toot-mode'.
Also includes and the status fields which will get updated based
on the status of NSFW, content warning flags, media attachments, etc.
REPLY-TEXT is the text of the toot being replied to."
  (let ((divider
         "|=================================================================|"))
    (insert
     (propertize
      (concat
       (mastodon-toot--make-mode-docs) "\n"
       divider "\n"
       " "
       (propertize "Count"
                   'toot-post-counter t)
       " ⋅ "
       (propertize "Visibility"
                   'toot-post-visibility t)
       " ⋅ "
       (propertize "CW"
                   'toot-post-cw-flag t)
       " "
       (propertize "NSFW"
                   'toot-post-nsfw-flag t)
       "\n"
       " Attachments: "
       (propertize "None                  "
                   'toot-attachments t)
       "\n")
      'face 'font-lock-comment-face
      'read-only "Edit your message below."
      'toot-post-header t)
     (if reply-text
         (propertize (truncate-string-to-width
                      (mastodon-tl--render-text reply-text)
                      mastodon-toot-orig-in-reply-length)
                     'face '(variable-pitch :foreground "#7c6f64"))
       "")
     (propertize
      (concat divider "\n")
      'rear-nonsticky t
      'face 'font-lock-comment-face
      'read-only "Edit your message below."
      'toot-post-header t))))

(defun mastodon-toot--setup-as-reply (reply-to-user reply-to-id reply-json)
  "If REPLY-TO-USER is provided, inject their handle into the message.
If REPLY-TO-ID is provided, set `mastodon-toot--reply-to-id'.
REPLY-JSON is the full JSON of the toot being replied to."
  (let ((reply-visibility (alist-get 'visibility reply-json))
        (reply-cw (alist-get 'spoiler_text reply-json)))
    (when reply-to-user
      (insert (format "%s " reply-to-user))
      (setq mastodon-toot--reply-to-id reply-to-id)
      (unless (equal mastodon-toot--visibility reply-visibility)
        (setq mastodon-toot--visibility reply-visibility))
      (mastodon-toot-set-cw reply-cw))))

(defun mastodon-toot--update-status-fields (&rest _args)
  "Update the status fields in the header based on the current state."
  (ignore-errors  ;; called from after-change-functions so let's not leak errors
    (let ((inhibit-read-only t)
          (header-region (mastodon-tl--find-property-range 'toot-post-header
                                                           (point-min)))
          (count-region (mastodon-tl--find-property-range 'toot-post-counter
                                                          (point-min)))
          (visibility-region (mastodon-tl--find-property-range
                              'toot-post-visibility (point-min)))
          (nsfw-region (mastodon-tl--find-property-range 'toot-post-nsfw-flag
                                                         (point-min)))
          (cw-region (mastodon-tl--find-property-range 'toot-post-cw-flag
                                                       (point-min))))
      (add-text-properties (car count-region) (cdr count-region)
                           (list 'display
                                 (format "%s/%s characters"
                                         (- (point-max) (cdr header-region))
                                         (number-to-string mastodon-toot--max-toot-chars))))
      (add-text-properties (car visibility-region) (cdr visibility-region)
                           (list 'display
                                 (format "Visibility: %s"
                                         (if (equal
                                              mastodon-toot--visibility
                                              "private")
                                             "followers-only"
                                           mastodon-toot--visibility))))
      (add-text-properties (car nsfw-region) (cdr nsfw-region)
                           (list 'display (if mastodon-toot--content-nsfw
                                              (if mastodon-toot--media-attachments
                                                  "NSFW" "NSFW (no effect until attachments added)")
                                            "")
                                 'face 'mastodon-cw-face))
      (add-text-properties (car cw-region) (cdr cw-region)
                           (list 'invisible (not mastodon-toot--content-warning)
                                 'face 'mastodon-cw-face)))))

(defun mastodon-toot--save-toot-text (&rest _args)
  "Save the current toot text in `mastodon-toot-current-toot-text'.
Added to `after-change-functions' in new toot buffers."
  (let ((text (mastodon-toot--remove-docs)))
    (unless (string-empty-p text)
      (setq mastodon-toot-current-toot-text text))))

(defun mastodon-toot-open-draft-toot ()
  "Prompt for a draft and compose a toot with it."
  (interactive)
  (if mastodon-toot-draft-toots-list
      (let ((text (completing-read "Select draft toot: "
                                   mastodon-toot-draft-toots-list
                                   nil t)))
        (if (mastodon-toot-compose-buffer-p)
            (when (and (not (mastodon-toot-empty-p :text-only))
                       (y-or-n-p "Replace current text with draft?"))
              (cl-pushnew mastodon-toot-current-toot-text
                          mastodon-toot-draft-toots-list)
              (goto-char
               (cdr (mastodon-tl--find-property-range 'toot-post-header
                                                      (point-min))))
              (kill-region (point) (point-max))
              ;; to not save to kill-ring:
              ;; (delete-region (point) (point-max))
              (insert text))
          (mastodon-toot--compose-buffer nil nil nil text)))
    (unless (mastodon-toot-compose-buffer-p)
      (mastodon-toot--compose-buffer))
    (message "No drafts available.")))

(defun mastodon-toot-delete-draft-toot ()
  "Prompt for a draft toot and delete it."
  (interactive)
  (if mastodon-toot-draft-toots-list
      (let ((draft (completing-read "Select draft to delete: "
                                    mastodon-toot-draft-toots-list
                                    nil t)))
        (setq mastodon-toot-draft-toots-list
              (cl-delete draft mastodon-toot-draft-toots-list
                         :test 'equal))
        (message "Draft deleted!"))
    (message "No drafts to delete.")))

(defun mastodon-toot-delete-all-drafts ()
  "Delete all drafts."
  (interactive)
  (setq mastodon-toot-draft-toots-list nil)
  (message "All drafts deleted!"))

(defun mastodon-toot-compose-buffer-p ()
  "Return t if compose buffer is current."
  (equal (buffer-name (current-buffer)) "*new toot*"))

;; NB: now that we have toot drafts, to ensure offline composing remains
;; possible, avoid any direct requests here:
(defun mastodon-toot--compose-buffer (&optional reply-to-user
                                                reply-to-id reply-json initial-text)
  "Create a new buffer to capture text for a new toot.
If REPLY-TO-USER is provided, inject their handle into the message.
If REPLY-TO-ID is provided, set the `mastodon-toot--reply-to-id' var.
REPLY-JSON is the full JSON of the toot being replied to.
INITIAL-TEXT is used by `mastodon-toot-insert-draft-toot' to add
a draft into the buffer."
  (let* ((buffer-exists (get-buffer "*new toot*"))
         (buffer (or buffer-exists (get-buffer-create "*new toot*")))
         (inhibit-read-only t)
         (reply-text (alist-get 'content reply-json)))
    (switch-to-buffer-other-window buffer)
    (text-mode)
    (mastodon-toot-mode t)
    (setq mastodon-toot--visibility
          (or (plist-get mastodon-profile-account-settings 'privacy)
              ;; use toot visibility setting from the server:
              (mastodon-profile--get-source-pref 'privacy)
              "public")) ; fallback
    (unless buffer-exists
      (mastodon-toot--display-docs-and-status-fields
       (when mastodon-toot-display-orig-in-reply-buffer
         reply-text))
      (mastodon-toot--setup-as-reply reply-to-user reply-to-id reply-json))
    (unless mastodon-toot--max-toot-chars
      ;; no need to fetch from `mastodon-profile-account-settings' as
      ;; `mastodon-toot--max-toot-chars' is set when we set it
      (mastodon-toot--get-max-toot-chars))
    ;; set up company backends:
    (when (require 'company nil :noerror)
      (when mastodon-toot--enable-completion
        (set (make-local-variable 'company-backends)
             (add-to-list 'company-backends 'mastodon-toot-mentions))
        (add-to-list 'company-backends 'mastodon-toot-tags))
      (company-mode-on))
    (make-local-variable 'after-change-functions)
    (push #'mastodon-toot--update-status-fields after-change-functions)
    (mastodon-toot--refresh-attachments-display)
    (mastodon-toot--update-status-fields)
    ;; draft toot text saving:
    (setq mastodon-toot-current-toot-text nil)
    (push #'mastodon-toot--save-toot-text after-change-functions)
    (when initial-text
      (insert initial-text))))

(define-minor-mode mastodon-toot-mode
  "Minor mode to capture Mastodon toots."
  :group 'mastodon-toot
  :keymap mastodon-toot-mode-map
  :global nil)

(provide 'mastodon-toot)
;;; mastodon-toot.el ends here<|MERGE_RESOLUTION|>--- conflicted
+++ resolved
@@ -465,7 +465,6 @@
       (mastodon-toot-set-cw toot-cw)
       (mastodon-toot--update-status-fields))))
 
-<<<<<<< HEAD
 (defun mastodon-toot--kill (&optional cancel)
   "Kill `mastodon-toot-mode' buffer and window.
 CANCEL means the toot was not sent, so we save the toot text as a draft."
@@ -476,14 +475,6 @@
   ;; prevent some weird bug when cancelling a non-empty toot:
   (delete #'mastodon-toot-save-toot-text after-change-functions)
   (kill-buffer-and-window))
-=======
-(defun mastodon-toot--kill ()
-  "Kill `mastodon-toot-mode' buffer and window."
-  (with-current-buffer (get-buffer "*new toot*")
-    ;; FIXME: prevent some weird bug when cancelling a non-empty toot:
-    (delete #'mastodon-toot--save-toot-text after-change-functions)
-    (kill-buffer-and-window)))
->>>>>>> 50bd192c
 
 (defun mastodon-toot--cancel ()
   "Kill new-toot buffer/window. Does not POST content to Mastodon.
@@ -787,14 +778,10 @@
 text of the toot being replied to in the compose buffer."
   (interactive)
   (let* ((toot (mastodon-tl--property 'toot-json))
-<<<<<<< HEAD
-         (parent (mastodon-tl--field 'parent-toot toot)) ; for new notifs handling
-=======
          ;; NB: we cannot use mastodon-tl--property for 'parent-toot
          ;; because if it doesn't have one, it is fetched from next toot!
          ;; we also cannot use --field because we need to get a different property first
          (parent (get-text-property (point) 'parent-toot)) ; for new notifs handling
->>>>>>> 50bd192c
          (id (mastodon-tl--as-string
               (mastodon-tl--field 'id (or parent toot))))
          (account (mastodon-tl--field 'account toot))
