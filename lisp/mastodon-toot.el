--- conflicted
+++ resolved
@@ -1376,25 +1376,12 @@
       ;; stops all text after a handle or mention being propertized:
       (set-text-properties (cdr header-region) (point-max) nil)
       ;; TODO: confirm allowed hashtag/handle characters:
-<<<<<<< HEAD
-      (mastodon-toot--propertize-item "\\([\n\t ]\\|^\\)\\(?2:#[1-9a-zA-Z_]+\\)\\b"
-                                      'success
-                                      (cdr header-region))
-      (mastodon-toot--propertize-item
-       (concat "\\([\n\t ]\\|^\\)" ; preceding space or bol
-               "\\(?2:@[1-9a-zA-Z._-]+" ; a handle
-               "\\(@[1-9a-zA-Z._-]+\\)?\\)" ; with poss domain
-               "\\b") ; boundary
-       'mastodon-display-name-face
-       (cdr header-region)))))
-=======
       (mastodon-toot--propertize-item mastodon-toot-tag-regex
                                       'success
                                       (cdr header-region))
       (mastodon-toot--propertize-item mastodon-toot-handle-regex
                                       'mastodon-display-name-face
                                       (cdr header-region)))))
->>>>>>> 55c91270
 
 (defun mastodon-toot--propertize-item (regex face start)
   "Propertize item matching REGEX with FACE starting from START."
