;;; lem-ui.el --- Basics for a lemmy interface -*- lexical-binding: t; -*-

;; Copyright (C) 2023  martian hiatus
;; Author: martian hiatus <martianhiatus [a t] riseup [d o t] net>
;; URL: https://codeberg.org/martianh/lem.el
;; Keywords: multimedia, comm, web, fediverse

;; This file is not part of GNU Emacs.

;; This file is part of lem.el.

;; This program is free software; you can redistribute it and/or modify
;; it under the terms of the GNU General Public License as published by
;; the Free Software Foundation, either version 3 of the License, or
;; (at your option) any later version.

;; This program is distributed in the hope that it will be useful,
;; but WITHOUT ANY WARRANTY; without even the implied warranty of
;; MERCHANTABILITY or FITNESS FOR A PARTICULAR PURPOSE.  See the
;; GNU General Public License for more details.

;; You should have received a copy of the GNU General Public License
;; along with this program.  If not, see <https://www.gnu.org/licenses/>.

;;; Commentary:

;; Some simple, unadorned, primitive, humble, basic, dashed-off functions for
;; an interface to Lemmy, the federated link-aggregator and forum software.
;; See <https://joinlemmy.org>.

;;; Code:

;; (require 'hierarchy)
(require 'cl-lib)
(require 'shr)
(require 'markdown-mode)
(require 'hierarchy)
(require 'vtable)

(require 'lem-api)

(defvar lem-listing-types)
(defvar lem-comment-sort-types)
(defvar lem-default-comment-sort-type)
(defvar lem-sort-types)
(defvar lem-default-sort-type)
(defvar lem-user-items-types)
(defvar lem-items-types)
(defvar lem-search-types)
(defvar lem-user-id)

(defvar-local lem-ui-post-community-mods-ids nil
  "A list of ids of the moderators of the community of the current post.")

(autoload 'lem-mode "lem.el")
(autoload 'lem-comment-sort-type-p "lem.el")
(autoload 'lem-sort-type-p "lem.el")

;;; HIERARCHY PATCHES

(defun lem--hierarchy-print (hierarchy &optional to-string)
  "Insert HIERARCHY in current buffer as plain text.

Use TO-STRING to convert each element to a string.  TO-STRING is
a function taking an item of HIERARCHY as input and returning a
string.

Calls `lem--hierarchy-print-line' with `hierarchy-labelfn-indent' as
second argument."
  (let ((to-string (or to-string (lambda (item) (format "%s" item)))))
    (lem--hierarchy-print-line
     hierarchy
     (hierarchy-labelfn-indent
      (lambda (item _)
        (funcall to-string item))))))

(defun lem--hierarchy-print-line (hierarchy &optional labelfn)
  "Insert HIERARCHY in current buffer as plain text.

Use LABELFN to convert each element to a string.  LABELFN is
a function taking an item of HIERARCHY as input and returning a
string.  If nil, LABELFN defaults to a call to `format' with \"%s\".

This function is not responsible for indentation, but it can be
achieved by providing a function such as
`hierarchy-labelfun-indent' for LABELFN."
  (let ((labelfn (or labelfn (lambda (item) (format "%s" item)))))
    (hierarchy-map
     (lambda (item indent)
       (insert (funcall labelfn item indent) "\n"))
     hierarchy)))

;;; VARS

(defvar lem-ui-comments-limit "50"
  "The number of comments to request for a post.
Server maximum appears to be 50.")

(defvar-local lem-ui-current-items nil
  "A list holding the ids of all items in the current view.
Used for pagination.")

(defvar lem-ui-url-regex
  ;; adapted from ffap-url-regexp
  (concat
   "\\(?2:\\(news\\(post\\)?:\\|mailto:\\|file:\\|\\(ftp\\|https?\\|telnet\\|gopher\\|www\\|wais\\)://\\)" ; uri prefix
   "[^ )\n\t]*\\)" ; any old thing, i.e. we allow invalid/unwise chars. but no )
   "\\(/\\)?" ; optional ending slash? ; TODO: some are caught, some are not
   "\\b"))

(defvar lem-ui-image-formats
  '("png" "jpg" "jpeg" "webp")
  "Image formats that we may want to render for post URLs.")

;;; UTILITIES

(defvar lem-ui-horiz-bar
  (if (char-displayable-p ?―)
      (make-string 12 ?―)
    (make-string 12 ?-)))

(defun lem-ui-format-heading (name)
  "Format a heading for NAME, a string."
  (propertize
   (concat " " lem-ui-horiz-bar "\n "
           (upcase name)
           "\n " lem-ui-horiz-bar "\n")
   'face 'success))

(defun lem-ui-insert-heading (name)
  "Insert heading for NAME, a string."
  (insert (lem-ui-format-heading name)))

(defgroup lem nil
  "Lemmy client."
  :prefix "lem-ui-"
  :group 'lem)

(defcustom lem-ui-symbols
  '((reply     . ("💬" . "R"))
    (boost     . ("🔁" . "B"))
    (favourite . ("⭐" . "F"))
    (bookmark  . ("🔖" . "K"))
    (media     . ("📹" . "[media]"))
    (verified  . ("" . "V"))
    (locked    . ("🔒" . "[locked]"))
    (private   . ("🔒" . "[followers]"))
    (direct    . ("✉" . "[direct]"))
    (edited    . ("✍" . "[edited]"))
    (upvote    . ("⬆" . "[upvotes]"))
    (person    . ("👤" . "[people]"))
    (pinned    . ("📌" . "[pinned]"))
    (replied   . ("⬇" . "↓"))
    (community . ("👪" . "[community]"))
    (reply-bar . ("┃" . "|"))
    (deleted   . ("🗑" . "[deleted]")))
  "A set of symbols (and fallback strings) to be used in timeline.
If a symbol does not look right (tofu), it means your
font settings do not support it."
  :type '(alist :key-type symbol :value-type string))

(defun lem-ui-symbol (name)
  "Return the unicode symbol (as a string) corresponding to NAME.
If symbol is not displayable, an ASCII equivalent is returned. If
NAME is not part of the symbol table, '?' is returned."
  (if-let* ((symbol (alist-get name lem-ui-symbols)))
      (if (char-displayable-p (string-to-char (car symbol)))
          (car symbol)
        (cdr symbol))
    "?"))

(defun lem-ui-font-lock-comment (&rest strs)
  "Font lock comment face STRS."
  (propertize (mapconcat #'identity strs "")
              'face font-lock-comment-face))

(defun lem-ui-thing-json ()
  "Get json of thing at point, comment, post, community or user."
  (get-text-property (point) 'json))

(defun lem-ui--property (prop)
  "Get text property PROP from item at point."
  (get-text-property (point) prop))

(defun lem-ui--item-type ()
  "Return the type property of item at point."
  (lem-ui--property 'lem-type))

(defun lem-ui--id-from-prop (&optional string type)
  "Return id as a string, from alist KEY in JSON.
SLOT is a symbol, either post, comment, user, or community.
STRING means return as string, else return number.
TYPE is the name of the ID property to get."
  (let ((id (lem-ui--property (or type 'id))))
    (if (and string id)
        (number-to-string id)
      id)))

(defun lem-ui--id-from-json (json type &optional string)
  "Return the ID of json object JSON, of TYPE.
If STRING, return the id as a string."
  (let ((id
         (alist-get 'id
                    (alist-get type json))))
    (if (and string id)
        (number-to-string id)
      id)))

;; TODO: add to `lem-ui-with-buffer'? we almost always call it
(defun lem-ui--init-view ()
  "Initialize a lemmy view.
Inserts images and sets relative timestamp timers."
  (let ((inhibit-read-only t))
    ;; load images
    (lem-ui-insert-images)
    ;; relative timestamps:
    (setq
     ;; Initialize with a minimal interval; we re-scan at least once
     ;; every 5 minutes to catch any timestamps we may have missed
     fedi-timestamp-next-update (time-add (current-time)
                                          (seconds-to-time 300)))
    (setq fedi-timestamp-update-timer
          (when fedi-enable-relative-timestamps
            (run-at-time (time-to-seconds
                          (time-subtract fedi-timestamp-next-update
                                         (current-time)))
                         nil ;; don't repeat
                         #'fedi--update-timestamps-callback
                         (current-buffer)
                         nil)))))

;;; MACROS

(defmacro lem-ui-with-buffer (buffer mode-fun other-window bindings &rest body)
  "Evaluate BODY in a new or existing buffer called BUFFER.
MODE-FUN is called to set the major mode.
OTHER-WINDOW means call `switch-to-buffer-other-window' rather
than `switch-to-buffer'.
BINDINGS is a list of variables for which to display bidings."
  (declare (debug t)
           (indent 4))
  `(with-current-buffer (get-buffer-create ,buffer)
     (let* ((inhibit-read-only t)
            (sort-str (when (member 'lem-sort-types ,bindings)
                        "\\[lem-ui-cycle-sort]: cycle sort"))
            (listing-str (when (member 'lem-listing-types ,bindings)
                           "\\[lem-ui-cycle-listing-type]: cycle listing\n"))
            (view-str (when (or (member 'lem-items-types ,bindings)
                                (member 'lem-user-items-types ,bindings))
                        "\\[lem-ui-toggle-posts-comments]: toggle posts/comments"))
            (msg-str (concat listing-str "\n" sort-str "\n" view-str)))
       (erase-buffer)
       (funcall ,mode-fun)
       (if ,other-window
           (switch-to-buffer-other-window ,buffer)
         (switch-to-buffer ,buffer))
       ,@body
       (goto-char (point-min))
       (when ,bindings
         ;; this needs to come after media messages:
         ;; but this also kills any view-type messages
         ;; (sleep-for 1)
         (message
          (substitute-command-keys msg-str))))))

(defmacro lem-ui-with-item (body &optional number)
  "Call BODY after fetching ID of thing (at point).
Thing can be anything handled by `lem-ui-thing-json', currently:
comment, post, community or person.
Within this macro call, arg ID is available.
NUMBER means return ID as a number."
  (declare (debug t)
           (indent 1))
  `(let* ((id (lem-ui--id-from-prop (if ,number nil :string))))
     (if (not id)
         (message "Looks like there's no item at point?")
       ,body)))

;;; BUFFER DETAILS

(defvar-local lem-ui-buffer-spec nil
  "A plist containing details about the current lem buffer.")

(defun lem-ui-set-buffer-spec (&optional listing-type sort
                                         view-fun item page unread)
  "Set `lem-ui-buffer-spec' for the current buffer.
SORT must be a member of `lem-sort-types'.
LISTING-TYPE must be member of `lem-listing-types'.
ITEM is a symbol, either posts or comments."
  ;; TODO: allow us to set a single element:
  (setq lem-ui-buffer-spec
        `(:listing-type ,listing-type :sort ,sort :view-fun ,view-fun
                        :item ,item :page ,(or page 1) :unread ,unread)))

(defun lem-ui-get-buffer-spec (key)
  "Return value of KEY in `lem-ui-buffer-spec'."
  (plist-get lem-ui-buffer-spec key))

;;; NAV

(defun lem--goto-pos (fun &optional refresh pos)
  "Search for item with FUN.
If search returns nil, execute REFRESH function.
Optionally start from POS."
  (fedi--goto-pos fun 'byline-top refresh pos))

(defun lem-next-item ()
  "Move to next item."
  (interactive)
  (lem--goto-pos #'next-single-property-change #'lem-ui-more))

(defun lem-prev-item ()
  "Move to prev item."
  (interactive)
  (lem--goto-pos #'previous-single-property-change))

(defun lem-ui-view-thing-at-point ()
  "View post, community or user at point."
  (interactive)
  (let ((type (lem-ui--item-type)))
    (cond ((eq type 'post)
           (lem-ui-view-post-at-point))
          ((eq type 'community)
           (lem-ui-view-community-at-point))
          ((or (eq type 'comment)
               (eq type 'comment-reply))
           (lem-ui-view-comment-post))
          ((eq type 'person)
           (lem-ui-view-user-at-point)))))

(defun lem-ui-scroll-up-command ()
  "Call `scroll-up-command', loading more toots if necessary.
If we hit `point-max', call `lem-ui-more' then `scroll-up-command'."
  (interactive)
  (if (not (equal (point) (point-max)))
      (scroll-up-command)
    (lem-ui-more)
    (scroll-up-command)))

(defun lem-ui-next-tab-item ()
  "Jump to next tab item."
  (interactive)
  (fedi-next-tab-item nil 'lem-tab-stop))

(defun lem-ui-prev-tab-item ()
  "Jump to prev tab item."
  (interactive)
  (fedi-next-tab-item :prev 'lem-tab-stop))

;;; INSTANCE

(defun lem-ui-view-instance (&optional type sort limit page item sidebar)
  "View posts of current user's home instance.
SORT must be a member of `lem-comment-sort-types' if item is
\"comments\", otherwise it must be a member of `lem-sort-types'.
TYPE must be member of `lem-listing-types'.
ITEM must be a member of `lem-items-types'."
  (interactive)
  (let* ((instance (lem-get-instance))
         (items (if (equal item "comments")
                    (progn
                      (unless (lem-comment-sort-type-p sort)
                        (setq sort (car lem-comment-sort-types)))
                      (lem-get-comments nil nil type sort limit page))
                  (lem-get-posts type sort limit page)))
         (items (if (equal item "comments")
                    (alist-get 'comments items)
                  (alist-get 'posts items)))
         (sort (or sort lem-default-sort-type))
         (buf "*lem-instance*")
         (bindings (lem-ui-view-options 'instance)))
    (lem-ui-with-buffer buf 'lem-mode nil bindings
      (lem-ui-render-instance instance :stats sidebar)
      (lem-ui-insert-heading (if (eq nil item) "posts" item))
      (if (equal item "comments")
          (lem-ui-render-comments items :details)
        (lem-ui-render-posts-instance items))
      (lem-ui--init-view)
      (lem-ui-set-buffer-spec
       type sort #'lem-ui-view-instance (or item "posts") page))))

(defun lem-ui-view-instance-full ()
  "View full instance details."
  ;; TODO: full instance info: sidebar, full desc,
  ;; trending communities, stats, admins
  (interactive)
  (lem-ui-view-instance nil nil nil nil nil :sidebar))

(defun lem-ui-view-modlog (_args)
  "Docstring."
  ;; TODO
  )

(defun lem-ui-insert-people (list str)
  "Insert propertized link for each person in LIST.
Each person is a three item list of username, id, and URL, the
value returned by `lem-ui--names-list'.
STR is the preceding string to insert."
  (insert
   str
   (mapconcat
    (lambda (x)
      (lem-ui--propertize-link (cl-first x)
                               (cl-second x)
                               'user
                               (cl-third x)
                               'warning))
    list " | ")))

(defun lem-ui-render-instance (instance &optional stats sidebar)
  "INSTANCE.
STATS.
SIDEBAR."
  (let* ((admins-list (alist-get 'admins instance))
         (admins (lem-ui--names-list admins-list 'person))
         (inst (alist-get 'site_view instance)))
    (let-alist inst
      (let ((created (fedi--relative-time-description
                      (date-to-time .site.published))))
        (insert
         (propertize
          (concat
           (propertize .site.name
                       'face '(:weight bold))
           " | "
           (lem-ui-font-lock-comment .site.actor_id)
           (lem-ui-font-lock-comment " created: " created);.site.published)
           "\n"
           .site.description "\n"
           (if sidebar
               (concat (lem-ui-render-body .site.sidebar)
                       "\n")
             "")
           lem-ui-horiz-bar "\n")
          'json instance
          'byline-top t ; next/prev hack
          'id .site.id
          'lem-type 'instance))))
    ;; stats:
    (when stats
      (let-alist (alist-get 'counts inst)
        (lem-ui-render-stats .users
                             .posts
                             .comments
                             .communities)))
    ;; admins:
    (when admins
      (lem-ui-insert-people admins "admins: ")
      (insert "\n" lem-ui-horiz-bar "\n"))
    (insert "\n")))

;;; CYCLE SORT, LISTING, and ITEMS TYPE

(defun lem-ui-view-type ()
  "Return the current view, based on `lem-ui-buffer-spec'."
  ;; TODO: minor ones
  (let ((view-fun (lem-ui-get-buffer-spec :view-fun)))
    (cond ((eq view-fun 'lem-ui-view-post)
           'post)
          ((eq view-fun 'lem-ui-view-community)
           'community)
          ((or (eq view-fun 'lem-ui-view-communities)
               (eq view-fun 'lem-ui-view-communities-tl))
           'communities)
          ((eq view-fun 'lem-ui-view-user)
           'user)
          ((eq view-fun 'lem-ui-view-own-profile)
           'current-user)
          ((eq view-fun 'lem-ui-view-instance)
           'instance)
          ((eq view-fun 'lem-ui-search)
           'search)
          ((eq view-fun 'lem-ui-view-saved-items)
           'saved-items))))

(defun lem-ui-view-options (view)
  "Return the various sorting and other options for VIEW.
Returns a list of the variables containing the specific options."
  (cond ((eq view 'post)
         '(lem-comment-sort-types))
        ((eq view 'instance)
         '(lem-items-types lem-sort-types lem-listing-types))
        ((eq view 'search)
         '(lem-listing-types lem-sort-types lem-search-types))
        ((eq view 'user)
         '(lem-user-items-types lem-sort-types))
        ((eq view 'community)
         '(lem-items-types lem-sort-types))
        ((eq view 'communities)
         '(lem-listing-types lem-sort-types))))

(defun lem-ui-toggle-posts-comments ()
  "Switch between displaying posts or comments.
Works on instance, community, and user views, which also have an overview."
  (interactive)
  (let* ((item (lem-ui-get-buffer-spec :item))
         (view (lem-ui-view-type))
         (sort-last (lem-ui-get-buffer-spec :sort))
         (sort-types (if (equal item "posts")
                         lem-comment-sort-types
                       lem-sort-types))
         ;; sort value must be valid for the item we toggle to:
         ;; TODO: handle overview
         (sort (if (member sort-last sort-types)
                   sort-last
                 (car sort-types)))
         (type (lem-ui-get-buffer-spec :listing-type))
         (id (lem-ui-get-view-id))
         (item-types (if (eq view 'user) lem-user-items-types lem-items-types))
         (item-next (lem-ui-next-type item item-types)))
    (cond ((eq view 'community)
           (lem-ui-view-community id item-next sort)
           (message "Viewing: %s" item-next))
          ((eq view 'user)
           (lem-ui-view-user id item-next sort)
           (message "Viewing: %s" item-next))
          ((eq view 'instance)
           (lem-ui-view-instance type sort nil nil item-next)
           (message "Viewing: %s" item-next))
          (t
           (user-error "Posts/Comments toggle not available in this view")))))

(defun lem-ui-get-view-id ()
  "Get id of the view item, a post or user."
  (save-excursion
    (goto-char (point-min))
    (lem-ui--id-from-prop :string)))

(defun lem-ui-next-listing-type (type)
  "Return next listing type after TYPE in `lem-listing-types'."
  (lem-ui-next-type type lem-listing-types))

(defun lem-ui-next-type (type list)
  "Return next listing type after TYPE in LIST."
  (if (or (equal type (car (last list)))
          (null type))
      (car list)
    (cadr (member type list))))

(defun lem-ui-cycle-listing-type (&optional type)
  "Cycle view between `lem-listing-types'.
Works in instance and search views.
If TYPE is given, load that listing-type.
It must be a member of the same list."
  (interactive)
  (let* ((type-last (lem-ui-get-buffer-spec :listing-type))
         (sort (lem-ui-get-buffer-spec :sort))
         (view-fun (lem-ui-get-buffer-spec :view-fun))
         (view (lem-ui-view-type))
         (item (lem-ui-get-buffer-spec :item))
         (listing-type (or type (lem-ui-next-listing-type type-last))))
    (cond ((or (eq view 'user)
               (eq view 'community)
               (eq view 'post))
           (message "%s views don't have listing type."
                    view))
          ((eq view 'instance)
           (funcall view-fun listing-type sort nil nil item)
           (message "listing: %s" listing-type))
          ((eq view 'communities)
           (lem-ui-view-communities-tl listing-type sort)
           (message "listing: %s" listing-type))
          (t ;; TODO: search / communities
           (message "Not implemented yet")))))

(defun lem-ui-choose-listing-type ()
  "Prompt for a listing type, and use it to reload current view."
  (interactive)
  (let ((choice (completing-read "Listing type:"
                                 lem-listing-types nil :match)))
    (lem-ui-cycle-listing-type choice)))

(defun lem-ui-get-sort-types (view item)
  "Return `lem-comment-sort-types' or `lem-sort-types'.
If VIEW is `eq' to post, or ITEM to \"comments\", return the former."
  (if (or (eq view 'post)
          (equal item "comments"))
      lem-comment-sort-types
    lem-sort-types))

(defun lem-ui-cycle-sort (&optional sort)
  "Cycle view between some `lem-sort-types'.
For post view or other comments view, use
`lem-comment-sort-types'.
Optionally, use SORT."
  (interactive)
  (let* ((type (lem-ui-get-buffer-spec :listing-type))
         (sort-last (lem-ui-get-buffer-spec :sort))
         (view (lem-ui-view-type))
         (item (lem-ui-get-buffer-spec :item))
         (id (lem-ui-get-view-id))
         (sort-types (unless sort
                       (lem-ui-get-sort-types view item)))
         (sort-next (or sort
                        (lem-ui-next-type sort-last sort-types))))
    (cond ((eq view 'user)
           (lem-ui-view-user id item sort-next))
          ((eq view 'community)
           (lem-ui-view-community id item sort-next))
          ((eq view 'post)
           (lem-ui-view-post id sort-next))
          ((eq view 'instance)
           (lem-ui-view-instance type sort-next nil nil item))
          ((eq view 'saved-items)
           (lem-ui-view-saved-items nil sort-next))
          ((eq view 'communities)
           (lem-ui-view-communities-tl type sort-next))
          (t
           ;; TODO: communities / search
           (message "Not implemented yet.")))))

(defun lem-ui-choose-sort ()
  "Prompt for a sort type, and use it to reload the current view."
  (interactive)
  (let* ((view (lem-ui-view-type))
         (item (lem-ui-get-buffer-spec :item))
         (sort-list (lem-ui-get-sort-types view item))
         (choice (completing-read "Sort by:" sort-list nil :match)))
    (lem-ui-cycle-sort choice)))

;;; SEARCH

(defun lem-ui-read-type (prompt types-list)
  "Read a choice from TYPES-LIST using PROMPT."
  (completing-read prompt
                   types-list nil :match))

(defun lem-ui-search (&optional limit)
  "Do a search for objects of one of the types in `lem-search-types'.
LIMIT is the max results to return."
  (interactive)
  (let* ((types ; remove not-yet-implemented search types:
          (remove "Url"
                  (remove "All" lem-search-types)))
         (type (downcase (lem-ui-read-type "Search type: " types)))
         ;; LISTING/SORT doesn't make sense for all search types, eg users,
         ;; lets just cycle in results:
         ;; (listing-type (lem-ui-read-type "Listing type: " lem-listing-types))
         ;; (sort (lem-ui-read-type "Sort by: " lem-sort-types))
         (query (read-string "Query: "))
         (type-fun (intern (concat "lem-ui-render-" type)))
         (buf (format "*lem-search-%s*" type))
         ;; TODO: handle all search args: community, page, limit
         (response (lem-search query (capitalize type) nil nil ; listing-type sort
                               (or limit lem-ui-comments-limit)))
         (data (alist-get (intern type) response)))
    ;; TODO: render other responses:
    ;; ("All" TODO
    ;; "Comments" DONE
    ;; "Posts" DONE
    ;; "Communities" DONE
    ;; "Users" DONE
    ;; "Url") TODO
    (lem-ui-with-buffer buf 'lem-mode nil nil
      ;; and say a prayer to the function signature gods:
      (funcall type-fun data))))

(defun lem-ui-lookup-call (type data fun &optional string)
  "Call FUN on ID of item of TYPE, from DATA.
STRING means ID should be a string."
  (let* ((thing (alist-get type data))
         (id (lem-ui--id-from-json thing type string))
         (post-id (when (eq type 'comment)
                    (number-to-string
                     (alist-get 'post_id
                                (alist-get 'comment thing))))))
    (if (eq type 'comment)
        (funcall fun post-id id)
      (funcall fun id))))

(defun lem-fedilike-url-p (query)
  "Check if QUERY resembles a fediverse URL."
  ;; calqued off https://github.com/tuskyapp/Tusky/blob/c8fc2418b8f5458a817bba221d025b822225e130/app/src/main/java/com/keylesspalace/tusky/BottomSheetActivity.kt
  ;; thx to Conny Duck!
  (let* ((uri-parsed (url-generic-parse-url query))
         (query (url-filename uri-parsed)))
    (save-match-data
      (or (string-match "^/@[^/]+$" query)
          (string-match "^/@[^/]+/[[:digit:]]+$" query)
          (string-match "^/user[s]?/[[:alnum:]]+$" query)
          (string-match "^/notice/[[:alnum:]]+$" query)
          (string-match "^/objects/[-a-f0-9]+$" query)
          (string-match "^/notes/[a-z0-9]+$" query)
          (string-match "^/display/[-a-f0-9]+$" query)
          (string-match "^/profile/[[:alpha:]]+$" query)
          (string-match "^/p/[[:alpha:]]+/[[:digit:]]+$" query)
          (string-match "^/[[:alpha:]]+$" query)
          (string-match "^/u/[_[:alpha:]]+$" query)
          (string-match "^/c/[@._[:alnum:]]+$" query)
          (string-match "^/post/[[:digit:]]+$" query)
          (string-match "^/comment/[[:digit:]]+$" query)))))

(defun lem-ui-url-lookup (&optional url)
  "Perform a webfinger lookup on URL and load the result in `lem.el'.
Or url at point, or text prop shr-url, or read a URL in the minibuffer.
Lemmy supports lookups for users, posts, comments and communities."
  (interactive)
  (let ((query (or url
                   (thing-at-point-url-at-point)
                   (lem-ui--property 'shr-url)
                   (read-string "Lookup URL: "))))
    (if (not (lem-fedilike-url-p query))
        (browse-url query)
      (message "Performing lookup...")
      (let ((response (lem-resolve-object query)))
        (cond ((stringp response)
               (progn
                 (message "%s" response)
                 (browse-url query)))
              ((equal 'person (caar response))
               (lem-ui-lookup-call 'person response 'lem-ui-view-user :str))
              ((equal 'comment (caar response))
               (lem-ui-lookup-call 'comment response 'lem-ui-view-comment-post))
              ((equal 'post (caar response))
               (lem-ui-lookup-call 'post response 'lem-ui-view-post :str))
              ((equal 'community (caar response))
               (lem-ui-lookup-call 'community response 'lem-ui-view-community :str))
              (t
               (message "unknown lookup response.")
               (browse-url query)))))))

;;; POSTS

(defun lem-ui-view-post-at-point ()
  "View post at point."
  (interactive)
  (lem-ui-with-item
      (lem-ui-view-post id)))

(defun lem-ui-view-post (id &optional sort limit)
  "View post with ID.
SORT must be a member of `lem-comment-sort-types.'
LIMIT."
  (let* ((post-view (lem-get-post id))
         (post (alist-get 'post_view post-view))
         (community-id (alist-get 'community_id
                                  (alist-get 'post post)))
         (sort (or sort lem-default-comment-sort-type))
         (bindings (lem-ui-view-options 'post)))
    (lem-ui-with-buffer "*lem-post*" 'lem-mode nil bindings
      (lem-ui--set-mods community-id)
      (lem-ui-render-post post :community)
      (lem-ui-render-post-comments id sort limit)
      (lem-ui--init-view)
      (lem-ui-set-buffer-spec nil sort #'lem-ui-view-post 'post)))) ; limit

;;; LINKS

(defvar lem-ui--link-map
  (let ((map (make-sparse-keymap)))
    ;; (set-keymap-parent map shr-map)
    (define-key map [return] #'lem-ui--follow-link-at-point)
    (define-key map [mouse-2] #'lem-ui--follow-link-at-point)
    (define-key map [follow-link] 'mouse-face)
    map)
  "The keymap for link-like things in buffer (except for shr.el generate links).
This will make the region of text act like like a link with mouse
highlighting, mouse click action tabbing to next/previous link
etc.")

(defun lem-ui--follow-link-at-point ()
  "Follow link at point."
  (interactive)
  (let ((id (lem-ui--id-from-prop :string 'id))
        (creator-id (lem-ui--id-from-prop :string 'creator-id))
        (community-id (lem-ui--id-from-prop :string 'community-id))
        (item-type (lem-ui--property 'lem-tab-stop))
        url)
    (cond ((setq url (lem-ui--property 'shr-url))
           (if (string-prefix-p "/c/" url) ; community relative link
               (lem-get-community (substring-no-properties url 3))
             (lem-ui-url-lookup url)))
          ((eq item-type 'community)
           (lem-ui-view-community community-id))
          ((and (eq item-type 'user)
                creator-id)
           (lem-ui-view-user creator-id "overview"))
          ;; admin display in instance header:
          ;; (type user, but id not creator-id)
          ((eq item-type 'user)
           (lem-ui-view-user id "overview"))
          ((and (eq (lem-ui--property 'lem-type) 'post)
                (lem-ui--property 'title))
           (lem-ui-view-post-at-point)))))

(defun lem-ui--propertize-link (item id type &optional url face help-echo)
  "Propertize a link ITEM with ID and TYPE.
Optionally provide URL for shr-url.
FACE is a face to use.
HELP-ECHO is a help-echo string."
  (propertize item
              'shr-url url
              'keymap lem-ui--link-map
              'button t
              'category 'shr
              'follow-link t
              'mouse-face 'highlight
              'id id
              'lem-tab-stop type
              'face `(:inherit ,face :underline t)
              'help-echo help-echo))

(defun lem-ui--find-property-range (property start-point
                                             &optional search-backwards)
  "Return nil if no such range is found.
If PROPERTY is set at START-POINT returns a range around
START-POINT otherwise before/after START-POINT.
SEARCH-BACKWARDS determines whether we pick point
before (non-nil) or after (nil)"
  (if (get-text-property start-point property)
      ;; We are within a range, so look backwards for the start:
      (cons (previous-single-property-change
             (if (equal start-point (point-max)) start-point (1+ start-point))
             property nil (point-min))
            (next-single-property-change start-point property nil (point-max)))
    (if search-backwards
        (let* ((end (or (previous-single-property-change
                         (if (equal start-point (point-max))
                             start-point (1+ start-point))
                         property)
                        ;; we may either be just before the range or there
                        ;; is nothing at all
                        (and (not (equal start-point (point-min)))
                             (get-text-property (1- start-point) property)
                             start-point)))
               (start (and end (previous-single-property-change
                                end property nil (point-min)))))
          (when end
            (cons start end)))
      (let* ((start (next-single-property-change start-point property))
             (end (and start (next-single-property-change
                              start property nil (point-max)))))
        (when start
          (cons start end))))))

(defun lem-ui--process-link (start end)
  "Process link URL in JSON as userhandle, community, or normal link.
START and END are the boundaries of the link in the post body."
  (let* ((help-echo (get-text-property start 'help-echo))
         (keymap lem-ui--link-map)
         (lem-tab-stop-type 'shr-url))
    (add-text-properties start end
                         (append
                          (list 'lem-tab-stop lem-tab-stop-type
                                'keymap keymap
                                'help-echo help-echo)))))

;;; BYLINES

(defun lem-ui-propertize-box (str color obj)
  "Propertize STR with box and `font-lock-keyword-face'."
  (propertize str
              'face `(:foreground ,color :box t)
              'help-echo obj))

(defun lem-ui-propertize-admin-box ()
  "Return a propertized admin box."
  (lem-ui-propertize-box "A" "red3" "instance admin"))

(defun lem-ui-propertize-title (title-str)
  "Propertize TITLE-STR as a post title."
  (propertize title-str
              'mouse-face 'highlight
              'cursor-face '(:inherit highlight :extend t)
              'title t
              'keymap lem-ui--link-map
              'face '(:weight bold)))

(defun lem-ui-top-byline (title url username _score timestamp
                                &optional community _community-url
                                featured-p op-p admin-p mod-p del-p handle
                                post-title)
  "Format a top byline with TITLE, URL, USERNAME, SCORE and TIMESTAMP.
COMMUNITY and COMMUNITY-URL are those of the community the item
belongs to.
FEATURED-P means the item is pinned.
OP-P is a flag, meaning we add a boxed OP string to the byline.
ADMIN-P means we add same for admins, MOD-P means add same for moderators.
DEL-P means add icon for deleted item.
HANDLE is a user handle as a string.
POST-TITLE is the name of the parent post, used for details
comment display."
  (let ((url (lem-ui-render-url url))
        (parsed-time (date-to-time timestamp)))
    (propertize
     (concat
      (if title
          (concat (lem-ui-propertize-title title)
                  "\n")
        "")
      (if url
          (concat url "\n")
        "")
      (lem-ui--propertize-link username nil 'user nil 'warning handle)
      (when op-p
        (concat " "
                (lem-ui-propertize-box "OP" "green3" "original poster")))
      (when admin-p
        (concat " "
                (lem-ui-propertize-admin-box)))
      (when mod-p
        (concat " "
                (lem-ui-propertize-box "M" "blue3" "community moderator")))
      (when del-p
        (concat " "
                (lem-ui-symbol 'deleted)))
      (when community
        (concat
         (propertize " to "
                     'face font-lock-comment-face)
         (lem-ui--propertize-link community nil 'community nil 'success)))
      (propertize
       (concat
        " | "
        (propertize timestamp
                    'timestamp parsed-time
                    'display (if fedi-enable-relative-timestamps
                                 (fedi--relative-time-description parsed-time)
                               parsed-time))
        (if (eq featured-p t)
            (concat " | "
                    (lem-ui-symbol 'pinned))
          ""))
       'face font-lock-comment-face)
      (when post-title
        (concat "\n"
                (propertize post-title
                            'face '(:weight bold)))))
     'byline-top t)))

(defun lem-ui-prop-score (my-vote score)
  "Propertize byline SCORE according to MY-VOTE, a number."
  (cond ((eq my-vote 1)
         (propertize (number-to-string score)
                     'face '(:inherit success :box t
                                      :weight bold)
                     'help-echo "you liked"))
        ((eq my-vote -1)
         (propertize (number-to-string score)
                     'face '(:inherit error :box t
                                      :weight bold)
                     'help-echo "you disliked"))
        (t
         (number-to-string score))))

(defun lem-ui-bt-byline (score comments &optional my-vote saved)
  "Format a bottom byline for an item.
SCORE is the item's score.
COMMENTS is the comments count to render.
MY-VOTE is a number, the current vote by the current user.
SAVED means to add saved icon."
  (let* ((my-score (lem-ui-prop-score my-vote score))
         (str (concat (lem-ui-symbol 'upvote) " "
                      my-score " | "
                      (lem-ui-symbol 'reply) " "
                      (number-to-string comments)
                      (when (eq saved t)
                        (concat " | "
                                (lem-ui-symbol 'bookmark))))))
    (propertize str
                'byline-bottom t)))

(defun lem-ui-update-bt-byline-from-json (&optional vote saved)
  "Update the text of the bottom byline based on item JSON.
Used to adjust counts after (un)liking.
VOTE is a number, handed to `lem-ui-bt-byline'.
SAVED means to add saved icon."
  (let-alist (lem-ui--property 'json)
    (let ((inhibit-read-only t)
          (byline
           (fedi--find-property-range 'byline-bottom (point)
                                      (when (lem-ui--property 'byline-bottom)
                                        :backwards))))
      ;; `emojify-mode' doesn't work with display prop, so we replace byline
      ;; string:
      (lem-ui--replace-region-contents
       (car byline) (cdr byline)
       (lambda ()
         (lem-ui-bt-byline .counts.score
                           (or .counts.child_count
                               .counts.comments)
                           vote
                           saved))))))

(defun lem-ui--replace-region-contents (beg end replace-fun)
  "Replace buffer contents from BEG to END with REPLACE-FUN.
We roll our own `replace-region-contents' because it is as
non-destructive as possible, whereas we need to always replace
the whole likes count in order to propertize it fully."
  (save-excursion
    (save-restriction
      (narrow-to-region beg end)
      (goto-char (point-min))
      (delete-region (point-min) (point-max))
      (insert
       (funcall replace-fun)))))

(defun lem-ui-render-url (url &optional no-shorten)
  "Render URL, a plain non-html string.
NO-SHORTEN means display full URL, else only the domain is shown."
  (when url
    (let ((parsed (url-generic-parse-url url))
          rendered)
      (with-temp-buffer
        (insert "<a href=" url ">"
                (if no-shorten
                    url
                  (url-host parsed))
                "</a>")
        (shr-render-buffer (current-buffer))
        (setq rendered (buffer-string))
        (kill-buffer-and-window))
      rendered)))

(defun lem-ui-mdize-plain-urls ()
  "Markdown-ize any plain string URLs found in current buffer."
  ;; FIXME: this doesn't rly work with ```verbatim``` in md
  ;; FIXME: this must not break any md, otherwise `markdown-standalone' may
  ;; hang!
  (while (re-search-forward lem-ui-url-regex nil :no-error)
    (unless
        (save-excursion
          (goto-char (1- (point)))
          (or (markdown-inside-link-p)
              ;; bbcode (seen in spam, breaks markdown if url replaced):
              (let ((regex (concat "\\[url=" markdown-regex-uri "\\/\\]"
                                   ".*" ; description
                                   "\\[\\/url\\]")))
                (thing-at-point-looking-at regex))))
      (replace-match
       (concat "<" (match-string 0) ">")))))

(defun lem-ui-render-shr-url ()
  "Call `lem-ui--process-link' on any shr-url found in buffer."
  ;; JSON is the item's data to process the link with."
  (save-excursion
    (let (region)
      (while (setq region (lem-ui--find-property-range
                           'shr-url (or (cdr region) (point-min))))
        ;; TODO: handle "/c/group@instance.org" shr-urls
        (lem-ui--process-link (car region) (cdr region))))))
;; (get-text-property (car region) 'shr-url))))))

(defun lem-ui-render-body (body &optional json indent)
  "Render item BODY as markdowned html.
JSON is the item's data to process the link with.
INDENT is a number, the level of indent for the item."
  (let ((buf "*lem-md*")
        str)
    (with-temp-buffer
      (insert body)
      (goto-char (point-min))
      (lem-ui-mdize-plain-urls)
      ;; FIXME: this breaks a normal URL containing a handle (e.g a link to a
      ;; mastodon user page):
      (let ((replaced (string-replace "@" "\\@" (buffer-string))))
        (erase-buffer)
        (insert replaced)
        ;; if our replacements broke markdown, this may not return.
        ;; ideally we would check for errors before this runs:
        (markdown-standalone buf))
      (with-current-buffer buf
        (let ((shr-width (when indent
                           (- (window-width) (+ 1 indent)))))
          ;; shr render:
          (shr-render-buffer (current-buffer))))
      (with-current-buffer "*html*" ; created by shr
        ;; our render:
        (when json
          (lem-ui-render-shr-url))
        (re-search-forward "\n\n" nil :no-error)
        (setq str (buffer-substring (point) (point-max)))
        (kill-buffer-and-window)        ; shr's *html*
        (kill-buffer buf)))             ; our md
    str))

(defun lem-ui--set-mods (community-id)
  "Set `lem-ui-post-community-mods-ids'.
The variable contains the list of community moderator ids for the
community of the current post, with COMMUNITY-ID."
  (let* ((community-json (lem-get-community community-id))
         (mods (alist-get 'moderators community-json))
         (mods-ids (cl-loop for mod in mods
                            collect (alist-get 'id
                                               (alist-get 'moderator mod)))))
    (setq lem-ui-post-community-mods-ids mods-ids)))

(defun lem-ui-render-post (post &optional community trim)
  ;; NB trim in instance, community, and user views
  ;; NB show community info in instance and in post views
  "Render single POST.
Optionally render post's COMMUNITY.
Optionally TRIM post length.
SORT must be a member of `lem-sort-types'."
  (let-alist post
    (let* (;(url (lem-ui-render-url .post.url))
           (body (when .post.body
                   (lem-ui-render-body .post.body (alist-get 'post post))))
           (handle (lem-ui--handle-from-user-url .creator.actor_id))
           (admin-p (eq t .creator_is_admin))
           (mod-p (or (eq t .creator_is_moderator)
                      (cl-member .creator.id lem-ui-post-community-mods-ids)))
           (del-p (eq t .post.deleted)))
      (insert
       (propertize
        (concat
         (lem-ui-top-byline .post.name
                            .post.url
                            (or .creator.display_name .creator.name)
                            .counts.score
                            .post.published
                            (when community .community.name)
                            (when community .community.actor_id)
                            .post.featured_community ; pinned for community
                            ;; the other option is .post.featured_local
                            nil admin-p mod-p del-p handle)
         "\n"
         (if .post.body
             (if trim
                 (string-limit body 400)
               body)
           "")
         (lem-ui-insert-post-image-maybe post)
         "\n"
         (lem-ui-bt-byline .counts.score .counts.comments .my_vote .saved)
         "\n"
         lem-ui-horiz-bar
         "\n\n")
        'json post
        'id .post.id
        'community-id .post.community_id
        'creator-id .creator.id
        'lem-type (caar post))))))

(defun lem-ui-insert-post-image-maybe (post) ; &optional alt)
  "Render URL of POST as an image if it resembles one."
  (let-alist post
    (when .post.url
      (let* ((parsed (url-generic-parse-url .post.url))
             (filename (url-filename parsed))
             (ext (car (last (split-string filename "\\.")))))
        (if (member ext lem-ui-image-formats)
            (let ((html (concat "<img src=\"" .post.url "\" alt=\"*\" />"))
                  rendered)
              (with-temp-buffer
                (insert html)
                (shr-render-buffer (current-buffer))
                (setq rendered (buffer-string))
                (kill-buffer-and-window))
              (concat "\n" rendered))
          "")))))

(defun lem-ui-render-posts-instance (posts)
  "Render a list of posts POSTS in BUFFER, trimmed and showing community."
  ;; SORT should be a member of `lem-sort-types'."
  (lem-ui-render-posts posts :community :trim))

(defun lem-ui-render-posts (posts &optional community trim)
  "Render a list of posts POSTS in BUFFER.
Used for instance, communities, posts, and users.
COMMUNITY means display what community it was posted to.
TRIM means trim each post for length."
  (cl-loop for x in posts
           do (lem-ui-render-post x community trim)))

(defun lem-ui-save-item (&optional unsave)
  "Save item at point.
Saved items can be viewed in your profile, like bookmarks.
If UNSAVE, unsave the item instead."
  (interactive)
  (lem-ui-with-item
      (let* ((type (lem-ui--item-type))
             (s-str (if unsave "unsaved" "saved"))
             (s-bool (if unsave :json-false t))
             (json (lem-ui--property 'json))
             (saved-p (alist-get 'saved json)))
        (cond ((and unsave (eq saved-p :json-false))
               (message "You can only unsave saved items."))
              ((eq type 'post)
               (let ((json (lem-save-post id s-bool))
                     (my-vote (alist-get 'my_vote json)))
                 (lem-ui--update-item-json (alist-get 'post_view json))
                 (lem-ui-update-bt-byline-from-json my-vote s-bool)
                 (message "%s %s %s!" type id s-str)))
              ((eq type 'comment)
               (let ((json (lem-save-comment id s-bool))
                     (my-vote (alist-get 'my_vote json)))
                 (lem-ui--update-item-json (alist-get 'comment_view json))
                 (lem-ui-update-bt-byline-from-json my-vote s-bool)
                 (message "%s %s %s!" type id s-str)))
              (t
               (message "You can only save posts and comments."))))
    :number))

(defun lem-ui-unsave-item ()
  "Unsave item at point."
  (interactive)
  (lem-ui-save-item :unsave))

(defun lem-ui-save-item-toggle ()
  "Toggle saved status of item at point."
  (interactive)
  (let* ((json (lem-ui--property 'json))
         (saved-p (alist-get 'saved json)))
    (if (eq saved-p :json-false)
        (lem-ui-save-item)
      (lem-ui-unsave-item))))

(defun lem-ui-view-saved-items (&optional id sort limit page)
  "View saved items of the current user, or of user with ID.
SORT. LIMIT. PAGE."
  (interactive)
  (let* ((saved-only (lem-api-get-person-saved-only
                      (or id lem-user-id)
                      sort (or limit lem-ui-comments-limit) page))
         (posts (alist-get 'posts saved-only))
         (comments (alist-get 'comments saved-only))
         (buf "*lem-saved-items*"))
    (lem-ui-with-buffer buf 'lem-mode nil nil
      (lem-ui-insert-heading "SAVED POSTS")
      (lem-ui-render-posts posts)
      (lem-ui-insert-heading "SAVED COMMENTS")
      (lem-ui-render-comments comments :details)
      (lem-ui--init-view)
      (lem-ui-set-buffer-spec nil (or sort "Active")
                              #'lem-ui-view-saved-items))))

;;; COMMUNITIES

(defun lem-ui-view-communities (&optional type sort limit)
  "View Lemmy communities.
TYPE must be one of `lem-listing-types'.
SORT must be one of `lem-sort-types'.
LIMIT is the max results to return."
  (interactive)
  (let* ((json (lem-list-communities type sort limit))
         (list (alist-get 'communities json))
         (buf "*lem-communities*"))
    (lem-ui-with-buffer buf 'lem-mode nil nil
      (cl-loop for c in list
               for id = (alist-get 'id (alist-get 'community c))
               for view = (lem-get-community id nil)
               do (lem-ui-render-community view :stats :view))
      (lem-ui-set-buffer-spec
       type sort #'lem-ui-view-communities 'communities))))

;;; PATCH VTABLE (fixed in 30.0.50, needed in 29.1):

(defvar-keymap lem-vtable-map
  "S" #'lem-vtable-sort-by-current-column
  "{" #'vtable-narrow-current-column
  "}" #'vtable-widen-current-column
  "g" #'lem-vtable-revert-command
  "M-<left>" #'vtable-previous-column
  "M-<right>" #'vtable-next-column)

(defun lem-vtable-sort-by-current-column ()
  "Sort the table under point by the column under point."
  (interactive)
  (unless (vtable-current-column)
    (user-error "No current column"))
  (let* ((table (vtable-current-table))
         (last (car (last (vtable-sort-by table))))
         (index (vtable-current-column)))
    ;; First prune any previous appearance of this column.
    (setf (vtable-sort-by table)
          (delq (assq index (vtable-sort-by table))
                (vtable-sort-by table)))
    ;; Then insert this as the last sort key.
    (setf (vtable-sort-by table)
          (append (vtable-sort-by table)
                  (list (cons index
                              (if (eq (car last) index)
                                  (if (eq (cdr last) 'ascend)
                                      'descend
                                    'ascend)
                                'ascend))))))
  (lem-vtable-revert))

(defun lem-vtable-revert-command ()
  "Re-query data and regenerate the table under point."
  (interactive)
  (let ((table (vtable-current-table)))
    (when (vtable-objects-function table)
      (setf (vtable-objects table) (funcall (vtable-objects-function table))))
    (vtable--clear-cache table))
  (lem-vtable-revert))

(defun lem-vtable-beginning-of-table ()
  "Go to the start of the current table."
  ;; pred arg stops `vtable-revert' from deleting non-table info in our
  ;; buffer.
  (if (text-property-search-backward 'vtable (vtable-current-table) t)
      (point)
    (goto-char (point-min))))

(defun lem-vtable-end-of-table ()
  "Go to the end of the current table."
  (if (text-property-search-forward 'vtable (vtable-current-table) t)
      (point)
    (goto-char (point-max))))

(defun lem-vtable-revert ()
  "Regenerate the table under point."
  (let ((table (vtable-current-table))
        (object (vtable-current-object))
        (column (vtable-current-column))
        (inhibit-read-only t))
    (unless table
      (user-error "No table under point"))
    (delete-region (lem-vtable-beginning-of-table) (lem-vtable-end-of-table))
    (vtable-insert table)
    (when object
      (vtable-goto-object object))
    (when column
      (vtable-goto-column column))))

(define-button-type 'lem-tl-button
  'follow-link t
  'help-echo "View community"
  'action #'lem-ui-view-community-at-point-tl)

(defun lem-ui-return-community-obj (community)
  "Return a vtable object for COMMUNITY."
  (let-alist community
    (cl-loop for i in
             (list
              (propertize .community.title
                          'id .community.id
                          'type 'lem-tl-button
                          'help-echo .community.title)
              .counts.subscribers
              .counts.users_active_month .counts.posts
              (if (equal "Subscribed" .subscribed)
                  "*"
                "")
<<<<<<< HEAD
              .community.actor_id)
=======
              (propertize .community.actor_id
                          'help-echo .community.actor_id))
>>>>>>> 3a9c8442
             ;; don't try to propertize numbers:
             collect (if (stringp i)
                         (propertize i
                                     'id .community.id
                                     'lem-type 'community)
                       i))))

(defun lem-ui-view-communities-tl (&optional type sort limit)
  "View Lemmy communities in a tabulated list.
TYPE must be one of `lem-listing-types'.
SORT must be one of `lem-sort-types'.
LIMIT is the max results to return."
  (interactive)
  (let* ((json (lem-list-communities (or type "All")
                                     (or sort "TopAll")
                                     (or limit "50")))
         ;; (list (alist-get 'communities json))
         (buf "*lem-communities*"))
    (lem-ui-with-buffer buf 'lem-mode nil nil
      (lem-ui-render-instance (lem-get-instance) :stats nil)
      (make-vtable
       :use-header-line nil
       :columns '((:name "Name" :max-width 30 :width "30%")
                  (:name "Members" :width "7%")
                  (:name "Monthly users" :width "7%")
                  (:name "Posts" :width "7%")
                  (:name "Sub"; :min-width 4
                         :width "5%")
                  (:name "URL" :max-width 30 :width "30%"))
       :objects-function
       (lambda ()
         (cl-loop for c in (alist-get 'communities json)
                  collect (lem-ui-return-community-obj c)))
       :row-colors  '(highlight vtable)
       :divider-width 1
       :keymap lem-vtable-map
       :actions '("RET" lem-ui-view-community-at-point-tl
                  "s" lem-ui-subscribe-to-community-at-point-tl))
      (lem-ui-set-buffer-spec
       type sort #'lem-ui-view-communities-tl 'communities))))

;; actions are called on the column's object, but we use text props instead,
;; so we have to reimplement these for tl:
(defun lem-ui-view-community-at-point-tl (_)
  "View community at point, from tabulated list."
  (lem-ui-view-community-at-point))

(defun lem-ui-subscribe-to-community-at-point-tl (_)
  "Subscribe to community at point, from tabulated list."
  (lem-ui-subscribe-to-community-at-point))

(defun lem-ui-subscribe-to-community (&optional id)
  "Subscribe to a community, using ID or prompt for a handle."
  (interactive)
  (let* ((handle (unless id
                   (read-string "Handle of community to subscribe to: ")))
         (community (unless id
                      (lem-get-community nil handle))))
    (if-let ((id (or id (lem-ui-get-community-id community)))
             (fol (lem-follow-community id t))
             (comm (alist-get 'community
                              (alist-get 'community_view fol)))
             (name (or (alist-get 'title comm)
                       (alist-get 'name comm))))
        (message "Subscribed to community %s!" name)
      (message "something went wrong."))))

(defun lem-ui-subscribe-to-community-at-point ()
  "Subscribe to community at point."
  (interactive)
  (lem-ui-with-item
      (if (not (equal 'community (lem-ui--item-type)))
          (message "no community at point?")
        (lem-ui-subscribe-to-community id))
    :number))

(defun lem-ui-unsubscribe-from-community ()
  "Prompt for a subscribed community and unsubscribe from it."
  (interactive)
  (lem-ui-do-community-completing
   "Unsubscribe from community: "
   (lambda (id choice)
     (when (and (y-or-n-p (format "Unsubscribe from %s?" choice))
                (lem-follow-community id :json-false))
       (message "Community %s unsubscribed!" choice)))
   #'lem-api-get-subscribed-communities))

(defun lem-ui-view-community-at-point ()
  "View community at point."
  (interactive)
  (lem-ui-with-item
      (lem-ui-view-community id)))

(defun lem-ui--communities-alist (communities)
  "Return an alist of name/description and ID from COMMUNITIES."
  (cl-loop for item in communities
           collect (let-alist item
                     (list
                      (format "%s@%s"
                              .community.name
                              (url-domain
                               (url-generic-parse-url .community.actor_id)))
                      .community.description
                      .community.id))))

(defun lem-ui-do-community-completing (prompt-str action-fun communities-fun)
  "Read a subscribed community with PROMPT-STR and call ACTION-FUN on it."
  (let* ((communities (funcall communities-fun))
         (subs (lem-ui--communities-alist communities))
         (completion-extra-properties
          (list :annotation-function
                (lambda (c)
                  (let ((annot (nth 1 (assoc c subs #'equal))))
                    (concat
                     (propertize " " 'display
                                 '(space :align-to (- right-margin 51)))
                     (string-limit (car (string-lines annot)) 50))))))
         (choice (completing-read prompt-str subs))
         (id (nth 2 (assoc choice subs #'equal))))
    (funcall action-fun id choice)))

(defun lem-ui-jump-to-subscribed ()
  "Prompt for a subscribed community and view it."
  (interactive)
  (lem-ui-do-community-completing
   "Jump to community: "
   (lambda (id _choice)
     (lem-ui-view-community id "posts"))
   #'lem-api-get-subscribed-communities))

(defun lem-ui-jump-to-moderated ()
  "Prompt for a subscribed community and view it."
  (interactive)
  (lem-ui-do-community-completing
   "Jump to moderated community: "
   (lambda (id _choice)
     (lem-ui-view-community id "posts"))
   #'lem-api-get-moderated-communities))

(defun lem-ui-view-community (id &optional item sort limit page)
  "View community with ID.
ITEM must be a member of `lem-items-types'.
SORT must be a member of `lem-sort-types'.
LIMIT is the amount of results to return.
PAGE is the page number of items to display, a string."
  (let* ((community (lem-get-community id))
         ;; (view (alist-get 'community_view community))
         (buf "*lem-community*")
         ;; in case we set community posts, then switch to comments:
         (sort (if (equal item "comments")
                   (if (lem-comment-sort-type-p sort)
                       sort
                     lem-default-comment-sort-type)
                 (or sort lem-default-sort-type)))
         (items (if (equal item "comments")
                    (alist-get 'comments
                               (lem-api-get-community-comments
                                id nil sort limit page))
                  (alist-get 'posts
                             (lem-api-get-community-posts-by-id
                              id nil sort limit page)))) ; no sorting
         (bindings (lem-ui-view-options 'community)))
    (lem-ui-with-buffer buf 'lem-mode nil bindings
      (lem-ui-render-community community :stats :view)
      (if (equal item "comments")
          (progn
            (lem-ui-insert-heading "comments")
            (lem-ui-render-comments items :details)) ; no type
        (lem-ui-insert-heading (or item "posts"))
        (if (equal item "comments")
            (lem-ui-render-comments items :details)
          (lem-ui-render-posts items nil :trim))) ; no children
      (lem-ui--init-view)
      (lem-ui-set-buffer-spec nil sort #'lem-ui-view-community
                              (or item "posts") page))))

(defun lem-ui-get-community-id (community &optional string)
  "Return ID of COMMUNITY.
If STRING, return one, else number."
  (let ((id
         (alist-get 'id
                    (alist-get 'community
                               (alist-get 'community_view community)))))
    (if string
        (number-to-string id)
      id)))

(defun lem-ui-render-communities (communities)
  "Render COMMUNITIES.
TYPE
SORT."
  (cl-loop for x in communities
           do (lem-ui-render-community x :stats)))

(defun lem-ui--names-list (names-list type)
  "Return list of name, id, and url for each moderator in NAMES-LIST.
TYPE is a symbol, either person or moderator."
  (cl-loop for x in names-list
           collect (let-alist (alist-get type x)
                     (list (or .display_name .name)
                           .id
                           .actor_id))))

(defun lem-ui-render-community (community &optional stats view brief)
  "Render header details for COMMUNITY.
BUFFER is the one to render in, a string.
STATS are the community's stats to print.
VIEW means COMMUNITY is a community_view.
BRIEF means show fewer details, it is used on the current user's
profile page."
  (let* ((mods-list (unless brief (alist-get 'moderators community)))
         (mods (unless brief (lem-ui--names-list mods-list 'moderator)))
         (community (if view
                        (alist-get 'community_view community)
                      community)))
    (let-alist community
      (let ((desc (if brief
                      ""
                    (if view
                        (when .community.description
                          (lem-ui-render-body .community.description
                                              community))
                      ;; more communities list means we have 'community
                      ;; objects, requiring .community.description:
                      (when-let ((desc (or .community.description
                                           .description)))
                        (lem-ui-render-body desc community))))))
        (insert
         (propertize
          (concat
           (propertize .community.title
                       'face '(:weight bold))
           " | "
           (lem-ui-font-lock-comment
            (concat "!" .community.name))
           "\n"
           (lem-ui-font-lock-comment .community.actor_id)
           (unless brief (concat "\n" desc "\n"
                                 lem-ui-horiz-bar "\n")))
          'json community
          'byline-top t ; next/prev hack
          'id .community.id
          'lem-type 'community)))
      ;; stats:
      (when stats
        (lem-ui-render-stats .counts.subscribers
                             .counts.posts
                             .counts.comments))
      (unless brief
        (insert .subscribed "\n")))
    ;; mods:
    (when mods
      (lem-ui-insert-people mods "mods: ")
      (insert
       "\n" lem-ui-horiz-bar "\n"))
    (insert "\n")))

(defun lem-ui-render-stats (subscribers posts comments
                                        &optional communities)
  "Render stats for SUBSCRIBERS, POSTS, COMMENTS.
And optionally for instance COMMUNITIES."
  (let ((s (number-to-string subscribers))
        (s-sym (lem-ui-symbol 'person))
        (p (number-to-string posts))
        (p-sym (lem-ui-symbol 'direct))
        (c (number-to-string comments))
        (c-sym (lem-ui-symbol 'reply))
        (ties (if communities (number-to-string communities) ""))
        (ties-sym (if communities (lem-ui-symbol 'community) "")))
    (insert
     (format "%s %s | %s %s | %s %s | %s %s\n"
             s-sym s p-sym p c-sym c ties-sym ties))))

(defun lem-ui-view-item-community ()
  "View community of item at point."
  (interactive)
  (lem-ui-with-item
      (let ((type (lem-ui--property 'lem-type))
            (id (or (lem-ui--property 'community-id)
                    (lem-ui--property 'id)))) ; community header
        (if (eq type 'instance)
            (user-error "Item has no community")
          (lem-ui-view-community id)))))

(defun lem-ui-delete-community ()
  "Delete community at point."
  (interactive)
  (let* ((id (lem-ui--property 'id))
         (community (alist-get 'community
                               (lem-ui--property 'json)))
         (name (alist-get 'name community)))
    (if (not (eq 'community (lem-ui--property 'lem-type)))
        (message "No community at point")
      (when (y-or-n-p (format "Delete community %s?" name))
        (lem-delete-community id t)
        (message "Community %s deleted!" name)))))

;;; REPLIES

(defun lem-ui-view-replies-unread ()
  "View unread replies."
  (interactive)
  (lem-ui-view-replies :unread))

(defun lem-ui-view-replies (&optional unread)
  "View reply comments to the current user.
Optionally only view UNREAD items."
  (interactive)
  (let* ((replies (lem-get-replies (if unread "true" nil)))
         (list (alist-get 'replies replies))
         (buf "*lem-replies*"))
    (lem-ui-with-buffer buf 'lem-mode nil nil
      (lem-ui-render-replies list)
      (lem-ui--init-view)
      (lem-ui-set-buffer-spec nil nil #'lem-ui-view-replies
                              'comment-reply nil unread))))

(defun lem-ui-render-replies (replies)
  "Render REPLIES, reply comments to the current user."
  (cl-loop for reply in replies
           do (lem-ui-render-comment reply :reply)))

(defun lem-ui-mark-reply-comment-read ()
  "Mark the comment-reply at point as read."
  (interactive)
  (let ((id (lem-ui--property 'id)))
    (lem-mark-comment-reply-read id)))

(defun lem-ui-mark-all-read ()
  "Mark all replies as read."
  (interactive)
  (lem-mark-all-read))

(defun lem-ui-view-mentions (&optional unread)
  "View reply comments to the current user.
Optionally only view UNREAD items."
  (interactive)
  (let* ((mentions (lem-get-mentions (if unread "true" nil)))
         (list (alist-get 'mentions mentions))
         (buf "*lem-mentions*"))
    (lem-ui-with-buffer buf 'lem-mode nil nil
      (lem-ui-render-mentions list)
      (lem-ui--init-view)
      (lem-ui-set-buffer-spec nil nil #'lem-ui-view-mentions
                              'mention nil unread))))

(defun lem-ui-render-mentions (mentions)
  "Render mentions MENTIONS."
  (cl-loop for men in mentions
           for comment = (alist-get 'comment men)
           do (insert
               (lem-ui-format-comment comment)
               "\n")))

(defun lem-ui-view-private-messages (&optional unread)
  "View reply comments to the current user.
Optionally only view UNREAD items."
  (interactive)
  (let* ((private-messages (lem-get-private-messages (if unread "true" nil)))
         (list (alist-get 'private_messages private-messages))
         (buf "*lem-private-messages*"))
    (lem-ui-with-buffer buf 'lem-mode nil nil
      (lem-ui-render-private-messages list)
      (lem-ui--init-view)
      (lem-ui-set-buffer-spec nil nil #'lem-ui-view-private-messages
                              'private-message nil unread))))

(defun lem-ui-render-private-messages (private-messages)
  "Render private messages PRIVATE-MESSAGES."
  (cl-loop for pm in private-messages
           do (insert
               (lem-ui-format-private-message pm)
               "\n")))

(defun lem-ui-mark-private-message-read ()
  "Mark the private message at point as read."
  (interactive)
  (let ((id (lem-ui--property 'id)))
    (lem-mark-private-message-read id)))

;;; EDIT/DELETE POSTS/COMMENTS

(defmacro lem-ui-with-own-item (item-type &rest body)
  "Call BODY if ITEM-TYPE is at point and owned by the current user."
  (declare (debug t)
           (indent 1))
  `(cond ((not (eq ,item-type (lem-ui--property 'lem-type)))
          (message "No %s at point?" ,item-type))
         ((not (equal lem-user-id (lem-ui--property 'creator-id)))
          (message "You can only modify your own items"))
         (t
          ,@body)))

(defun lem-ui-edit-comment ()
  "Edit comment at point if possible."
  (interactive)
  (lem-ui-with-own-item 'comment
    (let* ((id (lem-ui--property 'id))
           (json (lem-ui--property 'json))
           (old-str (alist-get 'content (alist-get 'comment json)))
           (new-str (read-string "Edit comment: " old-str)))
      (lem-edit-comment id new-str))))

(defun lem-ui-delete-item (item fun &optional restore)
  "Delete item of type ITEM at point, calling FUN.
If RESTORE, restore the item instead."
  (lem-ui-with-own-item item
    (let* ((id (lem-ui--property 'id)))
      (when (y-or-n-p (format "%s %s?"
                              (if restore "Restore" "Delete")
                              item))
        (progn
          (funcall fun id (if restore :json-false t))
          (message "%s %s %s!" item id
                   (if restore "restored" "deleted")))))))

(defun lem-ui-delete-comment ()
  "Delete comment at point."
  (interactive)
  (lem-ui-delete-item 'comment #'lem-delete-comment))

(defun lem-ui-delete-post ()
  "Delete post at point."
  (interactive)
  (lem-ui-delete-item 'post #'lem-delete-post))

(defun lem-ui-restore-post ()
  "Restore deleted post at point."
  (interactive)
  (lem-ui-delete-item 'post #'lem-delete-post :restore))

(defun lem-ui-delete-post-or-comment ()
  "Delete post or comment at point."
  (interactive)
  ;; TODO: check for deleted status first
  (let ((type (lem-ui--property 'lem-type)))
    (cond ((eq type 'post)
           (lem-ui-delete-post))
          ((eq type 'comment)
           (lem-ui-delete-comment)))))

;;; COMMENTS

(defun lem-ui-render-comment (comment &optional reply details)
  "Render single COMMENT.
REPLY means it is a comment-reply object.
DETAILS means display what community and post the comment is linked to."
  (insert
   (lem-ui-format-comment comment nil reply details)
   "\n"))

(defun lem-ui-render-comments (comments &optional details)
  "Render COMMENTS, a list of comment objects.
;; TYPE
;; SORT.
For viewing a plain list of comments, not a hierarchy.
DETAILS means display what community and post the comment is linked to."
  (cl-loop for x in comments
           do (lem-ui-render-comment x nil details)))

;;; THREADED COMMENTS:
;; Path: "The path / tree location of a comment, separated by dots, ending
;; with the comment's id. Ex: 0.24.27"
;; https://github.com/LemmyNet/lemmy/blob/63d3759c481ff2d7594d391ae86e881e2aeca56d/crates/db_schema/src/source/comment.rs#L39
(defvar-local lem-comments-hierarchy nil)
(defvar-local lem-comments-raw nil)

(defun lem-ui--build-and-render-comments-hierarchy (comments)
  "Build `lem-comments-hierarchy', a hierarchy, from COMMENTS, and render."
  (setq lem-comments-raw comments)
  (let ((list (alist-get 'comments comments)))
    (lem-ui--build-hierarchy list)) ; sets `lem-comments-hierarchy'
  (with-current-buffer (get-buffer-create "*lem-post*")
    (let ((inhibit-read-only t))
      (lem--hierarchy-print-line lem-comments-hierarchy
                                 (hierarchy-labelfn-indent
                                  (lambda (item indent)
                                    (lem-ui-format-comment item indent))
                                  (lem-ui-symbol 'reply-bar))))))

(defun lem-ui-get-comment-path (comment)
  "Get path value from COMMENT."
  (alist-get 'path
             (alist-get 'comment comment)))

(defun lem-ui--parent-id (comment)
  "Return the parent id of COMMENT as a number.
Return nil if comment is only a child of the root post."
  (let* ((path (lem-ui-get-comment-path comment))
         (split (lem-ui-split-path path))
         (id (string-to-number
              (car (last split 2)))))
    (if (eq id 0)
        nil
      id)))

(defun lem-ui--parentfun (child)
  "Return the parent of CHILD in `lemmy-comments-hierarchy', recursively.
Parent-fun for `hierarchy-add-tree'."
  (let* ((parent-id (lem-ui--parent-id child))
         (list (alist-get 'comments lem-comments-raw)))
    (cl-find-if
     (lambda (comment)
       (let ((com (alist-get 'comment comment)))
         (equal parent-id
                (alist-get 'id com))))
     list)))

(defun lem-ui-split-path (path)
  "Call split string on PATH with \".\" separator."
  (split-string path "\\."))

(defun lem-ui--build-hierarchy (comments)
  "Build a hierarchy of COMMENTS using `hierarchy.el'."
  ;; (hierarchy-add-trees lem-comments-hierarchy
  ;; list
  ;; #'lem-ui--parentfun)))
  (setq lem-comments-hierarchy (hierarchy-new))
  (cl-loop for comment in comments
           do (hierarchy-add-tree lem-comments-hierarchy
                                  comment
                                  #'lem-ui--parentfun)))

(defun lem-ui--handle-from-user-url (url)
  "Return a formatted user handle from user URL."
  (let* ((parsed (url-generic-parse-url url))
         (host (url-host parsed))
         (file (url-filename parsed)))
    (save-match-data
      ;; TODO: add further legit urls:
      (when (string-match "^/u/[_[:alnum:]]+$" file)
        (let ((split (split-string file "/" t)))
          (propertize
           (concat (cadr split) "@" host)
           ;; props
           ))))))

(defun lem-ui-format-comment (comment &optional indent reply details)
  "Format COMMENT, optionally with INDENT amount of indent bars.
REPLY means it is a comment-reply object.
DETAILS means display what community and post the comment is linked to."
  ;; NB: no stray requests in here.
  (let-alist comment
    (let ((content (when .comment.content
                     (lem-ui-render-body .comment.content
                                         (alist-get 'comment comment)
                                         indent)))
          (indent-str (when indent
                        (make-string indent (string-to-char
                                             (lem-ui-symbol 'reply-bar)))))
          (handle (lem-ui--handle-from-user-url .creator.actor_id))
          (post-title (when details .post.name))
          (community-name (when details (or .community.title
                                            .community.name)))
          (admin-p (eq t .creator_is_admin))
          (mod-p (or (cl-member .creator.id lem-ui-post-community-mods-ids)
                     (eq t .creator_is_moderator)))
          (op-p (eq .comment.creator_id .post.creator_id)))
      (push .comment.id lem-ui-current-items) ; pagination
      (propertize
       (concat
        (lem-ui-top-byline nil nil
                           (or .creator.display_name .creator.name)
                           .counts.score
                           .comment.published
                           community-name nil nil
                           op-p admin-p mod-p nil handle
                           post-title)
        "\n"
        (or content "")
        "\n"
        (lem-ui-bt-byline .counts.score .counts.child_count .my_vote .saved)
        "\n"
        lem-ui-horiz-bar
        "\n")
       'json comment
       'id (if reply .comment_reply.id .comment.id)
       'post-id .comment.post_id
       'community-id .post.community_id
       'creator-id .creator.id
       'lem-type (if reply 'comment-reply 'comment)
       'line-prefix indent-str))))

;; TODO: refactor format funs? will let-alist dot notation work?
(defun lem-ui-format-private-message (private-message &optional indent)
  "Format PRIVATE-MESSAGE, optionally with INDENT amount of indent bars."
  (let-alist private-message
    (let ((content (when .private_message.content
                     (lem-ui-render-body
                      .private_message.content
                      (alist-get 'private_message private-message))))
          (indent-str (when indent
                        (make-string indent
                                     (string-to-char
                                      (lem-ui-symbol 'reply-bar))))))
      (push .private_message.id lem-ui-current-items) ; pagination
      (propertize
       (concat
        (lem-ui-top-byline nil nil
                           (or .creator.display_name .creator.name)
                           nil ;.counts.score
                           .private_message.published)
        "\n"
        (or content "")
        "\n"
        "\n"
        lem-ui-horiz-bar
        "\n")
       'json private-message
       'id .private_message.id
       'creator-id .creator.id
       'lem-type 'private-message
       'line-prefix indent-str))))

(defun lem-ui-render-post-comments (post-id &optional sort limit)
  "Render a hierarchy of post's comments.
POST-ID is the post's id.
SORT must be a member of `lem-sort-types'.
LIMIT is the amount of items to return."
  ;; TODO: TYPE_ default:
  (let* ((comments (lem-api-get-post-comments
                    post-id "All" sort (or limit lem-ui-comments-limit))))
    (if (eq 'string (type-of comments))
        (message comments) ; server error
      (let ((unique-comments (cl-remove-duplicates comments)))
        (lem-ui--build-and-render-comments-hierarchy unique-comments)))))

(defun lem-ui-plural-symbol (symbol)
  "Return a plural of SYMBOL."
  (if (eq symbol 'community)
      'communities
    (intern
     (concat (symbol-name symbol) "s"))))

(defun lem-ui-remove-displayed-items (items type)
  "Remove item from ITEMS if it is in `lem-ui-current-items'.
TYPE is the item type.
ITEMS should be an alist of the form '\=(plural-name ((items-list)))'."
  (cl-remove-if
   (lambda (x)
     (let ((id (alist-get 'id
                          (alist-get type x))))
       (cl-member id lem-ui-current-items)))
   (alist-get (lem-ui-plural-symbol type)
              items)))

(defun lem-ui-more ()
  "Append more items to the current view."
  (interactive)
  (let ((item (lem-ui-get-buffer-spec :item))
        (view-fun (lem-ui-get-buffer-spec :view-fun)))
    (cond ((eq view-fun 'lem-ui-view-post)
           (lem-ui-more-items 'comment 'lem-api-get-post-comments
                              'lem-ui--build-and-render-comments-hierarchy))
          ((eq view-fun 'lem-ui-view-community)
           (if (equal item "posts")
               (lem-ui-more-items 'post 'lem-api-get-community-posts-by-id
                                  'lem-ui-render-posts)
             (lem-ui-more-items 'comment 'lem-api-get-community-comments-by-id
                                'lem-ui-render-comments)))
          ((eq view-fun 'lem-ui-view-instance)
           (lem-ui-more-items 'post 'lem-api-get-instance-posts
                              'lem-ui-render-posts-instance))
          ((eq view-fun 'lem-ui-view-user)
           ;; TODO: user overview view type:
           (if (equal item "posts")
               (lem-ui-more-items 'post 'lem-api-get-person-posts
                                  'lem-ui-render-posts)
             (lem-ui-more-items 'comment 'lem-api-get-person-comments
                                'lem-ui-render-comments)))
          ((eq item 'lem-ui-view-communities)
           (lem-ui-more-items 'community 'lem-list-communities
                              'lem-ui-render-communities))
          (t (message "More type not implemented yet")))))

(defun lem-ui-more-items (type get-fun render-fun)
  "Add one more page of items of TYPE to the current view.
GET-FUN is the name of a function to fetch more items.
RENDER-FUN is the name of a function to render them."
  (message "Loading more items...")
  (let* ((page (1+ (lem-ui-get-buffer-spec :page)))
         (id (save-excursion
               (goto-char (point-min))
               (lem-ui--property 'id)))
         (sort (lem-ui-get-buffer-spec :sort))
         (all-items
          ;; get-instance-posts have no need of id arg:
          (cond ((or (eq get-fun 'lem-api-get-instance-posts)
                     (eq get-fun 'lem-list-communities))
                 (funcall get-fun
                          (or (lem-ui-get-buffer-spec :listing-type) "All")
                          sort
                          lem-ui-comments-limit
                          page))
                ;; user funs have no list-type arg:
                ((eq (lem-ui-get-buffer-spec :view-fun) 'lem-ui-view-user)
                 (funcall get-fun id sort
                          lem-ui-comments-limit page))
                (t
                 (funcall get-fun
                          id
                          (or (lem-ui-get-buffer-spec :listing-type) "All")
                          sort
                          lem-ui-comments-limit
                          page))))
         (no-duplicates (lem-ui-remove-displayed-items all-items type)))
    (setf (alist-get (lem-ui-plural-symbol type) all-items)
          no-duplicates)
    (lem-ui-set-buffer-spec (lem-ui-get-buffer-spec :listing-type)
                            (lem-ui-get-buffer-spec :sort)
                            (lem-ui-get-buffer-spec :view-fun)
                            (lem-ui-get-buffer-spec :item)
                            page)
    (goto-char (point-max))
    (let ((old-max (point))
          (inhibit-read-only t))
      ;; NB: `lem-ui-current-items' is updated during rendering:
      (if (eq render-fun 'lem-ui--build-and-render-comments-hierarchy)
          (funcall render-fun all-items)
        (funcall render-fun (alist-get (lem-ui-plural-symbol type)
                                       all-items)))
      (goto-char old-max)
      (lem-ui--init-view)
      (message "Loading more items... [done]"))))

(defun lem-ui-post-goto-comment (comment-id)
  "Move point to comment with COMMENT-ID, a number, if possible."
  ;; TODO: implement forward-search/pagination
  (with-current-buffer "*lem-post*"
    (when-let ((match (text-property-search-forward 'id comment-id t)))
      (goto-char (prop-match-beginning match)))))

(defun lem-ui-view-comment-post (&optional post-id comment-id)
  "View post of comment at point, or of POST-ID.
If COMMENT-ID is provided, move point to that comment."
  (interactive)
  (if (not (or post-id
               (eq (lem-ui--item-type) 'comment)
               (eq (lem-ui--item-type) 'comment-reply)))
      (message "Not at a comment?")
    (let* ((post (or post-id (lem-ui--property 'post-id))))
      (lem-ui-view-post post)
      (lem-ui-post-goto-comment comment-id))))

;;; LIKES / VOTES

;; TODO: check for liked status before changing it
(defun lem-ui-like-item (&optional type)
  "Like (upvote) item at point.
TYPE should be either :unlike, :dislike, or nil to like."
  (interactive)
  (lem-ui-with-item
      (let* ((item (lem-ui--property 'lem-type))
             (fun (if (eq item 'post)
                      #'lem-like-post
                    #'lem-like-comment))
             (score (cond ((eq type :unlike)
                           0)
                          ((eq type :dislike)
                           -1)
                          (t 1)))
             (like-str (cond ((eq type :unlike)
                              "unliked")
                             ((eq type :dislike)
                              "disliked")
                             (t "liked"))))
        (if (or (eq item 'post)
                (eq item 'comment)
                (eq item 'comment-reply))
            (progn
              (let* ((vote (funcall fun id score))
                     (obj (intern (concat (symbol-name item) "_view")))
                     (i (alist-get obj vote))
                     (saved (alist-get 'saved i))
                     (my-vote (alist-get 'my_vote i)))
                (when i ; no my_vote if we unliked in 0.19-rc5?
                  (lem-ui--update-item-json i)
                  (lem-ui-update-bt-byline-from-json my-vote saved)
                  (message "%s %s %s!" item id like-str))))))
    :number))

(defun lem-ui-dislike-item ()
  "Dislike (downvote) item at point."
  (interactive)
  (lem-ui-like-item :dislike))

(defun lem-ui-unlike-item ()
  "Unlike item at point."
  (interactive)
  (lem-ui-like-item :unlike))

(defun lem-ui-like-item-toggle ()
  "Toggle like status of item at point."
  (interactive)
  (lem-ui-with-item
      (let* ((json (lem-ui--property 'json))
             (my-vote (alist-get 'my_vote json)))
        (if json
            (cond ((eq my-vote -1)
                   (lem-ui-unlike-item))
                  ((eq my-vote 1)
                   (lem-ui-dislike-item))
                  ((or (eq my-vote nil)
                       (eq my-vote 0))
                   (lem-ui-like-item)))))))

(defun lem-ui--update-item-json (new-json)
  "Replace the json property of item at point with NEW-JSON."
  (let ((inhibit-read-only t)
        (region (fedi--find-property-range 'json (point) :backwards)))
    (add-text-properties (car region) (cdr region)
                         `(json ,new-json))))

;;; USERS

(defun lem-ui-render-users (json)
  "JSON."
  ;; (let ((users (alist-get 'users json)))
  (cl-loop for user in json
           do (lem-ui-render-user user)))

(defun lem-ui-render-user (json)
  "Render user with data JSON."
  (let-alist json
    (insert
     (propertize
      (concat
       (propertize (or .person.display_name
                       .person.name)
                   'face '(:weight bold))
       " "
       (when (eq t .is_admin)
         (lem-ui-propertize-admin-box))
       ;; .person.actor_id
       "\n"
       (lem-ui-symbol 'direct) " " ; FIXME: we need a post symbol
       (number-to-string .counts.post_count) " | "
       (lem-ui-symbol 'reply) " "
       (number-to-string .counts.comment_count)
       " | "
       "joined: "
       (fedi--relative-time-description
        (date-to-time .person.published))
       "\n"
       lem-ui-horiz-bar
       "\n")
      'json json
      'id .person.id
      'lem-type (caar json)))))

(defun lem-ui-render-user-subscriptions (json)
  "Render subscribed communities from JSON data."
  (cl-loop for community in json
           do (lem-ui-render-community community nil nil :subscription)))

(defun lem-ui-view-user (id &optional item sort limit current-user)
  "View user with ID.
ITEM must be a member of `lem-user-items-types'.
SORT must be a member of `lem-sort-types' or if item is
\"comments\", then a member of `lem-comment-sort-types'.
LIMIT is max items to show.
CURRENT-USER means we are displaying the current user's profile."
  (let* (; sort must be non-comment sort for user request:
         (person-sort (if (lem-sort-type-p sort)
                          sort
                        lem-default-sort-type))
         (user-json (lem-api-get-person-by-id id person-sort limit))
         (sort (cond ((equal item "comments")
                      (if (lem-comment-sort-type-p sort)
                          sort
                        lem-default-comment-sort-type))
                     (t
                      (or sort
                          lem-default-sort-type))))
         (buf "*lem-user*")
         (bindings (lem-ui-view-options 'user)))
    (lem-ui-with-buffer buf 'lem-mode nil bindings
      (when current-user
        (let-alist current-user
          (lem-ui-render-user .local_user_view)
          (insert "Subscribed communities:\n")
          (lem-ui-render-user-subscriptions .follows)))
      (let-alist user-json
        (unless current-user
          (lem-ui-render-user .person_view))
        (cond ((equal item "posts")
               (lem-ui-insert-heading "posts")
               (lem-ui-render-posts .posts :community :trim))
              ((equal item "comments")
               (lem-ui-insert-heading "comments")
               (lem-ui-render-comments .comments :details))
              (t ; no arg: overview
               (lem-ui-insert-heading "overview")
               ;; web app just does comments then posts for "overview"?:
               (lem-ui-render-comments .comments :details)
               (lem-ui-render-posts .posts :community :trim)))
        (lem-ui--init-view)
        (lem-ui-set-buffer-spec
         nil ; no listing type for users
         sort (if (eq id lem-user-id)
                  #'lem-ui-view-own-profile
                #'lem-ui-view-user)
         (or item "overview"))))))

(defun lem-ui-view-own-profile ()
  "View profile of the current user."
  (interactive)
  (let* ((current-user (lem-api-get-current-user)))
    (lem-ui-view-user lem-user-id nil nil nil current-user)))

(defun lem-ui-view-item-user ()
  "View user of item at point."
  (interactive)
  (lem-ui-with-item
      (let ((user (lem-ui--property 'creator-id)))
        (lem-ui-view-user user "overview"))))

(defun lem-ui-view-user-at-point ()
  "View user at point."
  (interactive)
  (lem-ui-with-item
      (lem-ui-view-user id "overview")))

(defun lem-ui-message-user-at-point ()
  "Send private message to user at point."
  (interactive)
  (lem-ui-with-item
      (let ((message (read-string "Private message: ")))
        (lem-send-private-message message id))))

(defun lem-ui-block-user (&optional unblock)
  "Block author of item at point."
  (interactive)
  (lem-ui-with-item
      (let* ((id (lem-ui--property 'creator-id))
             (json (lem-ui--property 'json))
             (name (alist-get 'name
                              (alist-get 'creator json)))
             (b-str (if unblock "unblocked" "blocked")))
        (if unblock
            (lem-block-user id :json-false)
          (when (y-or-n-p (format "Block %s?" name))
            (lem-block-user id t)))
        (message "User %s %s!" name b-str))))

(defun lem-ui-unblock-user ()
  ""
  ;; TODO: completing-read blocks!
  (lem-ui-block-user :unblock))

;;; IMAGES

(defun lem-ui-insert-images ()
  "Insert any image-url images in the buffer with `shr-insert-image'.
It's a cheap hack, alas."
  (save-excursion
    (goto-char (point-min))
    (let (match
          (url-user-agent lem-user-agent))
      (while (setq match (text-property-search-forward 'image-url))
        (goto-char (prop-match-beginning match))
        ;; (re-search-forward "\*" nil :no-error) ; * is just for no alt-text
        ;; (backward-char 1)
        (progn (shr-insert-image)
               (delete-char 1))
        (goto-char (prop-match-end match))))))

(defun lem-ui-copy-item-url ()
  "Copy the URL (ap_id) of the post or comment at point."
  (interactive)
  (lem-ui-with-item
      (let* ((json (lem-ui--property 'json))
             (item (or (alist-get 'comment json)
                       (alist-get 'post json)))
             (url (alist-get 'ap_id item)))
        (if item
            (progn (kill-new url)
                   (message "url %s copied!" url))))))

(provide 'lem-ui)
;;; lem-ui.el ends here<|MERGE_RESOLUTION|>--- conflicted
+++ resolved
@@ -1334,12 +1334,8 @@
               (if (equal "Subscribed" .subscribed)
                   "*"
                 "")
-<<<<<<< HEAD
-              .community.actor_id)
-=======
               (propertize .community.actor_id
                           'help-echo .community.actor_id))
->>>>>>> 3a9c8442
              ;; don't try to propertize numbers:
              collect (if (stringp i)
                          (propertize i
