--- conflicted
+++ resolved
@@ -2465,16 +2465,7 @@
                 (lem-ui--widget-fold-format indent folded-p))
     (let ((w2 (widget-copy widget)))
       (widget-delete widget)
-<<<<<<< HEAD
-      ;; this breaks the save-excusion call of our caller!
-      ;; we needed to do this to make sure we insert the new widget at the
-      ;; position of the old one, when we fold with point in the comment body
-      ;; (save-excursion
-      ;; (goto-char pos)
-      (beginning-of-line)
-=======
       (beginning-of-line) ;; assumes we are on top byline
->>>>>>> b9072d1c
       (widget-default-create w2))))
 
 (defun lem-ui-widget-fold-notify-fun (&optional old-value)
