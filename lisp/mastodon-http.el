--- conflicted
+++ resolved
@@ -43,11 +43,7 @@
 
 (defvar mastodon-http--api-version "v1")
 
-<<<<<<< HEAD
-(defconst mastodon-http--timeout 5
-=======
 (defconst mastodon-http--timeout 15
->>>>>>> ab37e43c
   "HTTP request timeout, in seconds.  Has no effect on Emacs < 26.1.")
 
 (defun mastodon-http--api (endpoint)
@@ -121,13 +117,7 @@
             '(("Content-Type" . "application/x-www-form-urlencoded")))
 	  headers)))
     (with-temp-buffer
-<<<<<<< HEAD
-      (if (< (cdr (func-arity 'url-retrieve-synchronously)) 4)
-          (url-retrieve-synchronously url)
-        (url-retrieve-synchronously url nil nil mastodon-http--timeout)))))
-=======
       (mastodon-http--url-retrieve-synchronously url))))
->>>>>>> ab37e43c
 
 (defun mastodon-http--get (url)
   "Make synchronous GET request to URL.
@@ -137,13 +127,7 @@
         (url-request-extra-headers
          `(("Authorization" . ,(concat "Bearer "
                                        (mastodon-auth--access-token))))))
-<<<<<<< HEAD
-    (if (< (cdr (func-arity 'url-retrieve-synchronously)) 4)
-        (url-retrieve-synchronously url)
-      (url-retrieve-synchronously url nil nil mastodon-http--timeout))))
-=======
     (mastodon-http--url-retrieve-synchronously url)))
->>>>>>> ab37e43c
 
 (defun mastodon-http--get-json (url)
   "Make synchronous GET request to URL. Return JSON response."
