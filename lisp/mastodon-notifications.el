;;; mastodon-notifications.el --- Notification functions for mastodon.el -*- lexical-binding: t -*-

;; Copyright (C) 2017-2019 Johnson Denen
;; Copyright (C) 2020-2022 Marty Hiatt
;; Author: Johnson Denen <johnson.denen@gmail.com>
;;         Marty Hiatt <martianhiatus@riseup.net>
;; Maintainer: Marty Hiatt <martianhiatus@riseup.net>
;; Homepage: https://codeberg.org/martianh/mastodon.el

;; This file is not part of GNU Emacs.

;; This file is part of mastodon.el.

;; mastodon.el is free software: you can redistribute it and/or modify
;; it under the terms of the GNU General Public License as published by
;; the Free Software Foundation, either version 3 of the License, or
;; (at your option) any later version.

;; mastodon.el is distributed in the hope that it will be useful,
;; but WITHOUT ANY WARRANTY; without even the implied warranty of
;; MERCHANTABILITY or FITNESS FOR A PARTICULAR PURPOSE.  See the
;; GNU General Public License for more details.

;; You should have received a copy of the GNU General Public License
;; along with mastodon.el.  If not, see <http://www.gnu.org/licenses/>.

;;; Commentary:

;; mastodon-notification.el provides notification functions for Mastodon.

;;; Code:

(require 'mastodon)

(autoload 'mastodon-http--api "mastodon-http")
(autoload 'mastodon-http--get-params-async-json "mastodon-http")
(autoload 'mastodon-http--post "mastodon-http")
(autoload 'mastodon-http--triage "mastodon-http")
(autoload 'mastodon-media--inline-images "mastodon-media")
(autoload 'mastodon-tl--byline "mastodon-tl")
(autoload 'mastodon-tl--byline-author "mastodon-tl")
(autoload 'mastodon-tl--clean-tabs-and-nl "mastodon-tl")
(autoload 'mastodon-tl--content "mastodon-tl")
(autoload 'mastodon-tl--field "mastodon-tl")
(autoload 'mastodon-tl--find-property-range "mastodon-tl")
(autoload 'mastodon-tl--has-spoiler "mastodon-tl")
(autoload 'mastodon-tl--init "mastodon-tl")
(autoload 'mastodon-tl--insert-status "mastodon-tl")
(autoload 'mastodon-tl--property "mastodon-tl")
(autoload 'mastodon-tl--reload-timeline-or-profile "mastodon-tl")
(autoload 'mastodon-tl--spoiler "mastodon-tl")
(autoload 'mastodon-tl--item-id "mastodon-tl")
(autoload 'mastodon-tl--update "mastodon-tl")
(autoload 'mastodon-views--view-follow-requests "mastodon-views")

(defgroup mastodon-tl nil
  "Nofications in mastodon.el."
  :prefix "mastodon-notifications-"
  :group 'mastodon)

(defcustom mastodon-notifications--profile-note-in-foll-reqs t
  "If non-nil, show a user's profile note in follow request notifications."
  :type '(boolean))

(defcustom mastodon-notifications--profile-note-in-foll-reqs-max-length nil
  "The max character length for user profile note in follow requests.
Profile notes are only displayed if
`mastodon-notifications--profile-note-in-foll-reqs' is non-nil.
If unset, profile notes of any size will be displayed, which may
make them unweildy."
  :type '(integer))

(defvar mastodon-tl--buffer-spec)
(defvar mastodon-tl--display-media-p)

(defvar mastodon-notifications--types-alist
  '(("follow" . mastodon-notifications--follow)
    ("favourite" . mastodon-notifications--favourite)
    ("reblog" . mastodon-notifications--reblog)
    ("mention" . mastodon-notifications--mention)
    ("poll" . mastodon-notifications--poll)
    ("follow_request" . mastodon-notifications--follow-request)
    ("status" . mastodon-notifications--status)
    ("update" . mastodon-notifications--edit))
  "Alist of notification types and their corresponding function.")

(defvar mastodon-notifications--response-alist
  '(("Followed" . "you")
    ("Favourited" . "your status from")
    ("Boosted" . "your status from")
    ("Mentioned" . "you")
    ("Posted a poll" . "that has now ended")
    ("Requested to follow" . "you")
    ("Posted" . "a post")
    ("Edited" . "a post from"))
  "Alist of subjects for notification types.")

(defvar mastodon-notifications--map
  (let ((map (make-sparse-keymap)))
    (set-keymap-parent map mastodon-mode-map)
    (define-key map (kbd "a") #'mastodon-notifications--follow-request-accept)
    (define-key map (kbd "j") #'mastodon-notifications--follow-request-reject)
    (define-key map (kbd "C-k") #'mastodon-notifications--clear-current)
    map)
  "Keymap for viewing notifications.")

(defun mastodon-notifications--byline-concat (message)
  "Add byline for TOOT with MESSAGE."
  (concat " " (propertize message 'face 'highlight)
          " " (cdr (assoc message mastodon-notifications--response-alist))))

(defun mastodon-notifications--follow-request-process (&optional reject)
  "Process the follow request at point.
With no argument, the request is accepted. Argument REJECT means
reject the request. Can be called in notifications view or in
follow-requests view."
  (if (not (mastodon-tl--find-property-range 'item-json (point)))
      (user-error "No follow request at point?")
    (let* ((item-json (mastodon-tl--property 'item-json))
           (f-reqs-view-p (string= "follow_requests"
                                   (plist-get mastodon-tl--buffer-spec 'endpoint)))
           (f-req-p (or (string= "follow_request" (alist-get 'type item-json)) ;notifs
                        f-reqs-view-p)))
      (if (not f-req-p)
          (user-error "No follow request at point?")
        (let-alist (or (alist-get 'account item-json) ;notifs
                       item-json) ;f-reqs
          (if (not .id)
              (user-error "No account result at point?")
            (let ((response
                   (mastodon-http--post
                    (mastodon-http--api
                     (format "follow_requests/%s/%s"
                             .id (if reject "reject" "authorize"))))))
              (mastodon-http--triage
               response
               (lambda (_)
                 (if f-reqs-view-p
                     (mastodon-views--view-follow-requests)
                   (mastodon-tl--reload-timeline-or-profile))
                 (message "Follow request of %s (@%s) %s!"
                          .username .acct (if reject "rejected" "accepted")))))))))))

(defun mastodon-notifications--follow-request-accept ()
  "Accept a follow request.
Can be called in notifications view or in follow-requests view."
  (interactive)
  (mastodon-notifications--follow-request-process))

(defun mastodon-notifications--follow-request-reject ()
  "Reject a follow request.
Can be called in notifications view or in follow-requests view."
  (interactive)
  (mastodon-notifications--follow-request-process :reject))

(defun mastodon-notifications--mention (note)
  "Format for a `mention' NOTE."
  (mastodon-notifications--format-note note 'mention))

(defun mastodon-notifications--follow (note)
  "Format for a `follow' NOTE."
  (mastodon-notifications--format-note note 'follow))

(defun mastodon-notifications--follow-request (note)
  "Format for a `follow-request' NOTE."
  (mastodon-notifications--format-note note 'follow-request))

(defun mastodon-notifications--favourite (note)
  "Format for a `favourite' NOTE."
  (mastodon-notifications--format-note note 'favourite))

(defun mastodon-notifications--reblog (note)
  "Format for a `boost' NOTE."
  (mastodon-notifications--format-note note 'boost))

(defun mastodon-notifications--status (note)
  "Format for a `status' NOTE.
Status notifications are given when
`mastodon-tl--enable-notify-user-posts' has been set."
  (mastodon-notifications--format-note note 'status))

(defun mastodon-notifications--poll (note)
  "Format for a `poll' NOTE."
  (mastodon-notifications--format-note note 'poll))

(defun mastodon-notifications--edit (note)
  "Format for an `edit' NOTE."
  (mastodon-notifications--format-note note 'edit))

(defun mastodon-notifications--comment-note-text (str)
  "Add comment face to all text in STR with `shr-text' face only."
  (with-temp-buffer
    (insert str)
    (goto-char (point-min))
    (let (prop)
      (while (setq prop (text-property-search-forward 'face 'shr-text t))
        (add-text-properties (prop-match-beginning prop)
                             (prop-match-end prop)
                             '(face (font-lock-comment-face shr-text)))))
    (buffer-string)))

(defun mastodon-notifications--format-note (note type)
  "Format for a NOTE of TYPE."
  ;; FIXME: apply/refactor filtering as per/with `mastodon-tl--toot'
  (let* ((id (alist-get 'id note))
         (profile-note
          (when (eq 'follow-request type)
            (let ((str (mastodon-tl--field
                        'note
                        (mastodon-tl--field 'account note))))
              (if mastodon-notifications--profile-note-in-foll-reqs-max-length
                  (string-limit str mastodon-notifications--profile-note-in-foll-reqs-max-length)
                str))))
         (status (mastodon-tl--field 'status note))
         (follower (alist-get 'username (alist-get 'account note)))
         (toot (alist-get 'status note))
         (filtered (mastodon-tl--field 'filtered toot))
         (filters (when filtered
                    (mastodon-tl--current-filters filtered))))
    (if (and filtered (assoc "hide" filters))
        nil
      (mastodon-tl--insert-status
       ;; toot
<<<<<<< HEAD
       (cond ((or (equal type 'follow)
                  (equal type 'follow-request))
=======
       (cond ((or (eq type 'follow)
                  (eq type 'follow-request))
>>>>>>> 657bd366
              ;; Using reblog with an empty id will mark this as something
              ;; non-boostable/non-favable.
              (cons '(reblog (id . nil)) note))
             ;; reblogs/faves use 'note' to process their own json
             ;; not the toot's. this ensures following etc. work on such notifs
<<<<<<< HEAD
             ((or (equal type 'favourite)
                  (equal type 'boost))
=======
             ((or (eq type 'favourite)
                  (eq type 'boost))
>>>>>>> 657bd366
              note)
             (t
              status))
       ;; body
       (let ((body (if-let ((match (assoc "warn" filters)))
                       (mastodon-tl--spoiler toot (cadr match))
                     (mastodon-tl--clean-tabs-and-nl
                      (if (mastodon-tl--has-spoiler status)
                          (mastodon-tl--spoiler status)
<<<<<<< HEAD
                        (if (equal 'follow-request type)
=======
                        (if (eq 'follow-request type)
>>>>>>> 657bd366
                            (mastodon-tl--render-text profile-note)
                          (mastodon-tl--content status)))))))
         (cond ((or (eq type 'follow)
                    (eq type 'follow-request))
<<<<<<< HEAD
                (if (equal type 'follow)
=======
                (if (eq type 'follow)
>>>>>>> 657bd366
                    (propertize "Congratulations, you have a new follower!"
                                'face 'default)
                  (concat
                   (propertize
                    (format "You have a follow request from... %s"
                            follower)
                    'face 'default)
                   (when mastodon-notifications--profile-note-in-foll-reqs
                     (concat
                      ":\n"
                      (mastodon-notifications--comment-note-text body))))))
               ((or (eq type 'favourite)
                    (eq type 'boost))
                (mastodon-notifications--comment-note-text body))
               (t body)))
       ;; author-byline
<<<<<<< HEAD
       (if (or (equal type 'follow)
               (equal type 'follow-request)
               (equal type 'mention))
=======
       (if (or (eq type 'follow)
               (eq type 'follow-request)
               (eq type 'mention))
>>>>>>> 657bd366
           'mastodon-tl--byline-author
         (lambda (_status &rest _args) ; unbreak stuff
           (mastodon-tl--byline-author note)))
       ;; action-byline
       (lambda (_status)
         (mastodon-notifications--byline-concat
<<<<<<< HEAD
          (cond ((equal type 'boost)
                 "Boosted")
                ((equal type 'favourite)
                 "Favourited")
                ((equal type 'follow-request)
                 "Requested to follow")
                ((equal type 'follow)
                 "Followed")
                ((equal type 'mention)
                 "Mentioned")
                ((equal type 'status)
                 "Posted")
                ((equal type 'poll)
                 "Posted a poll")
                ((equal type 'edit)
                 "Edited"))))
       id
       ;; base toot
       (when (or (equal type 'favourite)
                 (equal type 'boost))
         status)))))

(defun mastodon-notifications--insert-status
    (toot body author-byline action-byline id &optional base-toot)
  "Display the content and byline of timeline element TOOT.
BODY will form the section of the toot above the byline.

AUTHOR-BYLINE is an optional function for adding the author
portion of the byline that takes one variable. By default it is
`mastodon-tl--byline-author'.

ACTION-BYLINE is also an optional function for adding an action,
such as boosting favouriting and following to the byline. It also
takes a single function. By default it is
`mastodon-tl--byline-boosted'.

ID is the notification's own id, which is attached as a property.
If the status is a favourite or a boost, BASE-TOOT is the JSON
of the toot responded to."
  (when toot ; handle rare blank notif server bug
    (mastodon-tl--insert-status toot body author-byline action-byline id base-toot)))
=======
          (cond ((eq type 'boost)
                 "Boosted")
                ((eq type 'favourite)
                 "Favourited")
                ((eq type 'follow-request)
                 "Requested to follow")
                ((eq type 'follow)
                 "Followed")
                ((eq type 'mention)
                 "Mentioned")
                ((eq type 'status)
                 "Posted")
                ((eq type 'poll)
                 "Posted a poll")
                ((eq type 'edit)
                 "Edited"))))
       id
       ;; base toot
       (when (or (eq type 'favourite)
                 (eq type 'boost))
         status)))))
>>>>>>> 657bd366

(defun mastodon-notifications--by-type (note)
  "Filter NOTE for those listed in `mastodon-notifications--types-alist'.
Call its function in that list on NOTE."
  (let* ((type (mastodon-tl--field 'type note))
         (fun (cdr (assoc type mastodon-notifications--types-alist)))
         (start-pos (point)))
    (when fun
      (funcall fun note)
      (when mastodon-tl--display-media-p
        (mastodon-media--inline-images start-pos (point))))))

(defun mastodon-notifications--timeline (json)
  "Format JSON in Emacs buffer."
  (if (seq-empty-p json)
      (user-error "Looks like you have no (more) notifications for now")
    (mapc #'mastodon-notifications--by-type json)
    (goto-char (point-min))))

(defun mastodon-notifications--get-mentions ()
  "Display mention notifications in buffer."
  (interactive)
  (mastodon-notifications-get "mention" "mentions"))

(defun mastodon-notifications--get-favourites ()
  "Display favourite notifications in buffer."
  (interactive)
  (mastodon-notifications-get "favourite" "favourites"))

(defun mastodon-notifications--get-boosts ()
  "Display boost notifications in buffer."
  (interactive)
  (mastodon-notifications-get "reblog" "boosts"))

(defun mastodon-notifications--get-polls ()
  "Display poll notifications in buffer."
  (interactive)
  (mastodon-notifications-get "poll" "polls"))

(defun mastodon-notifications--get-statuses ()
  "Display status notifications in buffer.
Status notifications are created when you call
`mastodon-tl--enable-notify-user-posts'."
  (interactive)
  (mastodon-notifications-get "status" "statuses"))

(defun mastodon-notifications--filter-types-list (type)
  "Return a list of notification types with TYPE removed."
  (let ((types (mapcar #'car mastodon-notifications--types-alist)))
    (remove type types)))

(defun mastodon-notifications--clear-all ()
  "Clear all notifications."
  (interactive)
  (when (y-or-n-p "Clear all notifications?")
    (let ((response
           (mastodon-http--post (mastodon-http--api "notifications/clear"))))
      (mastodon-http--triage
       response (lambda (_)
                  (when mastodon-tl--buffer-spec
                    (mastodon-tl--reload-timeline-or-profile))
                  (message "All notifications cleared!"))))))

(defun mastodon-notifications--clear-current ()
  "Dismiss the notification at point."
  (interactive)
  (let* ((id (or (mastodon-tl--property 'item-id)
                 (mastodon-tl--field 'id
                                     (mastodon-tl--property 'item-json))))
         (response
          (mastodon-http--post (mastodon-http--api
                                (format "notifications/%s/dismiss" id)))))
    (mastodon-http--triage
     response (lambda (_)
                (when mastodon-tl--buffer-spec
                  (mastodon-tl--reload-timeline-or-profile))
                (message "Notification dismissed!")))))

(provide 'mastodon-notifications)
;;; mastodon-notifications.el ends here<|MERGE_RESOLUTION|>--- conflicted
+++ resolved
@@ -221,25 +221,15 @@
         nil
       (mastodon-tl--insert-status
        ;; toot
-<<<<<<< HEAD
-       (cond ((or (equal type 'follow)
-                  (equal type 'follow-request))
-=======
        (cond ((or (eq type 'follow)
                   (eq type 'follow-request))
->>>>>>> 657bd366
               ;; Using reblog with an empty id will mark this as something
               ;; non-boostable/non-favable.
               (cons '(reblog (id . nil)) note))
              ;; reblogs/faves use 'note' to process their own json
              ;; not the toot's. this ensures following etc. work on such notifs
-<<<<<<< HEAD
-             ((or (equal type 'favourite)
-                  (equal type 'boost))
-=======
              ((or (eq type 'favourite)
                   (eq type 'boost))
->>>>>>> 657bd366
               note)
              (t
               status))
@@ -249,20 +239,12 @@
                      (mastodon-tl--clean-tabs-and-nl
                       (if (mastodon-tl--has-spoiler status)
                           (mastodon-tl--spoiler status)
-<<<<<<< HEAD
-                        (if (equal 'follow-request type)
-=======
                         (if (eq 'follow-request type)
->>>>>>> 657bd366
                             (mastodon-tl--render-text profile-note)
                           (mastodon-tl--content status)))))))
          (cond ((or (eq type 'follow)
                     (eq type 'follow-request))
-<<<<<<< HEAD
-                (if (equal type 'follow)
-=======
                 (if (eq type 'follow)
->>>>>>> 657bd366
                     (propertize "Congratulations, you have a new follower!"
                                 'face 'default)
                   (concat
@@ -279,64 +261,15 @@
                 (mastodon-notifications--comment-note-text body))
                (t body)))
        ;; author-byline
-<<<<<<< HEAD
-       (if (or (equal type 'follow)
-               (equal type 'follow-request)
-               (equal type 'mention))
-=======
        (if (or (eq type 'follow)
                (eq type 'follow-request)
                (eq type 'mention))
->>>>>>> 657bd366
            'mastodon-tl--byline-author
          (lambda (_status &rest _args) ; unbreak stuff
            (mastodon-tl--byline-author note)))
        ;; action-byline
        (lambda (_status)
          (mastodon-notifications--byline-concat
-<<<<<<< HEAD
-          (cond ((equal type 'boost)
-                 "Boosted")
-                ((equal type 'favourite)
-                 "Favourited")
-                ((equal type 'follow-request)
-                 "Requested to follow")
-                ((equal type 'follow)
-                 "Followed")
-                ((equal type 'mention)
-                 "Mentioned")
-                ((equal type 'status)
-                 "Posted")
-                ((equal type 'poll)
-                 "Posted a poll")
-                ((equal type 'edit)
-                 "Edited"))))
-       id
-       ;; base toot
-       (when (or (equal type 'favourite)
-                 (equal type 'boost))
-         status)))))
-
-(defun mastodon-notifications--insert-status
-    (toot body author-byline action-byline id &optional base-toot)
-  "Display the content and byline of timeline element TOOT.
-BODY will form the section of the toot above the byline.
-
-AUTHOR-BYLINE is an optional function for adding the author
-portion of the byline that takes one variable. By default it is
-`mastodon-tl--byline-author'.
-
-ACTION-BYLINE is also an optional function for adding an action,
-such as boosting favouriting and following to the byline. It also
-takes a single function. By default it is
-`mastodon-tl--byline-boosted'.
-
-ID is the notification's own id, which is attached as a property.
-If the status is a favourite or a boost, BASE-TOOT is the JSON
-of the toot responded to."
-  (when toot ; handle rare blank notif server bug
-    (mastodon-tl--insert-status toot body author-byline action-byline id base-toot)))
-=======
           (cond ((eq type 'boost)
                  "Boosted")
                 ((eq type 'favourite)
@@ -358,7 +291,6 @@
        (when (or (eq type 'favourite)
                  (eq type 'boost))
          status)))))
->>>>>>> 657bd366
 
 (defun mastodon-notifications--by-type (note)
   "Filter NOTE for those listed in `mastodon-notifications--types-alist'.
