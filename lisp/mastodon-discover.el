;;; mastodon-discover.el --- Use Mastodon.el with discover.el  -*- lexical-binding: t -*-

;; Copyright (C) 2019 Johnson Denen
;; Author: Johnson Denen <johnson.denen@gmail.com>
;; Maintainer: Marty Hiatt <martianhiatus@riseup.net>
;; Version: 1.0.0
;; Package-Requires: ((emacs "27.1"))
;; Homepage: https://codeberg.org/martianh/mastodon.el

;; This file is not part of GNU Emacs.

;; This file is part of mastodon.el.

;; mastodon.el is free software: you can redistribute it and/or modify
;; it under the terms of the GNU General Public License as published by
;; the Free Software Foundation, either version 3 of the License, or
;; (at your option) any later version.

;; mastodon.el is distributed in the hope that it will be useful,
;; but WITHOUT ANY WARRANTY; without even the implied warranty of
;; MERCHANTABILITY or FITNESS FOR A PARTICULAR PURPOSE.  See the
;; GNU General Public License for more details.

;; You should have received a copy of the GNU General Public License
;; along with mastodon.el.  If not, see <http://www.gnu.org/licenses/>.

;;; Commentary:

;; This adds optional functionality that can be used if the dicover package
;; is present.
;;
;; See the README file for how to use this.

;;; Code:

(declare-function discover-add-context-menu "discover")

(defun mastodon-discover ()
  "Plug Mastodon functionality into `discover'."
  (interactive)
  (when (require 'discover nil :noerror)
    (discover-add-context-menu
     :bind "?"
     :mode 'mastodon-mode
     :mode-hook 'mastodon-mode-hook
     :context-menu '(mastodon
                     (description "Mastodon feed viewer")
                     (actions
                      ("Toots"
                       ("A" "View profile of author" mastodon-profile--get-toot-author)
                       ("b" "Boost" mastodon-toot--boost)
                       ("f" "Favourite" mastodon-toot--favourite)
                       ("c" "Toggle hidden text (CW)" mastodon-tl--toggle-spoiler-text-in-toot)
                       ("n" "Next" mastodon-tl--goto-next-toot)
                       ("p" "Prev" mastodon-tl--goto-prev-toot)
                       ("TAB" "Next link item" mastodon-tl--next-tab-item)
                       ("S-TAB" "Prev link item" mastodon-tl--previous-tab-item)
                       ("t" "New toot" mastodon-toot)
                       ("r" "Reply" mastodon-toot--reply)
                       ("C" "Copy toot URL" mastodon-toot--copy-toot-url)
                       ("d" "Delete (your) toot" mastodon-toot--delete-toot)
                       ("D" "Delete and redraft (your) toot" mastodon-toot--delete-toot)
                       ("i" "Pin/Unpin (your) toot" mastodon-toot--pin-toot-toggle)
                       ("P" "View user profile" mastodon-profile--show-user)
                       ("T" "View thread" mastodon-tl--thread)
                       ("v" "Vote on poll" mastodon-tl--poll-vote))
                      ("Timelines"
                       ("h" "View mode help/keybindings" describe-mode)
                       ("#" "Tag search" mastodon-tl--get-tag-timeline)
                       ("F" "Federated" mastodon-tl--get-federated-timeline)
                       ("H" "Home" mastodon-tl--get-home-timeline)
                       ("L" "Local" mastodon-tl--get-local-timeline)
                       ("N" "Notifications" mastodon-notifications--get)
                       ("u" "Update timeline" mastodon-tl--update)
                       ("S" "Search" mastodon-search--search-query)
                       ("C-S-P" "Jump to your profile" mastodon-profile--my-profile)
                       ("K" "View bookmarks" mastodon-profile--view-bookmarks))
                      ("Users"
                       ("W" "Follow" mastodon-tl--follow-user)
                       ("C-S-W" "Unfollow" mastodon-tl--unfollow-user)
                       ("M" "Mute" mastodon-tl--mute-user)
                       ("C-S-M" "Unmute" mastodon-tl--unmute-user)
                       ("B" "Block" mastodon-tl--block-user)
                       ("C-S-B" "Unblock" mastodon-tl--unblock-user))
                      ("Images"
                       ("RET/i" "Load full image in browser" 'shr-browse-image)
                       ("r" "rotate" 'image-rotate)
                       ("+" "zoom in" 'image-increase-size)
                       ("-" "zoom out" 'image-decrease-size)
                       ("u" "copy URL" 'shr-maybe-probe-and-copy-url))
                      ("Profile view"
                       ("g" "Show following" mastodon-profile--open-following)
                       ("s" "Show followers" mastodon-profile--open-followers)
<<<<<<< HEAD
                       
=======
                       ("C-c C-c" "Cycle profile views" mastodon-profile-account-view-cycle)
>>>>>>> 7be929c1
                       ("R" "View follow requests" mastodon-profile--view-follow-requests)
                       ("a" "Accept follow request" mastodon-profile--follow-request-accept)
                       ("j" "Reject follow request" mastodon-profile--follow-request-reject)
                       ("U" "Update your profile note" mastodon-profile--update-user-profile-note))
                      ("Quit"
                       ("q" "Quit mastodon and bury buffer." kill-this-buffer)
                       ("Q" "Quit mastodon buffer and kill window." kill-buffer-and-window)))))))

(provide 'mastodon-discover)
;;; mastodon-discover.el ends here<|MERGE_RESOLUTION|>--- conflicted
+++ resolved
@@ -90,12 +90,8 @@
                        ("u" "copy URL" 'shr-maybe-probe-and-copy-url))
                       ("Profile view"
                        ("g" "Show following" mastodon-profile--open-following)
-                       ("s" "Show followers" mastodon-profile--open-followers)
-<<<<<<< HEAD
-                       
-=======
+                       ("s" "Show followers" mastodon-profile--open-followers)                       
                        ("C-c C-c" "Cycle profile views" mastodon-profile-account-view-cycle)
->>>>>>> 7be929c1
                        ("R" "View follow requests" mastodon-profile--view-follow-requests)
                        ("a" "Accept follow request" mastodon-profile--follow-request-accept)
                        ("j" "Reject follow request" mastodon-profile--follow-request-reject)
