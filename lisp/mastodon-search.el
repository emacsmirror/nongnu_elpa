--- conflicted
+++ resolved
@@ -67,17 +67,11 @@
   (interactive "sSearch mastodon for: ")
   (let* ((url (mastodon-http--api "accounts/search"))
          (response (if (equal mastodon-toot--completion-style-for-mentions "following")
-<<<<<<< HEAD
                        (mastodon-http--get-json url `(("q" . ,query) ("following" . "true")) :silent)
                      (mastodon-http--get-json url `(("q" . ,query)) :silent))))
     (if capf
         (mapcar #'mastodon-search--get-user-info-@-capf response)
       (mapcar #'mastodon-search--get-user-info-@ response))))
-=======
-                       (mastodon-http--get-json url `(("q" . ,query) ("following" . "true")))
-                     (mastodon-http--get-json url `(("q" . ,query))))))
-    (mapcar #'mastodon-search--get-user-info-@ response)))
->>>>>>> 3717b6cb
 
 ;; functions for tags completion:
 
@@ -86,16 +80,9 @@
 QUERY is the string to search."
   (interactive "sSearch for hashtag: ")
   (let* ((url (format "%s/api/v2/search" mastodon-instance-url))
-<<<<<<< HEAD
          (params `(("q" . ,query)
                    ("type" . "hashtags")))
          (response (mastodon-http--get-json url params :silent))
-=======
-         ;; (type-param '(("type" . "hashtags")))
-         (params `(("q" . ,query)
-                   ("type" . "hashtags")))
-         (response (mastodon-http--get-json url params))
->>>>>>> 3717b6cb
          (tags (alist-get 'hashtags response)))
     (mapcar #'mastodon-search--get-hashtag-info tags)))
 
