--- conflicted
+++ resolved
@@ -6,11 +6,7 @@
 ;; Author: Johnson Denen <johnson.denen@gmail.com>
 ;;         Marty Hiatt <martianhiatus@riseup.net>
 ;; Maintainer: Marty Hiatt <martianhiatus@riseup.net>
-<<<<<<< HEAD
-;; Version: 1.0.4
-=======
 ;; Version: 1.0.5
->>>>>>> 083222c2
 ;; Package-Requires: ((emacs "27.1") (request "0.3.0") (persist "0.4"))
 ;; Homepage: https://codeberg.org/martianh/mastodon.el
 
