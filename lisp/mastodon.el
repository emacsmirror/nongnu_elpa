;;; mastodon.el --- Client for fediverse services using the Mastodon API  -*- lexical-binding: t -*-

;; Copyright (C) 2017-2019 Johnson Denen
;; Copyright (C) 2020-2022 Marty Hiatt
;; Copyright (C) 2021 Abhiseck Paira <abhiseckpaira@disroot.org>
;; Author: Johnson Denen <johnson.denen@gmail.com>
;;         Marty Hiatt <mousebot@disroot.org>
;; Maintainer: Marty Hiatt <mousebot@disroot.org>
;; Version: 1.1.5
;; Package-Requires: ((emacs "28.1") (request "0.3.0") (persist "0.4") (tp "0.6"))
;; Homepage: https://codeberg.org/martianh/mastodon.el

;; This file is not part of GNU Emacs.

;; This file is part of mastodon.el.

;; mastodon.el is free software: you can redistribute it and/or modify
;; it under the terms of the GNU General Public License as published by
;; the Free Software Foundation, either version 3 of the License, or
;; (at your option) any later version.

;; mastodon.el is distributed in the hope that it will be useful,
;; but WITHOUT ANY WARRANTY; without even the implied warranty of
;; MERCHANTABILITY or FITNESS FOR A PARTICULAR PURPOSE.  See the
;; GNU General Public License for more details.

;; You should have received a copy of the GNU General Public License
;; along with mastodon.el.  If not, see <http://www.gnu.org/licenses/>.

;;; Commentary:

;; mastodon.el is a client for fediverse services that implement the Mastodon
;; API. See <https://github.com/mastodon/mastodon>.

;; For set up and usage details, see the Info documentation, or the readme
;; file at <https://codeberg.org/martianh/mastodon.el>.

;;; Code:
(require 'cl-lib) ; for `cl-some' call in mastodon
(eval-when-compile (require 'subr-x))
(require 'url)
(require 'thingatpt)
(require 'shr)

(require 'mastodon-http)
(require 'mastodon-toot)
(require 'mastodon-search)
(require 'mastodon-transient)

(declare-function discover-add-context-menu "discover")
(declare-function emojify-mode "emojify")
(declare-function request "request")

(autoload 'mastodon-auth--get-account-name "mastodon-auth")
(autoload 'mastodon-auth--user-acct "mastodon-auth")
(autoload 'mastodon-discover "mastodon-discover")
(autoload 'mastodon-notifications--follow-request-accept "mastodon-notifications")
(autoload 'mastodon-notifications--follow-request-reject "mastodon-notifications")
(autoload 'mastodon-notifications--get-mentions "mastodon-notifications")
(autoload 'mastodon-notifications--timeline "mastodon-notifications")
(autoload 'mastodon-profile--fetch-server-account-settings "mastodon-profile")
(autoload 'mastodon-profile--get-toot-author "mastodon-profile")
(autoload 'mastodon-profile--make-author-buffer "mastodon-profile")
(autoload 'mastodon-profile--my-profile "mastodon-profile")
(autoload 'mastodon-profile--show-user "mastodon-profile")
(autoload 'mastodon-profile--update-user-profile-note "mastodon-profile")
(autoload 'mastodon-profile--view-bookmarks "mastodon-profile")
(autoload 'mastodon-profile--view-favourites "mastodon-profile")
(autoload 'mastodon-tl--block-user "mastodon-tl")
(autoload 'mastodon-tl--follow-user "mastodon-tl")
(autoload 'mastodon-tl--followed-tags-timeline "mastodon-tl")
(autoload 'mastodon-tl--get-buffer-type "mastodon-tl")
(autoload 'mastodon-tl--get-federated-timeline "mastodon-tl")
(autoload 'mastodon-tl--get-home-timeline "mastodon-tl")
(autoload 'mastodon-tl--get-local-timeline "mastodon-tl")
(autoload 'mastodon-tl--get-tag-timeline "mastodon-tl")
(autoload 'mastodon-tl--goto-next-item "mastodon-tl")
(autoload 'mastodon-tl--goto-prev-item "mastodon-tl")
(autoload 'mastodon-tl--init-sync "mastodon-tl")
(autoload 'mastodon-tl--list-followed-tags "mastodon-tl")
(autoload 'mastodon-tl--mute-user "mastodon-tl")
(autoload 'mastodon-tl--next-tab-item "mastodon-tl")
(autoload 'mastodon-tl--poll-vote "mastodon-http")
(autoload 'mastodon-tl--previous-tab-item "mastodon-tl")
(autoload 'mastodon-tl--thread "mastodon-tl")
(autoload 'mastodon-tl--toggle-spoiler-text-in-toot "mastodon-tl")
(autoload 'mastodon-tl--unblock-user "mastodon-tl")
(autoload 'mastodon-tl--unfollow-user "mastodon-tl")
(autoload 'mastodon-tl--unmute-user "mastodon-tl")
(autoload 'mastodon-tl--report-to-mods "mastodon-tl")
(autoload 'mastodon-tl--update "mastodon-tl")
(autoload 'mastodon-toot--edit-toot-at-point "mastodon-toot")
(when (require 'lingva nil :no-error)
  (autoload 'mastodon-toot--translate-toot-text "mastodon-toot"))
(autoload 'mastodon-toot--view-toot-history "mastodon-tl")
(autoload 'mastodon-views--view-follow-suggestions "mastodon-views")
(autoload 'mastodon-views--view-filters "mastodon-views")
(autoload 'mastodon-views--view-follow-requests "mastodon-views")
(autoload 'mastodon-views--view-instance-description "mastodon-views")
(autoload 'mastodon-views--view-lists "mastodon-views")
(autoload 'mastodon-views--view-scheduled-toots "mastodon-views")
(autoload 'mastodon-tl--dm-user "mastodon-tl")
(autoload 'mastodon-tl--scroll-up-command "mastodon-tl")
(autoload 'special-mode "simple")
(autoload 'mastodon-tl--thread-do "mastodon-tl")

(defvar mastodon-tl--highlight-current-toot)
(defvar mastodon-notifications--map)

(defgroup mastodon nil
  "Interface with Mastodon."
  :prefix "mastodon-"
  :group 'external)

(defcustom mastodon-instance-url "https://mastodon.social"
  "Base URL for the fediverse instance you want to be active.
For example, if your username is
\"example_user@social.instance.org\", and you want this account
to be active, the value of this variable should be
\"https://social.instance.org\".

Also for completeness, the value of `mastodon-active-user' should
be \"example_user\".

After setting these variables you should restart Emacs for these
changes to take effect."
  :type 'string)

(defcustom mastodon-active-user nil
  "Username of the active user.
For example, if your username is
\"example_user@social.instance.org\", and you want this account
to be active, the value of this variable should be
\"example_user\".

Also for completeness, the value of `mastodon-instance-url'
should be \"https://social.instance.org\".

After setting these variables you should restart Emacs for these
changes to take effect."
  :type 'string)

(defcustom mastodon-toot-timestamp-format "%F %T"
  "Format to use for timestamps.
For valid formatting options see `format-time-string`.
The default value \"%F %T\" prints ISO8601-style YYYY-mm-dd HH:MM:SS.
Use. e.g. \"%c\" for your locale's date and time format."
  :type 'string)

(defcustom mastodon-use-emojify nil
  "Whether to use emojify.el to display emojis.
From version 28, Emacs can display emojis natively. But
currently, it doesn't seem to have a way to handle custom emoji,
while emojify,el has this feature and mastodon.el implements it."
  :type 'boolean)

;; notifications customizes
;; moved here because we can load notifs without first loading mastodon.el
;; or mastodon-notifications.el

(defcustom mastodon-profile-note-in-foll-reqs t
  "If non-nil, show a user's profile note in follow request notifications."
  :type '(boolean))

(defcustom mastodon-profile-note-in-foll-reqs-max-length nil
  "The max character length for user profile note in follow requests.
Profile notes are only displayed if
`mastodon-profile-note-in-foll-reqs' is non-nil.
If unset, profile notes of any size will be displayed, which may
make them unweildy."
  :type '(integer))

(defcustom mastodon-images-in-notifs nil
  "Whether to display attached images in notifications."
  :type '(boolean))

(defcustom mastodon-group-notifications nil
  "Whether to use grouped notifications.
Requires that your instance actually implements grouped notifications.
Mastodon implemented them in 4.3."
  :type '(boolean))

(defcustom mastodon-notifications-grouped-names-count 2
  "The number of notification authors to display.
A count of 2 for example means to display like so: \"Bob, Jenny
and X others...\"."
  :type '(integer))

(defun mastodon-kill-window ()
  "Quit window and delete helper."
  (interactive)
  (quit-window 'kill))

(defvar mastodon-mode-map
  (let ((map (make-sparse-keymap)))
    ;; navigation inside a timeline
    (define-key map (kbd "n") #'mastodon-tl--goto-next-item)
    (define-key map (kbd "p") #'mastodon-tl--goto-prev-item)
    (define-key map (kbd "M-n") #'mastodon-tl--next-tab-item)
    (define-key map (kbd "M-p") #'mastodon-tl--previous-tab-item)
    (define-key map [?\t] #'mastodon-tl--next-tab-item)
    (define-key map [backtab] #'mastodon-tl--previous-tab-item)
    (define-key map [?\S-\t] #'mastodon-tl--previous-tab-item)
    (define-key map [?\M-\t] #'mastodon-tl--previous-tab-item)
    (define-key map (kbd "l") #'recenter-top-bottom)
    ;; navigation between timelines
    (define-key map (kbd "#") #'mastodon-tl--get-tag-timeline)
    (define-key map (kbd "\"") #'mastodon-tl--list-followed-tags)
    (define-key map (kbd "'") #'mastodon-tl--followed-tags-timeline)
    (define-key map (kbd "A") #'mastodon-profile--get-toot-author)
    (define-key map (kbd "F") #'mastodon-tl--get-federated-timeline)
    (define-key map (kbd "H") #'mastodon-tl--get-home-timeline)
    (define-key map (kbd "L") #'mastodon-tl--get-local-timeline)
    (define-key map (kbd "N") #'mastodon-notifications-get)
    (define-key map (kbd "@") #'mastodon-notifications--get-mentions)
    (define-key map (kbd "P") #'mastodon-profile--show-user)
    (define-key map (kbd "s") #'mastodon-search--query)
    (define-key map (kbd "/") #'mastodon-switch-to-buffer)
    (define-key map (kbd "\\") #'mastodon-tl--get-remote-local-timeline)
    ;; quitting mastodon
    (define-key map (kbd "q") #'kill-current-buffer)
    (define-key map (kbd "Q") #'mastodon-kill-window)
    (define-key map (kbd "M-C-q") #'mastodon-kill-all-buffers)
    ;; toot actions
    (define-key map (kbd "c") #'mastodon-tl--toggle-spoiler-text-in-toot)
    (define-key map (kbd "b") #'mastodon-toot--toggle-boost)
    (define-key map (kbd "f") #'mastodon-toot--toggle-favourite)
    (define-key map (kbd "k") #'mastodon-toot--toggle-bookmark)
    (define-key map (kbd "r") #'mastodon-toot--reply)
    (define-key map (kbd "C") #'mastodon-toot--copy-toot-url)
    (define-key map (kbd "o") #'mastodon-toot--open-toot-url)
    (define-key map (kbd "v") #'mastodon-tl--poll-vote)
    (define-key map (kbd "E") #'mastodon-toot--view-toot-edits)
    (define-key map (kbd "T") #'mastodon-tl--thread)
    (define-key map (kbd "RET") #'mastodon-tl--thread)
    (define-key map (kbd "m") #'mastodon-tl--dm-user)
    (when (require 'lingva nil :no-error)
      (define-key map (kbd "a") #'mastodon-toot--translate-toot-text))
    (define-key map (kbd ",") #'mastodon-toot--list-favouriters)
    (define-key map (kbd ".") #'mastodon-toot--list-boosters)
    (define-key map (kbd ";") #'mastodon-views--view-instance-description)
    ;; override special mode binding
    (define-key map (kbd "g") #'undefined)
    (define-key map (kbd "g") #'mastodon-tl--update)
    ;; this is now duplicated by 'g', cd remove/use for else:
    (define-key map (kbd "u") #'mastodon-tl--update)
    ;; own toot actions:
    (define-key map (kbd "t") #'mastodon-toot)
    (define-key map (kbd "d") #'mastodon-toot--delete-toot)
    (define-key map (kbd "D") #'mastodon-toot--delete-and-redraft-toot)
    (define-key map (kbd "i") #'mastodon-toot--pin-toot-toggle)
    (define-key map (kbd "e") #'mastodon-toot--edit-toot-at-point)
    ;; user actions
    (define-key map (kbd "W") #'mastodon-tl--follow-user)
    (define-key map (kbd "C-S-W") #'mastodon-tl--unfollow-user)
    (define-key map (kbd "B") #'mastodon-tl--block-user)
    (define-key map (kbd "C-S-B") #'mastodon-tl--unblock-user)
    (define-key map (kbd "M") #'mastodon-tl--mute-user)
    (define-key map (kbd "C-S-M") #'mastodon-tl--unmute-user)
    (define-key map (kbd "Z") #'mastodon-tl--report-to-mods)
    ;; own profile
    (define-key map (kbd "O") #'mastodon-profile--my-profile)
    (define-key map (kbd "U") #'mastodon-profile--update-user-profile-note)
    (define-key map (kbd "V") #'mastodon-profile--view-favourites)
    (define-key map (kbd "K") #'mastodon-profile--view-bookmarks)
    (define-key map (kbd ":") #'mastodon-user-settings)
    ;; minor views
    (define-key map (kbd "R") #'mastodon-views--view-follow-requests)
    (define-key map (kbd "S") #'mastodon-views--view-scheduled-toots)
    (define-key map (kbd "I") #'mastodon-views--view-filters)
    (define-key map (kbd "G") #'mastodon-views--view-follow-suggestions)
    (define-key map (kbd "X") #'mastodon-views--view-lists)
    (define-key map (kbd "SPC") #'mastodon-tl--scroll-up-command)
    (define-key map (kbd "!") #'mastodon-tl--fold-post-toggle)
    (define-key map (kbd "z") #'bury-buffer)
    map)
  "Keymap for `mastodon-mode'.")

(defcustom mastodon-mode-hook nil
  "Hook run when entering Mastodon mode."
  :type 'hook
  :options '(provide-discover-context-menu))

(defface mastodon-handle-face
  '((t :inherit default))
  "Face used for user handles in bylines.")

(defface mastodon-display-name-face
  '((t :inherit warning))
  "Face used for user display names.")

(defface mastodon-boosted-face
  '((t :inherit success :weight bold))
  "Face to indicate that a toot is boosted.")

(defface mastodon-boost-fave-face
  '((t :inherit success))
  "Face to indicate that you have boosted or favourited a toot.")

(defface mastodon-cw-face
  '((t :inherit success))
  "Face used for content warning.")

(defface mastodon-toot-docs-face
  `((t :inherit font-lock-comment-face))
  "Face used for documentation in toot compose buffer.
If `mastodon-tl--enable-proportional-fonts' is changed,
mastodon.el needs to be re-loaded for this to be correctly set.")

(defface mastodon-toot-docs-reply-text-face
  `((t :inherit font-lock-comment-face
       :family ,(face-attribute 'variable-pitch :family)))
  "Face used for reply text in toot compose buffer.
See `mastodon-toot-display-orig-in-reply-buffer'.")

(defface mastodon-cursor-highlight-face
  `((t :inherit highlight :extend t))
  "Face for `mastodon-tl--highlight-current-toot'.")

;;;###autoload
(defun mastodon ()
  "Connect client to `mastodon-instance-url' instance.
If there are any open mastodon.el buffers, switch to one instead.
Prority in switching is given to timeline views."
  (interactive)
  (let* ((tls (list "home"
                    "local"
                    "federated"
                    (concat (mastodon-auth--user-acct) "-statuses") ; own profile
                    "favourites"
                    "search"))
         (buffer (or (cl-some (lambda (el)
                                (get-buffer (concat "*mastodon-" el "*")))
                              tls) ; return first buff that exists
                     (cl-some (lambda (x)
                                (when (string-prefix-p "*mastodon-"
                                                       (buffer-name x))
                                  (get-buffer x)))
                              (buffer-list))))) ; catch any other masto buffer
    (if buffer
        (pop-to-buffer buffer '(display-buffer-same-window))
      ;; we need to update credential-account in case setting have been changed
      ;; outside mastodon.el in the meantime:
      (mastodon-return-credential-account :force)
      (mastodon-tl--get-home-timeline)
      (message "Loading fediverse account %s on %s..."
               (mastodon-auth--user-acct)
               mastodon-instance-url))))

(defvar mastodon-profile-credential-account nil)

;; TODO: the get request in mastodon-http--get-response often returns nil
;; after waking from sleep, not sure how to fix, or if just my pc.
;; interestingly it only happens with this function tho.
(defun mastodon-return-credential-account (&optional force)
  "Return the CredentialAccount entity.
Either from `mastodon-profile-credential-account' or from the
server if that var is nil.
FORCE means to fetch from the server in any case and update
`mastodon-profile-credential-account'."
  (if (or force (not mastodon-profile-credential-account))
      (setq mastodon-profile-credential-account
            ;; TODO: we should signal a quit condition after 5 secs here
            (condition-case nil
                (mastodon-http--get-json
                 (mastodon-http--api "accounts/verify_credentials")
                 nil :silent)
              (t ; req fails, return old value
               mastodon-profile-credential-account)))
    ;; else just return the var:
    mastodon-profile-credential-account))

(defvar mastodon-instance-data nil
  "Instance data from the instance endpoint.")

(defun mastodon-instance-data ()
  "Return `mastodon-instnace-data' or else fetch from instance endpoint."
  (or mastodon-instance-data
      (setq mastodon-instance-data
            (mastodon-http--get-json (mastodon-http--api "instance")))))

(defun mastodon-instance-version ()
  "Return the version string of user's instance."
  (alist-get 'version (mastodon-instance-data)))

;;;###autoload
(defun mastodon-toot (&optional user reply-to-id reply-json)
  "Update instance with new toot. Content is captured in a new buffer.
If USER is non-nil, insert after @ symbol to begin new toot.
If REPLY-TO-ID is non-nil, attach new toot to a conversation.
If REPLY-JSON is the json of the toot being replied to."
  (interactive)
  (mastodon-toot--compose-buffer user reply-to-id reply-json))

;;;###autoload
(defun mastodon-notifications-get (&optional type buffer-name max-id)
  "Display NOTIFICATIONS in buffer.
Optionally only print notifications of type TYPE, a string.
BUFFER-NAME is added to \"*mastodon-\" to create the buffer name.
MAX-ID is a request parameter for pagination."
  (interactive)
  (let* ((buffer-name (or buffer-name "notifications"))
         (buffer (concat "*mastodon-" buffer-name "*")))
    (message "Loading your notifications...")
    (mastodon-tl--init-sync
     buffer-name
     "notifications"
     'mastodon-notifications--timeline
     type
     (when max-id
       `(("max_id" . ,(mastodon-tl--buffer-property 'max-id))))
     nil nil nil
     (if (or (not mastodon-group-notifications)
             ;; if version less than 1st grouped notifs release:
<<<<<<< HEAD
             (< 4.3 (string-to-number
=======
             (> 4.3 (string-to-number
>>>>>>> de40a8d6
                     (mastodon-instance-version))))
         "v1"
       "v2"))
    (with-current-buffer (get-buffer-create buffer)
      (use-local-map mastodon-notifications--map))))

;; URL lookup: should be available even if `mastodon.el' not loaded:

;;;###autoload
(defun mastodon-url-lookup (&optional query-url force)
  "If a URL resembles a fediverse link, try to load in `mastodon.el'.
Does a WebFinger lookup on the server.
URL can be arg QUERY-URL, or URL at point, or provided by the user.
If a status or account is found, load it in `mastodon.el', if
not, just browse the URL in the normal fashion.
If FORCE, do a lookup regardless of the result of `mastodon--fedi-url-p'."
  (interactive)
  (let* ((query (or query-url
                    (mastodon-tl--property 'shr-url :no-move)
                    (thing-at-point-url-at-point)
                    (read-string "Lookup URL: "))))
    (if (and (not force)
             (not (mastodon--fedi-url-p query)))
        ;; (shr-browse-url query) ; doesn't work (keep our shr keymap)
        (progn (message "Using external browser")
               (browse-url query))
      (message "Performing lookup...")
      (let* ((url (format "%s/api/v2/search" mastodon-instance-url))
             (params `(("q" . ,query)
                       ("resolve" . "t"))) ; webfinger
             (response (mastodon-http--get-json url params :silent)))
        (cond ((not (seq-empty-p (alist-get 'statuses response)))
               (let* ((statuses (assoc 'statuses response))
                      (status (seq-first (cdr statuses)))
                      (status-id (alist-get 'id status)))
                 (mastodon-tl--thread-do status-id)))
              ((not (seq-empty-p (alist-get 'accounts response)))
               (let* ((accounts (assoc 'accounts response))
                      (account (seq-first (cdr accounts))))
                 (mastodon-profile--make-author-buffer account)))
              (t
               (message "Lookup failed. Using external browser")
               (browse-url query)))))))

(defun mastodon-url-lookup-force ()
  "Call `mastodon-url-lookup' without checking if URL is fedi-like."
  (interactive)
  (mastodon-url-lookup nil :force))

(defun mastodon--fedi-url-p (query)
  "Check if QUERY resembles a fediverse URL."
  ;; calqued off https://github.com/tuskyapp/Tusky/blob/c8fc2418b8f5458a817bba221d025b822225e130/app/src/main/java/com/keylesspalace/tusky/BottomSheetActivity.kt
  ;; thx to Conny Duck!
  ;; mastodon at least seems to allow only [a-z0-9_] for usernames, plus "."
  ;; but not at beginning or end, see https://github.com/mastodon/mastodon/issues/6830
  ;; objects may have - in them
  (let* ((uri-parsed (url-generic-parse-url query))
         (query (url-filename uri-parsed)))
    (save-match-data
      (or (string-match "^/@[^/]+$" query)
          (string-match "^/@[^/]+/[[:digit:]]+$" query)
          (string-match "^/user[s]?/@?[[:alnum:]_]+$" query) ; @: pleroma or soapbox
          (string-match "^/notice/[[:alnum:]]+$" query)
          (string-match "^/objects/[-a-f0-9]+$" query)
          (string-match "^/notes/[a-z0-9]+$" query)
          (string-match "^/display/[-a-f0-9]+$" query)
          (string-match "^/profile/[[:alpha:]_]+$" query)
          (string-match "^/p/[[:alpha:]_]+/[[:digit:]]+$" query)
          (string-match "^/[[:alpha:]_]+$" query)
          (string-match "^/u/[[:alpha:]_]+$" query)
          (string-match "^/c/[[:alnum:]_]+$" query)
          (string-match "^/post/[[:digit:]]+$" query)
          (string-match "^/comment/[[:digit:]]+$" query) ; lemmy
          (string-match "^/@[^/]+/statuses/[[:alnum:]]" query) ; GTS
          (string-match "^/user[s]?/[[:alnum:]_]+/statuses/[[:digit:]]+$" query) ; hometown
          (string-match "^/notes/[[:alnum:]]+$" query))))) ; misskey post

(defun mastodon-live-buffers ()
  "Return a list of open mastodon buffers.
Calls `mastodon-tl--get-buffer-type', which see."
  (cl-loop for x in (buffer-list)
           when (with-current-buffer x (mastodon-tl--get-buffer-type))
           collect (get-buffer x)))

(defun mastodon-buffer-p (&optional buffer)
  "Non-nil if BUFFER or `current-buffer' is a mastodon one."
  (let ((buf (or buffer (current-buffer))))
    (member buf (mastodon-live-buffers))))

(defun mastodon-kill-all-buffers ()
  "Kill any and all open mastodon buffers, hopefully."
  (interactive)
  (let ((mastodon-buffers (mastodon-live-buffers)))
    (cl-loop for x in mastodon-buffers
             do (kill-buffer x))))

(defun mastodon-switch-to-buffer ()
  "Switch to a live mastodon buffer."
  (interactive)
  (let ((choice (completing-read
                 "Switch to mastodon buffer: "
                 (mapcar #'buffer-name (mastodon-live-buffers))
                 nil :match)))
    (switch-to-buffer choice)))

(defun mastodon--url-at-point ()
  "`thing-at-point' provider function."
  (get-text-property (point) 'shr-url))

(defun mastodon-mode-hook-fun ()
  "Function to add to `mastodon-mode-hook'."
  (when (and mastodon-use-emojify
             (require 'emojify nil :noerror))
    (emojify-mode t)
    (when mastodon-toot--enable-custom-instance-emoji
      (mastodon-toot--enable-custom-emoji)))
  (mastodon-profile--fetch-server-account-settings)
  (when mastodon-tl--highlight-current-toot
    (cursor-face-highlight-mode)) ; 29.1
  ;; make `thing-at-point' functions work:
  (setq-local thing-at-point-provider-alist
              (append thing-at-point-provider-alist
                      '((url . mastodon--url-at-point)))))

;;;###autoload
(add-hook 'mastodon-mode-hook #'mastodon-mode-hook-fun)

(define-derived-mode mastodon-mode special-mode "Mastodon"
  "Major mode for fediverse services using the Mastodon API."
  (read-only-mode 1))

(provide 'mastodon)
;;; mastodon.el ends here<|MERGE_RESOLUTION|>--- conflicted
+++ resolved
@@ -412,11 +412,7 @@
      nil nil nil
      (if (or (not mastodon-group-notifications)
              ;; if version less than 1st grouped notifs release:
-<<<<<<< HEAD
-             (< 4.3 (string-to-number
-=======
              (> 4.3 (string-to-number
->>>>>>> de40a8d6
                      (mastodon-instance-version))))
          "v1"
        "v2"))
