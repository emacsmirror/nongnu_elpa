;;; mastodon-tl.el --- HTTP request/response functions for mastodon.el  -*- lexical-binding: t -*-

;; Copyright (C) 2017-2019 Johnson Denen
;; Copyright (C) 2020-2022 Marty Hiatt
;; Author: Johnson Denen <johnson.denen@gmail.com>
;;         Marty Hiatt <martianhiatus@riseup.net>
;; Maintainer: Marty Hiatt <martianhiatus@riseup.net>
;; Version: 1.0.0
;; Package-Requires: ((emacs "27.1") (ts "0.3"))
;; Homepage: https://codeberg.org/martianh/mastodon.el

;; This file is not part of GNU Emacs.

;; This file is part of mastodon.el.

;; mastodon.el is free software: you can redistribute it and/or modify
;; it under the terms of the GNU General Public License as published by
;; the Free Software Foundation, either version 3 of the License, or
;; (at your option) any later version.

;; mastodon.el is distributed in the hope that it will be useful,
;; but WITHOUT ANY WARRANTY; without even the implied warranty of
;; MERCHANTABILITY or FITNESS FOR A PARTICULAR PURPOSE.  See the
;; GNU General Public License for more details.

;; You should have received a copy of the GNU General Public License
;; along with mastodon.el.  If not, see <http://www.gnu.org/licenses/>.

;;; Commentary:

;; mastodon-tl.el provides timeline functions.

;;; Code:

(require 'shr)
(require 'ts)
(require 'thingatpt) ; for word-at-point
(require 'time-date)
(require 'cl-lib)
(require 'mastodon-iso)

(require 'mpv nil :no-error)

(autoload 'mastodon-auth--get-account-name "mastodon-auth")
(autoload 'mastodon-http--api "mastodon-http")
(autoload 'mastodon-http--get-json "mastodon-http")
(autoload 'mastodon-media--get-avatar-rendering "mastodon-media")
(autoload 'mastodon-media--get-media-link-rendering "mastodon-media")
(autoload 'mastodon-media--inline-images "mastodon-media")
(autoload 'mastodon-mode "mastodon")
(autoload 'mastodon-profile--account-from-id "mastodon-profile")
(autoload 'mastodon-profile--make-author-buffer "mastodon-profile")
(autoload 'mastodon-profile--search-account-by-handle "mastodon-profile")
;; mousebot adds
(autoload 'mastodon-profile--toot-json "mastodon-profile")
(autoload 'mastodon-profile--account-field "mastodon-profile")
(autoload 'mastodon-profile--extract-users-handles "mastodon-profile")
(autoload 'mastodon-profile--my-profile "mastodon-profile")
(autoload 'mastodon-toot--delete-toot "mastodon-toot")
(autoload 'mastodon-http--post "mastodon-http")
(autoload 'mastodon-http--triage "mastodon-http")
(autoload 'mastodon-http--get-json-async "mastodon-http")
(autoload 'mastodon-profile--lookup-account-in-status "mastodon-profile")
(autoload 'mastodon-profile-mode "mastodon-profile")
;; make notifications--get available via M-x and outside our keymap:
(autoload 'mastodon-notifications-get "mastodon-notifications"
  "Display NOTIFICATIONS in buffer." t) ; interactive
(autoload 'mastodon-search--propertize-user "mastodon-search")
(autoload 'mastodon-search--insert-users-propertized "mastodon-search")
(autoload 'mastodon-search--get-user-info "mastodon-search")
(autoload 'mastodon-http--delete "mastodon-http")
(autoload 'mastodon-profile--view-author-profile "mastodon-profile")
(autoload 'mastodon-profile--get-preferences-pref "mastodon-profile")
(autoload 'mastodon-http--get-response-async "mastodon-http")
(autoload 'mastodon-url-lookup "mastodon")
(autoload 'mastodon-auth--get-account-id "mastodon-auth")
(autoload 'mastodon-http--put "mastodon-http")
(autoload 'mastodon-http--process-json "mastodon-http")
(autoload 'mastodon-http--build-array-params-alist "mastodon-http")
(autoload 'mastodon-http--build-params-string "mastodon-http")
(autoload 'mastodon-notifications--filter-types-list "mastodon-notifications")
(autoload 'mastodon-toot--get-toot-edits "mastodon-toot")
(autoload 'mastodon-toot--update-status-fields "mastodon-toot")
(autoload 'mastodon-toot--compose-buffer "mastodon-toot")
(autoload 'mastodon-toot--set-toot-properties "mastodon-toot")
(autoload 'mastodon-toot--schedule-toot "mastodon-toot")
(autoload 'mastodon-toot--iso-to-human "mastodon-toot")

(defvar mastodon-toot--visibility)
(defvar mastodon-active-user)

(when (require 'mpv nil :no-error)
  (declare-function mpv-start "mpv"))
(defvar mastodon-instance-url)
(defvar mastodon-toot-timestamp-format)
(defvar shr-use-fonts)  ;; declare it since Emacs24 didn't have this
(defvar mastodon-mode-map)

(defgroup mastodon-tl nil
  "Timelines in Mastodon."
  :prefix "mastodon-tl-"
  :group 'mastodon)

(defcustom mastodon-tl--enable-relative-timestamps t
  "Whether to show relative (to the current time) timestamps.
This will require periodic updates of a timeline buffer to
keep the timestamps current as time progresses."
  :group 'mastodon-tl
  :type '(boolean :tag "Enable relative timestamps and background updater task"))

(defcustom mastodon-tl--enable-proportional-fonts nil
  "Nonnil to enable using proportional fonts when rendering HTML.
By default fixed width fonts are used."
  :group 'mastodon-tl
  :type '(boolean :tag "Enable using proportional rather than fixed \
width fonts when rendering HTML text"))

(defcustom mastodon-tl--display-caption-not-url-when-no-media t
  "Display an image's caption rather than URL.
Only has an effect when `mastodon-tl--display-media-p' is set to
nil."
  :group 'mastodon-tl
  :type 'boolean)

(defvar-local mastodon-tl--buffer-spec nil
  "A unique identifier and functions for each Mastodon buffer.")

(defcustom mastodon-tl--show-avatars nil
  "Whether to enable display of user avatars in timelines."
  :group 'mastodon-tl
  :type '(boolean :tag "Whether to display user avatars in timelines"))

(defcustom mastodon-tl--symbols
  '((reply     . ("💬" . "R"))
    (boost     . ("🔁" . "B"))
    (favourite . ("⭐" . "F"))
    (bookmark  . ("🔖" . "K"))
    (media     . ("📹" . "[media]"))
    (verified  . ("" . "V"))
    (locked    . ("🔒" . "[locked]"))
    (private   . ("🔒" . "[followers]"))
    (direct    . ("✉" . "[direct]"))
    (edited    . ("✍" . "[edited]")))
  "A set of symbols (and fallback strings) to be used in timeline.
If a symbol does not look right (tofu), it means your
font settings do not support it."
  :type '(alist :key-type symbol :value-type string)
  :group 'mastodon-tl)

(defcustom mastodon-tl-position-after-update nil
  "Defines where `point' should be located after a timeline update.
Valid values are:
- nil            Top/bottom depending on timeline type
- keep-point     Keep original position of point
- last-old-toot  The last toot before the new ones"
  :type '(choice (const :tag "Top/bottom depending on timeline type" nil)
                 (const :tag "Keep original position of point" keep-point)
                 (const :tag "The last toot before the new ones" last-old-toot)))

(defcustom mastodon-tl--timeline-posts-count "20"
  "Number of posts to display when loading a timeline.
Must be an integer between 20 and 40 inclusive."
  :type '(string))

(defcustom mastodon-tl--hide-replies nil
  "Whether to hide replies from the timelines.
Note that you can hide replies on a one-off basis by loading a
timeline with a simple prefix argument, `C-u'."
  :group 'mastodon-tl
  :type '(boolean :tag "Whether to hide replies from the timelines."))

(defvar-local mastodon-tl--update-point nil
  "When updating a mastodon buffer this is where new toots will be inserted.
If nil `(point-min)' is used instead.")

(defvar-local mastodon-tl--after-update-marker nil
  "Marker defining the position of point after the update is done.")

(defvar mastodon-tl--display-media-p t
  "A boolean value stating whether to show media in timelines.")

(defvar-local mastodon-tl--timestamp-next-update nil
  "The timestamp when the buffer should next be scanned to update the timestamps.")

(defvar-local mastodon-tl--timestamp-update-timer nil
  "The timer that, when set will scan the buffer to update the timestamps.")

;; KEYMAPS

(defvar mastodon-tl--link-keymap
  (let ((map (make-sparse-keymap)))
    (define-key map [return] 'mastodon-tl--do-link-action-at-point)
    (define-key map [mouse-2] 'mastodon-tl--do-link-action)
    (define-key map [follow-link] 'mouse-face)
    (keymap-canonicalize map))
  "The keymap for link-like things in buffer (except for shr.el generate links).
This will make the region of text act like like a link with mouse
highlighting, mouse click action tabbing to next/previous link
etc.")

(defvar mastodon-tl--shr-map-replacement
  (let ((map (copy-keymap shr-map)))
    ;; Replace the move to next/previous link bindings with our
    ;; version that knows about more types of links.
    (define-key map [remap shr-next-link] 'mastodon-tl--next-tab-item)
    (define-key map [remap shr-previous-link] 'mastodon-tl--previous-tab-item)
    ;; keep new my-profile binding; shr 'O' doesn't work here anyway
    (define-key map (kbd "O") 'mastodon-profile--my-profile)
    (define-key map [remap shr-browse-url] 'mastodon-url-lookup)
    (keymap-canonicalize map))
  "The keymap to be set for shr.el generated links that are not images.
We need to override the keymap so tabbing will navigate to all
types of mastodon links and not just shr.el-generated ones.")

(defvar mastodon-tl--shr-image-map-replacement
  (let ((map (copy-keymap (if (boundp 'shr-image-map)
                              shr-image-map
                            shr-map))))
    ;; Replace the move to next/previous link bindings with our
    ;; version that knows about more types of links.
    (define-key map [remap shr-next-link] 'mastodon-tl--next-tab-item)
    (define-key map [remap shr-previous-link] 'mastodon-tl--previous-tab-item)
    ;; browse-url loads the preview only, we want browse-image
    ;; on RET to browse full sized image URL
    (define-key map [remap shr-browse-url] 'shr-browse-image)
    ;; remove shr's u binding, as it the maybe-probe-and-copy-url
    ;; is already bound to w also
    (define-key map (kbd "u") 'mastodon-tl--update)
    ;; keep new my-profile binding; shr 'O' doesn't work here anyway
    (define-key map (kbd "O") 'mastodon-profile--my-profile)
    (define-key map (kbd "<C-return>") 'mastodon-tl--mpv-play-video-at-point)
    (keymap-canonicalize map))
  "The keymap to be set for shr.el generated image links.
We need to override the keymap so tabbing will navigate to all
types of mastodon links and not just shr.el-generated ones.")

(defvar mastodon-tl--view-filters-keymap
  (let ((map
         (copy-keymap mastodon-mode-map)))
    (define-key map (kbd "d") 'mastodon-tl--delete-filter)
    (define-key map (kbd "c") 'mastodon-tl--create-filter)
    (define-key map (kbd "n") 'mastodon-tl--goto-next-item)
    (define-key map (kbd "p") 'mastodon-tl--goto-prev-item)
    (define-key map (kbd "TAB") 'mastodon-tl--goto-next-item)
    (define-key map (kbd "g") 'mastodon-tl--view-filters)
    (keymap-canonicalize map))
  "Keymap for viewing filters.")

(defvar mastodon-tl--follow-suggestions-map
  (let ((map
         (copy-keymap mastodon-mode-map)))
    (define-key map (kbd "n") 'mastodon-tl--goto-next-item)
    (define-key map (kbd "p") 'mastodon-tl--goto-prev-item)
    (define-key map (kbd "g") 'mastodon-tl--get-follow-suggestions)
    (keymap-canonicalize map))
  "Keymap for viewing follow suggestions.")

(defvar mastodon-tl--view-lists-keymap
  (let ((map ;(make-sparse-keymap)))
         (copy-keymap mastodon-mode-map)))
    (define-key map (kbd "D") 'mastodon-tl--delete-list)
    (define-key map (kbd "C") 'mastodon-tl--create-list)
    (define-key map (kbd "A") 'mastodon-tl--add-account-to-list)
    (define-key map (kbd "R") 'mastodon-tl--remove-account-from-list)
    (define-key map (kbd "E") 'mastodon-tl--edit-list)
    (define-key map (kbd "n") 'mastodon-tl--goto-next-item)
    (define-key map (kbd "p") 'mastodon-tl--goto-prev-item)
    (define-key map (kbd "g") 'mastodon-tl--view-lists)
    (keymap-canonicalize map))
  "Keymap for viewing lists.")

(defvar mastodon-tl--list-name-keymap
  (let ((map (make-sparse-keymap)))
    (define-key map (kbd "<return>") 'mastodon-tl--view-timeline-list-at-point)
    (define-key map (kbd "d") 'mastodon-tl--delete-list-at-point)
    (define-key map (kbd "a") 'mastodon-tl--add-account-to-list-at-point)
    (define-key map (kbd "r") 'mastodon-tl--remove-account-from-list-at-point)
    (define-key map (kbd "e") 'mastodon-tl--edit-list-at-point)
    (keymap-canonicalize map))
  "Keymap for when point is on list name.")

(defvar mastodon-tl--scheduled-map
  (let ((map (make-sparse-keymap)))
    (define-key map (kbd "r") 'mastodon-tl--reschedule-toot)
    (define-key map (kbd "c") 'mastodon-tl--cancel-scheduled-toot)
    (define-key map (kbd "e") 'mastodon-tl--edit-scheduled-as-new)
    (define-key map (kbd "<return>") 'mastodon-tl--edit-scheduled-as-new)
    (keymap-canonicalize map))
  "Keymap for when point is on a scheduled toot.")

(defvar mastodon-tl--byline-link-keymap
  (when (require 'mpv nil :no-error)
    (let ((map (make-sparse-keymap)))
      (define-key map (kbd "<C-return>") 'mastodon-tl--mpv-play-video-from-byline)
      (define-key map (kbd "<return>") 'mastodon-profile--get-toot-author)
      (keymap-canonicalize map)))
  "The keymap to be set for the author byline.
It is active where point is placed by `mastodon-tl--goto-next-toot.'")

(defun mastodon-tl--symbol (name)
  "Return the unicode symbol (as a string) corresponding to NAME.
If symbol is not displayable, an ASCII equivalent is returned. If
NAME is not part of the symbol table, '?' is returned."
  (if-let* ((symbol (alist-get name mastodon-tl--symbols)))
      (if (char-displayable-p (string-to-char (car symbol)))
          (car symbol)
        (cdr symbol))
    "?"))

;; NAV

(defun mastodon-tl--next-tab-item ()
  "Move to the next interesting item.
This could be the next toot, link, or image; whichever comes first.
Don't move if nothing else to move to is found, i.e. near the end of the buffer.
This also skips tab items in invisible text, i.e. hidden spoiler text."
  (interactive)
  (let (next-range
        (search-pos (point)))
    (while (and (setq next-range (mastodon-tl--find-next-or-previous-property-range
                                  'mastodon-tab-stop search-pos nil))

                (get-text-property (car next-range) 'invisible)
                (setq search-pos (1+ (cdr next-range))))
      ;; do nothing, all the action in in the while condition
      )
    (if (null next-range)
        (message "Nothing else here.")
      (goto-char (car next-range))
      (message "%s" (get-text-property (point) 'help-echo)))))

(defun mastodon-tl--previous-tab-item ()
  "Move to the previous interesting item.
This could be the previous toot, link, or image; whichever comes
first. Don't move if nothing else to move to is found, i.e. near
the start of the buffer. This also skips tab items in invisible
text, i.e. hidden spoiler text."
  (interactive)
  (let (next-range
        (search-pos (point)))
    (while (and (setq next-range (mastodon-tl--find-next-or-previous-property-range
                                  'mastodon-tab-stop search-pos t))
                (get-text-property (car next-range) 'invisible)
                (setq search-pos (1- (car next-range))))
      ;; do nothing, all the action in in the while condition
      )
    (if (null next-range)
        (message "Nothing else before this.")
      (goto-char (car next-range))
      (message "%s" (get-text-property (point) 'help-echo)))))


(defun mastodon-tl--goto-toot-pos (find-pos refresh &optional pos)
  "Search for toot with FIND-POS.
If search returns nil, execute REFRESH function.

Optionally start from POS."
  (let* ((npos (funcall find-pos
                        (or pos (point))
                        'byline
                        (current-buffer))))
    (if npos
        (if (not (get-text-property npos 'toot-id))
            (mastodon-tl--goto-toot-pos find-pos refresh npos)
          (goto-char npos)
          ;; force display of help-echo on moving to a toot byline:
          (mastodon-tl--message-help-echo))
      (funcall refresh))))

(defun mastodon-tl--goto-next-toot ()
  "Jump to next toot header."
  (interactive)
  (mastodon-tl--goto-toot-pos 'next-single-property-change
                              'mastodon-tl--more))

(defun mastodon-tl--goto-prev-toot ()
  "Jump to last toot header."
  (interactive)
  (mastodon-tl--goto-toot-pos 'previous-single-property-change
                              'mastodon-tl--update))

(defun mastodon-tl--goto-first-item ()
  "Jump to first toot or item in buffer.
Used on initializing a timeline or thread."
  ;; goto-next-toot assumes we already have toots, and is therefore
  ;; incompatible with any view where it is possible to have no items.
  ;; when that is the case the call to goto-toot-pos loops infinitely
  (goto-char (point-min))
  (mastodon-tl--goto-next-item))

(defun mastodon-tl--goto-next-item ()
  "Jump to next item, e.g. filter or follow request."
  (interactive)
  (mastodon-tl--goto-toot-pos 'next-single-property-change
                              'next-line))

(defun mastodon-tl--goto-prev-item ()
  "Jump to previous item, e.g. filter or follow request."
  (interactive)
  (mastodon-tl--goto-toot-pos 'previous-single-property-change
                              'previous-line))

;; TIMELINES

(defun mastodon-tl--get-federated-timeline ()
  "Opens federated timeline."
  (interactive)
  (message "Loading federated timeline...")
  (mastodon-tl--init
   "federated" "timelines/public" 'mastodon-tl--timeline nil
   `(("limit" . ,mastodon-tl--timeline-posts-count))
   (when current-prefix-arg t)))

(defun mastodon-tl--get-home-timeline ()
  "Opens home timeline."
  (interactive)
  (message "Loading home timeline...")
  (mastodon-tl--init
   "home" "timelines/home" 'mastodon-tl--timeline nil
   `(("limit" . ,mastodon-tl--timeline-posts-count))
   (when current-prefix-arg t)))

(defun mastodon-tl--get-local-timeline ()
  "Opens local timeline."
  (interactive)
  (message "Loading local timeline...")
  (mastodon-tl--init
   "local" "timelines/public" 'mastodon-tl--timeline
   nil `(("local" . "true")
         ("limit" . ,mastodon-tl--timeline-posts-count))
   (when current-prefix-arg t)))

(defun mastodon-tl--get-tag-timeline (&optional tag)
  "Prompt for tag and opens its timeline.
Optionally load TAG timeline directly."
  (interactive)
  (let* ((word (or (word-at-point) ""))
         (input (or tag (read-string (format "Load timeline for tag (%s): " word))))
         (tag (or tag (if (string-empty-p input) word input))))
    (message "Loading timeline for #%s..." tag)
    (mastodon-tl--show-tag-timeline tag)))

(defun mastodon-tl--show-tag-timeline (tag)
  "Opens a new buffer showing the timeline of posts with hastag TAG."
  (mastodon-tl--init
   (concat "tag-" tag) (concat "timelines/tag/" tag)
   'mastodon-tl--timeline nil
   `(("limit" . ,mastodon-tl--timeline-posts-count))))

(defun mastodon-tl--message-help-echo ()
  "Call message on 'help-echo property at point.
Do so if type of status at poins is not follow_request/follow."
  (let ((type (alist-get
               'type
               (get-text-property (point) 'toot-json)))
        (echo (get-text-property (point) 'help-echo)))
    (when echo ; not for followers/following in profile
      (unless (or (string= type "follow_request")
                  (string= type "follow")) ; no counts for these
        (message "%s" (get-text-property (point) 'help-echo))))))

(defun mastodon-tl--remove-html (toot)
  "Remove unrendered tags from TOOT."
  (let* ((t1 (replace-regexp-in-string "<\/p>" "\n\n" toot))
         (t2 (replace-regexp-in-string "<\/?span>" "" t1)))
    (replace-regexp-in-string "<span class=\"h-card\">" "" t2)))

(defun mastodon-tl--byline-author (toot &optional avatar)
  "Propertize author of TOOT.
With arg AVATAR, include the account's avatar image."
  (let* ((account (alist-get 'account toot))
         (handle (alist-get 'acct account))
         (name (if (not (string-empty-p (alist-get 'display_name account)))
                   (alist-get 'display_name account)
                 (alist-get 'username account)))
         (profile-url (alist-get 'url account))
         (avatar-url (alist-get 'avatar account)))
    ;; TODO: Once we have a view for a user (e.g. their posts
    ;; timeline) make this a tab-stop and attach an action
    (concat
     ;; avatar insertion moved up to `mastodon-tl--byline' by default in order
     ;; to be outside of text prop 'byline t. arg avatar is used by
     ;; `mastodon-profile--add-author-bylines'
     (when (and avatar
                mastodon-tl--show-avatars
                mastodon-tl--display-media-p
                (if (version< emacs-version "27.1")
                    (image-type-available-p 'imagemagick)
                  (image-transforms-p)))
       (mastodon-media--get-avatar-rendering avatar-url))
     (propertize name
                 'face 'mastodon-display-name-face
                 ;; enable playing of videos when point is on byline:
                 'attachments (mastodon-tl--get-attachments-for-byline toot)
                 'keymap mastodon-tl--byline-link-keymap
                 ;; echo faves count when point on post author name:
                 ;; which is where --goto-next-toot puts point.
                 'help-echo
                 ;; but don't add it to "following"/"follows" on profile views:
                 ;; we don't have a tl--buffer-spec yet:
                 (unless (or (string-suffix-p "-followers*" (buffer-name))
                             (string-suffix-p "-following*" (buffer-name)))
                   ;; (mastodon-tl--get-endpoint)))
                   (mastodon-tl--format-faves-count toot)))
     " ("
     (propertize (concat "@" handle)
                 'face 'mastodon-handle-face
                 'mouse-face 'highlight
		 'mastodon-tab-stop 'user-handle
                 'account account
		 'shr-url profile-url
		 'keymap mastodon-tl--link-keymap
                 'mastodon-handle (concat "@" handle)
		 'help-echo (concat "Browse user profile of @" handle))
     ")")))

(defun mastodon-tl--format-faves-count (toot)
  "Format a favourites, boosts, replies count for a TOOT.
Used as a help-echo when point is at the start of a byline, i.e.
where `mastodon-tl--goto-next-toot' leaves point. Also displays a
toot's media types and optionally the binding to play moving
image media from the byline."
  (let* ((toot-to-count
          (or
           ;; simply praying this order works
           (alist-get 'status toot) ; notifications timeline
           ;; fol-req notif, has 'type
           ;; placed before boosts coz fol-reqs have a (useless) reblog entry:
           ;; TODO: cd also test for notifs buffer before we do this to be sure
           (when (alist-get 'type toot)
             toot)
           (alist-get 'reblog toot) ; boosts
           toot)) ; everything else
         (fol-req-p (or (string= (alist-get 'type toot-to-count) "follow")
                        (string= (alist-get 'type toot-to-count) "follow_request"))))
    (unless fol-req-p
      (let* ((media-types (mastodon-tl--get-media-types toot))
             (format-faves (format "%s faves | %s boosts | %s replies"
                                   (alist-get 'favourites_count toot-to-count)
                                   (alist-get 'reblogs_count toot-to-count)
                                   (alist-get 'replies_count toot-to-count)))
             (format-media (when media-types
                             (format " | media: %s"
                                     (mapconcat #'identity media-types " "))))
             (format-media-binding (when (and (or
                                               (member "video" media-types)
                                               (member "gifv" media-types))
                                              (require 'mpv nil :no-error))
                                     (format " | C-RET to view with mpv"))))
        (format "%s" (concat format-faves format-media format-media-binding))))))

(defun mastodon-tl--get-media-types (toot)
  "Return a list of the media attachment types of the TOOT at point."
  (let* ((attachments (mastodon-tl--field 'media_attachments toot)))
    (mapcar (lambda (x)
              (alist-get 'type x))
            attachments)))

(defun mastodon-tl--get-attachments-for-byline (toot)
  "Return a list of attachment URLs and types for TOOT.
The result is added as an attachments property to author-byline."
  (let ((media-attachments (mastodon-tl--field 'media_attachments toot)))
    (mapcar
     (lambda (attachement)
       (let ((remote-url
              (or (alist-get 'remote_url attachement)
                  ;; fallback b/c notifications don't have remote_url
                  (alist-get 'url attachement)))
             (type (alist-get 'type attachement)))
         `(:url ,remote-url :type ,type)))
     media-attachments)))

(defun mastodon-tl--byline-boosted (toot)
  "Add byline for boosted data from TOOT."
  (let ((reblog (alist-get 'reblog toot)))
    (when reblog
      (concat
       "\n  "
       (propertize "Boosted" 'face 'mastodon-boosted-face)
       " "
       (mastodon-tl--byline-author reblog)))))

(defun mastodon-tl--field (field toot)
  "Return FIELD from TOOT.
Return value from boosted content if available."
  (or (alist-get field (alist-get 'reblog toot))
      (alist-get field toot)))

(defun mastodon-tl--relative-time-details (timestamp &optional current-time)
  "Return cons of (descriptive string . next change) for the TIMESTAMP.
Use the optional CURRENT-TIME as the current time (only used for
reliable testing).

The descriptive string is a human readable version relative to
the current time while the next change timestamp give the first
time that this description will change in the future.

TIMESTAMP is assumed to be in the past."
  (let* ((now (or current-time (current-time)))
         (time-difference (time-subtract now timestamp))
         (seconds-difference (float-time time-difference))
         (regular-response
          (lambda (seconds-difference multiplier unit-name)
            (let ((n (floor (+ 0.5 (/ seconds-difference multiplier)))))
              (cons (format "%d %ss ago" n unit-name)
                    (* (+ 0.5 n) multiplier)))))
         (relative-result
          (cond
           ((< seconds-difference 60)
            (cons "just now"
                  60))
           ((< seconds-difference (* 1.5 60))
            (cons "1 minute ago"
                  90)) ;; at 90 secs
           ((< seconds-difference (* 60 59.5))
            (funcall regular-response seconds-difference 60 "minute"))
           ((< seconds-difference (* 1.5 60 60))
            (cons "1 hour ago"
                  (* 60 90))) ;; at 90 minutes
           ((< seconds-difference (* 60 60 23.5))
            (funcall regular-response seconds-difference (* 60 60) "hour"))
           ((< seconds-difference (* 1.5 60 60 24))
            (cons "1 day ago"
                  (* 1.5 60 60 24))) ;; at a day and a half
           ((< seconds-difference (* 60 60 24 6.5))
            (funcall regular-response seconds-difference (* 60 60 24) "day"))
           ((< seconds-difference (* 1.5 60 60 24 7))
            (cons "1 week ago"
                  (* 1.5 60 60 24 7))) ;; a week and a half
           ((< seconds-difference (* 60 60 24 7 52))
            (if (= 52 (floor (+ 0.5 (/ seconds-difference 60 60 24 7))))
                (cons "52 weeks ago"
                      (* 60 60 24 7 52))
              (funcall regular-response seconds-difference (* 60 60 24 7) "week")))
           ((< seconds-difference (* 1.5 60 60 24 365))
            (cons "1 year ago"
                  (* 60 60 24 365 1.5))) ;; a year and a half
           (t
            (funcall regular-response seconds-difference (* 60 60 24 365.25) "year")))))
    (cons (car relative-result)
          (time-add timestamp (seconds-to-time (cdr relative-result))))))

(defun mastodon-tl--relative-time-description (timestamp &optional current-time)
  "Return a string with a human readable TIMESTAMP relative to the current time.
Use the optional CURRENT-TIME as the current time (only used for
reliable testing).

E.g. this could return something like \"1 min ago\", \"yesterday\", etc.
TIME-STAMP is assumed to be in the past."
  (car (mastodon-tl--relative-time-details timestamp current-time)))

(defun mastodon-tl--byline (toot author-byline action-byline &optional detailed-p)
  "Generate byline for TOOT.
AUTHOR-BYLINE is a function for adding the author portion of
the byline that takes one variable.
ACTION-BYLINE is a function for adding an action, such as boosting,
favouriting and following to the byline. It also takes a single function.
By default it is `mastodon-tl--byline-boosted'.

DETAILED-P means display more detailed info. For now
this just means displaying toot client."
  (let* ((created-time
          ;; bosts and faves in notifs view
          ;; (makes timestamps be for the original toot
          ;; not the boost/fave):
          (or (mastodon-tl--field 'created_at
                                  (mastodon-tl--field 'status toot))
              ;; all other toots, inc. boosts/faves in timelines:
              ;; (mastodon-tl--field auto fetches from reblogs if needed):
              (mastodon-tl--field 'created_at toot)))
         (parsed-time (date-to-time created-time))
         (faved (equal 't (mastodon-tl--field 'favourited toot)))
         (boosted (equal 't (mastodon-tl--field 'reblogged toot)))
         (bookmarked (equal 't (mastodon-tl--field 'bookmarked toot)))
         (visibility (mastodon-tl--field 'visibility toot))
         (account (alist-get 'account toot))
         (avatar-url (alist-get 'avatar account))
         (edited-time (alist-get 'edited_at toot))
         (edited-parsed (when edited-time (date-to-time edited-time))))
    (concat
     ;; Boosted/favourited markers are not technically part of the byline, so
     ;; we don't propertize them with 'byline t', as per the rest. This
     ;; ensures that `mastodon-tl--goto-next-toot' puts point on
     ;; author-byline, not before the (F) or (B) marker. Not propertizing like
     ;; this makes the behaviour of these markers consistent whether they are
     ;; displayed for an already boosted/favourited toot or as the result of
     ;; the toot having just been favourited/boosted.
     (concat (when boosted
               (mastodon-tl--format-faved-or-boosted-byline
                (mastodon-tl--symbol 'boost)))
             (when faved
               (mastodon-tl--format-faved-or-boosted-byline
                (mastodon-tl--symbol 'favourite)))
             (when bookmarked
               (mastodon-tl--format-faved-or-boosted-byline
                (mastodon-tl--symbol 'bookmark))))
     ;; we remove avatars from the byline also, so that they also do not mess
     ;; with `mastodon-tl--goto-next-toot':
     (when (and mastodon-tl--show-avatars
                mastodon-tl--display-media-p
                (if (version< emacs-version "27.1")
                    (image-type-available-p 'imagemagick)
                  (image-transforms-p)))
       (mastodon-media--get-avatar-rendering avatar-url))
     (propertize
      (concat
       ;; we propertize help-echo format faves for author name
       ;; in `mastodon-tl--byline-author'
       (funcall author-byline toot)
       ;; visibility:
       (cond ((equal visibility "direct")
              (concat " " (mastodon-tl--symbol 'direct)))
             ((equal visibility "private")
              (concat " " (mastodon-tl--symbol 'private))))
       (funcall action-byline toot)
       " "
       ;; TODO: Once we have a view for toot (responses etc.) make
       ;; this a tab stop and attach an action.
       (propertize
        (format-time-string mastodon-toot-timestamp-format parsed-time)
        'timestamp parsed-time
        'display (if mastodon-tl--enable-relative-timestamps
                     (mastodon-tl--relative-time-description parsed-time)
                   parsed-time))
       (when detailed-p
         (let* ((app (alist-get 'application toot))
                (app-name (alist-get 'name app))
                (app-url (alist-get 'website app)))
           (when app
             (concat
              (propertize " via " 'face 'default)
              (propertize app-name
                          'face 'mastodon-display-name-face
                          'follow-link t
                          'mouse-face 'highlight
		          'mastodon-tab-stop 'shr-url
		          'shr-url app-url
                          'help-echo app-url
		          'keymap mastodon-tl--shr-map-replacement)))))
       (if edited-time
           (concat
            " "
            (mastodon-tl--symbol 'edited)
            " "
            (propertize
             (format-time-string mastodon-toot-timestamp-format
                                 edited-parsed)
             'face 'font-lock-comment-face
             'timestamp edited-parsed
             'display (if mastodon-tl--enable-relative-timestamps
                          (mastodon-tl--relative-time-description edited-parsed)
                        edited-parsed)))
         "")
       (propertize "\n  ------------\n" 'face 'default))
      'favourited-p faved
      'boosted-p    boosted
      'bookmarked-p bookmarked
      'edited edited-time
      'edit-history (when edited-time
                      (mastodon-toot--get-toot-edits (alist-get 'id toot)))
      'byline       t))))

(defun mastodon-tl--format-edit-timestamp (timestamp)
  "Convert edit TIMESTAMP into a descriptive string."
  (let ((parsed (ts-human-duration
                 (ts-diff (ts-now) (ts-parse timestamp)))))
    (cond ((> (plist-get parsed :days) 0)
           (format "%s days ago" (plist-get parsed :days) (plist-get parsed :hours)))
          ((> (plist-get parsed :hours) 0)
           (format "%s hours ago" (plist-get parsed :hours) (plist-get parsed :minutes)))
          ((> (plist-get parsed :minutes) 0)
           (format "%s minutes ago" (plist-get parsed :minutes)))
          (t ;; we failed to guess:
           (format "%s days, %s hours, %s minutes ago"
                   (plist-get parsed :days)
                   (plist-get parsed :hours)
                   (plist-get parsed :minutes))))))

(defun mastodon-tl--format-faved-or-boosted-byline (letter)
  "Format the byline marker for a boosted or favourited status.
LETTER is a string, F for favourited, B for boosted, or K for bookmarked."
  (let ((help-string (cond ((equal letter "F")
                            "favourited")
                           ((equal letter "B")
                            "boosted")
                           ((equal letter (or "🔖" "K"))
                            "bookmarked"))))
    (format "(%s) "
            (propertize letter 'face 'mastodon-boost-fave-face
                        ;; emojify breaks this for 🔖:
                        'help-echo (format "You have %s this status."
                                           help-string)))))

(defun mastodon-tl--render-text (string &optional toot)
  "Return a propertized text rendering the given HTML string STRING.
The contents comes from the given TOOT which is used in parsing
links in the text. If TOOT is nil no parsing occurs."
  (when string ; handle rare empty notif server bug
    (with-temp-buffer
      (insert string)
      (let ((shr-use-fonts mastodon-tl--enable-proportional-fonts)
            (shr-width (when mastodon-tl--enable-proportional-fonts
                         (- (window-width) 1))))
        (shr-render-region (point-min) (point-max)))
      ;; Make all links a tab stop recognized by our own logic, make things point
      ;; to our own logic (e.g. hashtags), and update keymaps where needed:
      (when toot
        (let (region)
          (while (setq region (mastodon-tl--find-property-range
                               'shr-url (or (cdr region) (point-min))))
            (mastodon-tl--process-link toot
                                       (car region) (cdr region)
                                       (get-text-property (car region) 'shr-url)))))
      (buffer-string))))

(defun mastodon-tl--process-link (toot start end url)
  "Process link URL in TOOT as hashtag, userhandle, or normal link.
START and END are the boundaries of the link in the toot."
  (let* (mastodon-tab-stop-type
         keymap
         (help-echo (get-text-property start 'help-echo))
         extra-properties
         ;; handle calling this on non-toots, e.g. for profiles:
         (toot-url (when (proper-list-p toot)
                     (mastodon-tl--field 'url toot)))
         (toot-url (when toot-url (url-generic-parse-url toot-url)))
         (toot-instance-url (if toot-url
                                (concat (url-type toot-url) "://"
                                        (url-host toot-url))
                              mastodon-instance-url))
         (link-str (buffer-substring-no-properties start end))
         (maybe-hashtag (mastodon-tl--extract-hashtag-from-url
                         url toot-instance-url))
         (maybe-userhandle
          (if (proper-list-p toot) ; fails for profile buffers?
              (or (mastodon-tl--userhandle-from-mentions toot
                                                         link-str)
                  ;; FIXME: if prev always works, cut this:
                  (mastodon-tl--extract-userhandle-from-url
                   url link-str))
            (mastodon-tl--extract-userhandle-from-url
             url link-str))))
    (cond (;; Hashtags:
           maybe-hashtag
           (setq mastodon-tab-stop-type 'hashtag
                 keymap mastodon-tl--link-keymap
                 help-echo (concat "Browse tag #" maybe-hashtag)
                 extra-properties (list 'mastodon-tag maybe-hashtag)))
          (;; User handles:
           maybe-userhandle
           ;; this fails on mentions in profile notes:
           (let ((maybe-userid (when (proper-list-p toot)
                                 (mastodon-tl--extract-userid-toot
                                  toot link-str))))
             (setq mastodon-tab-stop-type 'user-handle
                   keymap mastodon-tl--link-keymap
                   help-echo (concat "Browse user profile of " maybe-userhandle)
                   extra-properties (append
                                     (list 'mastodon-handle maybe-userhandle)
                                     (when maybe-userid
                                       (list 'account-id maybe-userid))))))
          ;; Anything else:
          (t
           ;; Leave it as a url handled by shr.el.
           ;; (We still have to replace the keymap so that tabbing works.)
           (setq keymap (if (eq shr-map (get-text-property start 'keymap))
                            mastodon-tl--shr-map-replacement
                          mastodon-tl--shr-image-map-replacement)
                 mastodon-tab-stop-type 'shr-url)))
    (add-text-properties start end
                         (append
                          (list 'mastodon-tab-stop mastodon-tab-stop-type
                                'keymap keymap
                                'help-echo help-echo)
                          extra-properties))))

(defun mastodon-tl--userhandle-from-mentions (toot link)
  "Extract a user handle from mentions in json TOOT.
LINK is maybe the '@handle' to search for."
  (mastodon-tl--extract-el-from-mentions 'acct toot link))

(defun mastodon-tl--extract-userid-toot (toot link)
  "Extract a user id for an ACCT from mentions in a TOOT.
LINK is maybe the '@handle' to search for."
  (mastodon-tl--extract-el-from-mentions 'id toot link))

(defun mastodon-tl--extract-el-from-mentions (el toot link)
  "Extract element EL from TOOT mentions that matches LINK.
LINK should be a simple handle string with no domain, i.e. @user.
Return nil if no matching element"
  ;; Must return nil if nothing found!
  ;; TODO: we should break the while loop as soon as we get sth
  (let ((mentions (append (alist-get 'mentions toot) nil)))
    (when mentions
      (let* ((mention (pop mentions))
             (name (substring-no-properties link 1 (length link))) ; cull @
             return)
        (while mention
          (when (string= (alist-get 'username mention)
                         name)
            (setq return (alist-get el mention)))
          (setq mention (pop mentions)))
        return))))

(defun mastodon-tl--extract-userhandle-from-url (url buffer-text)
  "Return the user hande the URL points to or nil if it is not a profile link.
BUFFER-TEXT is the text covered by the link with URL, for a user profile
this should be of the form <at-sign><user id>, e.g. \"@Gargon\"."
  (let* ((parsed-url (url-generic-parse-url url))
         (local-p (string=
                   (url-host (url-generic-parse-url mastodon-instance-url))
                   (url-host parsed-url))))
    (when (and (string= "@" (substring buffer-text 0 1))
               (string= (downcase buffer-text)
                        (downcase (substring (url-filename parsed-url) 1))))
      (if local-p
          buffer-text ; no instance suffic for local mention
        (concat buffer-text "@" (url-host parsed-url))))))

(defun mastodon-tl--extract-hashtag-from-url (url instance-url)
  "Return the hashtag that URL points to or nil if URL is not a tag link.
INSTANCE-URL is the url of the instance for the toot that the link
came from (tag links always point to a page on the instance publishing
the toot)."
  (cond
   ;; Mastodon type tag link:
   ((string-prefix-p (concat instance-url "/tags/") url)
    (substring url (length (concat instance-url "/tags/"))))
   ;; Link from some other ostatus site we've encountered:
   ((string-prefix-p (concat instance-url "/tag/") url)
    (substring url (length (concat instance-url "/tag/"))))
   ;; If nothing matches we assume it is not a hashtag link:
   (t nil)))

(defun mastodon-tl--set-face (string face)
  "Return the propertized STRING with the face property set to FACE."
  (propertize string 'face face))

(defun mastodon-tl--toggle-spoiler-text (position)
  "Toggle the visibility of the spoiler text at/after POSITION."
  (let ((inhibit-read-only t)
        (spoiler-text-region (mastodon-tl--find-property-range
                              'mastodon-content-warning-body position nil)))
    (if (not spoiler-text-region)
        (message "No spoiler text here")
      (add-text-properties (car spoiler-text-region) (cdr spoiler-text-region)
                           (list 'invisible
                                 (not (get-text-property (car spoiler-text-region)
                                                         'invisible)))))))

(defun mastodon-tl--toggle-spoiler-text-in-toot ()
  "Toggle the visibility of the spoiler text in the current toot."
  (interactive)
  (let* ((toot-range (or (mastodon-tl--find-property-range
                          'toot-json (point))
                         (mastodon-tl--find-property-range
                          'toot-json (point) t)))
         (spoiler-range (when toot-range
                          (mastodon-tl--find-property-range
                           'mastodon-content-warning-body
                           (car toot-range)))))
    (cond ((null toot-range)
           (message "No toot here"))
          ((or (null spoiler-range)
               (> (car spoiler-range) (cdr toot-range)))
           (message "No content warning text here"))
          (t
           (mastodon-tl--toggle-spoiler-text (car spoiler-range))))))

(defun mastodon-tl--make-link (string link-type)
  "Return a propertized version of STRING that will act like link.
LINK-TYPE is the type of link to produce."
  (let ((help-text (cond
                    ((eq link-type 'content-warning)
                     "Toggle hidden text")
                    (t
                     (error "Unknown link type %s" link-type)))))
    (propertize
     string
     'mastodon-tab-stop link-type
     'mouse-face 'highlight
     'keymap mastodon-tl--link-keymap
     'help-echo help-text)))

(defun mastodon-tl--do-link-action-at-point (position)
  "Do the action of the link at POSITION.
Used for hitting <return> on a given link."
  (interactive "d")
  (let ((link-type (get-text-property position 'mastodon-tab-stop)))
    (cond ((eq link-type 'content-warning)
           (mastodon-tl--toggle-spoiler-text position))
          ((eq link-type 'hashtag)
           (mastodon-tl--show-tag-timeline (get-text-property position 'mastodon-tag)))
          ;; 'account / 'account-id is not set for mentions, only bylines
          ((eq link-type 'user-handle)
           (let ((account-json (get-text-property position 'account))
                 (account-id (get-text-property position 'account-id)))
             (cond
              (account-json
               (mastodon-profile--make-author-buffer
                account-json))
              (account-id
               (mastodon-profile--make-author-buffer
                (mastodon-profile--account-from-id account-id)))
              (t
               (let ((account
                      (mastodon-profile--search-account-by-handle
                       (get-text-property position 'mastodon-handle))))
                 ;; never call make-author-buffer on nil account:
                 (if account
                     (mastodon-profile--make-author-buffer account)
                   ;; optional webfinger lookup:
                   (if (y-or-n-p
                        "Search for account returned nothing. Perform URL lookup?")
                       (mastodon-url-lookup (get-text-property position 'shr-url))
                     (message "Unable to find account."))))))))
          (t
           (error "Unknown link type %s" link-type)))))

(defun mastodon-tl--do-link-action (event)
  "Do the action of the link at point.
Used for a mouse-click EVENT on a link."
  (interactive "e")
  (mastodon-tl--do-link-action-at-point (posn-point (event-end event))))

(defun mastodon-tl--has-spoiler (toot)
  "Check if the given TOOT has a spoiler text.
Spoiler text should initially be shown only while the main
content should be hidden."
  (let ((spoiler (mastodon-tl--field 'spoiler_text toot)))
    (and spoiler (> (length spoiler) 0))))

(defun mastodon-tl--clean-tabs-and-nl (string)
  "Remove tabs and newlines from STRING."
  (replace-regexp-in-string
   "[\t\n ]*\\'" "" string))

(defun mastodon-tl--spoiler (toot)
  "Render TOOT with spoiler message.
This assumes TOOT is a toot with a spoiler message.
The main body gets hidden and only the spoiler text and the
content warning message are displayed. The content warning
message is a link which unhides/hides the main body."
  (let* ((spoiler (mastodon-tl--field 'spoiler_text toot))
         (string (mastodon-tl--set-face
                  ;; remove trailing whitespace
                  (mastodon-tl--clean-tabs-and-nl
                   (mastodon-tl--render-text spoiler toot))
                  'default))
         (message (concat ;"\n"
                   " ---------------\n"
                   " " (mastodon-tl--make-link
                        (concat "CW: " string)
                        'content-warning)
                   "\n"
                   " ---------------\n"))
         (cw (mastodon-tl--set-face message 'mastodon-cw-face)))
    (concat
     cw
     (propertize (mastodon-tl--content toot)
                 'invisible
                 ;; check server setting to expand all spoilers:
                 (unless (eq t
                             ;; If something goes wrong reading prefs,
                             ;; just return nil so CWs show by default.
                             (condition-case nil
                                 (mastodon-profile--get-preferences-pref
                                  'reading:expand:spoilers)
                               (error nil)))
                   t)
                 'mastodon-content-warning-body t))))

(defun mastodon-tl--media (toot)
  "Retrieve a media attachment link for TOOT if one exists."
  (let* ((media-attachments (mastodon-tl--field 'media_attachments toot))
         (media-string (mapconcat #'mastodon-tl--media-attachment
                                  media-attachments "")))
    (if (not (and mastodon-tl--display-media-p
                  (string-empty-p media-string)))
        (concat "\n" media-string)
      "")))

(defun mastodon-tl--media-attachment (media-attachment)
  "Return a propertized string for MEDIA-ATTACHMENT."
  (let* ((preview-url
          (alist-get 'preview_url media-attachment))
         (remote-url
          (or (alist-get 'remote_url media-attachment)
              ;; fallback b/c notifications don't have remote_url
              (alist-get 'url media-attachment)))
         (type (alist-get 'type media-attachment))
         (caption (alist-get 'description media-attachment))
         (display-str
          (if (and mastodon-tl--display-caption-not-url-when-no-media
                   caption)
              (concat "Media:: " caption)
            (concat "Media:: " preview-url))))
    (if mastodon-tl--display-media-p
        ;; return placeholder [img]:
        (mastodon-media--get-media-link-rendering
         preview-url remote-url type caption) ; 2nd arg for shr-browse-url
      ;; return URL/caption:
      (concat
       (mastodon-tl--propertize-img-str-or-url
        (concat "Media:: " preview-url) ;; string
        preview-url remote-url type caption
        display-str ;; display
        ;; FIXME: shr-link underlining is awful for captions with
        ;; newlines, as the underlining runs to the edge of the
        ;; frame even if the text doesn'
        'shr-link)
       "\n"))))

(defun mastodon-tl--propertize-img-str-or-url (str media-url full-remote-url type
                                                   help-echo &optional display face)
  "Propertize an media placeholder string \"[img]\" or media URL.
STR is the string to propertize, MEDIA-URL is the preview link,
FULL-REMOTE-URL is the link to the full resolution image on the
server, TYPE is the media type.
HELP-ECHO, DISPLAY, and FACE are the text properties to add."
  (propertize str
              'media-url media-url
              'media-state (when (string= str "[img]") 'needs-loading)
              'media-type 'media-link
              'mastodon-media-type type
              'display display
              'face face
              'mouse-face 'highlight
              'mastodon-tab-stop 'image ; for do-link-action-at-point
              'image-url full-remote-url ; for shr-browse-image
              'keymap mastodon-tl--shr-image-map-replacement
              'help-echo (if (or (string= type "image")
                                 (string= type nil)
                                 (string= type "unknown")) ;handle borked images
                             help-echo
                           (concat help-echo "\nC-RET: play " type " with mpv"))))

(defun mastodon-tl--content (toot)
  "Retrieve text content from TOOT.
Runs `mastodon-tl--render-text' and fetches poll or media."
  (let* ((content (mastodon-tl--field 'content toot))
         (reblog (alist-get 'reblog toot))
         (poll-p (if reblog
                     (alist-get 'poll reblog)
                   (alist-get 'poll toot))))
    (concat
     (mastodon-tl--render-text content toot)
     (when poll-p
       (mastodon-tl--get-poll toot))
     (mastodon-tl--media toot))))

(defun mastodon-tl--insert-status (toot body author-byline action-byline
                                        &optional id base-toot detailed-p)
  "Display the content and byline of timeline element TOOT.
BODY will form the section of the toot above the byline.
AUTHOR-BYLINE is an optional function for adding the author
portion of the byline that takes one variable. By default it is
`mastodon-tl--byline-author'.

ACTION-BYLINE is also an optional function for adding an action,
such as boosting favouriting and following to the byline. It also
takes a single function. By default it is
`mastodon-tl--byline-boosted'.

ID is that of the status if it is a notification, which is
attached as a `toot-id' property if provided. If the
status is a favourite or boost notification, BASE-TOOT is the
JSON of the toot responded to.

DETAILED-P means display more detailed info. For now
this just means displaying toot client."
  (let ((start-pos (point)))
    (insert
     (propertize
      (concat "\n"
              body
              " \n"
              (mastodon-tl--byline toot author-byline action-byline detailed-p))
      'toot-id      (or id ; notification's own id
                        (alist-get 'id toot)) ; toot id
      'base-toot-id (mastodon-tl--toot-id
                     ;; if status is a notif, get id from base-toot
                     ;; (-tl--toot-id toot) will not work here:
                     (or base-toot
                         ;; else normal toot with reblog check:
                         toot))
      'toot-json    toot
      'base-toot    base-toot)
     "\n")
    (when mastodon-tl--display-media-p
      (mastodon-media--inline-images start-pos (point)))))

(defun mastodon-tl--get-poll (toot)
  "If TOOT includes a poll, return it as a formatted string."
  (let* ((poll (mastodon-tl--field 'poll toot))
         (expiry (mastodon-tl--field 'expires_at poll))
         (expired-p (if (eq (mastodon-tl--field 'expired poll) :json-false) nil t))
         ;; (multi (mastodon-tl--field 'multiple poll))
         (voters-count (mastodon-tl--field 'voters_count poll))
         (vote-count (mastodon-tl--field 'votes_count poll))
         (options (mastodon-tl--field 'options poll))
         (option-titles (mapcar (lambda (x)
                                  (alist-get 'title x))
                                options))
         (longest-option (car (sort option-titles
                                    (lambda (x y)
                                      (> (length x)
                                         (length y))))))
         (option-counter 0))
    (concat "\nPoll: \n\n"
            (mapconcat (lambda (option)
                         (progn
                           (format "%s: %s%s%s\n"
                                   (setq option-counter (1+ option-counter))
                                   (propertize (alist-get 'title option)
                                               'face 'success)
                                   (make-string
                                    (1+
                                     (- (length longest-option)
                                        (length (alist-get 'title
                                                           option))))
                                    ?\ )
                                   ;; TODO: disambiguate no votes from hidden votes
                                   (format "[%s votes]" (or (alist-get 'votes_count option)
                                                            "0")))))
                       options
                       "\n")
            "\n"
            (propertize
             (cond (voters-count ; sometimes it is nil
                    (if (= voters-count 1)
                        (format "%s person | " voters-count)
                      (format "%s people | " voters-count)))
                   (vote-count
                    (format "%s votes | " vote-count))
                   (t
                    ""))
             'face 'font-lock-comment-face)
            (let ((str (if expired-p
                           "Poll expired."
                         (mastodon-tl--format-poll-expiry expiry))))
              (propertize str 'face 'font-lock-comment-face))
            "\n")))

(defun mastodon-tl--format-poll-expiry (timestamp)
  "Convert poll expiry TIMESTAMP into a descriptive string."
  ;; TODO: this bugged when a timestamp was in the past
  ;; despite the poll not being listed as expired
  (let ((parsed (ts-human-duration
                 (ts-diff (ts-parse timestamp) (ts-now)))))
    (cond ((> (plist-get parsed :days) 0)
           (format "%s days, %s hours left" (plist-get parsed :days) (plist-get parsed :hours)))
          ((> (plist-get parsed :hours) 0)
           (format "%s hours, %s minutes left" (plist-get parsed :hours) (plist-get parsed :minutes)))
          ((> (plist-get parsed :minutes) 0)
           (format "%s minutes left" (plist-get parsed :minutes)))
          (t ;; we failed to guess:
           (format "%s days, %s hours, %s minutes left"
                   (plist-get parsed :days)
                   (plist-get parsed :hours)
                   (plist-get parsed :minutes))))))

(defun mastodon-tl--poll-vote (option)
  "If there is a poll at point, prompt user for OPTION to vote on it."
  (interactive
   (list
    (let* ((toot (mastodon-tl--property 'toot-json))
           (reblog (alist-get 'reblog toot))
           (poll (or (alist-get 'poll reblog)
                     (mastodon-tl--field 'poll toot)))
           (options (mastodon-tl--field 'options poll))
           (options-titles (mapcar (lambda (x)
                                     (alist-get 'title x))
                                   options))
           (options-number-seq (number-sequence 1 (length options)))
           (options-numbers (mapcar (lambda(x)
                                      (number-to-string x))
                                    options-number-seq))
           (options-alist (cl-mapcar 'cons options-numbers options-titles))
           ;; we display both option number and the option title
           ;; but also store both as cons cell as cdr, as we need it below
           (candidates (mapcar (lambda (cell)
                                 (cons (format "%s | %s" (car cell) (cdr cell))
                                       cell))
                               options-alist)))
      (if (null (mastodon-tl--field 'poll (mastodon-tl--property 'toot-json)))
          (message "No poll here.")
        ;; var "option" = just the cdr, a cons of option number and desc
        (cdr (assoc
              (completing-read "Poll option to vote for: "
                               candidates
                               nil ; (predicate)
                               t) ; require match
              candidates))))))
  (if (null (mastodon-tl--field 'poll (mastodon-tl--property 'toot-json)))
      (message "No poll here.")
    (let* ((toot (mastodon-tl--property 'toot-json))
           (poll (mastodon-tl--field 'poll toot))
           (poll-id (alist-get 'id poll))
           (url (mastodon-http--api (format "polls/%s/votes" poll-id)))
           ;; need to zero-index our option:
           (option-as-arg (number-to-string (1- (string-to-number (car option)))))
           (arg `(("choices[]" . ,option-as-arg)))
           (response (mastodon-http--post url arg)))
      (mastodon-http--triage response
                             (lambda ()
                               (message "You voted for option %s: %s!"
                                        (car option) (cdr option)))))))

(defun mastodon-tl--find-first-video-in-attachments ()
  "Return the first media attachment that is a moving image."
  (let ((attachments (mastodon-tl--property 'attachments))
        vids)
    (mapc (lambda (x)
            (let ((att-type (plist-get x :type)))
              (when (or (string= "video" att-type)
                        (string= "gifv" att-type))
                (push x vids))))
          attachments)
    (car vids)))

(defun mastodon-tl--mpv-play-video-from-byline ()
  "Run `mastodon-tl--mpv-play-video-at-point' on first moving image in post."
  (interactive)
  (let* ((video (mastodon-tl--find-first-video-in-attachments))
         (url (plist-get video :url))
         (type (plist-get video :type)))
    (mastodon-tl--mpv-play-video-at-point url type)))

(defun mastodon-tl--mpv-play-video-at-point (&optional url type)
  "Play the video or gif at point with an mpv process.
URL and TYPE are provided when called while point is on byline,
in which case play first video or gif from current toot."
  (interactive)
  (let ((url (or
              ;; point in byline:
              url
              ;; point in toot:
              (get-text-property (point) 'image-url)))
        (type (or ;; in byline:
               type
               ;; point in toot:
               (mastodon-tl--property 'mastodon-media-type))))
    (if url
        (if (or (equal type "gifv")
                (equal type "video"))
            (progn
              (message "'q' to kill mpv.")
              (mpv-start "--loop" url))
          (message "no moving image here?"))
      (message "no moving image here?"))))

(defun mastodon-tl--is-reply (toot)
  "Check if the TOOT is a reply to another one (and not boosted)."
  (and (null (mastodon-tl--field 'in_reply_to_id toot))
       (not (mastodon-tl--field 'rebloged toot))))

(defun mastodon-tl--toot (toot &optional detailed-p)
  "Formats TOOT and inserts it into the buffer.
DETAILED-P means display more detailed info. For now
this just means displaying toot client."
  (mastodon-tl--insert-status
   toot
   (mastodon-tl--clean-tabs-and-nl
    (if (mastodon-tl--has-spoiler toot)
        (mastodon-tl--spoiler toot)
      (mastodon-tl--content toot)))
   'mastodon-tl--byline-author
   'mastodon-tl--byline-boosted
   nil
   nil
   detailed-p))

(defun mastodon-tl--timeline (toots)
  "Display each toot in TOOTS.
This function removes replies if user required."
  (mapc 'mastodon-tl--toot
        ;; hack to *not* filter replies on profiles:
        (if (eq (mastodon-tl--get-buffer-type) 'profile-statuses)
            toots
          (if (or ; we were called via --more*:
               (mastodon-tl--get-buffer-property 'hide-replies nil :no-error)
               ;; loading a tl with a prefix arg:
               (mastodon-tl--hide-replies-p current-prefix-arg))
	      (cl-remove-if-not #'mastodon-tl--is-reply toots)
	    toots)))
  (goto-char (point-min)))

(defun mastodon-tl--get-update-function (&optional buffer)
  "Get the UPDATE-FUNCTION stored in `mastodon-tl--buffer-spec'.
Optionally get it for BUFFER."
  (mastodon-tl--get-buffer-property 'update-function buffer))

(defun mastodon-tl--get-endpoint (&optional buffer no-error)
  "Get the ENDPOINT stored in `mastodon-tl--buffer-spec'.
Optionally set it for BUFFER.
NO-ERROR means to fail silently."
  (mastodon-tl--get-buffer-property 'endpoint buffer no-error))

(defun mastodon-tl--buffer-name (&optional buffer no-error)
  "Get the BUFFER-NAME stored in `mastodon-tl--buffer-spec'.
Optionally get it for BUFFER.
NO-ERROR means to fail silently."
  (mastodon-tl--get-buffer-property 'buffer-name buffer no-error))

(defun mastodon-tl--link-header (&optional buffer)
  "Get the LINK HEADER stored in `mastodon-tl--buffer-spec'.
Optionally get it for BUFFER."
  (mastodon-tl--get-buffer-property 'link-header buffer :no-error))

(defun mastodon-tl--update-params (&optional buffer)
  "Get the UPDATE PARAMS stored in `mastodon-tl--buffer-spec'.
Optionally get it for BUFFER."
  (mastodon-tl--get-buffer-property 'update-params buffer :no-error))

(defun mastodon-tl--get-buffer-property (property &optional buffer no-error)
  "Get PROPERTY from `mastodon-tl--buffer-spec' in BUFFER or `current-buffer'.
If NO-ERROR is non-nil, do not error when property is empty."
  (with-current-buffer  (or buffer (current-buffer))
    (if no-error
        (plist-get mastodon-tl--buffer-spec property)
      (or (plist-get mastodon-tl--buffer-spec property)
          (error "Mastodon-tl--buffer-spec is not defined for buffer %s"
                 (or buffer (current-buffer)))))))

(defun mastodon-tl--set-buffer-spec (buffer endpoint update-function
                                            &optional link-header update-params
                                            hide-replies)
  "Set `mastodon-tl--buffer-spec' for the current buffer.
BUFFER is buffer name, ENDPOINT is buffer's enpoint,
UPDATE-FUNCTION is its update function.
LINK-HEADER is the http Link header if present.
UPDATE-PARAMS is any http parameters needed for the update function.
HIDE-REPLIES is a flag indicating if replies are hidden in the current buffer."
  (setq mastodon-tl--buffer-spec
        `(account ,(cons mastodon-active-user
                         mastodon-instance-url)
                  buffer-name ,buffer
                  endpoint ,endpoint
                  update-function ,update-function
                  link-header ,link-header
                  update-params ,update-params
                  hide-replies ,hide-replies)))

(defun mastodon-tl--get-buffer-type ()
  "Return a symbol descriptive of current mastodon buffer type.
Should work in all mastodon buffers.
Note that for many buffers, this requires `mastodon-tl--buffer-spec'
to be set. It is set for almost all buffers, but you still have to
call this function after it is set or use something else."
  (let ((endpoint-fun (mastodon-tl--get-endpoint nil :no-error))
        (buffer-name-fun (mastodon-tl--buffer-name nil :no-error)))
    (cond (mastodon-toot-mode
           ;; composing/editing:
           (if (string= "*edit toot*" (buffer-name))
               'edit-toot
             'new-toot))
          ;; main timelines:
          ((string= "timelines/home" endpoint-fun)
           'home)
          ((string= "*mastodon-local*" buffer-name-fun)
           'local)
          ((string= "timelines/public" endpoint-fun)
           'federated)
          ((string-prefix-p "timelines/tag/" endpoint-fun)
           'tag-timeline)
          ((string-prefix-p "timelines/list/" endpoint-fun)
           'list-timeline)
          ;; notifs:
          ((string-suffix-p "mentions*" buffer-name-fun)
           'mentions)
          ((string= "notifications" endpoint-fun)
           'notifications)
          ;; threads:
          ((string-suffix-p "context" endpoint-fun)
           'thread)
          ((string-prefix-p "statuses" endpoint-fun)
           'single-status)
          ;; profiles:
          ((mastodon-tl--profile-buffer-p)
           (cond
            ;; own profile:
            ((equal (mastodon-tl--buffer-name)
                    (concat "*mastodon-" (mastodon-auth--get-account-name) "-statuses*"))
             'own-profile)
            ;; profile note:
            ((string-suffix-p "update-profile*" buffer-name-fun)
             'update-profile-note)
            ;; posts
            ((string-suffix-p "statuses" endpoint-fun)
             'profile-statuses)
            ;; profile followers
            ((string-suffix-p "followers" endpoint-fun)
             'profile-followers)
            ;; profile following
            ((string-suffix-p "following" endpoint-fun)
             'profile-following)))
          ((string= "preferences" endpoint-fun)
           'preferences)
          ;; search
          ((string-suffix-p "search" endpoint-fun)
           'search)
          ((string-suffix-p "trends" endpoint-fun)
           'trending-tags)
          ;; User's views:
          ((string= "filters" endpoint-fun)
           'filters)
          ((string= "lists" endpoint-fun)
           'lists)
          ((string= "suggestions" endpoint-fun)
           'follow-suggestions)
          ((string= "favourites" endpoint-fun)
           'favourites)
          ((string= "bookmarks" endpoint-fun)
           'bookmarks)
          ((string= "follow_requests" endpoint-fun)
           'follow-requests)
          ((string= "scheduled_statuses" endpoint-fun)
           'scheduled-statuses)
          ;; instance description
          ((string= "instance" endpoint-fun)
           'instance-description)
          ((string= "*mastodon-toot-edits*" buffer-name-fun)
           'toot-edits))))

(defun mastodon-tl--buffer-type-eq (type)
  "Return t if current buffer type is equal to symbol TYPE."
  (eq (mastodon-tl--get-buffer-type) type))

(defun mastodon-tl--profile-buffer-p ()
  "Return t if current buffer is a profile buffer of any kind.
This includes the update profile note buffer, but not the preferences one."
  (string-prefix-p "accounts" (mastodon-tl--get-endpoint nil :no-error)))

(defun mastodon-tl--has-toots-p ()
  "Return non-nil if the current buffer contains toots.
Return value is that of `member'.
This is used to avoid running into trouble using functions that
presume we are in a timeline of toots or similar elements, such as
`mastodon-tl--property'."
  (let ((toot-buffers
         '(home federated local tag-timeline notifications
                thread profile-statuses search trending-tags bookmarks
                favourites)))
    ;; profile-followers profile following
    (member (mastodon-tl--get-buffer-type) toot-buffers)))

(defun mastodon-tl--timeline-proper-p ()
  "Return non-nil if the current buffer is a 'proper' timeline.
A proper timeline excludes notifications, threads, and other toot
buffers that aren't strictly mastodon timelines."
  (let ((timeline-buffers '(home federated local tag-timeline list-timeline profile-statuses)))
    (member (mastodon-tl--get-buffer-type) timeline-buffers)))

(defun mastodon-tl--hide-replies-p (&optional prefix)
  "Return non-nil if replies should be hidden in the timeline.
We hide replies if user explictly set the
`mastodon-tl--hide-replies' or used PREFIX combination to open a
timeline."
  (and
   ;; Only hide replies if we are in a proper timeline
   (mastodon-tl--timeline-proper-p)
   (or
    ;; User configured to hide replies
    mastodon-tl--hide-replies
    ;; Timeline called with C-u prefix
    (equal '(4) prefix))))

(defun mastodon-tl--more-json (endpoint id)
  "Return JSON for timeline ENDPOINT before ID."
  (let* ((args `(("max_id" . ,(mastodon-tl--as-string id))))
         (url (mastodon-http--api endpoint)))
    (mastodon-http--get-json url args)))

(defun mastodon-tl--more-json-async (endpoint id &optional params callback &rest cbargs)
  "Return JSON for timeline ENDPOINT before ID.
Then run CALLBACK with arguments CBARGS.
PARAMS is used to send any parameters needed to correctly update
the current view."
  (let* ((args `(("max_id" . ,(mastodon-tl--as-string id))))
         (args (if params (push (car args) params) args))
         (url (mastodon-http--api endpoint)))
    (apply 'mastodon-http--get-json-async url args callback cbargs)))

;; TODO
;; Look into the JSON returned here by Local
(defun mastodon-tl--updated-json (endpoint id &optional params)
  "Return JSON for timeline ENDPOINT since ID.
PARAMS is used to send any parameters needed to correctly update
the current view."
  (let* ((args `(("since_id" . ,(mastodon-tl--as-string id))))
         (args (if params (push (car args) params) args))
         (url (mastodon-http--api endpoint)))
    (mastodon-http--get-json url args)))

(defun mastodon-tl--property (prop &optional backward)
  "Get property PROP for toot at point.
Move forward (down) the timeline unless BACKWARD is non-nil."
  (or (get-text-property (point) prop)
      (save-excursion
        (if backward
            (mastodon-tl--goto-prev-toot)
          (mastodon-tl--goto-next-toot))
        (get-text-property (point) prop))))

(defun mastodon-tl--newest-id ()
  "Return toot-id from the top of the buffer."
  (save-excursion
    (goto-char (point-min))
    (mastodon-tl--property 'toot-id)))

(defun mastodon-tl--oldest-id ()
  "Return toot-id from the bottom of the buffer."
  (save-excursion
    (goto-char (point-max))
    (mastodon-tl--property 'toot-id t)))

(defun mastodon-tl--as-string (numeric)
  "Convert NUMERIC to string."
  (cond ((numberp numeric)
         (number-to-string numeric))
        ((stringp numeric) numeric)
        (t (error
            "Numeric:%s must be either a string or a number"
            numeric))))

(defun mastodon-tl--toot-id (json)
  "Find approproiate toot id in JSON.
If the toot has been boosted use the id found in the
reblog portion of the toot.  Otherwise, use the body of
the toot.  This is the same behaviour as the mastodon.social
webapp"
  (let ((id (alist-get 'id json))
        (reblog (alist-get 'reblog json)))
    (if reblog (alist-get 'id reblog) id)))

;;; THREADS

(defun mastodon-tl--single-toot (id)
  "View toot at point in separate buffer.
ID is that of the toot to view."
  (interactive)
  (let* ((buffer (format "*mastodon-toot-%s*" id))
         (toot (mastodon-http--get-json
                (mastodon-http--api (concat "statuses/" id)))))
    (if (equal (caar toot) 'error)
        (message "Error: %s" (cdar toot))
      (with-output-to-temp-buffer buffer
        (switch-to-buffer buffer)
        (mastodon-mode)
        (mastodon-tl--set-buffer-spec buffer
                                      (format "statuses/%s" id)
                                      nil)
        (let ((inhibit-read-only t))
          (mastodon-tl--toot toot :detailed-p))))))

(defun mastodon-tl--view-whole-thread ()
  "From a thread view, view entire thread.
If you load a thread from a toot, only the branches containing
are displayed by default. Call this if you subsequently want to
view all branches of a thread."
  (interactive)
  (if (not (eq (mastodon-tl--get-buffer-type) 'thread))
      (error "You need to be viewing a thread to call this")
    (goto-char (point-min))
    (let ((id (mastodon-tl--property 'base-toot-id)))
      (mastodon-tl--thread id))))

(defun mastodon-tl--thread (&optional id)
  "Open thread buffer for toot at point or with ID."
  ;; NB: this is called by `mastodon-url-lookup', which means it must work
  ;; without `mastodon-tl--buffer-spec' being set!
  ;; so avoid calls to `mastodon-tl--property' and friends
  (interactive)
  (let* ((id (or id (get-text-property (point) 'base-toot-id)))
         (type (mastodon-tl--field 'type (get-text-property (point) 'toot-json))))
    (if (or (string= type "follow_request")
            (string= type "follow")) ; no can thread these
        (error "No thread")
      (let* ((endpoint (format "statuses/%s/context" id))
             (url (mastodon-http--api endpoint))
             (buffer (format "*mastodon-thread-%s*" id))
             (toot
              ;; refetch current toot in case we just faved/boosted:
              (mastodon-http--get-json
               (mastodon-http--api (concat "statuses/" id))
               nil
               :silent))
             (context (mastodon-http--get-json url nil :silent))
             (marker (make-marker)))
        (if (equal (caar toot) 'error)
            (message "Error: %s" (cdar toot))
          (when (member (alist-get 'type toot) '("reblog" "favourite"))
            (setq toot (alist-get 'status toot)))
          (if (> (+ (length (alist-get 'ancestors context))
                    (length (alist-get 'descendants context)))
                 0)
              ;; if we have a thread:
              (progn
                (with-output-to-temp-buffer buffer
                  (switch-to-buffer buffer)
                  (mastodon-mode)
                  (mastodon-tl--set-buffer-spec buffer
                                                endpoint
                                                #'mastodon-tl--thread)
                  (let ((inhibit-read-only t))
                    (mastodon-tl--timeline (alist-get 'ancestors context))
                    (goto-char (point-max))
                    (move-marker marker (point))
                    ;; print re-fetched toot:
                    (mastodon-tl--toot toot :detailed-p)
                    (mastodon-tl--timeline (alist-get 'descendants context))))
                ;; put point at the toot:
                (goto-char (marker-position marker))
                (mastodon-tl--goto-next-toot))
            ;; else just print the lone toot:
            (mastodon-tl--single-toot id)))))))


(defun mastodon-tl--mute-thread ()
  "Mute the thread displayed in the current buffer.
Note that you can only (un)mute threads you have posted in."
  (interactive)
  (mastodon-tl--mute-or-unmute-thread))

(defun mastodon-tl--unmute-thread ()
  "Mute the thread displayed in the current buffer.
Note that you can only (un)mute threads you have posted in."
  (interactive)
  (mastodon-tl--mute-or-unmute-thread :unmute))

(defun mastodon-tl--mute-or-unmute-thread  (&optional unmute)
  "Mute a thread.
If UNMUTE, unmute it."
  (let ((endpoint (mastodon-tl--get-endpoint)))
    (if (string-suffix-p "context" endpoint) ; thread view
        (let* ((id
                (save-match-data
                  (string-match "statuses/\\(?2:[[:digit:]]+\\)/context"
                                endpoint)
                  (match-string 2 endpoint)))
               (we-posted-p (mastodon-tl--user-in-thread-p id))
               (url (mastodon-http--api
                     (if unmute
                         (format "statuses/%s/unmute" id)
                       (format "statuses/%s/mute" id)))))
          (if (not we-posted-p)
              (message "You can only (un)mute a thread you have posted in.")
            (when (if unmute
                      (y-or-n-p "Unnute this thread? ")
                    (y-or-n-p "Mute this thread? "))
              (let ((response (mastodon-http--post url)))
                (mastodon-http--triage response
                                       (lambda ()
                                         (if unmute
                                             (message "Thread unmuted!")
                                           (message "Thread muted!")))))))))))

(defun mastodon-tl--user-in-thread-p (id)
  "Return non-nil if the logged-in user has posted to the current thread.
ID is that of the post the context is currently displayed for."
  (let* ((context-json (mastodon-http--get-json
                        (mastodon-http--api (format "statuses/%s/context" id))
                        nil :silent))
         (ancestors (alist-get 'ancestors context-json))
         (descendants (alist-get 'descendants context-json))
         (a-ids (mapcar (lambda (status)
                          (alist-get 'id
                                     (alist-get 'account status)))
                        ancestors))
         (d-ids (mapcar (lambda (status)
                          (alist-get 'id
                                     (alist-get 'account status)))
                        descendants)))
    (or (member (mastodon-auth--get-account-id) a-ids)
        (member (mastodon-auth--get-account-id) d-ids))))

;;; LISTS

(defun mastodon-tl--get-users-lists ()
  "Get the list of the user's lists from the server."
  (let ((url (mastodon-http--api "lists")))
    (mastodon-http--get-json url)))

(defun mastodon-tl--get-lists-names ()
  "Return a list of the user's lists' names."
  (let ((lists (mastodon-tl--get-users-lists)))
    (mapcar (lambda (x)
              (alist-get 'title x))
            lists)))

(defun mastodon-tl--get-list-by-name (name)
  "Return the list data for list with NAME."
  (let* ((lists (mastodon-tl--get-users-lists)))
    (cl-loop for list in lists
             if (string= (alist-get 'title list) name)
             return list)))

(defun mastodon-tl--get-list-id (name)
  "Return id for list with NAME."
  (let ((list (mastodon-tl--get-list-by-name name)))
    (alist-get 'id list)))

(defun mastodon-tl--get-list-name (id)
  "Return name of list with ID."
  (let* ((url (mastodon-http--api (format "lists/%s" id)))
         (response (mastodon-http--get-json url)))
    (alist-get 'title response)))

(defun mastodon-tl--edit-list-at-point ()
  "Edit list at point."
  (interactive)
  (let ((id (get-text-property (point) 'list-id)))
    (mastodon-tl--edit-list id)))

(defun mastodon-tl--edit-list (&optional id)
  "Prompt for a list and edit the name and replies policy.
If ID is provided, use that list."
  (interactive)
  (let* ((list-names (unless id (mastodon-tl--get-lists-names)))
         (name-old (if id
                       (get-text-property (point) 'list-name)
                     (completing-read "Edit list: "
                                      list-names)))
         (id (or id (mastodon-tl--get-list-id name-old)))
         (name-choice (read-string "List name: " name-old))
         (replies-policy (completing-read "Replies policy: " ; give this a proper name
                                          '("followed" "list" "none")
                                          nil t nil nil "list"))
         (url (mastodon-http--api (format "lists/%s" id)))
         (response (mastodon-http--put url
                                       `(("title" . ,name-choice)
                                         ("replies_policy" . ,replies-policy)))))
    (mastodon-http--triage response
                           (lambda ()
                             (with-current-buffer response
                               (let* ((json (mastodon-http--process-json))
                                      (name-new (alist-get 'title json)))
                                 (message "list %s edited to %s!" name-old name-new)))
                             (when (mastodon-tl--buffer-type-eq 'lists)
                               (mastodon-tl--view-lists))))))

(defun mastodon-tl--view-timeline-list-at-point ()
  "View timeline of list at point."
  (interactive)
  (let ((list-id (get-text-property (point) 'list-id)))
    (mastodon-tl--view-list-timeline list-id)))

(defun mastodon-tl--view-list-timeline (&optional id)
  "Prompt for a list and view its timeline.
If ID is provided, use that list."
  (interactive)
  (let* ((list-names (unless id (mastodon-tl--get-lists-names)))
         (list-name (unless id (completing-read "View list: " list-names)))
         (id (or id (mastodon-tl--get-list-id list-name)))
         (endpoint (format "timelines/list/%s" id))
         (name (mastodon-tl--get-list-name id))
         (buffer-name (format "list-%s" name)))
    (mastodon-tl--init buffer-name endpoint 'mastodon-tl--timeline)))

(defun mastodon-tl--create-list ()
  "Create a new list.
Prompt for name and replies policy."
  (interactive)
  (let* ((title (read-string "New list name: "))
         (replies-policy (completing-read "Replies policy: " ; give this a proper name
                                          '("followed" "list" "none")
                                          nil t nil nil "list")) ; default
         (response (mastodon-http--post (mastodon-http--api "lists")
                                        `(("title" . ,title)
                                          ("replies_policy" . ,replies-policy))
                                        nil)))
    (mastodon-tl--list-action-triage response
                                     (message "list %s created!" title))))

(defun mastodon-tl--delete-list-at-point ()
  "Delete list at point."
  (interactive)
  (let ((id (get-text-property (point) 'list-id)))
    (mastodon-tl--delete-list id)))

(defun mastodon-tl--delete-list (&optional id)
  "Prompt for a list and delete it.
If ID is provided, delete that list."
  (interactive)
  (let* ((list-names (unless id (mastodon-tl--get-lists-names)))
         (name (if id
                   (mastodon-tl--get-list-name id)
                 (completing-read "Delete list: "
                                  list-names)))
         (id (or id (mastodon-tl--get-list-id name)))
         (url (mastodon-http--api (format "lists/%s" id))))
    (when (y-or-n-p (format "Delete list %s?" name))
      (let ((response (mastodon-http--delete url)))
        (mastodon-tl--list-action-triage response
                                         (message "list %s deleted!" name))))))

(defun mastodon-tl--view-lists ()
  "Show the user's lists in a new buffer."
  (interactive)
  (mastodon-tl--init-sync "lists"
                          "lists"
                          'mastodon-tl--insert-lists)
  (use-local-map mastodon-tl--view-lists-keymap))

(defun mastodon-tl--insert-lists (_json)
  "Insert the user's lists from JSON."
  ;; TODO: for now we don't use the JSON, we get it ourself again
  (let* ((lists-names (mastodon-tl--get-lists-names)))
    (erase-buffer)
    (insert (mastodon-tl--set-face
             (concat "\n ------------\n"
                     " YOUR LISTS\n"
                     " ------------\n\n")
             'success)
            (mastodon-tl--set-face
             "[C - create a list\n D - delete a list\
\n A/R - add/remove account from a list\
\n E - edit a list\n n/p - go to next/prev item]\n\n"
             'font-lock-comment-face))
    (mapc (lambda (x)
            (mastodon-tl--print-list-accounts x)
            (insert (propertize " ------------\n\n"
                                'face 'success)))
          lists-names)
    (goto-char (point-min))))
;; (mastodon-tl--goto-next-item))) ; causes another request!

(defun mastodon-tl--print-list-accounts (list-name)
  "Insert the accounts in list named LIST-NAME."
  (let* ((id (mastodon-tl--get-list-id list-name))
         (accounts (mastodon-tl--accounts-in-list id)))
    (insert
     (propertize list-name
                 'byline t ; so we nav here
                 'toot-id "0" ; so we nav here
                 'help-echo "RET: view list timeline, d: delete this list, \
a: add account to this list, r: remove account from this list"
                 'list t
                 'face 'link
                 'keymap mastodon-tl--list-name-keymap
                 'list-name list-name
                 'list-id id)
     (propertize
      "\n\n"
      'list t
      'keymap mastodon-tl--list-name-keymap
      'list-name list-name
      'list-id id)
     (propertize
      (mapconcat #'mastodon-search--propertize-user accounts
                 " ")
      ;; (mastodon-search--insert-users-propertized accounts)
      'list t
      'keymap mastodon-tl--list-name-keymap
      'list-name list-name
      'list-id id))))

(defun mastodon-tl--get-users-followings ()
  "Return the list of followers of the logged in account."
  (let* ((id (mastodon-auth--get-account-id))
         (url (mastodon-http--api (format "accounts/%s/following" id))))
    (mastodon-http--get-json url '(("limit" . "80"))))) ; max 80 accounts

(defun mastodon-tl--add-account-to-list-at-point ()
  "Prompt for account and add to list at point."
  (interactive)
  (let ((id (get-text-property (point) 'list-id)))
    (mastodon-tl--add-account-to-list id)))

(defun mastodon-tl--add-account-to-list (&optional id account-id handle)
  "Prompt for a list and for an account, add account to list.
If ID is provided, use that list.
If ACCOUNT-ID and HANDLE are provided use them rather than prompting."
  (interactive)
  (let* ((list-prompt (if handle
                          (format "Add %s to list: " handle)
                        "Add account to list: "))
         (list-name (if id
                        (get-text-property (point) 'list-name)
                      (completing-read list-prompt
                                       (mastodon-tl--get-lists-names) nil t)))
         (list-id (or id (mastodon-tl--get-list-id list-name)))
         (followings (mastodon-tl--get-users-followings))
         (handles (mapcar (lambda (x)
                            (cons (alist-get 'acct x)
                                  (alist-get 'id x)))
                          followings))
         (account (or handle (completing-read "Account to add: "
                                              handles nil t)))
         (account-id (or account-id (alist-get account handles nil nil 'equal)))
         (url (mastodon-http--api (format "lists/%s/accounts" list-id)))
         (response (mastodon-http--post url
                                        `(("account_ids[]" . ,account-id)))))
    (mastodon-tl--list-action-triage
     response
     (message "%s added to list %s!" account list-name))))

(defun mastodon-tl--add-toot-account-at-point-to-list ()
  "Prompt for a list, and add the account of the toot at point to it."
  (interactive)
  (let* ((toot (mastodon-tl--property 'toot-json))
         (account (mastodon-tl--field 'account toot))
         (account-id (mastodon-tl--field 'id account))
         (handle (mastodon-tl--field 'acct account)))
    (mastodon-tl--add-account-to-list nil account-id handle)))

(defun mastodon-tl--remove-account-from-list-at-point ()
  "Prompt for account and remove from list at point."
  (interactive)
  (let ((id (get-text-property (point) 'list-id)))
    (mastodon-tl--remove-account-from-list id)))

(defun mastodon-tl--remove-account-from-list (&optional id)
  "Prompt for a list, select an account and remove from list.
If ID is provided, use that list."
  (interactive)
  (let* ((list-name (if id
                        (get-text-property (point) 'list-name)
                      (completing-read "Remove account from list: "
                                       (mastodon-tl--get-lists-names) nil t)))
         (list-id (or id (mastodon-tl--get-list-id list-name)))
         (accounts (mastodon-tl--accounts-in-list list-id))
         (handles (mapcar (lambda (x)
                            (cons (alist-get 'acct x)
                                  (alist-get 'id x)))
                          accounts))
         (account (completing-read "Account to remove: "
                                   handles nil t))
         (account-id (alist-get account handles nil nil 'equal))
         (url (mastodon-http--api (format "lists/%s/accounts" list-id)))
         (args (mastodon-http--build-array-params-alist "account_ids[]" `(,account-id)))
         (response (mastodon-http--delete url args)))
    (mastodon-tl--list-action-triage
     response
     (message "%s removed from list %s!" account list-name))))

(defun mastodon-tl--list-action-triage (response message)
  "Call `mastodon-http--triage' on RESPONSE and display MESSAGE."
  (mastodon-http--triage response
                         (lambda ()
                           (when (mastodon-tl--buffer-type-eq 'lists)
                             (mastodon-tl--view-lists))
                           message)))

(defun mastodon-tl--accounts-in-list (list-id)
  "Return the JSON of the accounts in list with LIST-ID."
  (let* ((url (mastodon-http--api (format "lists/%s/accounts" list-id))))
    (mastodon-http--get-json url)))

;;; SCHEDULED TOOTS

(defun mastodon-tl--get-scheduled-toots (&optional id)
  "Get the user's currently scheduled toots.
If ID, just return that toot."
  (let* ((endpoint (if id
                       (format "scheduled_statuses/%s" id)
                     "scheduled_statuses"))
         (url (mastodon-http--api endpoint)))
    (mastodon-http--get-json url)))

(defun mastodon-tl--reschedule-toot ()
  "Reschedule the scheduled toot at point."
  (interactive)
  (mastodon-toot--schedule-toot :reschedule))

(defun mastodon-tl--view-scheduled-toots ()
  "Show the user's scheduled toots in a new buffer."
  (interactive)
  (mastodon-tl--init-sync "scheduled-toots"
                          "scheduled_statuses"
                          'mastodon-tl--insert-scheduled-toots))

(defun mastodon-tl--insert-scheduled-toots (json)
  "Insert the user's scheduled toots, from JSON."
  (let ((scheduleds (mastodon-tl--get-scheduled-toots)))
    (erase-buffer)
    (insert (mastodon-tl--set-face
             (concat "\n ------------\n"
                     " YOUR SCHEDULED TOOTS\n"
                     " ------------\n\n")
             'success)
            (mastodon-tl--set-face
             "[n/p - prev/next\n r - reschedule\n e/RET - edit toot\n c - cancel]\n\n"
             'font-lock-comment-face))
    (mapc (lambda (x)
            (mastodon-tl--insert-scheduled-toot x))
          scheduleds)
    (goto-char (point-min))
    (when json
      (mastodon-tl--goto-next-toot))))

(defun mastodon-tl--insert-scheduled-toot (toot)
  "Insert scheduled TOOT into the buffer."
  (let* ((id (alist-get 'id toot))
         (scheduled (alist-get 'scheduled_at toot))
         (params (alist-get 'params toot))
         (text (alist-get 'text params)))
    (insert
     (propertize (concat text
                         " | "
                         (mastodon-toot--iso-to-human scheduled))
                 'byline t ; so we nav here
                 'toot-id "0" ; so we nav here
                 'face 'font-lock-comment-face
                 'keymap mastodon-tl--scheduled-map
                 'scheduled-json toot
                 'id id)
     "\n")))

(defun mastodon-tl--copy-scheduled-toot-text ()
  "Copy the text of the scheduled toot at point."
  (interactive)
  (let* ((toot (get-text-property (point) 'toot))
         (params (alist-get 'params toot))
         (text (alist-get 'text params)))
    (kill-new text)))

(defun mastodon-tl--cancel-scheduled-toot (&optional id no-confirm)
  "Cancel the scheduled toot at point.
ID is that of the scheduled toot to cancel.
NO-CONFIRM means there is no ask or message, there is only do."
  (interactive)
  (let* ((id (or id (get-text-property (point) 'id)))
         (url (mastodon-http--api (format "scheduled_statuses/%s" id))))
    (when (or no-confirm
              (y-or-n-p "Cancel scheduled toot?"))
      (let ((response (mastodon-http--delete url)))
        (mastodon-http--triage response
                               (lambda ()
                                 (mastodon-tl--view-scheduled-toots)
                                 (unless no-confirm
                                   (message "Toot cancelled!"))))))))

(defun mastodon-tl--edit-scheduled-as-new ()
  "Edit scheduled status as new toot."
  (interactive)
  (let* ((toot (get-text-property (point) 'scheduled-json))
         (id (alist-get 'id toot))
         (scheduled (alist-get 'scheduled_at toot))
         (params (alist-get 'params toot))
         (text (alist-get 'text params))
         (visibility (alist-get 'visibility params))
         (cw (alist-get 'spoiler_text params))
         (lang (alist-get 'language params))
         ;; (poll (alist-get 'poll params))
         (reply-id (alist-get 'in_reply_to_id params)))
    ;; (media (alist-get 'media_attachments toot)))
    (mastodon-toot--compose-buffer)
    (goto-char (point-max))
    (insert text)
    ;; adopt properties from scheduled toot:
    (mastodon-toot--set-toot-properties reply-id visibility cw
                                        lang scheduled id)))

;;; FILTERS

(defun mastodon-tl--create-filter ()
  "Create a filter for a word.
Prompt for a context, must be a list containting at least one of \"home\",
\"notifications\", \"public\", \"thread\"."
  (interactive)
  (let* ((url (mastodon-http--api "filters"))
         (word (read-string
                (format "Word(s) to filter (%s): " (or (current-word) ""))
                nil nil (or (current-word) "")))
         (contexts
          (if (string-empty-p word)
              (error "You must select at least one word for a filter")
            (completing-read-multiple
             "Contexts to filter [TAB for options]: "
             '("home" "notifications" "public" "thread")
             nil ; no predicate
             t))) ; require-match, as context is mandatory
         (contexts-processed
          (if (equal nil contexts)
              (error "You must select at least one context for a filter")
            (mapcar (lambda (x)
                      (cons "context[]" x))
                    contexts)))
         (response (mastodon-http--post url (push
                                             `("phrase" . ,word)
                                             contexts-processed))))
    (mastodon-http--triage response
                           (lambda ()
                             (message "Filter created for %s!" word)
                             ;; reload if we are in filters view:
                             (when (mastodon-tl--buffer-type-eq 'filters)
                               (mastodon-tl--view-filters))))))

(defun mastodon-tl--view-filters ()
  "View the user's filters in a new buffer."
  (interactive)
  (mastodon-tl--init-sync "filters"
                          "filters"
                          'mastodon-tl--insert-filters)
  (use-local-map mastodon-tl--view-filters-keymap))

(defun mastodon-tl--insert-filters (json)
  "Insert the user's current filters.
JSON is what is returned by by the server."
  (insert (mastodon-tl--set-face
           (concat "\n ------------\n"
                   " CURRENT FILTERS\n"
                   " ------------\n\n")
           'success)
          (mastodon-tl--set-face
           "[c - create filter\n d - delete filter at point\n n/p - go to next/prev filter]\n\n"
           'font-lock-comment-face))
  (if (seq-empty-p json)
      (insert (propertize
               "Looks like you have no filters for now."
               'face font-lock-comment-face
               'byline t
               'toot-id "0")) ; so point can move here when no filters
    (mapc (lambda (x)
            (mastodon-tl--insert-filter-string x)
            (insert "\n\n"))
          json)))

(defun mastodon-tl--insert-filter-string (filter)
  "Insert a single FILTER."
  (let* ((phrase (alist-get 'phrase filter))
         (contexts (alist-get 'context filter))
         (id (alist-get 'id filter))
         (filter-string (concat "- \"" phrase "\" filtered in: "
                                (mapconcat #'identity contexts ", "))))
    (insert
     (propertize filter-string
                 'toot-id id ;for goto-next-filter compat
                 'phrase phrase
                 ;;'help-echo "n/p to go to next/prev filter, c to create new filter, d to delete filter at point."
                 ;;'keymap mastodon-tl--view-filters-keymap
                 'byline t)))) ;for goto-next-filter compat

(defun mastodon-tl--delete-filter ()
  "Delete filter at point."
  (interactive)
  (let* ((filter-id (get-text-property (point) 'toot-id))
         (phrase (get-text-property (point) 'phrase))
         (url (mastodon-http--api
               (format "filters/%s" filter-id))))
    (if (equal nil filter-id)
        (error "No filter at point?")
      (when (y-or-n-p (format "Delete this filter? ")))
      (let ((response (mastodon-http--delete url)))
        (mastodon-http--triage response (lambda ()
                                          (mastodon-tl--view-filters)
                                          (message "Filter for \"%s\" deleted!" phrase)))))))

;;; FOLLOW SUGGESTIONS

(defun mastodon-tl--get-follow-suggestions ()
  "Display a buffer of suggested accounts to follow."
  (interactive)
  (mastodon-tl--init-sync "follow-suggestions"
                          "suggestions"
                          'mastodon-tl--insert-follow-suggestions)
  (use-local-map mastodon-tl--follow-suggestions-map))

(defun mastodon-tl--insert-follow-suggestions (response)
  "Insert follow suggestions into buffer.
RESPONSE is the JSON returned by the server."
  (insert (mastodon-tl--set-face
           (concat "\n ------------\n"
                   " SUGGESTED ACCOUNTS\n"
                   " ------------\n\n")
           'success))
  (mastodon-search--insert-users-propertized response :note)
  (goto-char (point-min)))

(defmacro mastodon-tl--do-if-toot (&rest body)
  "Execute BODY if we have a toot or user at point."
  (declare (debug t))
  `(if (and (not (mastodon-tl--profile-buffer-p))
            (not (mastodon-tl--property 'toot-json)))
       (message "Looks like there's no toot or user at point?")
     ,@body))

;;; INSTANCES

(defun mastodon-tl--view-own-instance (&optional brief)
  "View details of your own instance.
BRIEF means show fewer details."
  (interactive)
  (mastodon-tl--view-instance-description :user brief))

(defun mastodon-tl--view-own-instance-brief ()
  "View brief details of your own instance."
  (interactive)
  (mastodon-tl--view-instance-description :user :brief))

(defun mastodon-tl--view-instance-description-brief ()
  "View brief details of the instance the current post's author is on."
  (interactive)
  (mastodon-tl--view-instance-description nil :brief))

(defun mastodon-tl--view-instance-description (&optional user brief instance)
  "View the details of the instance the current post's author is on.
USER means to show the instance details for the logged in user.
BRIEF means to show fewer details.
INSTANCE is an instance domain name."
  (interactive)
  (if user
      (let ((response (mastodon-http--get-json
                       (mastodon-http--api "instance")
                       nil ; params
                       nil ; silent
                       :vector)))
        (mastodon-tl--instance-response-fun response brief))
    (mastodon-tl--do-if-toot
     (let* ((profile-p (get-text-property (point) 'profile-json))
            (toot (if profile-p
                      (mastodon-tl--property 'profile-json) ; profile may have 0 toots
                    (mastodon-tl--property 'toot-json)))
            (reblog (alist-get 'reblog toot))
            (account (or (alist-get 'account reblog)
                         (alist-get 'account toot)))
            (url (if profile-p
                     (alist-get 'url toot) ; profile
                   (alist-get 'url account)))
            (username (if profile-p
                          (alist-get 'username toot) ;; profile
                        (alist-get 'username account)))
            (instance (if instance
                          (concat "https://" instance)
                        ;; pleroma URL is https://instance.com/users/username
                        (if (string-suffix-p "users/" (url-basepath url))
                            (string-remove-suffix "/users/"
                                                  (url-basepath url))
                          ;; mastodon:
                          (string-remove-suffix (concat "/@" username)
                                                url))))
            (response (mastodon-http--get-json
                       (if user
                           (mastodon-http--api "instance")
                         (concat instance "/api/v1/instance"))
                       nil ; params
                       nil ; silent
                       :vector)))
       (mastodon-tl--instance-response-fun response brief)))))

(defun mastodon-tl--instance-response-fun (response brief)
  "Display instance description RESPONSE in a new buffer.
BRIEF means to show fewer details."
  (when response
    (let ((buf (get-buffer-create "*mastodon-instance*")))
      (with-current-buffer buf
        (switch-to-buffer-other-window buf)
        (let ((inhibit-read-only t))
          (erase-buffer)
          (special-mode)
          (when brief
            (setq response
                  (list (assoc 'uri response)
                        (assoc 'title response)
                        (assoc 'short_description response)
                        (assoc 'email response)
                        (cons 'contact_account
                              (list
                               (assoc 'username
                                      (assoc 'contact_account response))))
                        (assoc 'rules response)
                        (assoc 'stats response))))
          (mastodon-tl--print-json-keys response)
          (mastodon-mode)
          (mastodon-tl--set-buffer-spec (buffer-name buf)
                                        "instance"
                                        nil)
          (goto-char (point-min)))))))

(defun mastodon-tl--format-key (el pad)
  "Format a key of element EL, a cons, with PAD padding."
  (format (concat "%-"
                  (number-to-string pad)
                  "s: ")
          (propertize
           (prin1-to-string (car el))
           'face '(:underline t))))

(defun mastodon-tl--print-json-keys (response &optional ind)
  "Print the JSON keys and values in RESPONSE.
IND is the optional indentation level to print at."
  (let* ((cars (mapcar
                (lambda (x) (symbol-name (car x)))
                response))
         (pad (1+ (cl-reduce #'max (mapcar #'length cars)))))
    (while response
      (let ((el (pop response)))
        (cond
         ;; vector of alists (fields, instance rules):
         ((and (vectorp (cdr el))
               (not (seq-empty-p (cdr el)))
               (consp (seq-elt (cdr el) 0)))
          (insert
           (mastodon-tl--format-key el pad)
           "\n\n")
          (seq-do #'mastodon-tl--print-instance-rules-or-fields (cdr el))
          (insert "\n"))
         ;; vector of strings (media types):
         ((and (vectorp (cdr el))
               (not (seq-empty-p (cdr el)))
               (< 1 (seq-length (cdr el)))
               (stringp (seq-elt (cdr el) 0)))
          (when ind (indent-to ind))
          (insert
           (mastodon-tl--format-key el pad)
           "\n"
           (seq-mapcat
            (lambda (x) (concat x ", "))
            (cdr el) 'string)
           "\n\n"))
         ;; basic nesting:
         ((consp (cdr el))
          (when ind (indent-to ind))
          (insert
           (mastodon-tl--format-key el pad)
           "\n\n")
          (mastodon-tl--print-json-keys
           (cdr el) (if ind (+ ind 4) 4)))
         (t
          ;; basic handling of raw booleans:
          (let ((val (cond ((equal (cdr el) ':json-false)
                            "no")
                           ((equal (cdr el) 't)
                            "yes")
                           (t
                            (cdr el)))))
            (when ind (indent-to ind))
            (insert (mastodon-tl--format-key el pad)
                    " "
                    (mastodon-tl--newline-if-long (cdr el))
                    ;; only send strings straight to --render-text
                    ;; this makes hyperlinks work:
                    (if (not (stringp val))
                        (mastodon-tl--render-text
                         (prin1-to-string val))
                      (mastodon-tl--render-text val))
                    "\n"))))))))

(defun mastodon-tl--print-instance-rules-or-fields (alist)
  "Print ALIST of instance rules or contact account or emoji fields."
  (let ((key   (cond ((alist-get 'id alist)
                      'id)
                     ((alist-get 'name alist)
                      'name)
                     ((alist-get 'shortcode alist)
                      'shortcode)))
        (value (cond ((alist-get 'id alist)
                      'text)
                     ((alist-get 'value alist)
                      'value)
                     ((alist-get 'url alist)
                      'url))))
    (indent-to 4)
    (insert
     (format "%-5s: "
             (propertize (alist-get key alist)
                         'face '(:underline t)))
     (mastodon-tl--newline-if-long (alist-get value alist))
     (format "%s" (mastodon-tl--render-text
                   (alist-get value alist)))
     "\n")))

(defun mastodon-tl--newline-if-long (el)
  "Return a newline string if the cdr of EL is over 50 characters long."
  (let ((rend (if (stringp el) (mastodon-tl--render-text el) el)))
    (if (and (sequencep rend)
             (< 50 (length rend)))
        "\n"
      "")))

;;; FOLLOW/BLOCK/MUTE, ETC

(defun mastodon-tl--follow-user (user-handle &optional notify langs)
  "Query for USER-HANDLE from current status and follow that user.
If NOTIFY is \"true\", enable notifications when that user posts.
If NOTIFY is \"false\", disable notifications when that user posts.
Can be called to toggle NOTIFY on users already being followed.
LANGS is an array parameters alist of languages to filer user's posts by."
  (interactive
   (list
    (mastodon-tl--interactive-user-handles-get "follow")))
  (mastodon-tl--do-if-toot
   (mastodon-tl--do-user-action-and-response
    user-handle "follow" nil notify langs)))

(defun mastodon-tl--enable-notify-user-posts (user-handle)
  "Query for USER-HANDLE and enable notifications when they post."
  (interactive
   (list
    (mastodon-tl--interactive-user-handles-get "enable")))
  (mastodon-tl--do-if-toot
   (mastodon-tl--follow-user user-handle "true")))

(defun mastodon-tl--disable-notify-user-posts (user-handle)
  "Query for USER-HANDLE and disable notifications when they post."
  (interactive
   (list
    (mastodon-tl--interactive-user-handles-get "disable")))
  (mastodon-tl--follow-user user-handle "false"))

(defun mastodon-tl--filter-user-user-posts-by-language (user-handle)
  "Query for USER-HANDLE and enable notifications when they post.
This feature is experimental and for now not easily varified by
the instance API."
  (interactive
   (list
    (mastodon-tl--interactive-user-handles-get "filter by language")))
  (let ((langs (mastodon-tl--read-filter-langs)))
    (mastodon-tl--do-if-toot
     (mastodon-tl--follow-user user-handle nil langs))))

(defun mastodon-tl--read-filter-langs (&optional langs)
  "Read language choices and return an alist array parameter.
LANGS is the accumulated array param alist if we re-run recursively."
  (let* ((langs-alist langs)
         (choice (completing-read "Filter user's posts by language: "
                                  mastodon-iso-639-1)))
    (when choice
      (setq langs-alist
            (push `("languages[]" . ,(alist-get choice mastodon-iso-639-1
                                                nil nil
                                                #'string=))
                  langs-alist))
      (if (y-or-n-p "Filter by another language? ")
          (mastodon-tl--read-filter-langs langs-alist)
        langs-alist))))

(defun mastodon-tl--unfollow-user (user-handle)
  "Query for USER-HANDLE from current status and unfollow that user."
  (interactive
   (list
    (mastodon-tl--interactive-user-handles-get "unfollow")))
  (mastodon-tl--do-if-toot
   (mastodon-tl--do-user-action-and-response user-handle "unfollow" t)))

(defun mastodon-tl--block-user (user-handle)
  "Query for USER-HANDLE from current status and block that user."
  (interactive
   (list
    (mastodon-tl--interactive-user-handles-get "block")))
  (mastodon-tl--do-if-toot
   (mastodon-tl--do-user-action-and-response user-handle "block")))

(defun mastodon-tl--unblock-user (user-handle)
  "Query for USER-HANDLE from list of blocked users and unblock that user."
  (interactive
   (list
    (mastodon-tl--interactive-blocks-or-mutes-list-get "unblock")))
  (if (not user-handle)
      (message "Looks like you have no blocks to unblock!")
    (mastodon-tl--do-user-action-and-response user-handle "unblock" t)))

(defun mastodon-tl--mute-user (user-handle)
  "Query for USER-HANDLE from current status and mute that user."
  (interactive
   (list
    (mastodon-tl--interactive-user-handles-get "mute")))
  (mastodon-tl--do-if-toot
   (mastodon-tl--do-user-action-and-response user-handle "mute")))

(defun mastodon-tl--unmute-user (user-handle)
  "Query for USER-HANDLE from list of muted users and unmute that user."
  (interactive
   (list
    (mastodon-tl--interactive-blocks-or-mutes-list-get "unmute")))
  (if (not user-handle)
      (message "Looks like you have no mutes to unmute!")
    (mastodon-tl--do-user-action-and-response user-handle "unmute" t)))

(defun mastodon-tl--dm-user (user-handle)
  "Query for USER-HANDLE from current status and compose a message to that user."
  (interactive
   (list
    (mastodon-tl--interactive-user-handles-get "message")))
  (mastodon-tl--do-if-toot
   (mastodon-toot--compose-buffer (concat "@" user-handle))
   (setq mastodon-toot--visibility "direct")
   (mastodon-toot--update-status-fields)))

(defun mastodon-tl--interactive-user-handles-get (action)
  "Get the list of user-handles for ACTION from the current toot."
  (mastodon-tl--do-if-toot
   (let ((user-handles
          (cond ((or (mastodon-tl--buffer-type-eq 'follow-suggestions)
                     ;; follow suggests / search / foll requests compat:
                     (mastodon-tl--buffer-type-eq 'search)
                     (mastodon-tl--buffer-type-eq 'follow-requests)
                     ;; profile view follows/followers compat:
                     ;; but not for profile statuses:
                     ;; fetch 'toot-json:
                     (mastodon-tl--buffer-type-eq 'profile-followers)
                     (mastodon-tl--buffer-type-eq 'profile-following))
                 (list (alist-get 'acct (get-text-property (point) 'toot-json))))
                ;; profile view, no toots, point on profile note, ie. 'profile-json:
                ;; needed for e.g. gup.pe groups which show no toots publically:
                ((and (mastodon-tl--profile-buffer-p)
                      (get-text-property (point) 'profile-json))
                 (list (alist-get 'acct (get-text-property (point) 'profile-json))))
                ;; avoid tl--property here because it calls next-toot
                ;; which breaks non-toot buffers like foll reqs etc.:
                (t
                 (mastodon-profile--extract-users-handles
                  (mastodon-profile--toot-json))))))
     (completing-read (if (or (equal action "disable")
                              (equal action "enable"))
                          (format "%s notifications when user posts: " action)
                        (format "Handle of user to %s: " action))
                      user-handles
                      nil ; predicate
                      'confirm))))

(defun mastodon-tl--interactive-blocks-or-mutes-list-get (action)
  "Fetch the list of accounts for ACTION from the server.
Action must be either \"unblock\" or \"unmute\"."
  (let* ((endpoint (cond ((equal action "unblock")
                          "blocks")
                         ((equal action "unmute")
                          "mutes")))
         (url (mastodon-http--api endpoint))
         (json (mastodon-http--get-json url))
         (accts (mapcar (lambda (user)
                          (alist-get 'acct user))
                        json)))
    (when accts
      (completing-read (format "Handle of user to %s: " action)
                       accts
                       nil ; predicate
                       t))))

(defun mastodon-tl--do-user-action-and-response (user-handle action &optional negp notify langs)
  "Do ACTION on user USER-HANDLE.
NEGP is whether the action involves un-doing something.
If NOTIFY is \"true\", enable notifications when that user posts.
If NOTIFY is \"false\", disable notifications when that user posts.
NOTIFY is only non-nil when called by `mastodon-tl--follow-user'.
LANGS is an array parameters alist of languages to filer user's posts by."
  (let* ((account (if negp
                      ;; if unmuting/unblocking, we got handle from mute/block list
                      (mastodon-profile--search-account-by-handle
                       user-handle)
                    ;; if profile view, use 'profile-json as status:
                    (if (mastodon-tl--profile-buffer-p)
                        (mastodon-profile--lookup-account-in-status
                         user-handle (get-text-property (point) 'profile-json))
                      ;; if muting/blocking, we select from handles in current status
                      (mastodon-profile--lookup-account-in-status
                       user-handle (mastodon-profile--toot-json)))))
         (user-id (mastodon-profile--account-field account 'id))
         (name (if (not (string-empty-p (mastodon-profile--account-field account 'display_name)))
                   (mastodon-profile--account-field account 'display_name)
                 (mastodon-profile--account-field account 'username)))
         (args (cond (notify
                      `(("notify" . ,notify)))
                     (langs langs)
                     (t nil)))
         (url (mastodon-http--api (format "accounts/%s/%s" user-id action))))
    (if account
        (if (equal action "follow") ; y-or-n for all but follow
            (mastodon-tl--do-user-action-function url name user-handle action notify args)
          (when (y-or-n-p (format "%s user %s? " action name))
            (mastodon-tl--do-user-action-function url name user-handle action args)))
      (message "Cannot find a user with handle %S" user-handle))))

(defun mastodon-tl--do-user-action-function (url name user-handle action &optional notify args)
  "Post ACTION on user NAME/USER-HANDLE to URL.
NOTIFY is either \"true\" or \"false\", and used when we have been called
by `mastodon-tl--follow-user' to enable or disable notifications.
ARGS is an alist of any parameters to send with the request."
  (let ((response (mastodon-http--post url args)))
    (mastodon-http--triage
     response
     (lambda ()
       (cond ((string-equal notify "true")
              (message "Receiving notifications for user %s (@%s)!"
                       name user-handle))
             ((string-equal notify "false")
              (message "Not receiving notifications for user %s (@%s)!"
                       name user-handle))
             ((or (string-equal action "mute")
                  (string-equal action "unmute"))
              (message "User %s (@%s) %sd!" name user-handle action))
             ((assoc "languages[]" args #'equal)
              (message "User %s filtered by language(s): %s" name
                       (mapconcat #'cdr args " ")))
             ((eq notify nil)
              (message "User %s (@%s) %sed!" name user-handle action)))))))

;; FOLLOW TAGS

(defun mastodon-tl--get-tag-json (tag)
  "Return JSON data about TAG."
  (let ((url (mastodon-http--api (format "tags/%s" tag))))
    (mastodon-http--get-json url)))

(defun mastodon-tl--follow-tag (&optional tag)
  "Prompt for a tag and follow it.
If TAG provided, follow it."
  (interactive)
  (let* ((tag (or tag (read-string "Tag to follow: ")))
         (url (mastodon-http--api (format "tags/%s/follow" tag)))
         (response (mastodon-http--post url)))
    (mastodon-http--triage response
                           (lambda ()
                             (message "tag #%s followed!" tag)))))

(defun mastodon-tl--followed-tags ()
  "Return JSON of tags followed."
  (let ((url (mastodon-http--api (format "followed_tags"))))
    (mastodon-http--get-json url)))

(defun mastodon-tl--unfollow-tag (&optional tag)
  "Prompt for a followed tag, and unfollow it.
If TAG is provided, unfollow it."
  (interactive)
  (let* ((followed-tags-json (unless tag (mastodon-tl--followed-tags)))
         (tags (unless tag (mapcar (lambda (x)
                                     (alist-get 'name x))
                                   followed-tags-json)))
         (tag (or tag (completing-read "Unfollow tag: "
                                       tags)))
         (url (mastodon-http--api (format "tags/%s/unfollow" tag)))
         (response (mastodon-http--post url)))
    (mastodon-http--triage response
                           (lambda ()
                             (message "tag #%s unfollowed!" tag)))))

(defun mastodon-tl--list-followed-tags ()
  "List followed tags. View timeline of tag user choses."
  (interactive)
  (let* ((followed-tags-json (mastodon-tl--followed-tags))
         (tags (mapcar (lambda (x)
                         (alist-get 'name x))
                       followed-tags-json))
         (tag (completing-read "Tag: " tags)))
    (mastodon-tl--get-tag-timeline tag)))

;; TODO: add this to new posts in some cases, e.g. in thread view.
(defun mastodon-tl--reload-timeline-or-profile ()
  "Reload the current timeline or profile page.
For use after e.g. deleting a toot."
  (cond ((mastodon-tl--buffer-type-eq 'home)
         (mastodon-tl--get-home-timeline))
        ((mastodon-tl--buffer-type-eq 'federated)
         (mastodon-tl--get-federated-timeline))
        ((mastodon-tl--buffer-type-eq 'local)
         (mastodon-tl--get-local-timeline))
        ((mastodon-tl--buffer-type-eq 'notifications)
         (mastodon-notifications-get))
        ((mastodon-tl--buffer-type-eq 'own-profile)
         (mastodon-profile--my-profile))
        ((save-match-data
           (string-match
            "statuses/\\(?2:[[:digit:]]+\\)/context"
            (mastodon-tl--get-endpoint))
           (mastodon-tl--thread
            (match-string 2 (mastodon-tl--get-endpoint)))))))

(defun mastodon-tl--build-link-header-url (str)
  "Return a URL from STR, an http Link header."
  (let* ((split (split-string str "; "))
         (url-base (string-trim (car split) "<" ">"))
         (param (cadr split)))
    (concat url-base "&" param)))

(defun mastodon-tl--use-link-header-p ()
  "Return t if we are in a view needing Link header pagination.
Currently this includes favourites, bookmarks, and profile pages
when showing followers or accounts followed."
  (or (mastodon-tl--buffer-type-eq 'favourites)
      (mastodon-tl--buffer-type-eq 'bookmarks)
      (mastodon-tl--buffer-type-eq 'profile-followers)
      (mastodon-tl--buffer-type-eq 'profile-following)))

(defun mastodon-tl--more ()
  "Append older toots to timeline, asynchronously."
  (interactive)
  (message "Loading older toots...")
  (if (mastodon-tl--use-link-header-p)
      ;; link-header: can't build a URL with --more-json-async, endpoint/id:
      ;; ensure we have a "next" type here, otherwise the CAR will be the
      ;; "prev" type!
<<<<<<< HEAD
      (let (link-header (mastodon-tl--link-header))
=======
      (let ((link-header (mastodon-tl--link-header)))
>>>>>>> a75f120f
        (if (> 2 (length link-header))
            (error "No next page")
          (let* ((next (car link-header))
                 ;;(prev (cadr (mastodon-tl--link-header)))
                 (url (mastodon-tl--build-link-header-url next)))
            (mastodon-http--get-response-async url nil 'mastodon-tl--more* (current-buffer)
                                               (point) :headers))
          (mastodon-tl--more-json-async
           (mastodon-tl--get-endpoint)
           (mastodon-tl--oldest-id)
           (mastodon-tl--update-params)
           'mastodon-tl--more* (current-buffer) (point))))))

(defun mastodon-tl--more* (response buffer point-before &optional headers)
  "Append older toots to timeline, asynchronously.
Runs the timeline's update function on RESPONSE, in BUFFER.
When done, places point at POINT-BEFORE.
HEADERS is the http headers returned in the response, if any."
  (with-current-buffer buffer
    (when response
      (let* ((inhibit-read-only t)
             (json (if headers (car response) response))
             (headers (if headers (cdr response) nil))
             (link-header (mastodon-tl--get-link-header-from-response headers)))
        (goto-char (point-max))
        (if (eq (mastodon-tl--get-buffer-type) 'thread)
            ;; if thread view, call --thread with parent ID
            (progn (goto-char (point-min))
                   (mastodon-tl--goto-next-toot)
                   (funcall (mastodon-tl--get-update-function)))
          (funcall (mastodon-tl--get-update-function) json))
        (goto-char point-before)
        ;; update buffer spec to new link-header:
        ;; (other values should just remain as they were)
        (when headers
          (mastodon-tl--set-buffer-spec (mastodon-tl--buffer-name)
                                        (mastodon-tl--get-endpoint)
                                        (mastodon-tl--get-update-function)
                                        link-header))
        (message "Loading older toots... done.")))))

(defun mastodon-tl--find-property-range (property start-point &optional search-backwards)
  "Return `nil` if no such range is found.
If PROPERTY is set at START-POINT returns a range around
START-POINT otherwise before/after START-POINT.

SEARCH-BACKWARDS determines whether we pick point
before (non-nil) or after (nil)"
  (if (get-text-property start-point property)
      ;; We are within a range, so look backwards for the start:
      (cons (previous-single-property-change
             (if (equal start-point (point-max)) start-point (1+ start-point))
             property nil (point-min))
            (next-single-property-change start-point property nil (point-max)))
    (if search-backwards
        (let* ((end (or (previous-single-property-change
                         (if (equal start-point (point-max))
                             start-point (1+ start-point))
                         property)
                        ;; we may either be just before the range or there
                        ;; is nothing at all
                        (and (not (equal start-point (point-min)))
                             (get-text-property (1- start-point) property)
                             start-point)))
               (start (and
                       end
                       (previous-single-property-change end property nil (point-min)))))
          (when end
            (cons start end)))
      (let* ((start (next-single-property-change start-point property))
             (end (and start
                       (next-single-property-change start property nil (point-max)))))
        (when start
          (cons start end))))))

(defun mastodon-tl--find-next-or-previous-property-range
    (property start-point search-backwards)
  "Find (start . end) property range after/before START-POINT.
Does so while PROPERTY is set to a consistent value (different
from the value at START-POINT if that is set).

Return nil if no such range exists.

If SEARCH-BACKWARDS is non-nil it find a region before
START-POINT otherwise after START-POINT."
  (if (get-text-property start-point property)
      ;; We are within a range, we need to start the search from
      ;; before/after this range:
      (let ((current-range (mastodon-tl--find-property-range property start-point)))
        (if search-backwards
            (unless (equal (car current-range) (point-min))
              (mastodon-tl--find-property-range
               property (1- (car current-range)) search-backwards))
          (unless (equal (cdr current-range) (point-max))
            (mastodon-tl--find-property-range
             property (1+ (cdr current-range)) search-backwards))))
    ;; If we are not within a range, we can just defer to
    ;; mastodon-tl--find-property-range directly.
    (mastodon-tl--find-property-range property start-point search-backwards)))

(defun mastodon-tl--consider-timestamp-for-updates (timestamp)
  "Take note that TIMESTAMP is used in buffer and ajust timers as needed.
This calculates the next time the text for TIMESTAMP will change
and may adjust existing or future timer runs should that time
before current plans to run the update function.

The adjustment is only made if it is significantly (a few
seconds) before the currently scheduled time. This helps reduce
the number of occasions where we schedule an update only to
schedule the next one on completion to be within a few seconds.

If relative timestamps are
disabled (`mastodon-tl--enable-relative-timestamps` is nil) this
is a no-op."
  (when mastodon-tl--enable-relative-timestamps
    (let ((this-update (cdr (mastodon-tl--relative-time-details timestamp))))
      (when (time-less-p this-update
                         (time-subtract mastodon-tl--timestamp-next-update
                                        (seconds-to-time 10)))
        (setq mastodon-tl--timestamp-next-update this-update)
        (when mastodon-tl--timestamp-update-timer
          ;; We need to re-schedule for an earlier time
          (cancel-timer mastodon-tl--timestamp-update-timer)
          (setq mastodon-tl--timestamp-update-timer
                (run-at-time (time-to-seconds (time-subtract this-update (current-time)))
                             nil ;; don't repeat
                             #'mastodon-tl--update-timestamps-callback
                             (current-buffer) nil)))))))

(defun mastodon-tl--update-timestamps-callback (buffer previous-marker)
  "Update the next few timestamp displays in BUFFER.
Start searching for more timestamps from PREVIOUS-MARKER or
from the start if it is nil."
  ;; only do things if the buffer hasn't been killed in the meantime
  (when (and mastodon-tl--enable-relative-timestamps ;; should be true but just in case...
             (buffer-live-p buffer))
    (save-excursion
      (with-current-buffer buffer
        (let ((previous-timestamp (if previous-marker
                                      (marker-position previous-marker)
                                    (point-min)))
              (iteration 0)
              next-timestamp-range)
          (if previous-marker
              ;; This is a follow-up call to process the next batch of
              ;; timestamps.
              ;; Release the marker to not slow things down.
              (set-marker previous-marker nil)
            ;; Otherwise this is a rew run, so let's initialize the next-run time.
            (setq mastodon-tl--timestamp-next-update (time-add (current-time)
                                                               (seconds-to-time 300))
                  mastodon-tl--timestamp-update-timer nil))
          (while (and (< iteration 5)
                      (setq next-timestamp-range
                            (mastodon-tl--find-property-range 'timestamp
                                                              previous-timestamp)))
            (let* ((start (car next-timestamp-range))
                   (end (cdr next-timestamp-range))
                   (timestamp (get-text-property start 'timestamp))
                   (current-display (get-text-property start 'display))
                   (new-display (mastodon-tl--relative-time-description timestamp)))
              (unless (string= current-display new-display)
                (let ((inhibit-read-only t))
                  (add-text-properties
                   start end (list 'display
                                   (mastodon-tl--relative-time-description timestamp)))))
              (mastodon-tl--consider-timestamp-for-updates timestamp)
              (setq iteration (1+ iteration)
                    previous-timestamp (1+ (cdr next-timestamp-range)))))
          (if next-timestamp-range
              ;; schedule the next batch from the previous location to
              ;; start very soon in the future:
              (run-at-time 0.1 nil #'mastodon-tl--update-timestamps-callback buffer
                           (copy-marker previous-timestamp))
            ;; otherwise we are done for now; schedule a new run for when needed
            (setq mastodon-tl--timestamp-update-timer
                  (run-at-time (time-to-seconds
                                (time-subtract mastodon-tl--timestamp-next-update
                                               (current-time)))
                               nil ;; don't repeat
                               #'mastodon-tl--update-timestamps-callback
                               buffer nil))))))))

(defun mastodon-tl--set-after-update-marker ()
  "Set `mastodon-tl--after-update-marker' to the after-update location.
This location is defined by a non-nil value of
`mastodon-tl-position-after-update'."
  (if mastodon-tl-position-after-update
      (let ((marker (make-marker)))
        (set-marker marker
                    (cond
                     ((eq 'keep-point mastodon-tl-position-after-update)
                      (point))
                     ((eq 'last-old-toot mastodon-tl-position-after-update)
                      (next-single-property-change
                       (or mastodon-tl--update-point (point-min))
                       'byline))
                     (t
                      (error "Unknown mastodon-tl-position-after-update value %S"
                             mastodon-tl-position-after-update))))
        ;; Make the marker advance if text gets inserted there.
        (set-marker-insertion-type marker t)
        (setq mastodon-tl--after-update-marker marker))
    (setq mastodon-tl--after-update-marker nil)))

(defun mastodon-tl--update ()
  "Update timeline with new toots."
  (interactive)
  (let* ((endpoint (mastodon-tl--get-endpoint))
         (update-function (mastodon-tl--get-update-function))
         (thread-id (mastodon-tl--property 'toot-id)))
    ;; update a thread, without calling `mastodon-tl--updated-json':
    (if (mastodon-tl--buffer-type-eq 'thread)
        (funcall update-function thread-id)
      ;; update other timelines:
      (let* ((id (mastodon-tl--newest-id))
             (params (mastodon-tl--update-params))
             (json (mastodon-tl--updated-json endpoint id params)))
        (if json
            (let ((inhibit-read-only t))
              (mastodon-tl--set-after-update-marker)
              (goto-char (or mastodon-tl--update-point (point-min)))
              (funcall update-function json)
              (when mastodon-tl--after-update-marker
                (goto-char mastodon-tl--after-update-marker))))
        (message "nothing to update")))))

(defun mastodon-tl--get-link-header-from-response (headers)
  "Get http Link header from list of http HEADERS."
  ;; pleroma uses "link", so case-insensitive match required:
  (when-let ((link-headers (alist-get "Link" headers nil nil 'cl-equalp)))
    (split-string link-headers ", ")))

(defun mastodon-tl--init (buffer-name endpoint update-function
                                      &optional headers params hide-replies)
  "Initialize BUFFER-NAME with timeline targeted by ENDPOINT asynchronously.
UPDATE-FUNCTION is used to recieve more toots.
HEADERS means to also collect the response headers. Used for paginating
favourites and bookmarks.
PARAMS is any parameters to send with the request.
HIDE-REPLIES is a flag indicating if replies are hidden in the current buffer."
  (let ((url (mastodon-http--api endpoint))
        (buffer (concat "*mastodon-" buffer-name "*")))
    (if headers
        (mastodon-http--get-response-async url params
                                           'mastodon-tl--init* buffer endpoint update-function
                                           headers params hide-replies)
      (mastodon-http--get-json-async url params
                                     'mastodon-tl--init* buffer endpoint update-function nil
                                     params hide-replies))))

(defun mastodon-tl--init* (response buffer endpoint update-function
                                    &optional headers update-params hide-replies)
  "Initialize BUFFER with timeline targeted by ENDPOINT.
UPDATE-FUNCTION is used to recieve more toots.
RESPONSE is the data returned from the server by
`mastodon-http--process-json', with arg HEADERS a cons cell of
JSON and http headers, without it just the JSON."
  (let ((json (if headers (car response) response)))
    (if (not json) ; praying this is right here, else try "\n[]"
	(message "Looks like nothing returned from endpoint: %s" endpoint)
      (let* ((headers (if headers (cdr response) nil))
             (link-header (mastodon-tl--get-link-header-from-response headers)))
        (with-output-to-temp-buffer buffer
          (switch-to-buffer buffer)
          ;; mastodon-mode wipes buffer-spec, so order must unforch be:
          ;; 1 run update-function, 2 enable masto-mode, 3 set buffer spec.
          ;; which means we cannot use buffer-spec for update-function
          ;; unless we set it both before and after the others
          (mastodon-tl--set-buffer-spec buffer
                                        endpoint
                                        update-function
                                        link-header
                                        update-params
                                        hide-replies)
          (setq
           ;; Initialize with a minimal interval; we re-scan at least once
           ;; every 5 minutes to catch any timestamps we may have missed
           mastodon-tl--timestamp-next-update (time-add (current-time)
                                                        (seconds-to-time 300)))
          (funcall update-function json))
        (mastodon-mode)
        (with-current-buffer buffer
          (mastodon-tl--set-buffer-spec buffer
                                        endpoint
                                        update-function
                                        link-header
                                        update-params
                                        hide-replies)
          (setq mastodon-tl--timestamp-update-timer
                (when mastodon-tl--enable-relative-timestamps
                  (run-at-time (time-to-seconds
                                (time-subtract mastodon-tl--timestamp-next-update
                                               (current-time)))
                               nil ;; don't repeat
                               #'mastodon-tl--update-timestamps-callback
                               (current-buffer)
                               nil)))
          (unless (mastodon-tl--profile-buffer-p)
            (mastodon-tl--goto-first-item)))))))

(defun mastodon-tl--init-sync (buffer-name endpoint update-function &optional note-type)
  "Initialize BUFFER-NAME with timeline targeted by ENDPOINT.
UPDATE-FUNCTION is used to receive more toots.
Runs synchronously.
Optional arg NOTE-TYPE means only get that type of note."
  (let* ((exclude-types (when note-type
                          (mastodon-notifications--filter-types-list note-type)))
         (args (when note-type (mastodon-http--build-array-params-alist
                                "exclude_types[]" exclude-types)))
         ;; NB: we now store 'update-params separately in `mastodon-tl--buffer-spec'
         ;; and -http.el handles all conversion of params alists into query strings.
         (url (mastodon-http--api endpoint))
         (buffer (concat "*mastodon-" buffer-name "*"))
         (json (mastodon-http--get-json url args)))
    (with-output-to-temp-buffer buffer
      (switch-to-buffer buffer)
      ;; mastodon-mode wipes buffer-spec, so order must unforch be:
      ;; 1 run update-function, 2 enable masto-mode, 3 set buffer spec.
      ;; which means we cannot use buffer-spec for update-function
      ;; unless we set it both before and after the others
      (mastodon-tl--set-buffer-spec buffer endpoint update-function)
      (setq
       ;; Initialize with a minimal interval; we re-scan at least once
       ;; every 5 minutes to catch any timestamps we may have missed
       mastodon-tl--timestamp-next-update (time-add (current-time)
                                                    (seconds-to-time 300)))
      (funcall update-function json))
    (mastodon-mode)
    (with-current-buffer buffer
      (mastodon-tl--set-buffer-spec buffer endpoint update-function nil args)
      (setq mastodon-tl--timestamp-update-timer
            (when mastodon-tl--enable-relative-timestamps
              (run-at-time (time-to-seconds
                            (time-subtract mastodon-tl--timestamp-next-update
                                           (current-time)))
                           nil ;; don't repeat
                           #'mastodon-tl--update-timestamps-callback
                           (current-buffer)
                           nil)))
      (unless (mastodon-tl--profile-buffer-p)
        (mastodon-tl--goto-first-item)))
    buffer))

(provide 'mastodon-tl)
;;; mastodon-tl.el ends here<|MERGE_RESOLUTION|>--- conflicted
+++ resolved
@@ -2781,11 +2781,7 @@
       ;; link-header: can't build a URL with --more-json-async, endpoint/id:
       ;; ensure we have a "next" type here, otherwise the CAR will be the
       ;; "prev" type!
-<<<<<<< HEAD
-      (let (link-header (mastodon-tl--link-header))
-=======
       (let ((link-header (mastodon-tl--link-header)))
->>>>>>> a75f120f
         (if (> 2 (length link-header))
             (error "No next page")
           (let* ((next (car link-header))
