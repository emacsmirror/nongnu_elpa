;;; mastodon-tl.el --- HTTP request/response functions for mastodon.el  -*- lexical-binding: t -*-

;; Copyright (C) 2017-2019 Johnson Denen
;; Author: Johnson Denen <johnson.denen@gmail.com>
;;         Marty Hiatt <martianhiatus@riseup.net>
;; Maintainer: Marty Hiatt <martianhiatus@riseup.net>
;; Version: 1.0.0
;; Package-Requires: ((emacs "27.1") (ts "0.3"))
;; Homepage: https://codeberg.org/martianh/mastodon.el

;; This file is not part of GNU Emacs.

;; This file is part of mastodon.el.

;; mastodon.el is free software: you can redistribute it and/or modify
;; it under the terms of the GNU General Public License as published by
;; the Free Software Foundation, either version 3 of the License, or
;; (at your option) any later version.

;; mastodon.el is distributed in the hope that it will be useful,
;; but WITHOUT ANY WARRANTY; without even the implied warranty of
;; MERCHANTABILITY or FITNESS FOR A PARTICULAR PURPOSE.  See the
;; GNU General Public License for more details.

;; You should have received a copy of the GNU General Public License
;; along with mastodon.el.  If not, see <http://www.gnu.org/licenses/>.

;;; Commentary:

;; mastodon-tl.el provides timeline functions.

;;; Code:

(require 'shr)
(require 'ts)
(require 'thingatpt) ; for word-at-point
(require 'time-date)
(require 'cl-lib)

(require 'mpv nil :no-error)

(autoload 'mastodon-auth--get-account-name "mastodon-auth")
(autoload 'mastodon-http--api "mastodon-http")
(autoload 'mastodon-http--get-json "mastodon-http")
(autoload 'mastodon-media--get-avatar-rendering "mastodon-media")
(autoload 'mastodon-media--get-media-link-rendering "mastodon-media")
(autoload 'mastodon-media--inline-images "mastodon-media")
(autoload 'mastodon-mode "mastodon")
(autoload 'mastodon-profile--account-from-id "mastodon-profile")
(autoload 'mastodon-profile--make-author-buffer "mastodon-profile")
(autoload 'mastodon-profile--search-account-by-handle "mastodon-profile")
;; mousebot adds
(autoload 'mastodon-profile--toot-json "mastodon-profile")
(autoload 'mastodon-profile--account-field "mastodon-profile")
(autoload 'mastodon-profile--extract-users-handles "mastodon-profile")
(autoload 'mastodon-profile--my-profile "mastodon-profile")
(autoload 'mastodon-toot--delete-toot "mastodon-toot")
(autoload 'mastodon-http--post "mastodon-http")
(autoload 'mastodon-http--triage "mastodon-http")
(autoload 'mastodon-http--get-json-async "mastodon-http")
(autoload 'mastodon-profile--lookup-account-in-status "mastodon-profile")
(autoload 'mastodon-profile-mode "mastodon-profile")
;; make notifications--get available via M-x and outside our keymap:
(autoload 'mastodon-notifications-get "mastodon-notifications"
  "Display NOTIFICATIONS in buffer." t) ; interactive
(autoload 'mastodon-search--propertize-user "mastodon-search")
(autoload 'mastodon-search--insert-users-propertized "mastodon-search")
(autoload 'mastodon-search--get-user-info "mastodon-search")
(autoload 'mastodon-http--delete "mastodon-http")
(autoload 'mastodon-profile--view-author-profile "mastodon-profile")
(autoload 'mastodon-profile--get-preferences-pref "mastodon-profile")
(autoload 'mastodon-http--get-response-async "mastodon-http")
(autoload 'mastodon-url-lookup "mastodon")
(autoload 'mastodon-auth--get-account-id "mastodon-auth")
(autoload 'mastodon-http--put "mastodon-http")
(autoload 'mastodon-http--process-json "mastodon-http")
(autoload 'mastodon-http--build-array-params-alist "mastodon-http")
(autoload 'mastodon-http--build-params-string "mastodon-http")
(autoload 'mastodon-notifications--filter-types-list "mastodon-notifications")
(autoload 'mastodon-toot--get-toot-edits "mastodon-toot")

(when (require 'mpv nil :no-error)
  (declare-function mpv-start "mpv"))
(defvar mastodon-instance-url)
(defvar mastodon-toot-timestamp-format)
(defvar shr-use-fonts)  ;; declare it since Emacs24 didn't have this
(defvar mastodon-mode-map)

(defgroup mastodon-tl nil
  "Timelines in Mastodon."
  :prefix "mastodon-tl-"
  :group 'mastodon)

(defcustom mastodon-tl--enable-relative-timestamps t
  "Whether to show relative (to the current time) timestamps.

This will require periodic updates of a timeline buffer to
keep the timestamps current as time progresses."
  :group 'mastodon-tl
  :type '(boolean :tag "Enable relative timestamps and background updater task"))

(defcustom mastodon-tl--enable-proportional-fonts nil
  "Nonnil to enable using proportional fonts when rendering HTML.

By default fixed width fonts are used."
  :group 'mastodon-tl
  :type '(boolean :tag "Enable using proportional rather than fixed \
width fonts when rendering HTML text"))

(defvar-local mastodon-tl--buffer-spec nil
  "A unique identifier and functions for each Mastodon buffer.")

(defcustom mastodon-tl--show-avatars nil
  "Whether to enable display of user avatars in timelines."
  :group 'mastodon-tl
  :type '(boolean :tag "Whether to display user avatars in timelines"))

(defvar-local mastodon-tl--update-point nil
  "When updating a mastodon buffer this is where new toots will be inserted.

If nil `(point-min)' is used instead.")

(defvar mastodon-tl--display-media-p t
  "A boolean value stating whether to show media in timelines.")

(defvar-local mastodon-tl--timestamp-next-update nil
  "The timestamp when the buffer should next be scanned to update the timestamps.")

(defvar-local mastodon-tl--timestamp-update-timer nil
  "The timer that, when set will scan the buffer to update the timestamps.")

(defvar mastodon-tl--link-header-buffers
  '("*mastodon-favourites*" "*mastodon-bookmarks*")
  "A list of buffers that use link headers for pagination.")

;; KEYMAPS

(defvar mastodon-tl--link-keymap
  (let ((map (make-sparse-keymap)))
    (define-key map [return] 'mastodon-tl--do-link-action-at-point)
    (define-key map [mouse-2] 'mastodon-tl--do-link-action)
    (define-key map [follow-link] 'mouse-face)
    (keymap-canonicalize map))
  "The keymap for link-like things in buffer (except for shr.el generate links).

This will make the region of text act like like a link with mouse
highlighting, mouse click action tabbing to next/previous link
etc.")

(defvar mastodon-tl--shr-map-replacement
  (let ((map (copy-keymap shr-map)))
    ;; Replace the move to next/previous link bindings with our
    ;; version that knows about more types of links.
    (define-key map [remap shr-next-link] 'mastodon-tl--next-tab-item)
    (define-key map [remap shr-previous-link] 'mastodon-tl--previous-tab-item)
    ;; keep new my-profile binding; shr 'O' doesn't work here anyway
    (define-key map (kbd "O") 'mastodon-profile--my-profile)
    (define-key map [remap shr-browse-url] 'mastodon-url-lookup)
    (keymap-canonicalize map))
  "The keymap to be set for shr.el generated links that are not images.

We need to override the keymap so tabbing will navigate to all
types of mastodon links and not just shr.el-generated ones.")

(defvar mastodon-tl--shr-image-map-replacement
  (let ((map (copy-keymap (if (boundp 'shr-image-map)
                              shr-image-map
                            shr-map))))
    ;; Replace the move to next/previous link bindings with our
    ;; version that knows about more types of links.
    (define-key map [remap shr-next-link] 'mastodon-tl--next-tab-item)
    (define-key map [remap shr-previous-link] 'mastodon-tl--previous-tab-item)
    ;; browse-url loads the preview only, we want browse-image
    ;; on RET to browse full sized image URL
    (define-key map [remap shr-browse-url] 'shr-browse-image)
    ;; remove shr's u binding, as it the maybe-probe-and-copy-url
    ;; is already bound to w also
    (define-key map (kbd "u") 'mastodon-tl--update)
    ;; keep new my-profile binding; shr 'O' doesn't work here anyway
    (define-key map (kbd "O") 'mastodon-profile--my-profile)
    (define-key map (kbd "<C-return>") 'mastodon-tl--mpv-play-video-at-point)
    (keymap-canonicalize map))
  "The keymap to be set for shr.el generated image links.

We need to override the keymap so tabbing will navigate to all
types of mastodon links and not just shr.el-generated ones.")

(defvar mastodon-tl--view-filters-keymap
  (let ((map
         (copy-keymap mastodon-mode-map)))
    (define-key map (kbd "d") 'mastodon-tl--delete-filter)
    (define-key map (kbd "c") 'mastodon-tl--create-filter)
    (define-key map (kbd "n") 'mastodon-tl--goto-next-item)
    (define-key map (kbd "p") 'mastodon-tl--goto-prev-item)
    (define-key map (kbd "TAB") 'mastodon-tl--goto-next-item)
    (define-key map (kbd "g") 'mastodon-tl--view-filters)
    (keymap-canonicalize map))
  "Keymap for viewing filters.")

(defvar mastodon-tl--follow-suggestions-map
  (let ((map
         (copy-keymap mastodon-mode-map)))
    (define-key map (kbd "n") 'mastodon-tl--goto-next-item)
    (define-key map (kbd "p") 'mastodon-tl--goto-prev-item)
    (define-key map (kbd "g") 'mastodon-tl--get-follow-suggestions)
    (keymap-canonicalize map))
  "Keymap for viewing follow suggestions.")

(defvar mastodon-tl--view-lists-keymap
  (let ((map ;(make-sparse-keymap)))
         (copy-keymap mastodon-mode-map)))
    (define-key map (kbd "D") 'mastodon-tl--delete-list)
    (define-key map (kbd "C") 'mastodon-tl--create-list)
    (define-key map (kbd "A") 'mastodon-tl--add-account-to-list)
    (define-key map (kbd "R") 'mastodon-tl--remove-account-from-list)
    (define-key map (kbd "E") 'mastodon-tl--edit-list)
    (define-key map (kbd "n") 'mastodon-tl--goto-next-item)
    (define-key map (kbd "p") 'mastodon-tl--goto-prev-item)
    (define-key map (kbd "g") 'mastodon-tl--view-lists)
    (keymap-canonicalize map))
  "Keymap for viewing lists.")

(defvar mastodon-tl--list-name-keymap
  (let ((map (make-sparse-keymap)))
    (define-key map (kbd "<return>") 'mastodon-tl--view-timeline-list-at-point)
    (define-key map (kbd "d") 'mastodon-tl--delete-list-at-point)
    (define-key map (kbd "a") 'mastodon-tl--add-account-to-list-at-point)
    (define-key map (kbd "r") 'mastodon-tl--remove-account-from-list-at-point)
    (define-key map (kbd "e") 'mastodon-tl--edit-list-at-point)
    (keymap-canonicalize map))
  "Keymap for when point is on list name.")

(defvar mastodon-tl--byline-link-keymap
  (when (require 'mpv nil :no-error)
    (let ((map (make-sparse-keymap)))
      (define-key map (kbd "<C-return>") 'mastodon-tl--mpv-play-video-from-byline)
      (define-key map (kbd "<return>") 'mastodon-profile--view-author-profile)
      (keymap-canonicalize map)))
  "The keymap to be set for the author byline.
It is active where point is placed by `mastodon-tl--goto-next-toot.'")

;; NAV

(defun mastodon-tl--next-tab-item ()
  "Move to the next interesting item.

This could be the next toot, link, or image; whichever comes first.
Don't move if nothing else to move to is found, i.e. near the end of the buffer.
This also skips tab items in invisible text, i.e. hidden spoiler text."
  (interactive)
  (let (next-range
        (search-pos (point)))
    (while (and (setq next-range (mastodon-tl--find-next-or-previous-property-range
                                  'mastodon-tab-stop search-pos nil))

                (get-text-property (car next-range) 'invisible)
                (setq search-pos (1+ (cdr next-range))))
      ;; do nothing, all the action in in the while condition
      )
    (if (null next-range)
        (message "Nothing else here.")
      (goto-char (car next-range))
      (message "%s" (get-text-property (point) 'help-echo)))))

(defun mastodon-tl--previous-tab-item ()
  "Move to the previous interesting item.

This could be the previous toot, link, or image; whichever comes
first. Don't move if nothing else to move to is found, i.e. near
the start of the buffer. This also skips tab items in invisible
text, i.e. hidden spoiler text."
  (interactive)
  (let (next-range
        (search-pos (point)))
    (while (and (setq next-range (mastodon-tl--find-next-or-previous-property-range
                                  'mastodon-tab-stop search-pos t))
                (get-text-property (car next-range) 'invisible)
                (setq search-pos (1- (car next-range))))
      ;; do nothing, all the action in in the while condition
      )
    (if (null next-range)
        (message "Nothing else before this.")
      (goto-char (car next-range))
      (message "%s" (get-text-property (point) 'help-echo)))))


(defun mastodon-tl--goto-toot-pos (find-pos refresh &optional pos)
  "Search for toot with FIND-POS.
If search returns nil, execute REFRESH function.

Optionally start from POS."
  (let* ((npos (funcall find-pos
                        (or pos (point))
                        'byline
                        (current-buffer))))
    (if npos
        (if (not (get-text-property npos 'toot-id))
            (mastodon-tl--goto-toot-pos find-pos refresh npos)
          (goto-char npos)
          ;; force display of help-echo on moving to a toot byline:
          (mastodon-tl--message-help-echo))
      (funcall refresh))))

(defun mastodon-tl--goto-next-toot ()
  "Jump to next toot header."
  (interactive)
  (mastodon-tl--goto-toot-pos 'next-single-property-change
                              'mastodon-tl--more))

(defun mastodon-tl--goto-prev-toot ()
  "Jump to last toot header."
  (interactive)
  (mastodon-tl--goto-toot-pos 'previous-single-property-change
                              'mastodon-tl--update))

(defun mastodon-tl--goto-first-item ()
  "Jump to first toot or item in buffer.
Used on initializing a timeline or thread."
  ;; goto-next-toot assumes we already have toots, and is therefore
  ;; incompatible with any view where it is possible to have no items.
  ;; when that is the case the call to goto-toot-pos loops infinitely
  (goto-char (point-min))
  (mastodon-tl--goto-next-item))

(defun mastodon-tl--goto-next-item ()
  "Jump to next item, e.g. filter or follow request."
  (interactive)
  (mastodon-tl--goto-toot-pos 'next-single-property-change
                              'next-line))

(defun mastodon-tl--goto-prev-item ()
  "Jump to previous item, e.g. filter or follow request."
  (interactive)
  (mastodon-tl--goto-toot-pos 'previous-single-property-change
                              'previous-line))

;; TIMELINES

(defun mastodon-tl--get-federated-timeline ()
  "Opens federated timeline."
  (interactive)
  (message "Loading federated timeline...")
  (mastodon-tl--init
   "federated" "timelines/public" 'mastodon-tl--timeline))

(defun mastodon-tl--get-home-timeline ()
  "Opens home timeline."
  (interactive)
  (message "Loading home timeline...")
  (mastodon-tl--init
   "home" "timelines/home" 'mastodon-tl--timeline))

(defun mastodon-tl--get-local-timeline ()
  "Opens local timeline."
  (interactive)
  (message "Loading local timeline...")
  (mastodon-tl--init
   "local" "timelines/public?local=true" 'mastodon-tl--timeline))

(defun mastodon-tl--get-tag-timeline ()
  "Prompt for tag and opens its timeline."
  (interactive)
  (let* ((word (or (word-at-point) ""))
         (input (read-string (format "Load timeline for tag (%s): " word)))
         (tag (if (string-empty-p input) word input)))
    (message "Loading timeline for #%s..." tag)
    (mastodon-tl--show-tag-timeline tag)))

(defun mastodon-tl--show-tag-timeline (tag)
  "Opens a new buffer showing the timeline of posts with hastag TAG."
  (mastodon-tl--init
   (concat "tag-" tag) (concat "timelines/tag/" tag) 'mastodon-tl--timeline))

(defun mastodon-tl--message-help-echo ()
  "Call message on 'help-echo property at point.
Do so if type of status at poins is not follow_request/follow."
  (let ((type (alist-get
               'type
               (get-text-property (point) 'toot-json)))
        (echo (get-text-property (point) 'help-echo)))
    (when echo ; not for followers/following in profile
      (unless (or (string= type "follow_request")
                  (string= type "follow")) ; no counts for these
        (message "%s" (get-text-property (point) 'help-echo))))))

(defun mastodon-tl--remove-html (toot)
  "Remove unrendered tags from TOOT."
  (let* ((t1 (replace-regexp-in-string "<\/p>" "\n\n" toot))
         (t2 (replace-regexp-in-string "<\/?span>" "" t1)))
    (replace-regexp-in-string "<span class=\"h-card\">" "" t2)))

(defun mastodon-tl--byline-author (toot &optional avatar)
  "Propertize author of TOOT.
With arg AVATAR, include the account's avatar image."
  (let* ((account (alist-get 'account toot))
         (handle (alist-get 'acct account))
         (name (if (not (string-empty-p (alist-get 'display_name account)))
                   (alist-get 'display_name account)
                 (alist-get 'username account)))
         (profile-url (alist-get 'url account))
         (avatar-url (alist-get 'avatar account)))
    ;; TODO: Once we have a view for a user (e.g. their posts
    ;; timeline) make this a tab-stop and attach an action
    (concat
     ;; avatar insertion moved up to `mastodon-tl--byline' by default in order
     ;; to be outside of text prop 'byline t. arg avatar is used by
     ;; `mastodon-profile--add-author-bylines'
     (when (and avatar
                mastodon-tl--show-avatars
                mastodon-tl--display-media-p
                (if (version< emacs-version "27.1")
                    (image-type-available-p 'imagemagick)
                  (image-transforms-p)))
       (mastodon-media--get-avatar-rendering avatar-url))
     (propertize name
                 'face 'mastodon-display-name-face
                 ;; enable playing of videos when point is on byline:
                 'attachments (mastodon-tl--get-attachments-for-byline toot)
                 'keymap mastodon-tl--byline-link-keymap
                 ;; echo faves count when point on post author name:
                 ;; which is where --goto-next-toot puts point.
                 'help-echo
                 ;; but don't add it to "following"/"follows" on profile views:
                 ;; we don't have a tl--buffer-spec yet:
                 (unless (or (string-suffix-p "-followers*" (buffer-name))
                             (string-suffix-p "-following*" (buffer-name)))
                   ;; (mastodon-tl--get-endpoint)))
                   (mastodon-tl--format-faves-count toot)))
     " ("
     (propertize (concat "@" handle)
                 'face 'mastodon-handle-face
                 'mouse-face 'highlight
		 'mastodon-tab-stop 'user-handle
                 'account account
		 'shr-url profile-url
		 'keymap mastodon-tl--link-keymap
                 'mastodon-handle (concat "@" handle)
		 'help-echo (concat "Browse user profile of @" handle))
     ")")))

(defun mastodon-tl--format-faves-count (toot)
  "Format a favourites, boosts, replies count for a TOOT.
Used as a help-echo when point is at the start of a byline, i.e.
where `mastodon-tl--goto-next-toot' leaves point. Also displays a
toot's media types and optionally the binding to play moving
image media from the byline."
  (let* ((toot-to-count
          (or
           ;; simply praying this order works
           (alist-get 'status toot) ; notifications timeline
           ;; fol-req notif, has 'type
           ;; placed before boosts coz fol-reqs have a (useless) reblog entry:
           ;; TODO: cd also test for notifs buffer before we do this to be sure
           (when (alist-get 'type toot)
             toot)
           (alist-get 'reblog toot) ; boosts
           toot)) ; everything else
         (fol-req-p (or (string= (alist-get 'type toot-to-count) "follow")
                        (string= (alist-get 'type toot-to-count) "follow_request"))))
    (unless fol-req-p
      (let* ((media-types (mastodon-tl--get-media-types toot))
             (format-faves (format "%s faves | %s boosts | %s replies"
                                   (alist-get 'favourites_count toot-to-count)
                                   (alist-get 'reblogs_count toot-to-count)
                                   (alist-get 'replies_count toot-to-count)))
             (format-media (when media-types
                             (format " | media: %s"
                                     (mapconcat #'identity media-types " "))))
             (format-media-binding (when (and (or
                                               (member "video" media-types)
                                               (member "gifv" media-types))
                                              (require 'mpv nil :no-error))
                                     (format " | C-RET to view with mpv"))))
        (format "%s" (concat format-faves format-media format-media-binding))))))

(defun mastodon-tl--get-media-types (toot)
  "Return a list of the media attachment types of the TOOT at point."
  (let* ((attachments (mastodon-tl--field 'media_attachments toot)))
    (mapcar (lambda (x)
              (alist-get 'type x))
            attachments)))

(defun mastodon-tl--get-attachments-for-byline (toot)
  "Return a list of attachment URLs and types for TOOT.
The result is added as an attachments property to author-byline."
  (let ((media-attachments (mastodon-tl--field 'media_attachments toot)))
    (mapcar
     (lambda (attachement)
       (let ((remote-url
              (or (alist-get 'remote_url attachement)
                  ;; fallback b/c notifications don't have remote_url
                  (alist-get 'url attachement)))
             (type (alist-get 'type attachement)))
         `(:url ,remote-url :type ,type)))
     media-attachments)))

(defun mastodon-tl--byline-boosted (toot)
  "Add byline for boosted data from TOOT."
  (let ((reblog (alist-get 'reblog toot)))
    (when reblog
      (concat
       "\n  "
       (propertize "Boosted" 'face 'mastodon-boosted-face)
       " "
       (mastodon-tl--byline-author reblog)))))

(defun mastodon-tl--field (field toot)
  "Return FIELD from TOOT.

Return value from boosted content if available."
  (or (alist-get field (alist-get 'reblog toot))
      (alist-get field toot)))

(defun mastodon-tl--relative-time-details (timestamp &optional current-time)
  "Return cons of (descriptive string . next change) for the TIMESTAMP.

Use the optional CURRENT-TIME as the current time (only used for
reliable testing).

The descriptive string is a human readable version relative to
the current time while the next change timestamp give the first
time that this description will change in the future.

TIMESTAMP is assumed to be in the past."
  (let* ((now (or current-time (current-time)))
         (time-difference (time-subtract now timestamp))
         (seconds-difference (float-time time-difference))
         (regular-response
          (lambda (seconds-difference multiplier unit-name)
            (let ((n (floor (+ 0.5 (/ seconds-difference multiplier)))))
              (cons (format "%d %ss ago" n unit-name)
                    (* (+ 0.5 n) multiplier)))))
         (relative-result
          (cond
           ((< seconds-difference 60)
            (cons "less than a minute ago"
                  60))
           ((< seconds-difference (* 1.5 60))
            (cons "one minute ago"
                  90)) ;; at 90 secs
           ((< seconds-difference (* 60 59.5))
            (funcall regular-response seconds-difference 60 "minute"))
           ((< seconds-difference (* 1.5 60 60))
            (cons "one hour ago"
                  (* 60 90))) ;; at 90 minutes
           ((< seconds-difference (* 60 60 23.5))
            (funcall regular-response seconds-difference (* 60 60) "hour"))
           ((< seconds-difference (* 1.5 60 60 24))
            (cons "one day ago"
                  (* 1.5 60 60 24))) ;; at a day and a half
           ((< seconds-difference (* 60 60 24 6.5))
            (funcall regular-response seconds-difference (* 60 60 24) "day"))
           ((< seconds-difference (* 1.5 60 60 24 7))
            (cons "one week ago"
                  (* 1.5 60 60 24 7))) ;; a week and a half
           ((< seconds-difference (* 60 60 24 7 52))
            (if (= 52 (floor (+ 0.5 (/ seconds-difference 60 60 24 7))))
                (cons "52 weeks ago"
                      (* 60 60 24 7 52))
              (funcall regular-response seconds-difference (* 60 60 24 7) "week")))
           ((< seconds-difference (* 1.5 60 60 24 365))
            (cons "one year ago"
                  (* 60 60 24 365 1.5))) ;; a year and a half
           (t
            (funcall regular-response seconds-difference (* 60 60 24 365.25) "year")))))
    (cons (car relative-result)
          (time-add timestamp (seconds-to-time (cdr relative-result))))))

(defun mastodon-tl--relative-time-description (timestamp &optional current-time)
  "Return a string with a human readable TIMESTAMP relative to the current time.

Use the optional CURRENT-TIME as the current time (only used for
reliable testing).

E.g. this could return something like \"1 min ago\", \"yesterday\", etc.
TIME-STAMP is assumed to be in the past."
  (car (mastodon-tl--relative-time-details timestamp current-time)))

(defun mastodon-tl--byline (toot author-byline action-byline &optional detailed-p)
  "Generate byline for TOOT.

AUTHOR-BYLINE is a function for adding the author portion of
the byline that takes one variable.
ACTION-BYLINE is a function for adding an action, such as boosting,
favouriting and following to the byline. It also takes a single function.
By default it is `mastodon-tl--byline-boosted'.

DETAILED-P means display more detailed info. For now
this just means displaying toot client."
  (let* ((created-time
          ;; bosts and faves in notifs view
          ;; (makes timestamps be for the original toot
          ;; not the boost/fave):
          (or (mastodon-tl--field 'created_at
                                  (mastodon-tl--field 'status toot))
              ;; all other toots, inc. boosts/faves in timelines:
              ;; (mastodon-tl--field auto fetches from reblogs if needed):
              (mastodon-tl--field 'created_at toot)))
         (parsed-time (date-to-time created-time))
         (faved (equal 't (mastodon-tl--field 'favourited toot)))
         (boosted (equal 't (mastodon-tl--field 'reblogged toot)))
         (bookmarked (equal 't (mastodon-tl--field 'bookmarked toot)))
         (bookmark-str (if (fontp (char-displayable-p #10r128278))
                           "🔖"
                         "K"))
         (visibility (mastodon-tl--field 'visibility toot))
         (account (alist-get 'account toot))
         (avatar-url (alist-get 'avatar account))
         (edited-time (alist-get 'edited_at toot))
         (edited-parsed (when edited-time (date-to-time edited-time))))
    (concat
     ;; Boosted/favourited markers are not technically part of the byline, so
     ;; we don't propertize them with 'byline t', as per the rest. This
     ;; ensures that `mastodon-tl--goto-next-toot' puts point on
     ;; author-byline, not before the (F) or (B) marker. Not propertizing like
     ;; this makes the behaviour of these markers consistent whether they are
     ;; displayed for an already boosted/favourited toot or as the result of
     ;; the toot having just been favourited/boosted.
     (concat (when boosted
               (mastodon-tl--format-faved-or-boosted-byline "B"))
             (when faved
               (mastodon-tl--format-faved-or-boosted-byline
                (mastodon-tl--return-fave-char)))
             (when bookmarked
               (mastodon-tl--format-faved-or-boosted-byline bookmark-str)))
     ;; we remove avatars from the byline also, so that they also do not mess
     ;; with `mastodon-tl--goto-next-toot':
     (when (and mastodon-tl--show-avatars
                mastodon-tl--display-media-p
                (if (version< emacs-version "27.1")
                    (image-type-available-p 'imagemagick)
                  (image-transforms-p)))
       (mastodon-media--get-avatar-rendering avatar-url))
     (propertize
      (concat
       ;; we propertize help-echo format faves for author name
       ;; in `mastodon-tl--byline-author'
       (funcall author-byline toot)
       ;; visibility:
       (cond ((equal visibility "direct")
              (if (fontp (char-displayable-p #10r9993))
                  " ✉"
                " [direct]"))
             ((equal visibility "private")
              (if (fontp (char-displayable-p #10r128274))
                  " 🔒"
                " [followers]")))
       ;; action:
       (funcall action-byline toot)
       " "
       ;; TODO: Once we have a view for toot (responses etc.) make
       ;; this a tab stop and attach an action.
       (propertize
        (format-time-string mastodon-toot-timestamp-format parsed-time)
        'timestamp parsed-time
        'display (if mastodon-tl--enable-relative-timestamps
                     (mastodon-tl--relative-time-description parsed-time)
                   parsed-time))
       (when detailed-p
         (let* ((app (alist-get 'application toot))
                (app-name (alist-get 'name app))
                (app-url (alist-get 'website app)))
           (when app
             (concat
              (propertize " via " 'face 'default)
              (propertize app-name
                          'face 'mastodon-display-name-face
                          'follow-link t
                          'mouse-face 'highlight
		                  'mastodon-tab-stop 'shr-url
		                  'shr-url app-url
                          'help-echo app-url
		                  'keymap mastodon-tl--shr-map-replacement)))))
<<<<<<< HEAD
       (when edited-time
         (concat
          (if (fontp (char-displayable-p #10r128274))
              " ✍ "
            " [edited] ")
          (propertize
           (format-time-string mastodon-toot-timestamp-format
                               edited-parsed)
           'face 'font-lock-comment-face
           'timestamp edited-parsed
           'display (if mastodon-tl--enable-relative-timestamps
                        (mastodon-tl--relative-time-description edited-parsed)
                      edited-parsed))))
       (propertize "\n  ------------\n" 'face 'default))
=======
       (if edited-time
           (concat
            (if (fontp (char-displayable-p #10r128274))
                " ✍ "
              " [edited] ")
            (propertize
             (format-time-string mastodon-toot-timestamp-format
                                 edited-parsed)
             'face 'font-lock-comment-face
             'timestamp edited-parsed
             'display (if mastodon-tl--enable-relative-timestamps
                          (mastodon-tl--relative-time-description edited-parsed)
                        edited-parsed)))
         "")
       (propertize "\n  ------------\n  " 'face 'default))
>>>>>>> 54bf253a
      'favourited-p faved
      'boosted-p    boosted
      'bookmarked-p bookmarked
      'edited edited-time
      'edit-history (when edited-time
                      (mastodon-toot--get-toot-edits (alist-get 'id toot)))
      'byline       t))))

(defun mastodon-tl--return-fave-char ()
  ""
  (cond
   ((fontp (char-displayable-p #10r11088))
    "⭐")
   ((fontp (char-displayable-p #10r9733))
    "★")
   (t
    "F")))

(defun mastodon-tl--format-edit-timestamp (timestamp)
  "Convert edit TIMESTAMP into a descriptive string."
  (let ((parsed (ts-human-duration
                 (ts-diff (ts-now) (ts-parse timestamp)))))
    (cond ((> (plist-get parsed :days) 0)
           (format "%s days ago" (plist-get parsed :days) (plist-get parsed :hours)))
          ((> (plist-get parsed :hours) 0)
           (format "%s hours ago" (plist-get parsed :hours) (plist-get parsed :minutes)))
          ((> (plist-get parsed :minutes) 0)
           (format "%s minutes ago" (plist-get parsed :minutes)))
          (t ;; we failed to guess:
           (format "%s days, %s hours, %s minutes ago"
                   (plist-get parsed :days)
                   (plist-get parsed :hours)
                   (plist-get parsed :minutes))))))

(defun mastodon-tl--format-faved-or-boosted-byline (letter)
  "Format the byline marker for a boosted or favourited status.
LETTER is a string, F for favourited, B for boosted, or K for bookmarked."
  (let ((help-string (cond ((equal letter "F")
                            "favourited")
                           ((equal letter "B")
                            "boosted")
                           ((equal letter (or "🔖" "K"))
                            "bookmarked"))))
    (format "(%s) "
            (propertize letter 'face 'mastodon-boost-fave-face
                        ;; emojify breaks this for 🔖:
                        'help-echo (format "You have %s this status."
                                           help-string)))))

(defun mastodon-tl--render-text (string &optional toot)
  "Return a propertized text rendering the given HTML string STRING.

The contents comes from the given TOOT which is used in parsing
links in the text. If TOOT is nil no parsing occurs."
  (when string ; handle rare empty notif server bug
    (with-temp-buffer
      (insert string)
      (let ((shr-use-fonts mastodon-tl--enable-proportional-fonts)
            (shr-width (when mastodon-tl--enable-proportional-fonts
                         (- (window-width) 1))))
        (shr-render-region (point-min) (point-max)))
      ;; Make all links a tab stop recognized by our own logic, make things point
      ;; to our own logic (e.g. hashtags), and update keymaps where needed:
      (when toot
        (let (region)
          (while (setq region (mastodon-tl--find-property-range
                               'shr-url (or (cdr region) (point-min))))
            (mastodon-tl--process-link toot
                                       (car region) (cdr region)
                                       (get-text-property (car region) 'shr-url)))))
      (buffer-string))))

(defun mastodon-tl--process-link (toot start end url)
  "Process link URL in TOOT as hashtag, userhandle, or normal link.
START and END are the boundaries of the link in the toot."
  (let* (mastodon-tab-stop-type
         keymap
         (help-echo (get-text-property start 'help-echo))
         extra-properties
         ;; handle calling this on non-toots, e.g. for profiles:
         (toot-url (when (proper-list-p toot)
                     (mastodon-tl--field 'url toot)))
         (toot-url (when toot-url (url-generic-parse-url toot-url)))
         (toot-instance-url (if toot-url
                                (concat (url-type toot-url) "://"
                                        (url-host toot-url))
                              mastodon-instance-url))
         (link-str (buffer-substring-no-properties start end))
         (maybe-hashtag (mastodon-tl--extract-hashtag-from-url
                         url toot-instance-url))
         (maybe-userhandle
          (if (proper-list-p toot) ; fails for profile buffers?
              (or (mastodon-tl--userhandle-from-mentions toot
                                                         link-str)
                  ;; FIXME: if prev always works, cut this:
                  (mastodon-tl--extract-userhandle-from-url
                   url link-str))
            (mastodon-tl--extract-userhandle-from-url
             url link-str))))
    (cond (;; Hashtags:
           maybe-hashtag
           (setq mastodon-tab-stop-type 'hashtag
                 keymap mastodon-tl--link-keymap
                 help-echo (concat "Browse tag #" maybe-hashtag)
                 extra-properties (list 'mastodon-tag maybe-hashtag)))
          (;; User handles:
           maybe-userhandle
           ;; this fails on mentions in profile notes:
           (let ((maybe-userid (when (proper-list-p toot)
                                 (mastodon-tl--extract-userid-toot
                                  toot link-str))))
             (setq mastodon-tab-stop-type 'user-handle
                   keymap mastodon-tl--link-keymap
                   help-echo (concat "Browse user profile of " maybe-userhandle)
                   extra-properties (append
                                     (list 'mastodon-handle maybe-userhandle)
                                     (when maybe-userid
                                       (list 'account-id maybe-userid))))))
          ;; Anything else:
          (t
           ;; Leave it as a url handled by shr.el.
           ;; (We still have to replace the keymap so that tabbing works.)
           (setq keymap (if (eq shr-map (get-text-property start 'keymap))
                            mastodon-tl--shr-map-replacement
                          mastodon-tl--shr-image-map-replacement)
                 mastodon-tab-stop-type 'shr-url)))
    (add-text-properties start end
                         (append
                          (list 'mastodon-tab-stop mastodon-tab-stop-type
                                'keymap keymap
                                'help-echo help-echo)
                          extra-properties))))

(defun mastodon-tl--userhandle-from-mentions (toot link)
  "Extract a user handle from mentions in json TOOT.
LINK is maybe the '@handle' to search for."
  (mastodon-tl--extract-el-from-mentions 'acct toot link))

(defun mastodon-tl--extract-userid-toot (toot link)
  "Extract a user id for an ACCT from mentions in a TOOT.
LINK is maybe the '@handle' to search for."
  (mastodon-tl--extract-el-from-mentions 'id toot link))

(defun mastodon-tl--extract-el-from-mentions (el toot link)
  "Extract element EL from TOOT mentions that matches LINK.
LINK should be a simple handle string with no domain, i.e. @user.
Return nil if no matching element"
  ;; Must return nil if nothing found!
  ;; TODO: we should break the while loop as soon as we get sth
  (let ((mentions (append (alist-get 'mentions toot) nil)))
    (when mentions
      (let* ((mention (pop mentions))
             (name (substring-no-properties link 1 (length link))) ; cull @
             return)
        (while mention
          (when (string= (alist-get 'username mention)
                         name)
            (setq return (alist-get el mention)))
          (setq mention (pop mentions)))
        return))))

(defun mastodon-tl--extract-userhandle-from-url (url buffer-text)
  "Return the user hande the URL points to or nil if it is not a profile link.

BUFFER-TEXT is the text covered by the link with URL, for a user profile
this should be of the form <at-sign><user id>, e.g. \"@Gargon\"."
  (let* ((parsed-url (url-generic-parse-url url))
         (local-p (string=
                   (url-host (url-generic-parse-url mastodon-instance-url))
                   (url-host parsed-url))))
    (when (and (string= "@" (substring buffer-text 0 1))
               (string= (downcase buffer-text)
                        (downcase (substring (url-filename parsed-url) 1))))
      (if local-p
          buffer-text ; no instance suffic for local mention
        (concat buffer-text "@" (url-host parsed-url))))))

(defun mastodon-tl--extract-hashtag-from-url (url instance-url)
  "Return the hashtag that URL points to or nil if URL is not a tag link.

INSTANCE-URL is the url of the instance for the toot that the link
came from (tag links always point to a page on the instance publishing
the toot)."
  (cond
   ;; Mastodon type tag link:
   ((string-prefix-p (concat instance-url "/tags/") url)
    (substring url (length (concat instance-url "/tags/"))))
   ;; Link from some other ostatus site we've encountered:
   ((string-prefix-p (concat instance-url "/tag/") url)
    (substring url (length (concat instance-url "/tag/"))))
   ;; If nothing matches we assume it is not a hashtag link:
   (t nil)))

(defun mastodon-tl--set-face (string face)
  "Return the propertized STRING with the face property set to FACE."
  (propertize string 'face face))

(defun mastodon-tl--toggle-spoiler-text (position)
  "Toggle the visibility of the spoiler text at/after POSITION."
  (let ((inhibit-read-only t)
        (spoiler-text-region (mastodon-tl--find-property-range
                              'mastodon-content-warning-body position nil)))
    (if (not spoiler-text-region)
        (message "No spoiler text here")
      (add-text-properties (car spoiler-text-region) (cdr spoiler-text-region)
                           (list 'invisible
                                 (not (get-text-property (car spoiler-text-region)
                                                         'invisible)))))))

(defun mastodon-tl--toggle-spoiler-text-in-toot ()
  "Toggle the visibility of the spoiler text in the current toot."
  (interactive)
  (let* ((toot-range (or (mastodon-tl--find-property-range
                          'toot-json (point))
                         (mastodon-tl--find-property-range
                          'toot-json (point) t)))
         (spoiler-range (when toot-range
                          (mastodon-tl--find-property-range
                           'mastodon-content-warning-body
                           (car toot-range)))))
    (cond ((null toot-range)
           (message "No toot here"))
          ((or (null spoiler-range)
               (> (car spoiler-range) (cdr toot-range)))
           (message "No content warning text here"))
          (t
           (mastodon-tl--toggle-spoiler-text (car spoiler-range))))))

(defun mastodon-tl--make-link (string link-type)
  "Return a propertized version of STRING that will act like link.

LINK-TYPE is the type of link to produce."
  (let ((help-text (cond
                    ((eq link-type 'content-warning)
                     "Toggle hidden text")
                    (t
                     (error "Unknown link type %s" link-type)))))
    (propertize
     string
     'mastodon-tab-stop link-type
     'mouse-face 'highlight
     'keymap mastodon-tl--link-keymap
     'help-echo help-text)))

(defun mastodon-tl--do-link-action-at-point (position)
  "Do the action of the link at POSITION.
Used for hitting <return> on a given link."
  (interactive "d")
  (let ((link-type (get-text-property position 'mastodon-tab-stop)))
    (cond ((eq link-type 'content-warning)
           (mastodon-tl--toggle-spoiler-text position))
          ((eq link-type 'hashtag)
           (mastodon-tl--show-tag-timeline (get-text-property position 'mastodon-tag)))
          ;; 'account / 'account-id is not set for mentions, only bylines
          ((eq link-type 'user-handle)
           (let ((account-json (get-text-property position 'account))
                 (account-id (get-text-property position 'account-id)))
             (cond
              (account-json
               (mastodon-profile--make-author-buffer
                account-json))
              (account-id
               (mastodon-profile--make-author-buffer
                (mastodon-profile--account-from-id account-id)))
              (t
               (let ((account
                      (mastodon-profile--search-account-by-handle
                       (get-text-property position 'mastodon-handle))))
                 ;; never call make-author-buffer on nil account:
                 (if account
                     (mastodon-profile--make-author-buffer account)
                   ;; optional webfinger lookup:
                   (if (y-or-n-p
                        "Search for account returned nothing. Perform URL lookup?")
                       (mastodon-url-lookup (get-text-property position 'shr-url))
                     (message "Unable to find account."))))))))
          (t
           (error "Unknown link type %s" link-type)))))

(defun mastodon-tl--do-link-action (event)
  "Do the action of the link at point.
Used for a mouse-click EVENT on a link."
  (interactive "e")
  (mastodon-tl--do-link-action-at-point (posn-point (event-end event))))

(defun mastodon-tl--has-spoiler (toot)
  "Check if the given TOOT has a spoiler text.

Spoiler text should initially be shown only while the main
content should be hidden."
  (let ((spoiler (mastodon-tl--field 'spoiler_text toot)))
    (and spoiler (> (length spoiler) 0))))

(defun mastodon-tl--clean-tabs-and-nl (string)
  "Remove tabs and newlines from STRING."
  (replace-regexp-in-string
   "[\t\n ]*\\'" "" string))

(defun mastodon-tl--spoiler (toot)
  "Render TOOT with spoiler message.

This assumes TOOT is a toot with a spoiler message.
The main body gets hidden and only the spoiler text and the
content warning message are displayed. The content warning
message is a link which unhides/hides the main body."
  (let* ((spoiler (mastodon-tl--field 'spoiler_text toot))
         (string (mastodon-tl--set-face
                  ;; remove trailing whitespace
                  (mastodon-tl--clean-tabs-and-nl
                   (mastodon-tl--render-text spoiler toot))
                  'default))
         (message (concat ;"\n"
                   " ---------------\n"
                   " " (mastodon-tl--make-link
                        (concat "CW: " string)
                        'content-warning)
                   "\n"
                   " ---------------\n"))
         (cw (mastodon-tl--set-face message 'mastodon-cw-face)))
    (concat
     cw
     (propertize (mastodon-tl--content toot)
                 'invisible
                 ;; check server setting to expand all spoilers:
                 (unless (eq t
                             (mastodon-profile--get-preferences-pref
                              'reading:expand:spoilers))
                   t)
                 'mastodon-content-warning-body t))))

(defun mastodon-tl--media (toot)
  "Retrieve a media attachment link for TOOT if one exists."
  (let* ((media-attachements (mastodon-tl--field 'media_attachments toot))
         (media-string (mapconcat
                        (lambda (media-attachement)
                          (let ((preview-url
                                 (alist-get 'preview_url media-attachement))
                                (remote-url
                                 (or (alist-get 'remote_url media-attachement)
                                     ;; fallback b/c notifications don't have remote_url
                                     (alist-get 'url media-attachement)))
                                (type (alist-get 'type media-attachement))
                                (caption (alist-get 'description media-attachement)))
                            (if mastodon-tl--display-media-p
                                (mastodon-media--get-media-link-rendering
                                 preview-url remote-url type caption) ; 2nd arg for shr-browse-url
                              (concat "Media::" preview-url "\n"))))
                        media-attachements "")))
    (if (not (and mastodon-tl--display-media-p
                  (string-empty-p media-string)))
        (concat "\n" media-string)
      "")))

(defun mastodon-tl--content (toot)
  "Retrieve text content from TOOT.
Runs `mastodon-tl--render-text' and fetches poll or media."
  (let* ((content (mastodon-tl--field 'content toot))
         (reblog (alist-get 'reblog toot))
         (poll-p (if reblog
                     (alist-get 'poll reblog)
                   (alist-get 'poll toot))))
    (concat
     (mastodon-tl--render-text content toot)
     (when poll-p
       (mastodon-tl--get-poll toot))
     (mastodon-tl--media toot))))

(defun mastodon-tl--insert-status (toot body author-byline action-byline
                                        &optional id base-toot detailed-p)
  "Display the content and byline of timeline element TOOT.

BODY will form the section of the toot above the byline.
AUTHOR-BYLINE is an optional function for adding the author
portion of the byline that takes one variable. By default it is
`mastodon-tl--byline-author'
ACTION-BYLINE is also an optional function for adding an action,
such as boosting favouriting and following to the byline. It also
takes a single function. By default it is
`mastodon-tl--byline-boosted'.

ID is that of the status if it is a notification, which is
attached as a `toot-id' property if provided. If the
status is a favourite or boost notification, BASE-TOOT is the
JSON of the toot responded to.

DETAILED-P means display more detailed info. For now
this just means displaying toot client."
  (let ((start-pos (point)))
    (insert
     (propertize
      (concat "\n"
              body
              " \n"
              (mastodon-tl--byline toot author-byline action-byline detailed-p))
      'toot-id      (or id ; notification's own id
                        (alist-get 'id toot)) ; toot id
      'base-toot-id (mastodon-tl--toot-id
                     ;; if status is a notif, get id from base-toot
                     ;; (-tl--toot-id toot) will not work here:
                     (or base-toot
                         ;; else normal toot with reblog check:
                         toot))
      'toot-json    toot
      'base-toot    base-toot)
     "\n")
    (when mastodon-tl--display-media-p
      (mastodon-media--inline-images start-pos (point)))))

(defun mastodon-tl--get-poll (toot)
  "If TOOT includes a poll, return it as a formatted string."
  (let* ((poll (mastodon-tl--field 'poll toot))
         (expiry (mastodon-tl--field 'expires_at poll))
         (expired-p (if (eq (mastodon-tl--field 'expired poll) :json-false) nil t))
         (multi (mastodon-tl--field 'multiple poll))
         (voters-count (mastodon-tl--field 'voters_count poll))
         (vote-count (mastodon-tl--field 'votes_count poll))
         (options (mastodon-tl--field 'options poll))
         (option-titles (mapcar (lambda (x)
                                  (alist-get 'title x))
                                options))
         (longest-option (car (sort option-titles
                                    (lambda (x y)
                                      (> (length x)
                                         (length y))))))
         (option-counter 0))
    (concat "\nPoll: \n\n"
            (mapconcat (lambda (option)
                         (progn
                           (format "%s: %s%s%s\n"
                                   (setq option-counter (1+ option-counter))
                                   (propertize (alist-get 'title option)
                                               'face 'success)
                                   (make-string
                                    (1+
                                     (- (length longest-option)
                                        (length (alist-get 'title
                                                           option))))
                                    ?\ )
                                   ;; TODO: disambiguate no votes from hidden votes
                                   (format "[%s votes]" (or (alist-get 'votes_count option)
                                                            "0")))))
                       options
                       "\n")
            "\n"
            (propertize
             (cond (voters-count ; sometimes it is nil
                    (if (= voters-count 1)
                        (format "%s person | " voters-count)
                      (format "%s people | " voters-count)))
                   (vote-count
                    (format "%s votes | " vote-count))
                   (t
                    ""))
             'face 'font-lock-comment-face)
            (let ((str (if expired-p
                           "Poll expired."
                         (mastodon-tl--format-poll-expiry expiry))))
              (propertize str 'face 'font-lock-comment-face))
            "\n")))

(defun mastodon-tl--format-poll-expiry (timestamp)
  "Convert poll expiry TIMESTAMP into a descriptive string."
  ;; TODO: this bugged when a timestamp was in the past
  ;; despite the poll not being listed as expired
  (let ((parsed (ts-human-duration
                 (ts-diff (ts-parse timestamp) (ts-now)))))
    (cond ((> (plist-get parsed :days) 0)
           (format "%s days, %s hours left" (plist-get parsed :days) (plist-get parsed :hours)))
          ((> (plist-get parsed :hours) 0)
           (format "%s hours, %s minutes left" (plist-get parsed :hours) (plist-get parsed :minutes)))
          ((> (plist-get parsed :minutes) 0)
           (format "%s minutes left" (plist-get parsed :minutes)))
          (t ;; we failed to guess:
           (format "%s days, %s hours, %s minutes left"
                   (plist-get parsed :days)
                   (plist-get parsed :hours)
                   (plist-get parsed :minutes))))))

(defun mastodon-tl--poll-vote (option)
  "If there is a poll at point, prompt user for OPTION to vote on it."
  (interactive
   (list
    (let* ((toot (mastodon-tl--property 'toot-json))
           (reblog (alist-get 'reblog toot))
           (poll (or (alist-get 'poll reblog)
                     (mastodon-tl--field 'poll toot)))
           (options (mastodon-tl--field 'options poll))
           (options-titles (mapcar (lambda (x)
                                     (alist-get 'title x))
                                   options))
           (options-number-seq (number-sequence 1 (length options)))
           (options-numbers (mapcar (lambda(x)
                                      (number-to-string x))
                                    options-number-seq))
           (options-alist (cl-mapcar 'cons options-numbers options-titles))
           ;; we display both option number and the option title
           ;; but also store both as cons cell as cdr, as we need it below
           (candidates (mapcar (lambda (cell)
                                 (cons (format "%s | %s" (car cell) (cdr cell))
                                       cell))
                               options-alist)))
      (if (null (mastodon-tl--field 'poll (mastodon-tl--property 'toot-json)))
          (message "No poll here.")
        ;; var "option" = just the cdr, a cons of option number and desc
        (cdr (assoc
              (completing-read "Poll option to vote for: "
                               candidates
                               nil ; (predicate)
                               t) ; require match
              candidates))))))
  (if (null (mastodon-tl--field 'poll (mastodon-tl--property 'toot-json)))
      (message "No poll here.")
    (let* ((toot (mastodon-tl--property 'toot-json))
           (poll (mastodon-tl--field 'poll toot))
           (poll-id (alist-get 'id poll))
           (url (mastodon-http--api (format "polls/%s/votes" poll-id)))
           ;; need to zero-index our option:
           (option-as-arg (number-to-string (1- (string-to-number (car option)))))
           (arg `(("choices[]" . ,option-as-arg)))
           (response (mastodon-http--post url arg)))
      (mastodon-http--triage response
                             (lambda ()
                               (message "You voted for option %s: %s!"
                                        (car option) (cdr option)))))))

(defun mastodon-tl--find-first-video-in-attachments ()
  "Return the first media attachment that is a moving image."
  (let ((attachments (mastodon-tl--property 'attachments))
        vids)
    (mapc (lambda (x)
            (let ((att-type (plist-get x :type)))
              (when (or (string= "video" att-type)
                        (string= "gifv" att-type))
                (push x vids))))
          attachments)
    (car vids)))

(defun mastodon-tl--mpv-play-video-from-byline ()
  "Run `mastodon-tl--mpv-play-video-at-point' on first moving image in post."
  (interactive)
  (let* ((video (mastodon-tl--find-first-video-in-attachments))
         (url (plist-get video :url))
         (type (plist-get video :type)))
    (mastodon-tl--mpv-play-video-at-point url type)))

(defun mastodon-tl--mpv-play-video-at-point (&optional url type)
  "Play the video or gif at point with an mpv process.
URL and TYPE are provided when called while point is on byline,
in which case play first video or gif from current toot."
  (interactive)
  (let ((url (or
              ;; point in byline:
              url
              ;; point in toot:
              (get-text-property (point) 'image-url)))
        (type (or ;; in byline:
               type
               ;; point in toot:
               (mastodon-tl--property 'mastodon-media-type))))
    (if url
        (if (or (equal type "gifv")
                (equal type "video"))
            (progn
              (message "'q' to kill mpv.")
              (mpv-start "--loop" url))
          (message "no moving image here?"))
      (message "no moving image here?"))))

(defun mastodon-tl--toot (toot &optional detailed-p)
  "Formats TOOT and insertes it into the buffer.

DETAILED-P means display more detailed info. For now
this just means displaying toot client."
  (mastodon-tl--insert-status
   toot
   (mastodon-tl--clean-tabs-and-nl
    (if (mastodon-tl--has-spoiler toot)
        (mastodon-tl--spoiler toot)
      (mastodon-tl--content toot)))
   'mastodon-tl--byline-author
   'mastodon-tl--byline-boosted
   nil
   nil
   detailed-p))

(defun mastodon-tl--timeline (toots)
  "Display each toot in TOOTS."
  (mapc 'mastodon-tl--toot toots)
  (goto-char (point-min)))

(defun mastodon-tl--get-update-function (&optional buffer)
  "Get the UPDATE-FUNCTION stored in `mastodon-tl--buffer-spec'.
Optionally get it for BUFFER."
  (mastodon-tl--get-buffer-property 'update-function buffer))

(defun mastodon-tl--get-endpoint (&optional buffer)
  "Get the ENDPOINT stored in `mastodon-tl--buffer-spec'.
Optionally set it for BUFFER."
  (mastodon-tl--get-buffer-property 'endpoint buffer))

(defun mastodon-tl--buffer-name (&optional buffer)
  "Get the BUFFER-NAME stored in `mastodon-tl--buffer-spec'.
Optionally get it for BUFFER."
  (mastodon-tl--get-buffer-property 'buffer-name buffer))

(defun mastodon-tl--link-header (&optional buffer)
  "Get the LINK HEADER stored in `mastodon-tl--buffer-spec'.
Optionally get it for BUFFER."
  (mastodon-tl--get-buffer-property 'link-header buffer))

(defun mastodon-tl--get-buffer-property (property &optional buffer)
  "Get PROPERTY from `mastodon-tl--buffer-spec' in BUFFER or `current-buffer'."
  (with-current-buffer  (or buffer (current-buffer))
    (or (plist-get mastodon-tl--buffer-spec property)
        (error "Mastodon-tl--buffer-spec is not defined for buffer %s"
               (or buffer (current-buffer))))))

(defun mastodon-tl--set-buffer-spec (buffer endpoint update-function
                                            &optional link-header)
  "Set `mastodon-tl--buffer-spec' for the current buffer.

BUFFER is buffer name, ENDPOINT is buffer's enpoint,
UPDATE-FUNCTION is its update function.
LINK-HEADER is the http Link header if present."
  (setq mastodon-tl--buffer-spec
        `(buffer-name ,buffer
                      endpoint ,endpoint
                      update-function ,update-function
                      link-header ,link-header)))

(defun mastodon-tl--more-json (endpoint id)
  "Return JSON for timeline ENDPOINT before ID."
  (let* ((args `(("max_id" . ,(mastodon-tl--as-string id))))
         (url (mastodon-http--api endpoint)))
    (mastodon-http--get-json url args)))

(defun mastodon-tl--more-json-async (endpoint id callback &rest cbargs)
  "Return JSON for timeline ENDPOINT before ID.
Then run CALLBACK with arguments CBARGS."
  (let* ((args `(("max_id" . ,(mastodon-tl--as-string id))))
         (url (mastodon-http--api endpoint)))
    (apply 'mastodon-http--get-json-async url args callback cbargs)))

;; TODO
;; Look into the JSON returned here by Local
(defun mastodon-tl--updated-json (endpoint id)
  "Return JSON for timeline ENDPOINT since ID."
  (let* ((args `(("since_id" . ,(mastodon-tl--as-string id))))
         (url (mastodon-http--api endpoint)))
    (mastodon-http--get-json url args)))

(defun mastodon-tl--property (prop &optional backward)
  "Get property PROP for toot at point.

Move forward (down) the timeline unless BACKWARD is non-nil."
  (or (get-text-property (point) prop)
      (save-excursion
        (if backward
            (mastodon-tl--goto-prev-toot)
          (mastodon-tl--goto-next-toot))
        (get-text-property (point) prop))))

(defun mastodon-tl--newest-id ()
  "Return toot-id from the top of the buffer."
  (save-excursion
    (goto-char (point-min))
    (mastodon-tl--property 'toot-id)))

(defun mastodon-tl--oldest-id ()
  "Return toot-id from the bottom of the buffer."
  (save-excursion
    (goto-char (point-max))
    (mastodon-tl--property 'toot-id t)))

(defun mastodon-tl--as-string (numeric)
  "Convert NUMERIC to string."
  (cond ((numberp numeric)
         (number-to-string numeric))
        ((stringp numeric) numeric)
        (t (error
            "Numeric:%s must be either a string or a number"
            numeric))))

(defun mastodon-tl--toot-id (json)
  "Find approproiate toot id in JSON.

If the toot has been boosted use the id found in the
reblog portion of the toot.  Otherwise, use the body of
the toot.  This is the same behaviour as the mastodon.social
webapp"
  (let ((id (alist-get 'id json))
        (reblog (alist-get 'reblog json)))
    (if reblog (alist-get 'id reblog) id)))

(defun mastodon-tl--single-toot (id)
  "View toot at point in separate buffer.
ID is that of the toot to view."
  (interactive)
  (let* ((buffer (format "*mastodon-toot-%s*" id))
         (toot (mastodon-http--get-json
                (mastodon-http--api (concat "statuses/" id)))))
    (if (equal (caar toot) 'error)
        (message "Error: %s" (cdar toot))
      (with-output-to-temp-buffer buffer
        (switch-to-buffer buffer)
        (mastodon-mode)
        (mastodon-tl--set-buffer-spec buffer
                                      (format "statuses/%s" id)
                                      (lambda (_toot) (message "END of thread.")))
        (let ((inhibit-read-only t))
          (mastodon-tl--toot toot :detailed-p))))))

(defun mastodon-tl--thread (&optional id)
  "Open thread buffer for toot at point or with ID."
  ;; NB: this is called by `mastodon-url-lookup', which means it must work
  ;; without `mastodon-tl--buffer-spec' being set!
  ;; so avoid calls to `mastodon-tl--property' and friends
  (interactive)
  (let* ((id (or id (get-text-property (point) 'base-toot-id)))
         (type (mastodon-tl--field 'type (get-text-property (point) 'toot-json))))
    (if (or (string= type "follow_request")
            (string= type "follow")) ; no can thread these
        (error "No thread")
      (let* ((url (mastodon-http--api (format "statuses/%s/context" id)))
             (buffer (format "*mastodon-thread-%s*" id))
             (toot
              ;; refetch current toot in case we just faved/boosted:
              (mastodon-http--get-json
               (mastodon-http--api (concat "statuses/" id))
               nil
               :silent))
             (context (mastodon-http--get-json url nil :silent))
             (marker (make-marker)))
        (if (equal (caar toot) 'error)
            (message "Error: %s" (cdar toot))
          (when (member (alist-get 'type toot) '("reblog" "favourite"))
            (setq toot (alist-get 'status toot)))
          (if (> (+ (length (alist-get 'ancestors context))
                    (length (alist-get 'descendants context)))
                 0)
              ;; if we have a thread:
              (progn
                (with-output-to-temp-buffer buffer
                  (switch-to-buffer buffer)
                  (mastodon-mode)
                  (mastodon-tl--set-buffer-spec
                   buffer
                   (format "statuses/%s/context" id)
                   (lambda (_toot) (message "END of thread.")))
                  (let ((inhibit-read-only t))
                    (mastodon-tl--timeline (alist-get 'ancestors context))
                    (goto-char (point-max))
                    (move-marker marker (point))
                    ;; print re-fetched toot:
                    (mastodon-tl--toot toot :detailed-p)
                    (mastodon-tl--timeline (alist-get 'descendants context))))
                ;; put point at the toot:
                (goto-char (marker-position marker))
                (mastodon-tl--goto-next-toot))
            ;; else just print the lone toot:
            (mastodon-tl--single-toot id)))))))

;;; LISTS

(defun mastodon-tl--get-users-lists ()
  "Get the list of the user's lists from the server."
  (let ((url (mastodon-http--api "lists")))
    (mastodon-http--get-json url)))

(defun mastodon-tl--get-lists-names ()
  "Return a list of the user's lists' names."
  (let ((lists (mastodon-tl--get-users-lists)))
    (mapcar (lambda (x)
              (alist-get 'title x))
            lists)))

(defun mastodon-tl--get-list-by-name (name)
  "Return the list data for list with NAME."
  (let* ((lists (mastodon-tl--get-users-lists)))
    (cl-loop for list in lists
             if (string= (alist-get 'title list) name)
             return list)))

(defun mastodon-tl--get-list-id (name)
  "Return id for list with NAME."
  (let ((list (mastodon-tl--get-list-by-name name)))
    (alist-get 'id list)))

(defun mastodon-tl--get-list-name (id)
  "Return name of list with ID."
  (let* ((url (mastodon-http--api (format "lists/%s" id)))
         (response (mastodon-http--get-json url)))
    (alist-get 'title response)))

(defun mastodon-tl--edit-list-at-point ()
  "Edit list at point."
  (interactive)
  (let ((id (get-text-property (point) 'list-id)))
    (mastodon-tl--edit-list id)))

(defun mastodon-tl--edit-list (&optional id)
  "Prompt for a list and edit the name and replies policy.
If ID is provided, use that list."
  (interactive)
  (let* ((list-names (unless id (mastodon-tl--get-lists-names)))
         (name-old (if id
                       (get-text-property (point) 'list-name)
                     (completing-read "Edit list: "
                                      list-names)))
         (id (or id (mastodon-tl--get-list-id name-old)))
         (name-choice (read-string "List name: " name-old))
         (replies-policy (completing-read "Replies policy: " ; give this a proper name
                                          '("followed" "list" "none")
                                          nil t nil nil "list"))
         (url (mastodon-http--api (format "lists/%s" id)))
         (response (mastodon-http--put url
                                       `(("title" . ,name-choice)
                                         ("replies_policy" . ,replies-policy)))))
    (mastodon-http--triage response
                           (lambda ()
                             (with-current-buffer response
                               (let* ((json (mastodon-http--process-json))
                                      (name-new (alist-get 'title json)))
                                 (message "list %s edited to %s!" name-old name-new)))
                             (when (equal (buffer-name (current-buffer))
                                          "*mastodon-lists*")
                               (mastodon-tl--view-lists))))))

(defun mastodon-tl--view-timeline-list-at-point ()
  "View timeline of list at point."
  (interactive)
  (let ((list-id (get-text-property (point) 'list-id)))
    (mastodon-tl--view-list-timeline list-id)))

(defun mastodon-tl--view-list-timeline (&optional id)
  "Prompt for a list and view its timeline.
If ID is provided, use that list."
  (interactive)
  (let* ((list-names (unless id (mastodon-tl--get-lists-names)))
         (list-name (unless id (completing-read "View list: " list-names)))
         (id (or id (mastodon-tl--get-list-id list-name)))
         (endpoint (format "timelines/list/%s" id))
         (name (mastodon-tl--get-list-name id))
         (buffer-name (format "list-%s" name)))
    (mastodon-tl--init buffer-name endpoint 'mastodon-tl--timeline)))

(defun mastodon-tl--create-list ()
  "Create a new list.
Prompt for name and replies policy."
  (interactive)
  (let* ((title (read-string "New list name: "))
         (replies-policy (completing-read "Replies policy: " ; give this a proper name
                                          '("followed" "list" "none")
                                          nil t nil nil "list")) ; default
         (response (mastodon-http--post (mastodon-http--api "lists")
                                        `(("title" . ,title)
                                          ("replies_policy" . ,replies-policy))
                                        nil)))
    (mastodon-tl--list-action-triage response
                                     (message "list %s created!" title))))

(defun mastodon-tl--delete-list-at-point ()
  "Delete list at point."
  (interactive)
  (let ((id (get-text-property (point) 'list-id)))
    (mastodon-tl--delete-list id)))

(defun mastodon-tl--delete-list (&optional id)
  "Prompt for a list and delete it.
If ID is provided, delete that list."
  (interactive)
  (let* ((list-names (unless id (mastodon-tl--get-lists-names)))
         (name (if id
                   (mastodon-tl--get-list-name id)
                 (completing-read "Delete list: "
                                  list-names)))
         (id (or id (mastodon-tl--get-list-id name)))
         (url (mastodon-http--api (format "lists/%s" id))))
    (when (y-or-n-p (format "Delete list %s?" name))
      (let ((response (mastodon-http--delete url)))
        (mastodon-tl--list-action-triage response
                                         (message "list %s deleted!" name))))))

(defun mastodon-tl--view-lists ()
  "Show the user's lists in a new buffer."
  (interactive)
  (mastodon-tl--init-sync "lists"
                          "lists"
                          'mastodon-tl--insert-lists)
  (use-local-map mastodon-tl--view-lists-keymap))

(defun mastodon-tl--insert-lists (_json)
  "Insert the user's lists from JSON."
  ;; TODO: for now we don't use the JSON, we get it ourself again
  (let* ((lists-names (mastodon-tl--get-lists-names)))
    (erase-buffer)
    (insert (mastodon-tl--set-face
             (concat "\n ------------\n"
                     " YOUR LISTS\n"
                     " ------------\n\n")
             'success)
            (mastodon-tl--set-face
             "[C - create a list\n D - delete a list\
\n A/R - add/remove account from a list\
\n E - edit a list\n n/p - go to next/prev item]\n\n"
             'font-lock-comment-face))
    (mapc (lambda (x)
            (mastodon-tl--print-list-accounts x)
            (insert (propertize " ------------\n\n"
                                'face 'success)))
          lists-names)
    (goto-char (point-min))))
;; (mastodon-tl--goto-next-item))) ; causes another request!

(defun mastodon-tl--print-list-accounts (list-name)
  "Insert the accounts in list named LIST-NAME."
  (let* ((id (mastodon-tl--get-list-id list-name))
         (accounts (mastodon-tl--accounts-in-list id)))
    (insert
     (propertize list-name
                 'byline t ; so we nav here
                 'toot-id "0" ; so we nav here
                 'help-echo "RET: view list timeline, d: delete this list, \
a: add account to this list, r: remove account from this list"
                 'list t
                 'face 'link
                 'keymap mastodon-tl--list-name-keymap
                 'list-name list-name
                 'list-id id)
     (propertize
      "\n\n"
      'list t
      'keymap mastodon-tl--list-name-keymap
      'list-name list-name
      'list-id id)
     (propertize
      (mapconcat #'mastodon-search--propertize-user accounts
                 " ")
      ;; (mastodon-search--insert-users-propertized accounts)
      'list t
      'keymap mastodon-tl--list-name-keymap
      'list-name list-name
      'list-id id))))

(defun mastodon-tl--get-users-followings ()
  "Return the list of followers of the logged in account."
  (let* ((id (mastodon-auth--get-account-id))
         (url (mastodon-http--api (format "accounts/%s/following" id))))
    (mastodon-http--get-json url)))

(defun mastodon-tl--add-account-to-list-at-point ()
  "Prompt for account and add to list at point."
  (interactive)
  (let ((id (get-text-property (point) 'list-id)))
    (mastodon-tl--add-account-to-list id)))

(defun mastodon-tl--add-account-to-list (&optional id account-id handle)
  "Prompt for a list and for an account, add account to list.
If ID is provided, use that list.
If ACCOUNT-ID and HANDLE are provided use them rather than prompting."
  (interactive)
  (let* ((list-name (if id
                        (get-text-property (point) 'list-name)
                      (completing-read "Add account to list: "
                                       (mastodon-tl--get-lists-names) nil t)))
         (list-id (or id (mastodon-tl--get-list-id list-name)))
         (followings (mastodon-tl--get-users-followings))
         (handles (mapcar (lambda (x)
                            (cons (alist-get 'acct x)
                                  (alist-get 'id x)))
                          followings))
         (account (or handle (completing-read "Account to add: "
                                              handles nil t)))
         (account-id (or account-id (alist-get account handles nil nil 'equal)))
         (url (mastodon-http--api (format "lists/%s/accounts" list-id)))
         (response (mastodon-http--post url
                                        `(("account_ids[]" . ,account-id)))))
    (mastodon-tl--list-action-triage
     response
     (message "%s added to list %s!" account list-name))))

(defun mastodon-tl--remove-account-from-list-at-point ()
  "Prompt for account and remove from list at point."
  (interactive)
  (let ((id (get-text-property (point) 'list-id)))
    (mastodon-tl--remove-account-from-list id)))

(defun mastodon-tl--remove-account-from-list (&optional id)
  "Prompt for a list, select an account and remove from list.
If ID is provided, use that list."
  (interactive)
  (let* ((list-name (if id
                        (get-text-property (point) 'list-name)
                      (completing-read "Remove account from list: "
                                       (mastodon-tl--get-lists-names) nil t)))
         (list-id (or id (mastodon-tl--get-list-id list-name)))
         (accounts (mastodon-tl--accounts-in-list list-id))
         (handles (mapcar (lambda (x)
                            (cons (alist-get 'acct x)
                                  (alist-get 'id x)))
                          accounts))
         (account (completing-read "Account to remove: "
                                   handles nil t))
         (account-id (alist-get account handles nil nil 'equal))
         (url (mastodon-http--api (format "lists/%s/accounts" list-id)))
         (args (mastodon-http--build-array-params-alist "account_ids[]" `(,account-id)))
         (response (mastodon-http--delete url args)))
    (mastodon-tl--list-action-triage
     response
     (message "%s removed from list %s!" account list-name))))

(defun mastodon-tl--list-action-triage (response message)
  "Call `mastodon-http--triage' on RESPONSE and display MESSAGE."
  (mastodon-http--triage response
                         (lambda ()
                           (when (equal (buffer-name (current-buffer))
                                        "*mastodon-lists*")
                             (mastodon-tl--view-lists))
                           message)))

(defun mastodon-tl--accounts-in-list (list-id)
  "Return the JSON of the accounts in list with LIST-ID."
  (let* ((url (mastodon-http--api (format "lists/%s/accounts" list-id))))
    (mastodon-http--get-json url)))

;;; FILTERS

(defun mastodon-tl--create-filter ()
  "Create a filter for a word.
Prompt for a context, must be a list containting at least one of \"home\",
\"notifications\", \"public\", \"thread\"."
  (interactive)
  (let* ((url (mastodon-http--api "filters"))
         (word (read-string
                (format "Word(s) to filter (%s): " (or (current-word) ""))
                nil nil (or (current-word) "")))
         (contexts
          (if (string-empty-p word)
              (error "You must select at least one word for a filter")
            (completing-read-multiple
             "Contexts to filter [TAB for options]: "
             '("home" "notifications" "public" "thread")
             nil ; no predicate
             t))) ; require-match, as context is mandatory
         (contexts-processed
          (if (equal nil contexts)
              (error "You must select at least one context for a filter")
            (mapcar (lambda (x)
                      (cons "context[]" x))
                    contexts)))
         (response (mastodon-http--post url (push
                                             `("phrase" . ,word)
                                             contexts-processed))))
    (mastodon-http--triage response
                           (lambda ()
                             (message "Filter created for %s!" word)
                             ;; reload if we are in filters view:
                             (when (string= (mastodon-tl--get-endpoint)
                                            "filters")
                               (mastodon-tl--view-filters))))))

(defun mastodon-tl--view-filters ()
  "View the user's filters in a new buffer."
  (interactive)
  (mastodon-tl--init-sync "filters"
                          "filters"
                          'mastodon-tl--insert-filters)
  (use-local-map mastodon-tl--view-filters-keymap))

(defun mastodon-tl--insert-filters (json)
  "Insert the user's current filters.
JSON is what is returned by by the server."
  (insert (mastodon-tl--set-face
           (concat "\n ------------\n"
                   " CURRENT FILTERS\n"
                   " ------------\n\n")
           'success)
          (mastodon-tl--set-face
           "[c - create filter\n d - delete filter at point\n n/p - go to next/prev filter]\n\n"
           'font-lock-comment-face))
  (if (seq-empty-p json)
      (insert (propertize
               "Looks like you have no filters for now."
               'face font-lock-comment-face
               'byline t
               'toot-id "0")) ; so point can move here when no filters
    (mapc (lambda (x)
            (mastodon-tl--insert-filter-string x)
            (insert "\n\n"))
          json)))

(defun mastodon-tl--insert-filter-string (filter)
  "Insert a single FILTER."
  (let* ((phrase (alist-get 'phrase filter))
         (contexts (alist-get 'context filter))
         (id (alist-get 'id filter))
         (filter-string (concat "- \"" phrase "\" filtered in: "
                                (mapconcat #'identity contexts ", "))))
    (insert
     (propertize filter-string
                 'toot-id id ;for goto-next-filter compat
                 'phrase phrase
                 ;;'help-echo "n/p to go to next/prev filter, c to create new filter, d to delete filter at point."
                 ;;'keymap mastodon-tl--view-filters-keymap
                 'byline t)))) ;for goto-next-filter compat

(defun mastodon-tl--delete-filter ()
  "Delete filter at point."
  (interactive)
  (let* ((filter-id (get-text-property (point) 'toot-id))
         (phrase (get-text-property (point) 'phrase))
         (url (mastodon-http--api
               (format "filters/%s" filter-id))))
    (if (equal nil filter-id)
        (error "No filter at point?")
      (when (y-or-n-p (format "Delete this filter? ")))
      (let ((response (mastodon-http--delete url)))
        (mastodon-http--triage response (lambda ()
                                          (mastodon-tl--view-filters)
                                          (message "Filter for \"%s\" deleted!" phrase)))))))

;;; FOLLOW SUGGESTIONS

(defun mastodon-tl--get-follow-suggestions ()
  "Display a buffer of suggested accounts to follow."
  (interactive)
  (mastodon-tl--init-sync "follow-suggestions"
                          "suggestions"
                          'mastodon-tl--insert-follow-suggestions)
  (use-local-map mastodon-tl--follow-suggestions-map))

(defun mastodon-tl--insert-follow-suggestions (response)
  "Insert follow suggestions into buffer.
RESPONSE is the JSON returned by the server."
  (insert (mastodon-tl--set-face
           (concat "\n ------------\n"
                   " SUGGESTED ACCOUNTS\n"
                   " ------------\n\n")
           'success))
  (mastodon-search--insert-users-propertized response :note)
  (goto-char (point-min)))

(defmacro mastodon-tl--do-if-toot (&rest body)
  "Execute BODY if we have a toot or user at point."
  (declare (debug t))
  `(if (and (not (string-prefix-p "accounts" (mastodon-tl--get-endpoint))) ;profile view
            (not (mastodon-tl--property 'toot-json)))
       (message "Looks like there's no toot or user at point?")
     ,@body))

;;;; INSTANCES

(defun mastodon-tl--view-own-instance (&optional brief)
  "View details of your own instance.
BRIEF means show fewer details."
  (interactive)
  (mastodon-tl--view-instance-description :user brief))

(defun mastodon-tl--view-own-instance-brief ()
  "View brief details of your own instance."
  (interactive)
  (mastodon-tl--view-instance-description :user :brief))

(defun mastodon-tl--view-instance-description-brief ()
  "View brief details of the instance the current post's author is on."
  (interactive)
  (mastodon-tl--view-instance-description nil :brief))

(defun mastodon-tl--view-instance-description (&optional user brief instance)
  "View the details of the instance the current post's author is on.
USER means to show the instance details for the logged in user.
BRIEF means to show fewer details.
INSTANCE is an instance domain name."
  (interactive)
  (mastodon-tl--do-if-toot
   (let* ((profile-p (get-text-property (point) 'profile-json))
          (toot (if profile-p
                    (mastodon-tl--property 'profile-json) ; profile may have 0 toots
                  (mastodon-tl--property 'toot-json)))
          (reblog (alist-get 'reblog toot))
          (account (or (alist-get 'account reblog)
                       (alist-get 'account toot)))
          (url (if profile-p
                   (alist-get 'url toot) ; profile
                 (alist-get 'url account)))
          (username (if profile-p
                        (alist-get 'username toot) ;; profile
                      (alist-get 'username account)))
          (instance (if instance
                        (concat "https://" instance)
                      ;; pleroma URL is https://instance.com/users/username
                      (if (string-suffix-p "users/" (url-basepath url))
                          (string-remove-suffix "/users/"
                                                (url-basepath url))
                        ;; mastodon:
                        (string-remove-suffix (concat "/@" username)
                                              url))))
          (response (mastodon-http--get-json
                     (if user
                         (mastodon-http--api "instance")
                       (concat instance "/api/v1/instance"))
                     nil ; params
                     nil ; silent
                     :vector)))
     (when response
       (let ((buf (get-buffer-create "*mastodon-instance*")))
         (with-current-buffer buf
           (switch-to-buffer-other-window buf)
           (let ((inhibit-read-only t))
             (erase-buffer)
             (special-mode)
             (when brief
               (setq response
                     (list (assoc 'uri response)
                           (assoc 'title response)
                           (assoc 'short_description response)
                           (assoc 'email response)
                           (cons 'contact_account
                                 (list
                                  (assoc 'username
                                         (assoc 'contact_account response))))
                           (assoc 'rules response)
                           (assoc 'stats response))))
             (mastodon-tl--print-json-keys response)
             (mastodon-mode)
             (goto-char (point-min)))))))))

(defun mastodon-tl--format-key (el pad)
  "Format a key of element EL, a cons, with PAD padding."
  (format (concat "%-"
                  (number-to-string pad)
                  "s: ")
          (propertize
           (prin1-to-string (car el))
           'face '(:underline t))))

(defun mastodon-tl--print-json-keys (response &optional ind)
  "Print the JSON keys and values in RESPONSE.
IND is the optional indentation level to print at."
  (let* ((cars (mapcar
                (lambda (x) (symbol-name (car x)))
                response))
         (pad (1+ (cl-reduce #'max (mapcar #'length cars)))))
    (while response
      (let ((el (pop response)))
        (cond
         ;; vector of alists (fields, instance rules):
         ((and (vectorp (cdr el))
               (not (seq-empty-p (cdr el)))
               (consp (seq-elt (cdr el) 0)))
          (insert
           (mastodon-tl--format-key el pad)
           "\n\n")
          (seq-do #'mastodon-tl--print-instance-rules-or-fields (cdr el))
          (insert "\n"))
         ;; vector of strings (media types):
         ((and (vectorp (cdr el))
               (not (seq-empty-p (cdr el)))
               (< 1 (seq-length (cdr el)))
               (stringp (seq-elt (cdr el) 0)))
          (when ind (indent-to ind))
          (insert
           (mastodon-tl--format-key el pad)
           "\n"
           (seq-mapcat
            (lambda (x) (concat x ", "))
            (cdr el) 'string)
           "\n\n"))
         ;; basic nesting:
         ((consp (cdr el))
          (when ind (indent-to ind))
          (insert
           (mastodon-tl--format-key el pad)
           "\n\n")
          (mastodon-tl--print-json-keys
           (cdr el) (if ind (+ ind 4) 4)))
         (t
          ;; basic handling of raw booleans:
          (let ((val (cond ((equal (cdr el) ':json-false)
                            "no")
                           ((equal (cdr el) 't)
                            "yes")
                           (t
                            (cdr el)))))
            (when ind (indent-to ind))
            (insert (mastodon-tl--format-key el pad)
                    " "
                    (mastodon-tl--newline-if-long (cdr el))
                    ;; only send strings straight to --render-text
                    ;; this makes hyperlinks work:
                    (if (not (stringp val))
                        (mastodon-tl--render-text
                         (prin1-to-string val))
                      (mastodon-tl--render-text val))
                    "\n"))))))))

(defun mastodon-tl--print-instance-rules-or-fields (alist)
  "Print ALIST of instance rules or contact account or emoji fields."
  (let ((key   (cond ((alist-get 'id alist)
                      'id)
                     ((alist-get 'name alist)
                      'name)
                     ((alist-get 'shortcode alist)
                      'shortcode)))
        (value (cond ((alist-get 'id alist)
                      'text)
                     ((alist-get 'value alist)
                      'value)
                     ((alist-get 'url alist)
                      'url))))
    (indent-to 4)
    (insert
     (format "%-5s: "
             (propertize (alist-get key alist)
                         'face '(:underline t)))
     (mastodon-tl--newline-if-long (alist-get value alist))
     (format "%s" (mastodon-tl--render-text
                   (alist-get value alist)))
     "\n")))

(defun mastodon-tl--newline-if-long (el)
  "Return a newline string if the cdr of EL is over 50 characters long."
  (let ((rend (if (stringp el) (mastodon-tl--render-text el) el)))
    (if (and (sequencep rend)
             (< 50 (length rend)))
        "\n"
      "")))

;;; FOLLOW/BLOCK/MUTE, ETC

(defun mastodon-tl--follow-user (user-handle &optional notify)
  "Query for USER-HANDLE from current status and follow that user.
If NOTIFY is \"true\", enable notifications when that user posts.
If NOTIFY is \"false\", disable notifications when that user posts.
Can be called to toggle NOTIFY on users already being followed."
  (interactive
   (list
    (mastodon-tl--interactive-user-handles-get "follow")))
  (mastodon-tl--do-if-toot
   (mastodon-tl--do-user-action-and-response user-handle "follow" nil notify)))

(defun mastodon-tl--enable-notify-user-posts (user-handle)
  "Query for USER-HANDLE and enable notifications when they post."
  (interactive
   (list
    (mastodon-tl--interactive-user-handles-get "enable")))
  (mastodon-tl--do-if-toot
   (mastodon-tl--follow-user user-handle "true")))

(defun mastodon-tl--disable-notify-user-posts (user-handle)
  "Query for USER-HANDLE and disable notifications when they post."
  (interactive
   (list
    (mastodon-tl--interactive-user-handles-get "disable")))
  (mastodon-tl--follow-user user-handle "false"))

(defun mastodon-tl--unfollow-user (user-handle)
  "Query for USER-HANDLE from current status and unfollow that user."
  (interactive
   (list
    (mastodon-tl--interactive-user-handles-get "unfollow")))
  (mastodon-tl--do-if-toot
   (mastodon-tl--do-user-action-and-response user-handle "unfollow" t)))

(defun mastodon-tl--block-user (user-handle)
  "Query for USER-HANDLE from current status and block that user."
  (interactive
   (list
    (mastodon-tl--interactive-user-handles-get "block")))
  (mastodon-tl--do-if-toot
   (mastodon-tl--do-user-action-and-response user-handle "block")))

(defun mastodon-tl--unblock-user (user-handle)
  "Query for USER-HANDLE from list of blocked users and unblock that user."
  (interactive
   (list
    (mastodon-tl--interactive-blocks-or-mutes-list-get "unblock")))
  (if (not user-handle)
      (message "Looks like you have no blocks to unblock!")
    (mastodon-tl--do-user-action-and-response user-handle "unblock" t)))

(defun mastodon-tl--mute-user (user-handle)
  "Query for USER-HANDLE from current status and mute that user."
  (interactive
   (list
    (mastodon-tl--interactive-user-handles-get "mute")))
  (mastodon-tl--do-if-toot
   (mastodon-tl--do-user-action-and-response user-handle "mute")))

(defun mastodon-tl--unmute-user (user-handle)
  "Query for USER-HANDLE from list of muted users and unmute that user."
  (interactive
   (list
    (mastodon-tl--interactive-blocks-or-mutes-list-get "unmute")))
  (if (not user-handle)
      (message "Looks like you have no mutes to unmute!")
    (mastodon-tl--do-user-action-and-response user-handle "unmute" t)))

(defun mastodon-tl--interactive-user-handles-get (action)
  "Get the list of user-handles for ACTION from the current toot."
  (mastodon-tl--do-if-toot
   (let ((user-handles
          (cond ((or (equal (buffer-name) "*mastodon-follow-suggestions*")
                     ;; follow suggests / search / foll requests compat:
                     (string-prefix-p "*mastodon-search" (buffer-name))
                     (equal (buffer-name) "*mastodon-follow-requests*")
                     ;; profile view follows/followers compat:
                     ;; but not for profile statuses:
                     ;; fetch 'toot-json:
                     (and (string-prefix-p "accounts" (mastodon-tl--get-endpoint))
                          (not (string-suffix-p "statuses" (mastodon-tl--get-endpoint)))))
                 (list (alist-get 'acct (get-text-property (point) 'toot-json))))
                ;; profile view, no toots, point on profile note, ie. 'profile-json:
                ;; needed for e.g. gup.pe groups which show no toots publically:
                ((and (string-prefix-p "accounts" (mastodon-tl--get-endpoint))
                      (get-text-property (point) 'profile-json))
                 (list (alist-get 'acct (get-text-property (point) 'profile-json))))
                ;; avoid tl--property here because it calls next-toot
                ;; which breaks non-toot buffers like foll reqs etc.:
                (t
                 (mastodon-profile--extract-users-handles
                  (mastodon-profile--toot-json))))))
     (completing-read (if (or (equal action "disable")
                              (equal action "enable"))
                          (format "%s notifications when user posts: " action)
                        (format "Handle of user to %s: " action))
                      user-handles
                      nil ; predicate
                      'confirm))))

(defun mastodon-tl--interactive-blocks-or-mutes-list-get (action)
  "Fetch the list of accounts for ACTION from the server.
Action must be either \"unblock\" or \"unmute\"."
  (let* ((endpoint (cond ((equal action "unblock")
                          "blocks")
                         ((equal action "unmute")
                          "mutes")))
         (url (mastodon-http--api endpoint))
         (json (mastodon-http--get-json url))
         (accts (mapcar (lambda (user)
                          (alist-get 'acct user))
                        json)))
    (when accts
      (completing-read (format "Handle of user to %s: " action)
                       accts
                       nil ; predicate
                       t))))

(defun mastodon-tl--do-user-action-and-response (user-handle action &optional negp notify)
  "Do ACTION on user USER-HANDLE.
NEGP is whether the action involves un-doing something.
If NOTIFY is \"true\", enable notifications when that user posts.
If NOTIFY is \"false\", disable notifications when that user posts.
NOTIFY is only non-nil when called by `mastodon-tl--follow-user'."
  (let* ((account (if negp
                      ;; if unmuting/unblocking, we got handle from mute/block list
                      (mastodon-profile--search-account-by-handle
                       user-handle)
                    ;; if profile view, use 'profile-json as status:
                    (if (string-prefix-p "accounts" (mastodon-tl--get-endpoint))
                        (mastodon-profile--lookup-account-in-status
                         user-handle (get-text-property (point) 'profile-json))
                      ;; if muting/blocking, we select from handles in current status
                      (mastodon-profile--lookup-account-in-status
                       user-handle (mastodon-profile--toot-json)))))
         (user-id (mastodon-profile--account-field account 'id))
         (name (if (not (string-empty-p (mastodon-profile--account-field account 'display_name)))
                   (mastodon-profile--account-field account 'display_name)
                 (mastodon-profile--account-field account 'username)))
         (url (mastodon-http--api
               (if notify
                   (format "accounts/%s/%s?notify=%s" user-id action notify)
                 (format "accounts/%s/%s" user-id action)))))
    (if account
        (if (equal action "follow") ; y-or-n for all but follow
            (mastodon-tl--do-user-action-function url name user-handle action notify)
          (when (y-or-n-p (format "%s user %s? " action name))
            (mastodon-tl--do-user-action-function url name user-handle action)))
      (message "Cannot find a user with handle %S" user-handle))))

(defun mastodon-tl--do-user-action-function (url name user-handle action &optional notify)
  "Post ACTION on user NAME/USER-HANDLE to URL.
NOTIFY is either \"true\" or \"false\", and used when we have been called
by `mastodon-tl--follow-user' to enable or disable notifications."
  (let ((response (mastodon-http--post url)))
    (mastodon-http--triage response
                           (lambda ()
                             (cond ((string-equal notify "true")
                                    (message "Receiving notifications for user %s (@%s)!"
                                             name user-handle))
                                   ((string-equal notify "false")
                                    (message "Not receiving notifications for user %s (@%s)!"
                                             name user-handle))
                                   ((or (string-equal action "mute")
                                        (string-equal action "unmute"))
                                    (message "User %s (@%s) %sd!" name user-handle action))
                                   ((eq notify nil)
                                    (message "User %s (@%s) %sed!" name user-handle action)))))))

;; FOLLOW TAGS

(defun mastodon-tl--get-tag-json (tag)
  "Return JSON data about TAG."
  (let ((url (mastodon-http--api (format "tags/%s" tag))))
    (mastodon-http--get-json url)))

(defun mastodon-tl--follow-tag (&optional tag)
  "Prompt for a tag and follow it.
If TAG provided, follow it."
  (interactive)
  (let* ((tag (or tag (read-string "Tag to follow: ")))
         (url (mastodon-http--api (format "tags/%s/follow" tag)))
         (response (mastodon-http--post url)))
    (mastodon-http--triage response
                           (lambda ()
                             (message "tag #%s followed!" tag)))))

(defun mastodon-tl--followed-tags ()
  "Return JSON of tags followed."
  (let ((url (mastodon-http--api (format "followed_tags"))))
    (mastodon-http--get-json url)))

(defun mastodon-tl--unfollow-tag (&optional tag)
  "Prompt for a followed tag, and unfollow it.
If TAG if provided, unfollow it."
  (interactive)
  (let* ((followed-tags-json (unless tag (mastodon-tl--followed-tags)))
         (tags (unless tag (mapcar (lambda (x)
                                     (alist-get 'name x))
                                   followed-tags-json)))
         (tag (or tag (completing-read "Unfollow tag: "
                                       tags)))
         (url (mastodon-http--api (format "tags/%s/unfollow" tag)))
         (response (mastodon-http--post url)))
    (mastodon-http--triage response
                           (lambda ()
                             (message "tag #%s unfollowed!" tag)))))

(defun mastodon-tl--list-followed-tags ()
  "List tags followed. If user choses one, display its JSON."
  (interactive)
  (let* ((followed-tags-json (mastodon-tl--followed-tags))
         (tags (mapcar (lambda (x)
                         (alist-get 'name x))
                       followed-tags-json))
         (tag (completing-read "Tag: " tags)))
    (message (prin1-to-string
              (mastodon-tl--get-tag-json tag)))))

;; TODO: add this to new posts in some cases, e.g. in thread view.
(defun mastodon-tl--reload-timeline-or-profile ()
  "Reload the current timeline or profile page.
For use after e.g. deleting a toot."
  (cond ((equal (mastodon-tl--get-endpoint) "timelines/home")
         (mastodon-tl--get-home-timeline))
        ((equal (mastodon-tl--get-endpoint) "timelines/public")
         (mastodon-tl--get-federated-timeline))
        ((equal (mastodon-tl--get-endpoint) "timelines/public?local=true")
         (mastodon-tl--get-local-timeline))
        ((equal (mastodon-tl--get-endpoint) "notifications")
         (mastodon-notifications-get))
        ((equal (mastodon-tl--buffer-name)
                (concat "*mastodon-" (mastodon-auth--get-account-name) "-statuses*"))
         (mastodon-profile--my-profile))
        ((save-match-data
           (string-match
            "statuses/\\(?2:[[:digit:]]+\\)/context"
            (mastodon-tl--get-endpoint))
           (mastodon-tl--thread
            (match-string 2 (mastodon-tl--get-endpoint)))))))

(defun mastodon-tl--build-link-header-url (str)
  "Return a URL from STR, an http Link header."
  (let* ((split (split-string str "; "))
         (url-base (string-trim (car split) "<" ">"))
         (param (cadr split)))
    (concat url-base "&" param)))

(defun mastodon-tl--more ()
  "Append older toots to timeline, asynchronously."
  (interactive)
  (message "Loading older toots...")
  (if (member (buffer-name (current-buffer)) mastodon-tl--link-header-buffers)
      ;; link-header: can't build a URL with --more-json-async, endpoint/id:
      (let* ((next (car (mastodon-tl--link-header)))
             ;;(prev (cadr (mastodon-tl--link-header)))
             (url (mastodon-tl--build-link-header-url next)))
        (mastodon-http--get-response-async url nil 'mastodon-tl--more* (current-buffer)
                                           (point) :headers))
    (mastodon-tl--more-json-async (mastodon-tl--get-endpoint) (mastodon-tl--oldest-id)
                                  'mastodon-tl--more* (current-buffer) (point))))

(defun mastodon-tl--more* (response buffer point-before &optional headers)
  "Append older toots to timeline, asynchronously.
Runs the timeline's update function on RESPONSE, in BUFFER.
When done, places point at POINT-BEFORE.
HEADERS is the http headers returned in the response, if any."
  (with-current-buffer buffer
    (when response
      (let* ((inhibit-read-only t)
             (json (if headers (car response) response))
             (headers (if headers (cdr response) nil))
             (link-header (mastodon-tl--get-link-header-from-response headers)))
        (goto-char (point-max))
        (funcall (mastodon-tl--get-update-function) json)
        (goto-char point-before)
        ;; update buffer spec to new link-header:
        ;; (other values should just remain as they were)
        (when headers
          (mastodon-tl--set-buffer-spec (mastodon-tl--buffer-name)
                                        (mastodon-tl--get-endpoint)
                                        (mastodon-tl--get-update-function)
                                        link-header))
        (message "Loading older toots... done.")))))

(defun mastodon-tl--find-property-range (property start-point &optional search-backwards)
  "Return `nil` if no such range is found.

If PROPERTY is set at START-POINT returns a range around
START-POINT otherwise before/after START-POINT.

SEARCH-BACKWARDS determines whether we pick point
before (non-nil) or after (nil)"
  (if (get-text-property start-point property)
      ;; We are within a range, so look backwards for the start:
      (cons (previous-single-property-change
             (if (equal start-point (point-max)) start-point (1+ start-point))
             property nil (point-min))
            (next-single-property-change start-point property nil (point-max)))
    (if search-backwards
        (let* ((end (or (previous-single-property-change
                         (if (equal start-point (point-max))
                             start-point (1+ start-point))
                         property)
                        ;; we may either be just before the range or there
                        ;; is nothing at all
                        (and (not (equal start-point (point-min)))
                             (get-text-property (1- start-point) property)
                             start-point)))
               (start (and
                       end
                       (previous-single-property-change end property nil (point-min)))))
          (when end
            (cons start end)))
      (let* ((start (next-single-property-change start-point property))
             (end (and start
                       (next-single-property-change start property nil (point-max)))))
        (when start
          (cons start end))))))

(defun mastodon-tl--find-next-or-previous-property-range
    (property start-point search-backwards)
  "Find (start . end) property range after/before START-POINT.

Does so while PROPERTY is set to a consistent value (different
from the value at START-POINT if that is set).

Return nil if no such range exists.

If SEARCH-BACKWARDS is non-nil it find a region before
START-POINT otherwise after START-POINT."
  (if (get-text-property start-point property)
      ;; We are within a range, we need to start the search from
      ;; before/after this range:
      (let ((current-range (mastodon-tl--find-property-range property start-point)))
        (if search-backwards
            (unless (equal (car current-range) (point-min))
              (mastodon-tl--find-property-range
               property (1- (car current-range)) search-backwards))
          (unless (equal (cdr current-range) (point-max))
            (mastodon-tl--find-property-range
             property (1+ (cdr current-range)) search-backwards))))
    ;; If we are not within a range, we can just defer to
    ;; mastodon-tl--find-property-range directly.
    (mastodon-tl--find-property-range property start-point search-backwards)))

(defun mastodon-tl--consider-timestamp-for-updates (timestamp)
  "Take note that TIMESTAMP is used in buffer and ajust timers as needed.

This calculates the next time the text for TIMESTAMP will change
and may adjust existing or future timer runs should that time
before current plans to run the update function.

The adjustment is only made if it is significantly (a few
seconds) before the currently scheduled time. This helps reduce
the number of occasions where we schedule an update only to
schedule the next one on completion to be within a few seconds.

If relative timestamps are
disabled (`mastodon-tl--enable-relative-timestamps` is nil) this
is a no-op."
  (when mastodon-tl--enable-relative-timestamps
    (let ((this-update (cdr (mastodon-tl--relative-time-details timestamp))))
      (when (time-less-p this-update
                         (time-subtract mastodon-tl--timestamp-next-update
                                        (seconds-to-time 10)))
        (setq mastodon-tl--timestamp-next-update this-update)
        (when mastodon-tl--timestamp-update-timer
          ;; We need to re-schedule for an earlier time
          (cancel-timer mastodon-tl--timestamp-update-timer)
          (setq mastodon-tl--timestamp-update-timer
                (run-at-time (time-to-seconds (time-subtract this-update (current-time)))
                             nil ;; don't repeat
                             #'mastodon-tl--update-timestamps-callback
                             (current-buffer) nil)))))))

(defun mastodon-tl--update-timestamps-callback (buffer previous-marker)
  "Update the next few timestamp displays in BUFFER.

Start searching for more timestamps from PREVIOUS-MARKER or
from the start if it is nil."
  ;; only do things if the buffer hasn't been killed in the meantime
  (when (and mastodon-tl--enable-relative-timestamps ;; should be true but just in case...
             (buffer-live-p buffer))
    (save-excursion
      (with-current-buffer buffer
        (let ((previous-timestamp (if previous-marker
                                      (marker-position previous-marker)
                                    (point-min)))
              (iteration 0)
              next-timestamp-range)
          (if previous-marker
              ;; This is a follow-up call to process the next batch of
              ;; timestamps.
              ;; Release the marker to not slow things down.
              (set-marker previous-marker nil)
            ;; Otherwise this is a rew run, so let's initialize the next-run time.
            (setq mastodon-tl--timestamp-next-update (time-add (current-time)
                                                               (seconds-to-time 300))
                  mastodon-tl--timestamp-update-timer nil))
          (while (and (< iteration 5)
                      (setq next-timestamp-range
                            (mastodon-tl--find-property-range 'timestamp
                                                              previous-timestamp)))
            (let* ((start (car next-timestamp-range))
                   (end (cdr next-timestamp-range))
                   (timestamp (get-text-property start 'timestamp))
                   (current-display (get-text-property start 'display))
                   (new-display (mastodon-tl--relative-time-description timestamp)))
              (unless (string= current-display new-display)
                (let ((inhibit-read-only t))
                  (add-text-properties
                   start end (list 'display
                                   (mastodon-tl--relative-time-description timestamp)))))
              (mastodon-tl--consider-timestamp-for-updates timestamp)
              (setq iteration (1+ iteration)
                    previous-timestamp (1+ (cdr next-timestamp-range)))))
          (if next-timestamp-range
              ;; schedule the next batch from the previous location to
              ;; start very soon in the future:
              (run-at-time 0.1 nil #'mastodon-tl--update-timestamps-callback buffer
                           (copy-marker previous-timestamp))
            ;; otherwise we are done for now; schedule a new run for when needed
            (setq mastodon-tl--timestamp-update-timer
                  (run-at-time (time-to-seconds
                                (time-subtract mastodon-tl--timestamp-next-update
                                               (current-time)))
                               nil ;; don't repeat
                               #'mastodon-tl--update-timestamps-callback
                               buffer nil))))))))

(defun mastodon-tl--update ()
  "Update timeline with new toots."
  (interactive)
  (let* ((endpoint (mastodon-tl--get-endpoint))
         (update-function (mastodon-tl--get-update-function))
         (id (mastodon-tl--newest-id))
         (json (mastodon-tl--updated-json endpoint id)))
    (if json
        (let ((inhibit-read-only t))
          (goto-char (or mastodon-tl--update-point (point-min)))
          (funcall update-function json))
      (message "nothing to update"))))

(defun mastodon-tl--get-link-header-from-response (headers)
  "Get http Link header from list of http HEADERS."
  (when headers
    (split-string (alist-get "Link" headers nil nil 'equal) ", ")))

(defun mastodon-tl--init (buffer-name endpoint update-function &optional headers)
  "Initialize BUFFER-NAME with timeline targeted by ENDPOINT asynchronously.
UPDATE-FUNCTION is used to recieve more toots.
HEADERS means to also collect the response headers. Used for paginating
favourites."
  (let ((url (mastodon-http--api endpoint))
        (buffer (concat "*mastodon-" buffer-name "*")))
    (if headers
        (mastodon-http--get-response-async
         url nil 'mastodon-tl--init* buffer endpoint update-function headers)
      (mastodon-http--get-json-async
       url nil 'mastodon-tl--init* buffer endpoint update-function))))

(defun mastodon-tl--init* (response buffer endpoint update-function &optional headers)
  "Initialize BUFFER with timeline targeted by ENDPOINT.
UPDATE-FUNCTION is used to recieve more toots.
RESPONSE is the data returned from the server by
`mastodon-http--process-json', a cons cell of JSON and http
headers."
  (let* ((json (if headers (car response) response))
         (headers (if headers (cdr response) nil))
         (link-header (mastodon-tl--get-link-header-from-response headers)))
    (with-output-to-temp-buffer buffer
      (switch-to-buffer buffer)
      ;; mastodon-mode wipes buffer-spec, so order must unforch be:
      ;; 1 run update-function, 2 enable masto-mode, 3 set buffer spec.
      ;; which means we cannot use buffer-spec for update-function
      ;; unless we set it both before and after the others
      (mastodon-tl--set-buffer-spec buffer
                                    endpoint
                                    update-function
                                    link-header)
      (setq
       ;; Initialize with a minimal interval; we re-scan at least once
       ;; every 5 minutes to catch any timestamps we may have missed
       mastodon-tl--timestamp-next-update (time-add (current-time)
                                                    (seconds-to-time 300)))
      (funcall update-function json))
    (mastodon-mode)
    (with-current-buffer buffer
      (mastodon-tl--set-buffer-spec buffer
                                    endpoint
                                    update-function
                                    link-header)
      (setq mastodon-tl--timestamp-update-timer
            (when mastodon-tl--enable-relative-timestamps
              (run-at-time (time-to-seconds
                            (time-subtract mastodon-tl--timestamp-next-update
                                           (current-time)))
                           nil ;; don't repeat
                           #'mastodon-tl--update-timestamps-callback
                           (current-buffer)
                           nil)))
      (unless (string-prefix-p "accounts" endpoint)
        ;; for everything save profiles
        (mastodon-tl--goto-first-item)))))

(defun mastodon-tl--init-sync (buffer-name endpoint update-function &optional note-type)
  "Initialize BUFFER-NAME with timeline targeted by ENDPOINT.

UPDATE-FUNCTION is used to receive more toots.
Runs synchronously.
Optional arg NOTE-TYPE means only get that type of note."
  (let* ((exclude-types (when note-type
                          (mastodon-notifications--filter-types-list note-type)))
         (args (when note-type (mastodon-http--build-array-params-alist
                                "exclude_types[]" exclude-types)))
         ;; (query-string (when note-type
         ;; (mastodon-http--build-params-string args)))
         ;; add note-type exclusions to endpoint so it works in `mastodon-tl--buffer-spec'
         ;; that way `mastodon-tl--more' works seamlessly too:
         ;; (endpoint (if note-type (concat endpoint "?" query-string) endpoint))
         (url (mastodon-http--api endpoint))
         (buffer (concat "*mastodon-" buffer-name "*"))
         (json (mastodon-http--get-json url args)))
    (with-output-to-temp-buffer buffer
      (switch-to-buffer buffer)
      ;; mastodon-mode wipes buffer-spec, so order must unforch be:
      ;; 1 run update-function, 2 enable masto-mode, 3 set buffer spec.
      ;; which means we cannot use buffer-spec for update-function
      ;; unless we set it both before and after the others
      (mastodon-tl--set-buffer-spec buffer endpoint update-function)
      (setq
       ;; Initialize with a minimal interval; we re-scan at least once
       ;; every 5 minutes to catch any timestamps we may have missed
       mastodon-tl--timestamp-next-update (time-add (current-time)
                                                    (seconds-to-time 300)))
      (funcall update-function json))
    (mastodon-mode)
    (with-current-buffer buffer
      (mastodon-tl--set-buffer-spec buffer endpoint update-function)
      (setq mastodon-tl--timestamp-update-timer
            (when mastodon-tl--enable-relative-timestamps
              (run-at-time (time-to-seconds
                            (time-subtract mastodon-tl--timestamp-next-update
                                           (current-time)))
                           nil ;; don't repeat
                           #'mastodon-tl--update-timestamps-callback
                           (current-buffer)
                           nil)))
      (when ;(and (not (equal json '[]))
          ;; for everything save profiles:
          (not (string-prefix-p "accounts" endpoint))
        (mastodon-tl--goto-first-item)))
    buffer))

(provide 'mastodon-tl)
;;; mastodon-tl.el ends here<|MERGE_RESOLUTION|>--- conflicted
+++ resolved
@@ -671,22 +671,6 @@
 		                  'shr-url app-url
                           'help-echo app-url
 		                  'keymap mastodon-tl--shr-map-replacement)))))
-<<<<<<< HEAD
-       (when edited-time
-         (concat
-          (if (fontp (char-displayable-p #10r128274))
-              " ✍ "
-            " [edited] ")
-          (propertize
-           (format-time-string mastodon-toot-timestamp-format
-                               edited-parsed)
-           'face 'font-lock-comment-face
-           'timestamp edited-parsed
-           'display (if mastodon-tl--enable-relative-timestamps
-                        (mastodon-tl--relative-time-description edited-parsed)
-                      edited-parsed))))
-       (propertize "\n  ------------\n" 'face 'default))
-=======
        (if edited-time
            (concat
             (if (fontp (char-displayable-p #10r128274))
@@ -702,7 +686,6 @@
                         edited-parsed)))
          "")
        (propertize "\n  ------------\n  " 'face 'default))
->>>>>>> 54bf253a
       'favourited-p faved
       'boosted-p    boosted
       'bookmarked-p bookmarked
