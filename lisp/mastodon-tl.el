--- conflicted
+++ resolved
@@ -1757,24 +1757,9 @@
                 (mastodon-http--api (concat "statuses/" id)))))
     (if (equal (caar toot) 'error)
         (message "Error: %s" (cdar toot))
-<<<<<<< HEAD
-      (with-current-buffer (get-buffer-create buffer)
-        (let ((inhibit-read-only t))
-          (erase-buffer)
-          (switch-to-buffer buffer)
-          (mastodon-mode)
-          (mastodon-tl--set-buffer-spec buffer
-                                        (format "statuses/%s" id)
-                                        nil)
-          (let ((inhibit-read-only t))
-            (mastodon-tl--toot toot :detailed-p)))))))
-=======
       (with-mastodon-buffer buffer #'mastodon-mode nil
-        (mastodon-tl--set-buffer-spec buffer
-                                      (format "statuses/%s" id)
-                                      nil)
+        (mastodon-tl--set-buffer-spec buffer (format "statuses/%s" id) nil)
         (mastodon-tl--toot toot :detailed-p)))))
->>>>>>> aa6e9c55
 
 (defun mastodon-tl--view-whole-thread ()
   "From a thread view, view entire thread.
@@ -1814,36 +1799,12 @@
                     (length (alist-get 'descendants context)))
                  0)
               ;; if we have a thread:
-<<<<<<< HEAD
-              (progn
-                (with-current-buffer (get-buffer-create buffer)
-                  (let ((inhibit-read-only t)
-                        (marker (make-marker)))
-                    (switch-to-buffer buffer)
-                    (erase-buffer)
-                    (mastodon-mode)
-                    (mastodon-tl--set-buffer-spec buffer
-                                                  endpoint
-                                                  #'mastodon-tl--thread)
-                    (mastodon-tl--timeline (alist-get 'ancestors context)
-                                           :thread)
-                    (goto-char (point-max))
-                    (move-marker marker (point))
-                    ;; print re-fetched toot:
-                    (mastodon-tl--toot toot :detailed-p :thread)
-                    (mastodon-tl--timeline (alist-get 'descendants context)
-                                           :thread)
-                    ;; put point at the toot:
-                    (goto-char (marker-position marker))
-                    (mastodon-tl--goto-next-toot))))
-=======
               (with-mastodon-buffer buffer #'mastodon-mode nil
                 (let ((marker (make-marker)))
                   (mastodon-tl--set-buffer-spec buffer
                                                 endpoint
                                                 #'mastodon-tl--thread)
-                  (mastodon-tl--timeline (alist-get 'ancestors context)
-                                         :thread)
+                  (mastodon-tl--timeline (alist-get 'ancestors context) :thread)
                   (goto-char (point-max))
                   (move-marker marker (point))
                   ;; print re-fetched toot:
@@ -1853,7 +1814,6 @@
                   ;; put point at the toot:
                   (goto-char (marker-position marker))
                   (mastodon-tl--goto-next-toot)))
->>>>>>> aa6e9c55
             ;; else just print the lone toot:
             (mastodon-tl--single-toot id)))))))
 
@@ -2658,46 +2618,6 @@
 	(message "Looks like nothing returned from endpoint: %s" endpoint)
       (let* ((headers (if headers (cdr response) nil))
              (link-header (mastodon-tl--get-link-header-from-response headers)))
-<<<<<<< HEAD
-        (with-current-buffer (get-buffer-create buffer)
-          (let ((inhibit-read-only t))
-            (erase-buffer)
-            (switch-to-buffer buffer)
-            ;; mastodon-mode wipes buffer-spec, so order must unforch be:
-            ;; 1 run update-function, 2 enable masto-mode, 3 set buffer spec.
-            ;; which means we cannot use buffer-spec for update-function
-            ;; unless we set it both before and after the others
-            (mastodon-tl--set-buffer-spec buffer
-                                          endpoint
-                                          update-function
-                                          link-header
-                                          update-params
-                                          hide-replies)
-            (setq
-             ;; Initialize with a minimal interval; we re-scan at least once
-             ;; every 5 minutes to catch any timestamps we may have missed
-             mastodon-tl--timestamp-next-update (time-add (current-time)
-                                                          (seconds-to-time 300)))
-            (funcall update-function json)
-            (mastodon-mode)
-            (mastodon-tl--set-buffer-spec buffer
-                                          endpoint
-                                          update-function
-                                          link-header
-                                          update-params
-                                          hide-replies)
-            (setq mastodon-tl--timestamp-update-timer
-                  (when mastodon-tl--enable-relative-timestamps
-                    (run-at-time (time-to-seconds
-                                  (time-subtract mastodon-tl--timestamp-next-update
-                                                 (current-time)))
-                                 nil ;; don't repeat
-                                 #'mastodon-tl--update-timestamps-callback
-                                 (current-buffer)
-                                 nil)))
-            (unless (mastodon-tl--profile-buffer-p)
-              (mastodon-tl--goto-first-item))))))))
-=======
         (with-mastodon-buffer buffer #'mastodon-mode nil
           (mastodon-tl--set-buffer-spec buffer
                                         endpoint
@@ -2722,7 +2642,6 @@
                                nil)))
           (unless (mastodon-tl--profile-buffer-p)
             (mastodon-tl--goto-first-item)))))))
->>>>>>> aa6e9c55
 
 (defun mastodon-tl--init-sync (buffer-name endpoint update-function &optional note-type)
   "Initialize BUFFER-NAME with timeline targeted by ENDPOINT.
@@ -2738,38 +2657,6 @@
          (url (mastodon-http--api endpoint))
          (buffer (concat "*mastodon-" buffer-name "*"))
          (json (mastodon-http--get-json url args)))
-<<<<<<< HEAD
-    (with-current-buffer (get-buffer-create buffer)
-      (let ((inhibit-read-only t))
-        (erase-buffer)
-        (switch-to-buffer buffer)
-        ;; mastodon-mode wipes buffer-spec, so order must unforch be:
-        ;; 1 run update-function, 2 enable masto-mode, 3 set buffer spec.
-        ;; which means we cannot use buffer-spec for update-function
-        ;; unless we set it both before and after the others
-        (mastodon-tl--set-buffer-spec buffer endpoint update-function)
-        (setq
-         ;; Initialize with a minimal interval; we re-scan at least once
-         ;; every 5 minutes to catch any timestamps we may have missed
-         mastodon-tl--timestamp-next-update (time-add (current-time)
-                                                      (seconds-to-time 300)))
-        (funcall update-function json)
-        (mastodon-mode)
-        (mastodon-tl--set-buffer-spec buffer endpoint update-function nil args)
-        (setq mastodon-tl--timestamp-update-timer
-              (when mastodon-tl--enable-relative-timestamps
-                (run-at-time (time-to-seconds
-                              (time-subtract mastodon-tl--timestamp-next-update
-                                             (current-time)))
-                             nil ;; don't repeat
-                             #'mastodon-tl--update-timestamps-callback
-                             (current-buffer)
-                             nil)))
-        (unless (mastodon-tl--profile-buffer-p)
-          ;; FIXME: this breaks test (because test has empty buffer)
-          (mastodon-tl--goto-first-item)))
-      buffer)))
-=======
     (with-mastodon-buffer buffer #'mastodon-mode nil
       (setq
        ;; Initialize with a minimal interval; we re-scan at least once
@@ -2791,7 +2678,6 @@
         ;; FIXME: this breaks test (because test has empty buffer)
         (mastodon-tl--goto-first-item)))
     buffer))
->>>>>>> aa6e9c55
 
 (provide 'mastodon-tl)
 ;;; mastodon-tl.el ends here