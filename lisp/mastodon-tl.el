;;; mastodon-tl.el --- Timeline functions for mastodon.el  -*- lexical-binding: t -*-

;; Copyright (C) 2017-2019 Johnson Denen
;; Copyright (C) 2020-2022 Marty Hiatt
;; Author: Johnson Denen <johnson.denen@gmail.com>
;;         Marty Hiatt <martianhiatus@riseup.net>
;; Maintainer: Marty Hiatt <martianhiatus@riseup.net>
;; Version: 1.0.0
;; Homepage: https://codeberg.org/martianh/mastodon.el

;; This file is not part of GNU Emacs.

;; This file is part of mastodon.el.

;; mastodon.el is free software: you can redistribute it and/or modify
;; it under the terms of the GNU General Public License as published by
;; the Free Software Foundation, either version 3 of the License, or
;; (at your option) any later version.

;; mastodon.el is distributed in the hope that it will be useful,
;; but WITHOUT ANY WARRANTY; without even the implied warranty of
;; MERCHANTABILITY or FITNESS FOR A PARTICULAR PURPOSE.  See the
;; GNU General Public License for more details.

;; You should have received a copy of the GNU General Public License
;; along with mastodon.el.  If not, see <http://www.gnu.org/licenses/>.

;;; Commentary:

;; mastodon-tl.el provides timeline functions.

;;; Code:

(require 'shr)
(require 'ts)
(require 'thingatpt) ; for word-at-point
(require 'time-date)
(require 'cl-lib)
(require 'mastodon-iso)
(require 'mpv nil :no-error)

(autoload 'mastodon-mode "mastodon")
(autoload 'mastodon-notifications-get "mastodon")
(autoload 'mastodon-url-lookup "mastodon")
(autoload 'mastodon-auth--get-account-id "mastodon-auth")
(autoload 'mastodon-auth--get-account-name "mastodon-auth")
(autoload 'mastodon-http--api "mastodon-http")
(autoload 'mastodon-http--build-array-params-alist "mastodon-http")
(autoload 'mastodon-http--build-params-string "mastodon-http")
(autoload 'mastodon-http--delete "mastodon-http")
(autoload 'mastodon-http--get-json "mastodon-http")
(autoload 'mastodon-http--get-json-async "mastodon-http")
(autoload 'mastodon-http--get-response-async "mastodon-http")
(autoload 'mastodon-http--post "mastodon-http")
(autoload 'mastodon-http--process-json "mastodon-http")
(autoload 'mastodon-http--put "mastodon-http")
(autoload 'mastodon-http--triage "mastodon-http")
(autoload 'mastodon-media--get-avatar-rendering "mastodon-media")
(autoload 'mastodon-media--get-media-link-rendering "mastodon-media")
(autoload 'mastodon-media--inline-images "mastodon-media")
(autoload 'mastodon-notifications--filter-types-list "mastodon-notifications")
(autoload 'mastodon-notifications--get-mentions "mastodon-notifications")
(autoload 'mastodon-profile--account-field "mastodon-profile")
(autoload 'mastodon-profile--account-from-id "mastodon-profile")
(autoload 'mastodon-profile--extract-users-handles "mastodon-profile")
(autoload 'mastodon-profile--get-preferences-pref "mastodon-profile")
(autoload 'mastodon-profile--get-toot-author "mastodon-profile")
(autoload 'mastodon-profile--lookup-account-in-status "mastodon-profile")
(autoload 'mastodon-profile--make-author-buffer "mastodon-profile")
(autoload 'mastodon-profile--my-profile "mastodon-profile")
(autoload 'mastodon-profile--open-statuses-no-reblogs "mastodon-profile")
(autoload 'mastodon-profile--profile-json "mastodon-profile")
(autoload 'mastodon-profile--search-account-by-handle "mastodon-profile")
(autoload 'mastodon-profile--toot-json "mastodon-profile")
(autoload 'mastodon-profile--view-author-profile "mastodon-profile")
(autoload 'mastodon-profile-mode "mastodon-profile")
(autoload 'mastodon-search--get-user-info "mastodon-search")
(autoload 'mastodon-search--insert-users-propertized "mastodon-search")
(autoload 'mastodon-search--propertize-user "mastodon-search")
(autoload 'mastodon-toot--compose-buffer "mastodon-toot")
(autoload 'mastodon-toot--delete-toot "mastodon-toot")
(autoload 'mastodon-toot--get-toot-edits "mastodon-toot")
(autoload 'mastodon-toot--iso-to-human "mastodon-toot")
(autoload 'mastodon-toot--schedule-toot "mastodon-toot")
(autoload 'mastodon-toot--set-toot-properties "mastodon-toot")
(autoload 'mastodon-toot--update-status-fields "mastodon-toot")

(defvar mastodon-toot--visibility)
(defvar mastodon-toot-mode)
(defvar mastodon-active-user)

(when (require 'mpv nil :no-error)
  (declare-function mpv-start "mpv"))
(defvar mastodon-instance-url)
(defvar mastodon-toot-timestamp-format)
(defvar shr-use-fonts)  ;; declare it since Emacs24 didn't have this
(defvar mastodon-mode-map)


;;; CUSTOMIZES

(defgroup mastodon-tl nil
  "Timelines in Mastodon."
  :prefix "mastodon-tl-"
  :group 'mastodon)

(defcustom mastodon-tl--enable-relative-timestamps t
  "Whether to show relative (to the current time) timestamps.
This will require periodic updates of a timeline buffer to
keep the timestamps current as time progresses."
  :type '(boolean :tag "Enable relative timestamps and background updater task"))

(defcustom mastodon-tl--enable-proportional-fonts nil
  "Nonnil to enable using proportional fonts when rendering HTML.
By default fixed width fonts are used."
  :type '(boolean :tag "Enable using proportional rather than fixed \
width fonts when rendering HTML text"))

(defcustom mastodon-tl--display-caption-not-url-when-no-media t
  "Display an image's caption rather than URL.
Only has an effect when `mastodon-tl--display-media-p' is set to
nil."
  :type 'boolean)

(defcustom mastodon-tl--show-avatars nil
  "Whether to enable display of user avatars in timelines."
  :type '(boolean :tag "Whether to display user avatars in timelines"))

(defcustom mastodon-tl--show-stats t
  "Whether to show toot stats (faves, boosts, replies counts)."
  :type 'bool)

(defcustom mastodon-tl--symbols
  '((reply     . ("💬" . "R"))
    (boost     . ("🔁" . "B"))
    (favourite . ("⭐" . "F"))
    (bookmark  . ("🔖" . "K"))
    (media     . ("📹" . "[media]"))
    (verified  . ("" . "V"))
    (locked    . ("🔒" . "[locked]"))
    (private   . ("🔒" . "[followers]"))
    (direct    . ("✉" . "[direct]"))
    (edited    . ("✍" . "[edited]")))
  "A set of symbols (and fallback strings) to be used in timeline.
If a symbol does not look right (tofu), it means your
font settings do not support it."
  :type '(alist :key-type symbol :value-type string))

(defcustom mastodon-tl-position-after-update nil
  "Defines where `point' should be located after a timeline update.
Valid values are:
- nil            Top/bottom depending on timeline type
- keep-point     Keep original position of point
- last-old-toot  The last toot before the new ones"
  :type '(choice (const :tag "Top/bottom depending on timeline type" nil)
                 (const :tag "Keep original position of point" keep-point)
                 (const :tag "The last toot before the new ones" last-old-toot)))

(defcustom mastodon-tl--timeline-posts-count "20"
  "Number of posts to display when loading a timeline.
Must be an integer between 20 and 40 inclusive."
  :type '(string))

(defcustom mastodon-tl--hide-replies nil
  "Whether to hide replies from the timelines.
Note that you can hide replies on a one-off basis by loading a
timeline with a simple prefix argument, `C-u'."
  :type '(boolean :tag "Whether to hide replies from the timelines."))


;;; VARIABLES

(defvar-local mastodon-tl--buffer-spec nil
  "A unique identifier and functions for each Mastodon buffer.")

(defvar-local mastodon-tl--update-point nil
  "When updating a mastodon buffer this is where new toots will be inserted.
If nil `(point-min)' is used instead.")

(defvar-local mastodon-tl--after-update-marker nil
  "Marker defining the position of point after the update is done.")

(defvar mastodon-tl--display-media-p t
  "A boolean value stating whether to show media in timelines.")

(defvar-local mastodon-tl--timestamp-next-update nil
  "The timestamp when the buffer should next be scanned to update the timestamps.")

(defvar-local mastodon-tl--timestamp-update-timer nil
  "The timer that, when set will scan the buffer to update the timestamps.")

(defvar mastodon-tl--horiz-bar
  (if (char-displayable-p ?―)
      (make-string 12 ?―)
    (make-string 12 ?-)))

;;; KEYMAPS

(defvar mastodon-tl--link-keymap
  (let ((map (make-sparse-keymap)))
    (define-key map [return] 'mastodon-tl--do-link-action-at-point)
    (define-key map [mouse-2] 'mastodon-tl--do-link-action)
    (define-key map [follow-link] 'mouse-face)
    map)
  "The keymap for link-like things in buffer (except for shr.el generate links).
This will make the region of text act like like a link with mouse
highlighting, mouse click action tabbing to next/previous link
etc.")

(defvar mastodon-tl--shr-map-replacement
  (let ((map (make-sparse-keymap)))
    (set-keymap-parent map shr-map)
    ;; Replace the move to next/previous link bindings with our
    ;; version that knows about more types of links.
    (define-key map [remap shr-next-link] #'mastodon-tl--next-tab-item)
    (define-key map [remap shr-previous-link] #'mastodon-tl--previous-tab-item)
    ;; keep new my-profile binding; shr 'O' doesn't work here anyway
    (define-key map (kbd "O") #'mastodon-profile--my-profile)
    (define-key map [remap shr-browse-url] #'mastodon-url-lookup)
    map)
  "The keymap to be set for shr.el generated links that are not images.
We need to override the keymap so tabbing will navigate to all
types of mastodon links and not just shr.el-generated ones.")

(defvar mastodon-tl--shr-image-map-replacement
  (let ((map (make-sparse-keymap)))
    (set-keymap-parent map (if (boundp 'shr-image-map)
                               shr-image-map
                             shr-map))
    ;; Replace the move to next/previous link bindings with our
    ;; version that knows about more types of links.
    (define-key map [remap shr-next-link] #'mastodon-tl--next-tab-item)
    (define-key map [remap shr-previous-link] #'mastodon-tl--previous-tab-item)
    ;; browse-url loads the preview only, we want browse-image
    ;; on RET to browse full sized image URL
    (define-key map [remap shr-browse-url] #'shr-browse-image)
    ;; remove shr's u binding, as it the maybe-probe-and-copy-url
    ;; is already bound to w also
    (define-key map (kbd "u") #'mastodon-tl--update)
    ;; keep new my-profile binding; shr 'O' doesn't work here anyway
    (define-key map (kbd "O") #'mastodon-profile--my-profile)
    (define-key map (kbd "<C-return>") #'mastodon-tl--mpv-play-video-at-point)
    map)
  "The keymap to be set for shr.el generated image links.
We need to override the keymap so tabbing will navigate to all
types of mastodon links and not just shr.el-generated ones.")

(defvar mastodon-tl--byline-link-keymap
  (when (require 'mpv nil :no-error)
    (let ((map (make-sparse-keymap)))
      (define-key map (kbd "<C-return>") #'mastodon-tl--mpv-play-video-from-byline)
      (define-key map (kbd "RET") #'mastodon-profile--get-toot-author)
      map))
  "The keymap to be set for the author byline.
It is active where point is placed by `mastodon-tl--goto-next-toot.'")


;;; NAV

(defun mastodon-tl--next-tab-item ()
  "Move to the next interesting item.
This could be the next toot, link, or image; whichever comes first.
Don't move if nothing else to move to is found, i.e. near the end of the buffer.
This also skips tab items in invisible text, i.e. hidden spoiler text."
  (interactive)
  (let (next-range
        (search-pos (point)))
    (while (and (setq next-range (mastodon-tl--find-next-or-previous-property-range
                                  'mastodon-tab-stop search-pos nil))
                (get-text-property (car next-range) 'invisible)
                (setq search-pos (1+ (cdr next-range))))
      ;; do nothing, all the action in in the while condition
      )
    (if (null next-range)
        (message "Nothing else here.")
      (goto-char (car next-range))
      (message "%s" (mastodon-tl--property 'help-echo :no-move)))))

(defun mastodon-tl--previous-tab-item ()
  "Move to the previous interesting item.
This could be the previous toot, link, or image; whichever comes
first. Don't move if nothing else to move to is found, i.e. near
the start of the buffer. This also skips tab items in invisible
text, i.e. hidden spoiler text."
  (interactive)
  (let (next-range
        (search-pos (point)))
    (while (and (setq next-range (mastodon-tl--find-next-or-previous-property-range
                                  'mastodon-tab-stop search-pos t))
                (get-text-property (car next-range) 'invisible)
                (setq search-pos (1- (car next-range))))
      ;; do nothing, all the action in in the while condition
      )
    (if (null next-range)
        (message "Nothing else before this.")
      (goto-char (car next-range))
      (message "%s" (mastodon-tl--property 'help-echo :no-move)))))

(defun mastodon-tl--goto-toot-pos (find-pos refresh &optional pos)
  "Search for toot with FIND-POS.
If search returns nil, execute REFRESH function.
Optionally start from POS."
  (let* ((npos (funcall find-pos
                        (or pos (point))
                        'byline
                        (current-buffer))))
    (if npos
        (if (not (get-text-property npos 'toot-id))
            (mastodon-tl--goto-toot-pos find-pos refresh npos)
          (goto-char npos)
          ;; force display of help-echo on moving to a toot byline:
          (mastodon-tl--message-help-echo))
      (funcall refresh))))

(defun mastodon-tl--goto-next-toot ()
  "Jump to next toot header."
  (interactive)
  (mastodon-tl--goto-toot-pos 'next-single-property-change
                              'mastodon-tl--more))

(defun mastodon-tl--goto-prev-toot ()
  "Jump to last toot header."
  (interactive)
  (mastodon-tl--goto-toot-pos 'previous-single-property-change
                              'mastodon-tl--update))

(defun mastodon-tl--goto-first-item ()
  "Jump to first toot or item in buffer.
Used on initializing a timeline or thread."
  ;; goto-next-toot assumes we already have toots, and is therefore
  ;; incompatible with any view where it is possible to have no items.
  ;; when that is the case the call to goto-toot-pos loops infinitely
  (goto-char (point-min))
  (mastodon-tl--goto-next-item))

(defun mastodon-tl--goto-next-item ()
  "Jump to next item, e.g. filter or follow request."
  (interactive)
  (mastodon-tl--goto-toot-pos 'next-single-property-change
                              'next-line))

(defun mastodon-tl--goto-prev-item ()
  "Jump to previous item, e.g. filter or follow request."
  (interactive)
  (mastodon-tl--goto-toot-pos 'previous-single-property-change
                              'previous-line))


;;; TIMELINES

(defun mastodon-tl--get-federated-timeline (&optional prefix local)
  "Open federated timeline.
If LOCAL, get only local timeline.
With a single PREFIX arg, hide-replies.
With a double PREFIX arg, only show posts with media."
  (interactive "p")
  (let ((params
         `(("limit" . ,mastodon-tl--timeline-posts-count))))
    ;; avoid adding 'nil' to our params alist:
    (when (eq prefix 16)
      (push '("only_media" . "true") params))
    (when local
      (push '("local" . "true") params))
    (message "Loading federated timeline...")
    (mastodon-tl--init
     (if local "local" "federated")
     "timelines/public" 'mastodon-tl--timeline nil
     params
     (when (eq prefix 4) t))))

(defun mastodon-tl--get-home-timeline (&optional arg)
  "Open home timeline.
With a single prefix ARG, hide replies."
  (interactive "p")
  (message "Loading home timeline...")
  (mastodon-tl--init
   "home" "timelines/home" 'mastodon-tl--timeline nil
   `(("limit" . ,mastodon-tl--timeline-posts-count))
   (when (eq arg 4) t)))

(defun mastodon-tl--get-local-timeline (&optional prefix)
  "Open local timeline.
With a single PREFIX arg, hide-replies.
With a double PREFIX arg, only show posts with media."
  (interactive "p")
  (message "Loading local timeline...")
  (mastodon-tl--get-federated-timeline prefix :local))

(defun mastodon-tl--get-tag-timeline (&optional prefix tag)
  "Prompt for tag and opens its timeline.
Optionally load TAG timeline directly.
With a single PREFIX arg, only show posts with media.
With a double PREFIX arg, limit results to your own instance."
  (interactive "p")
  (let* ((word (or (word-at-point) ""))
         (input (or tag (read-string (format "Load timeline for tag (%s): " word))))
         (tag (or tag (if (string-empty-p input) word input))))
    (message "Loading timeline for #%s..." tag)
    (mastodon-tl--show-tag-timeline prefix tag)))

(defun mastodon-tl--show-tag-timeline (&optional prefix tag)
  "Opens a new buffer showing the timeline of posts with hastag TAG.
If TAG is a list, show a timeline for all tags.
With a single PREFIX arg, only show posts with media.
With a double PREFIX arg, limit results to your own instance."
  (let ((params
         `(("limit" . ,mastodon-tl--timeline-posts-count))))
    ;; avoid adding 'nil' to our params alist:
    (when (eq prefix 4)
      (push '("only_media" . "true") params))
    (when (eq prefix 16)
      (push '("local" . "true") params))
    (when (listp tag)
      (let ((list (mastodon-http--build-array-params-alist "any[]" (cdr tag))))
        (while list
          (push (pop list) params))))
    (mastodon-tl--init (if (listp tag)
                           "tags-multiple"
                         (concat "tag-" tag))
                       (concat "timelines/tag/" (if (listp tag)
                                                    ;; endpoint needs to be /tag/:sometag
                                                    (car tag) tag))
                       'mastodon-tl--timeline
                       nil
                       params)))


;;; BYLINES, etc.

(defun mastodon-tl--message-help-echo ()
  "Call message on `help-echo' property at point.
Do so if type of status at poins is not follow_request/follow."
  (let ((type (alist-get
               'type
               (mastodon-tl--property 'toot-json :no-move)))
        (echo (mastodon-tl--property 'help-echo :no-move)))
    (when echo ; not for followers/following in profile
      (unless (or (string= type "follow_request")
                  (string= type "follow")) ; no counts for these
        (message "%s" (mastodon-tl--property 'help-echo :no-move))))))

(defun mastodon-tl--byline-author (toot &optional avatar)
  "Propertize author of TOOT.
With arg AVATAR, include the account's avatar image."
  (let* ((account (alist-get 'account toot))
         (handle (alist-get 'acct account))
         (name (if (not (string-empty-p (alist-get 'display_name account)))
                   (alist-get 'display_name account)
                 (alist-get 'username account)))
         (profile-url (alist-get 'url account))
         (avatar-url (alist-get 'avatar account)))
    (concat
     ;; avatar insertion moved up to `mastodon-tl--byline' by default in order
     ;; to be outside of text prop 'byline t. arg avatar is used by
     ;; `mastodon-profile--add-author-bylines'
     (when (and avatar
                mastodon-tl--show-avatars
                mastodon-tl--display-media-p
                (if (version< emacs-version "27.1")
                    (image-type-available-p 'imagemagick)
                  (image-transforms-p)))
       (mastodon-media--get-avatar-rendering avatar-url))
     (propertize name
                 'face 'mastodon-display-name-face
                 ;; enable playing of videos when point is on byline:
                 'attachments (mastodon-tl--get-attachments-for-byline toot)
                 'keymap mastodon-tl--byline-link-keymap
                 ;; echo faves count when point on post author name:
                 ;; which is where --goto-next-toot puts point.
                 'help-echo
                 ;; but don't add it to "following"/"follows" on profile views:
                 ;; we don't have a tl--buffer-spec yet:
                 (unless (or (string-suffix-p "-followers*" (buffer-name))
                             (string-suffix-p "-following*" (buffer-name)))
                   (mastodon-tl--format-byline-help-echo toot)))
     " ("
     (propertize (concat "@" handle)
                 'face 'mastodon-handle-face
                 'mouse-face 'highlight
	         'mastodon-tab-stop 'user-handle
                 'account account
	         'shr-url profile-url
	         'keymap mastodon-tl--link-keymap
                 'mastodon-handle (concat "@" handle)
	         'help-echo (concat "Browse user profile of @" handle))
     ")")))

(defun mastodon-tl--format-byline-help-echo (toot)
  "Format a help-echo for byline of TOOT.
Displays a toot's media types and optionally the binding to play
moving image media from the byline.
Used when point is at the start of a byline, i.e. where
`mastodon-tl--goto-next-toot' leaves point."
  (let* ((toot-to-count
          (or
           ;; simply praying this order works
           (alist-get 'status toot) ; notifications timeline
           ;; fol-req notif, has 'type
           ;; placed before boosts coz fol-reqs have a (useless) reblog entry:
           (when (and (or (mastodon-tl--buffer-type-eq 'notifications)
                          (mastodon-tl--buffer-type-eq 'mentions))
                      (alist-get 'type toot))
             toot)
           (alist-get 'reblog toot) ; boosts
           toot)) ; everything else
         (fol-req-p (or (string= (alist-get 'type toot-to-count) "follow")
                        (string= (alist-get 'type toot-to-count) "follow_request"))))
    (unless fol-req-p
      (let* ((media-types (mastodon-tl--get-media-types toot))
             (format-media (when media-types
                             (format "media: %s"
                                     (mapconcat #'identity media-types " "))))
             (format-media-binding (when (and (or
                                               (member "video" media-types)
                                               (member "gifv" media-types))
                                              (require 'mpv nil :no-error))
                                     (format " | C-RET to view with mpv"))))
        (format "%s" (concat format-media format-media-binding))))))

(defun mastodon-tl--get-media-types (toot)
  "Return a list of the media attachment types of the TOOT at point."
  (let* ((attachments (mastodon-tl--field 'media_attachments toot)))
    (mastodon-tl--map-alist 'type attachments)))

(defun mastodon-tl--get-attachments-for-byline (toot)
  "Return a list of attachment URLs and types for TOOT.
The result is added as an attachments property to author-byline."
  (let ((media-attachments (mastodon-tl--field 'media_attachments toot)))
    (mapcar
     (lambda (attachement)
       (let ((remote-url
              (or (alist-get 'remote_url attachement)
                  ;; fallback b/c notifications don't have remote_url
                  (alist-get 'url attachement)))
             (type (alist-get 'type attachement)))
         `(:url ,remote-url :type ,type)))
     media-attachments)))

(defun mastodon-tl--byline-boosted (toot)
  "Add byline for boosted data from TOOT."
  (let ((reblog (alist-get 'reblog toot)))
    (when reblog
      (concat
       "\n  "
       (propertize "Boosted" 'face 'mastodon-boosted-face)
       " "
       (mastodon-tl--byline-author reblog)))))

(defun mastodon-tl--format-faved-or-boosted-byline (letter)
  "Format the byline marker for a boosted or favourited status.
LETTER is a string, F for favourited, B for boosted, or K for bookmarked."
  (let ((help-string (cond ((equal letter "F")
                            "favourited")
                           ((equal letter "B")
                            "boosted")
                           ((equal letter (or "🔖" "K"))
                            "bookmarked"))))
    (format "(%s) "
            (propertize letter 'face 'mastodon-boost-fave-face
                        ;; emojify breaks this for 🔖:
                        'help-echo (format "You have %s this status."
                                           help-string)))))

(defun mastodon-tl--byline (toot author-byline action-byline &optional detailed-p)
  "Generate byline for TOOT.
AUTHOR-BYLINE is a function for adding the author portion of
the byline that takes one variable.
ACTION-BYLINE is a function for adding an action, such as boosting,
favouriting and following to the byline. It also takes a single function.
By default it is `mastodon-tl--byline-boosted'.
DETAILED-P means display more detailed info. For now
this just means displaying toot client."
  (let* ((created-time
          ;; bosts and faves in notifs view
          ;; (makes timestamps be for the original toot
          ;; not the boost/fave):
          (or (mastodon-tl--field 'created_at
                                  (mastodon-tl--field 'status toot))
              ;; all other toots, inc. boosts/faves in timelines:
              ;; (mastodon-tl--field auto fetches from reblogs if needed):
              (mastodon-tl--field 'created_at toot)))
         (parsed-time (date-to-time created-time))
         (faved (equal 't (mastodon-tl--field 'favourited toot)))
         (boosted (equal 't (mastodon-tl--field 'reblogged toot)))
         (bookmarked (equal 't (mastodon-tl--field 'bookmarked toot)))
         (visibility (mastodon-tl--field 'visibility toot))
         (account (alist-get 'account toot))
         (avatar-url (alist-get 'avatar account))
         (edited-time (alist-get 'edited_at toot))
         (edited-parsed (when edited-time (date-to-time edited-time))))
    (concat
     ;; Boosted/favourited markers are not technically part of the byline, so
     ;; we don't propertize them with 'byline t', as per the rest. This
     ;; ensures that `mastodon-tl--goto-next-toot' puts point on
     ;; author-byline, not before the (F) or (B) marker. Not propertizing like
     ;; this makes the behaviour of these markers consistent whether they are
     ;; displayed for an already boosted/favourited toot or as the result of
     ;; the toot having just been favourited/boosted.
     (concat (when boosted
               (mastodon-tl--format-faved-or-boosted-byline
                (mastodon-tl--symbol 'boost)))
             (when faved
               (mastodon-tl--format-faved-or-boosted-byline
                (mastodon-tl--symbol 'favourite)))
             (when bookmarked
               (mastodon-tl--format-faved-or-boosted-byline
                (mastodon-tl--symbol 'bookmark))))
     ;; we remove avatars from the byline also, so that they also do not mess
     ;; with `mastodon-tl--goto-next-toot':
     (when (and mastodon-tl--show-avatars
                mastodon-tl--display-media-p
                (if (version< emacs-version "27.1")
                    (image-type-available-p 'imagemagick)
                  (image-transforms-p)))
       (mastodon-media--get-avatar-rendering avatar-url))
     (propertize
      (concat
       ;; we propertize help-echo format faves for author name
       ;; in `mastodon-tl--byline-author'
       (funcall author-byline toot)
       ;; visibility:
       (cond ((equal visibility "direct")
              (concat " " (mastodon-tl--symbol 'direct)))
             ((equal visibility "private")
              (concat " " (mastodon-tl--symbol 'private))))
       (funcall action-byline toot)
       " "
       (propertize
        (format-time-string mastodon-toot-timestamp-format parsed-time)
        'timestamp parsed-time
        'display (if mastodon-tl--enable-relative-timestamps
                     (mastodon-tl--relative-time-description parsed-time)
                   parsed-time))
       (when detailed-p
         (let* ((app (alist-get 'application toot))
                (app-name (alist-get 'name app))
                (app-url (alist-get 'website app)))
           (when app
             (concat
              (propertize " via " 'face 'default)
              (propertize app-name
                          'face 'mastodon-display-name-face
                          'follow-link t
                          'mouse-face 'highlight
		          'mastodon-tab-stop 'shr-url
		          'shr-url app-url
                          'help-echo app-url
		          'keymap mastodon-tl--shr-map-replacement)))))
       (if edited-time
           (concat
            " "
            (mastodon-tl--symbol 'edited)
            " "
            (propertize
             (format-time-string mastodon-toot-timestamp-format
                                 edited-parsed)
             'face font-lock-comment-face
             'timestamp edited-parsed
             'display (if mastodon-tl--enable-relative-timestamps
                          (mastodon-tl--relative-time-description edited-parsed)
                        edited-parsed)))
         "")
       (propertize (concat "\n  " mastodon-tl--horiz-bar)
                   'face 'default)
       (if mastodon-tl--show-stats
           (mastodon-tl--toot-stats toot)
         "")
       "\n")
      'favourited-p faved
      'boosted-p    boosted
      'bookmarked-p bookmarked
      'edited edited-time
      'edit-history (when edited-time
                      (mastodon-toot--get-toot-edits (alist-get 'id toot)))
      'byline       t))))


;;; TIMESTAMPS

(defun mastodon-tl--relative-time-details (timestamp &optional current-time)
  "Return cons of (descriptive string . next change) for the TIMESTAMP.
Use the optional CURRENT-TIME as the current time (only used for
reliable testing).
The descriptive string is a human readable version relative to
the current time while the next change timestamp give the first
time that this description will change in the future.
TIMESTAMP is assumed to be in the past."
  (let* ((now (or current-time (current-time)))
         (time-difference (time-subtract now timestamp))
         (seconds-difference (float-time time-difference))
         (regular-response
          (lambda (seconds-difference multiplier unit-name)
            (let ((n (floor (+ 0.5 (/ seconds-difference multiplier)))))
              (cons (format "%d %ss ago" n unit-name)
                    (* (+ 0.5 n) multiplier)))))
         (relative-result
          (cond
           ((< seconds-difference 60)
            (cons "just now"
                  60))
           ((< seconds-difference (* 1.5 60))
            (cons "1 minute ago"
                  90)) ;; at 90 secs
           ((< seconds-difference (* 60 59.5))
            (funcall regular-response seconds-difference 60 "minute"))
           ((< seconds-difference (* 1.5 60 60))
            (cons "1 hour ago"
                  (* 60 90))) ;; at 90 minutes
           ((< seconds-difference (* 60 60 23.5))
            (funcall regular-response seconds-difference (* 60 60) "hour"))
           ((< seconds-difference (* 1.5 60 60 24))
            (cons "1 day ago"
                  (* 1.5 60 60 24))) ;; at a day and a half
           ((< seconds-difference (* 60 60 24 6.5))
            (funcall regular-response seconds-difference (* 60 60 24) "day"))
           ((< seconds-difference (* 1.5 60 60 24 7))
            (cons "1 week ago"
                  (* 1.5 60 60 24 7))) ;; a week and a half
           ((< seconds-difference (* 60 60 24 7 52))
            (if (= 52 (floor (+ 0.5 (/ seconds-difference 60 60 24 7))))
                (cons "52 weeks ago"
                      (* 60 60 24 7 52))
              (funcall regular-response seconds-difference (* 60 60 24 7) "week")))
           ((< seconds-difference (* 1.5 60 60 24 365))
            (cons "1 year ago"
                  (* 60 60 24 365 1.5))) ;; a year and a half
           (t
            (funcall regular-response seconds-difference (* 60 60 24 365.25) "year")))))
    (cons (car relative-result)
          (time-add timestamp (seconds-to-time (cdr relative-result))))))

(defun mastodon-tl--relative-time-description (timestamp &optional current-time)
  "Return a string with a human readable TIMESTAMP relative to the current time.
Use the optional CURRENT-TIME as the current time (only used for
reliable testing).
E.g. this could return something like \"1 min ago\", \"yesterday\", etc.
TIME-STAMP is assumed to be in the past."
  (car (mastodon-tl--relative-time-details timestamp current-time)))


;;; RENDERING HTML, LINKS, HASHTAGS, HANDLES

(defun mastodon-tl--render-text (string &optional toot)
  "Return a propertized text rendering the given HTML string STRING.
The contents comes from the given TOOT which is used in parsing
links in the text. If TOOT is nil no parsing occurs."
  (when string ; handle rare empty notif server bug
    (with-temp-buffer
      (insert string)
      (let ((shr-use-fonts mastodon-tl--enable-proportional-fonts)
            (shr-width (when mastodon-tl--enable-proportional-fonts
                         (- (window-width) 1))))
        (shr-render-region (point-min) (point-max)))
      ;; Make all links a tab stop recognized by our own logic, make things point
      ;; to our own logic (e.g. hashtags), and update keymaps where needed:
      (when toot
        (let (region)
          (while (setq region (mastodon-tl--find-property-range
                               'shr-url (or (cdr region) (point-min))))
            (mastodon-tl--process-link toot
                                       (car region) (cdr region)
                                       (get-text-property (car region) 'shr-url)))))
      (buffer-string))))

(defun mastodon-tl--process-link (toot start end url)
  "Process link URL in TOOT as hashtag, userhandle, or normal link.
START and END are the boundaries of the link in the toot."
  (let* (mastodon-tab-stop-type
         keymap
         (help-echo (get-text-property start 'help-echo))
         extra-properties
         ;; handle calling this on non-toots, e.g. for profiles:
         (toot-url (when (proper-list-p toot)
                     (mastodon-tl--field 'url toot)))
         (toot-url (when toot-url (url-generic-parse-url toot-url)))
         (toot-instance-url (if toot-url
                                (concat (url-type toot-url) "://"
                                        (url-host toot-url))
                              mastodon-instance-url))
         (link-str (buffer-substring-no-properties start end))
         (maybe-hashtag (mastodon-tl--extract-hashtag-from-url
                         url toot-instance-url))
         (maybe-userhandle
          (if (proper-list-p toot) ; fails for profile buffers?
              (or (mastodon-tl--userhandle-from-mentions toot
                                                         link-str)
                  ;; FIXME: if prev always works, cut this:
                  (mastodon-tl--extract-userhandle-from-url
                   url link-str))
            (mastodon-tl--extract-userhandle-from-url
             url link-str))))
    (cond (;; Hashtags:
           maybe-hashtag
           (setq mastodon-tab-stop-type 'hashtag
                 keymap mastodon-tl--link-keymap
                 help-echo (concat "Browse tag #" maybe-hashtag)
                 extra-properties (list 'mastodon-tag maybe-hashtag)))
          (;; User handles:
           maybe-userhandle
           ;; this fails on mentions in profile notes:
           (let ((maybe-userid (when (proper-list-p toot)
                                 (mastodon-tl--extract-userid-toot
                                  toot link-str))))
             (setq mastodon-tab-stop-type 'user-handle
                   keymap mastodon-tl--link-keymap
                   help-echo (concat "Browse user profile of " maybe-userhandle)
                   extra-properties (append
                                     (list 'mastodon-handle maybe-userhandle)
                                     (when maybe-userid
                                       (list 'account-id maybe-userid))))))
          ;; Anything else:
          (t
           ;; Leave it as a url handled by shr.el.
           ;; (We still have to replace the keymap so that tabbing works.)
           (setq keymap (if (eq shr-map (get-text-property start 'keymap))
                            mastodon-tl--shr-map-replacement
                          mastodon-tl--shr-image-map-replacement)
                 mastodon-tab-stop-type 'shr-url)))
    (add-text-properties start end
                         (append
                          (list 'mastodon-tab-stop mastodon-tab-stop-type
                                'keymap keymap
                                'help-echo help-echo)
                          extra-properties))))

(defun mastodon-tl--userhandle-from-mentions (toot link)
  "Extract a user handle from mentions in json TOOT.
LINK is maybe the '@handle' to search for."
  (mastodon-tl--extract-el-from-mentions 'acct toot link))

(defun mastodon-tl--extract-userid-toot (toot link)
  "Extract a user id for an ACCT from mentions in a TOOT.
LINK is maybe the '@handle' to search for."
  (mastodon-tl--extract-el-from-mentions 'id toot link))

(defun mastodon-tl--extract-el-from-mentions (el toot link)
  "Extract element EL from TOOT mentions that matches LINK.
LINK should be a simple handle string with no domain, i.e. @user.
Return nil if no matching element"
  ;; Must return nil if nothing found!
  ;; TODO: we should break the while loop as soon as we get sth
  (let ((mentions (append (alist-get 'mentions toot) nil)))
    (when mentions
      (let* ((mention (pop mentions))
             (name (substring-no-properties link 1 (length link))) ; cull @
             return)
        (while mention
          (when (string= (alist-get 'username mention)
                         name)
            (setq return (alist-get el mention)))
          (setq mention (pop mentions)))
        return))))

(defun mastodon-tl--extract-userhandle-from-url (url buffer-text)
  "Return the user hande the URL points to or nil if it is not a profile link.
BUFFER-TEXT is the text covered by the link with URL, for a user profile
this should be of the form <at-sign><user id>, e.g. \"@Gargon\"."
  (let* ((parsed-url (url-generic-parse-url url))
         (local-p (string=
                   (url-host (url-generic-parse-url mastodon-instance-url))
                   (url-host parsed-url))))
    (when (and (string= "@" (substring buffer-text 0 1))
               (string= (downcase buffer-text)
                        (downcase (substring (url-filename parsed-url) 1))))
      (if local-p
          buffer-text ; no instance suffic for local mention
        (concat buffer-text "@" (url-host parsed-url))))))

(defun mastodon-tl--extract-hashtag-from-url (url instance-url)
  "Return the hashtag that URL points to or nil if URL is not a tag link.
INSTANCE-URL is the url of the instance for the toot that the link
came from (tag links always point to a page on the instance publishing
the toot)."
  (cond
   ;; Mastodon type tag link:
   ((string-prefix-p (concat instance-url "/tags/") url)
    (substring url (length (concat instance-url "/tags/"))))
   ;; Link from some other ostatus site we've encountered:
   ((string-prefix-p (concat instance-url "/tag/") url)
    (substring url (length (concat instance-url "/tag/"))))
   ;; If nothing matches we assume it is not a hashtag link:
   (t nil)))


;;; HYPERLINKS

(defun mastodon-tl--make-link (string link-type)
  "Return a propertized version of STRING that will act like link.
LINK-TYPE is the type of link to produce."
  (let ((help-text (cond
                    ((eq link-type 'content-warning)
                     "Toggle hidden text")
                    (t
                     (error "Unknown link type %s" link-type)))))
    (propertize
     string
     'mastodon-tab-stop link-type
     'mouse-face 'highlight
     'keymap mastodon-tl--link-keymap
     'help-echo help-text)))

(defun mastodon-tl--do-link-action-at-point (position)
  "Do the action of the link at POSITION.
Used for hitting RET on a given link."
  (interactive "d")
  (let ((link-type (get-text-property position 'mastodon-tab-stop)))
    (cond ((eq link-type 'content-warning)
           (mastodon-tl--toggle-spoiler-text position))
          ((eq link-type 'hashtag)
           (mastodon-tl--show-tag-timeline nil (get-text-property position 'mastodon-tag)))
          ;; 'account / 'account-id is not set for mentions, only bylines
          ((eq link-type 'user-handle)
           (let ((account-json (get-text-property position 'account))
                 (account-id (get-text-property position 'account-id)))
             (cond
              (account-json
               (mastodon-profile--make-author-buffer
                account-json))
              (account-id
               (mastodon-profile--make-author-buffer
                (mastodon-profile--account-from-id account-id)))
              (t
               (let ((account
                      (mastodon-profile--search-account-by-handle
                       (get-text-property position 'mastodon-handle))))
                 ;; never call make-author-buffer on nil account:
                 (if account
                     (mastodon-profile--make-author-buffer account)
                   ;; optional webfinger lookup:
                   (if (y-or-n-p
                        "Search for account returned nothing. Perform URL lookup?")
                       (mastodon-url-lookup (get-text-property position 'shr-url))
                     (message "Unable to find account."))))))))
          (t
           (error "Unknown link type %s" link-type)))))

(defun mastodon-tl--do-link-action (event)
  "Do the action of the link at point.
Used for a mouse-click EVENT on a link."
  (interactive "e")
  (mastodon-tl--do-link-action-at-point (posn-point (event-end event))))


;;; CONTENT WARNINGS

(defun mastodon-tl--has-spoiler (toot)
  "Check if the given TOOT has a spoiler text.
Spoiler text should initially be shown only while the main
content should be hidden."
  (let ((spoiler (mastodon-tl--field 'spoiler_text toot)))
    (and spoiler (> (length spoiler) 0))))

(defun mastodon-tl--toggle-spoiler-text (position)
  "Toggle the visibility of the spoiler text at/after POSITION."
  (let ((inhibit-read-only t)
        (spoiler-text-region (mastodon-tl--find-property-range
                              'mastodon-content-warning-body position nil)))
    (if (not spoiler-text-region)
        (message "No spoiler text here")
      (add-text-properties (car spoiler-text-region) (cdr spoiler-text-region)
                           (list 'invisible
                                 (not (get-text-property (car spoiler-text-region)
                                                         'invisible)))))))

(defun mastodon-tl--toggle-spoiler-text-in-toot ()
  "Toggle the visibility of the spoiler text in the current toot."
  (interactive)
  (let* ((toot-range (or (mastodon-tl--find-property-range
                          'toot-json (point))
                         (mastodon-tl--find-property-range
                          'toot-json (point) t)))
         (spoiler-range (when toot-range
                          (mastodon-tl--find-property-range
                           'mastodon-content-warning-body
                           (car toot-range)))))
    (cond ((null toot-range)
           (message "No toot here"))
          ((or (null spoiler-range)
               (> (car spoiler-range) (cdr toot-range)))
           (message "No content warning text here"))
          (t
           (mastodon-tl--toggle-spoiler-text (car spoiler-range))))))

(defun mastodon-tl--clean-tabs-and-nl (string)
  "Remove tabs and newlines from STRING."
  (replace-regexp-in-string
   "[\t\n ]*\\'" "" string))

(defun mastodon-tl--spoiler (toot)
  "Render TOOT with spoiler message.
This assumes TOOT is a toot with a spoiler message.
The main body gets hidden and only the spoiler text and the
content warning message are displayed. The content warning
message is a link which unhides/hides the main body."
  (let* ((spoiler (mastodon-tl--field 'spoiler_text toot))
         (string (mastodon-tl--set-face
                  ;; remove trailing whitespace
                  (mastodon-tl--clean-tabs-and-nl
                   (mastodon-tl--render-text spoiler toot))
                  'default))
         (message (concat
                   " " mastodon-tl--horiz-bar "\n "
                   (mastodon-tl--make-link
                    (concat "CW: " string)
                    'content-warning)
                   "\n "
                   mastodon-tl--horiz-bar "\n"))
         (cw (mastodon-tl--set-face message 'mastodon-cw-face)))
    (concat
     cw
     (propertize (mastodon-tl--content toot)
                 'invisible
                 ;; check server setting to expand all spoilers:
                 (unless (eq t
                             ;; If something goes wrong reading prefs,
                             ;; just return nil so CWs show by default.
                             (condition-case nil
                                 (mastodon-profile--get-preferences-pref
                                  'reading:expand:spoilers)
                               (error nil)))
                   t)
                 'mastodon-content-warning-body t))))


;;; MEDIA

(defun mastodon-tl--media (toot)
  "Retrieve a media attachment link for TOOT if one exists."
  (let* ((media-attachments (mastodon-tl--field 'media_attachments toot))
         (media-string (mapconcat #'mastodon-tl--media-attachment
                                  media-attachments "")))
    (if (not (and mastodon-tl--display-media-p
                  (string-empty-p media-string)))
        (concat "\n" media-string)
      "")))

(defun mastodon-tl--media-attachment (media-attachment)
  "Return a propertized string for MEDIA-ATTACHMENT."
  (let* ((preview-url
          (alist-get 'preview_url media-attachment))
         (remote-url
          (or (alist-get 'remote_url media-attachment)
              ;; fallback b/c notifications don't have remote_url
              (alist-get 'url media-attachment)))
         (type (alist-get 'type media-attachment))
         (caption (alist-get 'description media-attachment))
         (display-str
          (if (and mastodon-tl--display-caption-not-url-when-no-media
                   caption)
              (concat "Media:: " caption)
            (concat "Media:: " preview-url))))
    (if mastodon-tl--display-media-p
        ;; return placeholder [img]:
        (mastodon-media--get-media-link-rendering
         preview-url remote-url type caption) ; 2nd arg for shr-browse-url
      ;; return URL/caption:
      (concat
       (mastodon-tl--propertize-img-str-or-url
        (concat "Media:: " preview-url) ;; string
        preview-url remote-url type caption
        display-str ;; display
        ;; FIXME: shr-link underlining is awful for captions with
        ;; newlines, as the underlining runs to the edge of the
        ;; frame even if the text doesn'
        'shr-link)
       "\n"))))

(defun mastodon-tl--propertize-img-str-or-url (str media-url full-remote-url type
                                                   help-echo &optional display face)
  "Propertize an media placeholder string \"[img]\" or media URL.
STR is the string to propertize, MEDIA-URL is the preview link,
FULL-REMOTE-URL is the link to the full resolution image on the
server, TYPE is the media type.
HELP-ECHO, DISPLAY, and FACE are the text properties to add."
  (propertize str
              'media-url media-url
              'media-state (when (string= str "[img]") 'needs-loading)
              'media-type 'media-link
              'mastodon-media-type type
              'display display
              'face face
              'mouse-face 'highlight
              'mastodon-tab-stop 'image ; for do-link-action-at-point
              'image-url full-remote-url ; for shr-browse-image
              'keymap mastodon-tl--shr-image-map-replacement
              'help-echo (if (or (string= type "image")
                                 (string= type nil)
                                 (string= type "unknown")) ;handle borked images
                             help-echo
                           (concat help-echo "\nC-RET: play " type " with mpv"))))


;;; INSERT TOOTS

(defun mastodon-tl--content (toot)
  "Retrieve text content from TOOT.
Runs `mastodon-tl--render-text' and fetches poll or media."
  (let* ((content (mastodon-tl--field 'content toot))
         (reblog (alist-get 'reblog toot))
         (poll-p (if reblog
                     (alist-get 'poll reblog)
                   (alist-get 'poll toot))))
    (concat
     (mastodon-tl--render-text content toot)
     (when poll-p
       (mastodon-tl--get-poll toot))
     (mastodon-tl--media toot))))

(defun mastodon-tl--insert-status (toot body author-byline action-byline
                                        &optional id base-toot detailed-p)
  "Display the content and byline of timeline element TOOT.
BODY will form the section of the toot above the byline.
AUTHOR-BYLINE is an optional function for adding the author
portion of the byline that takes one variable. By default it is
`mastodon-tl--byline-author'.
ACTION-BYLINE is also an optional function for adding an action,
such as boosting favouriting and following to the byline. It also
takes a single function. By default it is
`mastodon-tl--byline-boosted'.
ID is that of the status if it is a notification, which is
attached as a `toot-id' property if provided. If the
status is a favourite or boost notification, BASE-TOOT is the
JSON of the toot responded to.
DETAILED-P means display more detailed info. For now
this just means displaying toot client."
  (let ((start-pos (point)))
    (insert
     (propertize
      (concat "\n"
              body
              " \n"
              (mastodon-tl--byline toot author-byline action-byline detailed-p))
      'toot-id      (or id ; notification's own id
                        (alist-get 'id toot)) ; toot id
      'base-toot-id (mastodon-tl--toot-id
                     ;; if status is a notif, get id from base-toot
                     ;; (-tl--toot-id toot) will not work here:
                     (or base-toot
                         ;; else normal toot with reblog check:
                         toot))
      'toot-json    toot
      'base-toot    base-toot)
     "\n")
    (when mastodon-tl--display-media-p
      (mastodon-media--inline-images start-pos (point)))))

;; from mastodon-alt.el:
(defun mastodon-tl--toot-for-stats (&optional toot)
  "Return the TOOT on which we want to extract stats.
If no TOOT is given, the one at point is considered."
  (let* ((original-toot (or toot (get-text-property (point) 'toot-json)))
         (toot (or (alist-get 'status original-toot)
                   (when (alist-get 'type original-toot)
                     original-toot)
                   (alist-get 'reblog original-toot)
                   original-toot))
         (type (alist-get 'type (or toot))))
    (unless (member type '("follow" "follow_request"))
      toot)))

(defun mastodon-tl--toot-stats (toot)
  "Return a right aligned string (using display align-to).
String is filled with TOOT statistics (boosts, favs, replies).
When the TOOT is a reblog (boost), statistics from reblogged
toots are returned.
To disable showing the stats, customize
`mastodon-tl--show-stats'."
  (when-let ((toot (mastodon-tl--toot-for-stats toot)))
    (let* ((favourites-count (alist-get 'favourites_count toot))
           (favourited (equal 't (alist-get 'favourited toot)))
           (faves-prop (propertize (format "%s" favourites-count)
                                   'favourites-count favourites-count))
           (boosts-count (alist-get 'reblogs_count toot))
           (boosted (equal 't (alist-get 'reblogged toot)))
           (boosts-prop (propertize (format "%s" boosts-count)
                                    'boosts-count boosts-count))
           (replies-count (alist-get 'replies_count toot))
           (favourites (format "%s %s" faves-prop ;favourites-count
                               (mastodon-tl--symbol 'favourite)))
           (boosts (format "%s %s" boosts-prop ;boosts-count
                           (mastodon-tl--symbol 'boost)))
           (replies (format "%s %s" replies-count (mastodon-tl--symbol 'reply)))
           (status (concat
                    (propertize favourites
                                'favourited-p favourited
                                'favourites-field t
                                'face font-lock-comment-face)
                    (propertize " | " 'face font-lock-comment-face)
                    (propertize boosts
                                'boosted-p boosted
                                'boosts-field t
                                'face font-lock-comment-face)
                    (propertize " | " 'face font-lock-comment-face)
                    (propertize replies
                                'replies-field t
                                'replies-count replies-count
                                'face font-lock-comment-face)))
           (status (concat
                    (propertize " " 'display `(space :align-to (- right ,(+ (length status) 7))))
                    status)))
      status)))


;; POLLS

(defun mastodon-tl--get-poll (toot)
  "If TOOT includes a poll, return it as a formatted string."
  (let* ((poll (mastodon-tl--field 'poll toot))
         (expiry (mastodon-tl--field 'expires_at poll))
         (expired-p (if (eq (mastodon-tl--field 'expired poll) :json-false) nil t))
         ;; (multi (mastodon-tl--field 'multiple poll))
         (voters-count (mastodon-tl--field 'voters_count poll))
         (vote-count (mastodon-tl--field 'votes_count poll))
         (options (mastodon-tl--field 'options poll))
         (option-titles (mastodon-tl--map-alist 'title options))
         (longest-option (car (sort option-titles
                                    (lambda (x y)
                                      (> (length x)
                                         (length y))))))
         (option-counter 0))
    (concat "\nPoll: \n\n"
            (mapconcat (lambda (option)
                         (progn
                           (format "%s: %s%s%s\n"
                                   (setq option-counter (1+ option-counter))
                                   (propertize (alist-get 'title option)
                                               'face 'success)
                                   (make-string
                                    (1+
                                     (- (length longest-option)
                                        (length (alist-get 'title
                                                           option))))
                                    ?\ )
                                   ;; TODO: disambiguate no votes from hidden votes
                                   (format "[%s votes]" (or (alist-get 'votes_count option)
                                                            "0")))))
                       options
                       "\n")
            "\n"
            (propertize
             (cond (voters-count ; sometimes it is nil
                    (if (= voters-count 1)
                        (format "%s person | " voters-count)
                      (format "%s people | " voters-count)))
                   (vote-count
                    (format "%s votes | " vote-count))
                   (t
                    ""))
             'face 'font-lock-comment-face)
            (let ((str (if expired-p
                           "Poll expired."
                         (mastodon-tl--format-poll-expiry expiry))))
              (propertize str 'face 'font-lock-comment-face))
            "\n")))

(defun mastodon-tl--format-poll-expiry (timestamp)
  "Convert poll expiry TIMESTAMP into a descriptive string."
  (let ((parsed (ts-human-duration
                 (ts-diff (ts-parse timestamp) (ts-now)))))
    (cond ((> (plist-get parsed :days) 0)
           (format "%s days, %s hours left" (plist-get parsed :days) (plist-get parsed :hours)))
          ((> (plist-get parsed :hours) 0)
           (format "%s hours, %s minutes left" (plist-get parsed :hours) (plist-get parsed :minutes)))
          ((> (plist-get parsed :minutes) 0)
           (format "%s minutes left" (plist-get parsed :minutes)))
          (t ;; we failed to guess:
           (format "%s days, %s hours, %s minutes left"
                   (plist-get parsed :days)
                   (plist-get parsed :hours)
                   (plist-get parsed :minutes))))))

(defun mastodon-tl--poll-vote (option)
  "If there is a poll at point, prompt user for OPTION to vote on it."
  (interactive
   (list
    (let* ((toot (mastodon-tl--property 'toot-json))
           (reblog (alist-get 'reblog toot))
           (poll (or (alist-get 'poll reblog)
                     (mastodon-tl--field 'poll toot)))
           (options (mastodon-tl--field 'options poll))
           (options-titles (mastodon-tl--map-alist 'title options))
           (options-number-seq (number-sequence 1 (length options)))
           (options-numbers (mapcar #'number-to-string options-number-seq))
           (options-alist (cl-mapcar #'cons options-numbers options-titles))
           ;; we display both option number and the option title
           ;; but also store both as cons cell as cdr, as we need it below
           (candidates (mapcar (lambda (cell)
                                 (cons (format "%s | %s" (car cell) (cdr cell))
                                       cell))
                               options-alist)))
      (if (null (mastodon-tl--field 'poll (mastodon-tl--property 'toot-json)))
          (message "No poll here.")
        ;; var "option" = just the cdr, a cons of option number and desc
        (cdr (assoc
              (completing-read "Poll option to vote for: "
                               candidates
                               nil ; (predicate)
                               t) ; require match
              candidates))))))
  (if (null (mastodon-tl--field 'poll (mastodon-tl--property 'toot-json)))
      (message "No poll here.")
    (let* ((toot (mastodon-tl--property 'toot-json))
           (poll (mastodon-tl--field 'poll toot))
           (poll-id (alist-get 'id poll))
           (url (mastodon-http--api (format "polls/%s/votes" poll-id)))
           ;; need to zero-index our option:
           (option-as-arg (number-to-string (1- (string-to-number (car option)))))
           (arg `(("choices[]" . ,option-as-arg)))
           (response (mastodon-http--post url arg)))
      (mastodon-http--triage response
                             (lambda ()
                               (message "You voted for option %s: %s!"
                                        (car option) (cdr option)))))))


;; VIDEOS / MPV

(defun mastodon-tl--find-first-video-in-attachments ()
  "Return the first media attachment that is a moving image."
  (let ((attachments (mastodon-tl--property 'attachments))
        vids)
    (mapc (lambda (x)
            (let ((att-type (plist-get x :type)))
              (when (or (string= "video" att-type)
                        (string= "gifv" att-type))
                (push x vids))))
          attachments)
    (car vids)))

(defun mastodon-tl--mpv-play-video-from-byline ()
  "Run `mastodon-tl--mpv-play-video-at-point' on first moving image in post."
  (interactive)
  (let* ((video (mastodon-tl--find-first-video-in-attachments))
         (url (plist-get video :url))
         (type (plist-get video :type)))
    (mastodon-tl--mpv-play-video-at-point url type)))

(defun mastodon-tl--mpv-play-video-at-point (&optional url type)
  "Play the video or gif at point with an mpv process.
URL and TYPE are provided when called while point is on byline,
in which case play first video or gif from current toot."
  (interactive)
  (let ((url (or
              ;; point in byline:
              url
              ;; point in toot:
              (mastodon-tl--property 'image-url :no-move)))
        (type (or ;; in byline:
               type
               ;; point in toot:
               (mastodon-tl--property 'mastodon-media-type :no-move))))
    (if url
        (if (or (equal type "gifv")
                (equal type "video"))
            (progn
              (message "'q' to kill mpv.")
              (mpv-start "--loop" url))
          (message "no moving image here?"))
      (message "no moving image here?"))))


;; INSERT TOOTS

(defun mastodon-tl--is-reply (toot)
  "Check if the TOOT is a reply to another one (and not boosted)."
  (and (null (mastodon-tl--field 'in_reply_to_id toot))
       (not (mastodon-tl--field 'rebloged toot))))

(defun mastodon-tl--toot (toot &optional detailed-p)
  "Format TOOT and insert it into the buffer.
DETAILED-P means display more detailed info. For now
this just means displaying toot client."
  (mastodon-tl--insert-status
   toot
   (mastodon-tl--clean-tabs-and-nl
    (if (mastodon-tl--has-spoiler toot)
        (mastodon-tl--spoiler toot)
      (mastodon-tl--content toot)))
   'mastodon-tl--byline-author
   'mastodon-tl--byline-boosted
   nil
   nil
   detailed-p))

(defun mastodon-tl--timeline (toots)
  "Display each toot in TOOTS.
This function removes replies if user required."
  (mapc #'mastodon-tl--toot
        ;; hack to *not* filter replies on profiles:
        (if (eq (mastodon-tl--get-buffer-type) 'profile-statuses)
            toots
          (if (or ; we were called via --more*:
               (mastodon-tl--get-buffer-property 'hide-replies nil :no-error)
               ;; loading a tl with a prefix arg:
               (mastodon-tl--hide-replies-p current-prefix-arg))
	      (cl-remove-if-not #'mastodon-tl--is-reply toots)
	    toots)))
  (goto-char (point-min)))


;;; BUFFER SPEC

(defun mastodon-tl--get-update-function (&optional buffer)
  "Get the UPDATE-FUNCTION stored in `mastodon-tl--buffer-spec'.
Optionally get it for BUFFER."
  (mastodon-tl--get-buffer-property 'update-function buffer))

(defun mastodon-tl--get-endpoint (&optional buffer no-error)
  "Get the ENDPOINT stored in `mastodon-tl--buffer-spec'.
Optionally set it for BUFFER.
NO-ERROR means to fail silently."
  (mastodon-tl--get-buffer-property 'endpoint buffer no-error))

(defun mastodon-tl--buffer-name (&optional buffer no-error)
  "Get the BUFFER-NAME stored in `mastodon-tl--buffer-spec'.
Optionally get it for BUFFER.
NO-ERROR means to fail silently."
  (mastodon-tl--get-buffer-property 'buffer-name buffer no-error))

(defun mastodon-tl--link-header (&optional buffer)
  "Get the LINK HEADER stored in `mastodon-tl--buffer-spec'.
Optionally get it for BUFFER."
  (mastodon-tl--get-buffer-property 'link-header buffer :no-error))

(defun mastodon-tl--update-params (&optional buffer)
  "Get the UPDATE PARAMS stored in `mastodon-tl--buffer-spec'.
Optionally get it for BUFFER."
  (mastodon-tl--get-buffer-property 'update-params buffer :no-error))

(defun mastodon-tl--get-buffer-property (property &optional buffer no-error)
  "Get PROPERTY from `mastodon-tl--buffer-spec' in BUFFER or `current-buffer'.
If NO-ERROR is non-nil, do not error when property is empty."
  (with-current-buffer  (or buffer (current-buffer))
    (if no-error
        (plist-get mastodon-tl--buffer-spec property)
      (or (plist-get mastodon-tl--buffer-spec property)
          (error "Mastodon-tl--buffer-spec is not defined for buffer %s"
                 (or buffer (current-buffer)))))))

(defun mastodon-tl--set-buffer-spec (buffer endpoint update-function
                                            &optional link-header update-params
                                            hide-replies)
  "Set `mastodon-tl--buffer-spec' for the current buffer.
BUFFER is buffer name, ENDPOINT is buffer's enpoint,
UPDATE-FUNCTION is its update function.
LINK-HEADER is the http Link header if present.
UPDATE-PARAMS is any http parameters needed for the update function.
HIDE-REPLIES is a flag indicating if replies are hidden in the current buffer."
  (setq mastodon-tl--buffer-spec
        `(account ,(cons mastodon-active-user
                         mastodon-instance-url)
                  buffer-name ,buffer
                  endpoint ,endpoint
                  update-function ,update-function
                  link-header ,link-header
                  update-params ,update-params
                  hide-replies ,hide-replies)))


;;; BUFFERS

(defun mastodon-tl--get-buffer-type ()
  "Return a symbol descriptive of current mastodon buffer type.
Should work in all mastodon buffers.
Note that for many buffers, this requires `mastodon-tl--buffer-spec'
to be set. It is set for almost all buffers, but you still have to
call this function after it is set or use something else."
  (let ((endpoint-fun (mastodon-tl--get-endpoint nil :no-error))
        (buffer-name (mastodon-tl--buffer-name nil :no-error)))
    (cond (mastodon-toot-mode
           ;; composing/editing:
           (if (string= "*edit toot*" (buffer-name))
               'edit-toot
             'new-toot))
          ;; main timelines:
          ((string= "timelines/home" endpoint-fun)
           'home)
          ((string= "*mastodon-local*" buffer-name)
           'local)
          ((string= "timelines/public" endpoint-fun)
           'federated)
          ((string-prefix-p "timelines/tag/" endpoint-fun)
           'tag-timeline)
          ((string-prefix-p "timelines/list/" endpoint-fun)
           'list-timeline)
          ;; notifs:
          ((string-suffix-p "mentions*" buffer-name)
           'mentions)
          ((string= "notifications" endpoint-fun)
           'notifications)
          ;; threads:
          ((string-suffix-p "context" endpoint-fun)
           'thread)
          ((string-prefix-p "statuses" endpoint-fun)
           'single-status)
          ;; profiles:
          ((mastodon-tl--profile-buffer-p)
           (cond
            ;; own profile:
            ;; perhaps not needed, and needlessly confusing,
            ;; e.g. for `mastodon-profile--account-view-cycle':
            ;; ((equal (mastodon-tl--buffer-name)
            ;; (concat "*mastodon-" (mastodon-auth--get-account-name) "-statuses*"))
            ;; 'own-profile-statuses)
            ;; profile note:
            ((string-suffix-p "update-profile*" buffer-name)
             'update-profile-note)
            ;; posts inc. boosts:
            ((string-suffix-p "no-boosts*" buffer-name)
             'profile-statuses-no-boosts)
            ((string-suffix-p "statuses" endpoint-fun)
             'profile-statuses)
            ;; profile followers
            ((string-suffix-p "followers" endpoint-fun)
             'profile-followers)
            ;; profile following
            ((string-suffix-p "following" endpoint-fun)
             'profile-following)))
          ((string= "preferences" endpoint-fun)
           'preferences)
          ;; search
          ((string-suffix-p "search" endpoint-fun)
           'search)
          ;; trends
          ((equal "api/v1/trends/statuses" endpoint-fun)
           'trending-statuses)
          ((equal "api/v1/trends/tags" endpoint-fun)
           'trending-tags)
          ((equal "api/v1/trends/links" endpoint-fun)
           'trending-links)
          ;; User's views:
          ((string= "filters" endpoint-fun)
           'filters)
          ((string= "lists" endpoint-fun)
           'lists)
          ((string= "suggestions" endpoint-fun)
           'follow-suggestions)
          ((string= "favourites" endpoint-fun)
           'favourites)
          ((string= "bookmarks" endpoint-fun)
           'bookmarks)
          ((string= "follow_requests" endpoint-fun)
           'follow-requests)
          ((string= "scheduled_statuses" endpoint-fun)
           'scheduled-statuses)
          ;; instance description
          ((string= "instance" endpoint-fun)
           'instance-description)
          ((string= "*mastodon-toot-edits*" buffer-name)
           'toot-edits))))

(defun mastodon-tl--buffer-type-eq (type)
  "Return t if current buffer type is equal to symbol TYPE."
  (eq (mastodon-tl--get-buffer-type) type))

(defun mastodon-tl--profile-buffer-p ()
  "Return t if current buffer is a profile buffer of any kind.
This includes the update profile note buffer, but not the preferences one."
  (string-prefix-p "accounts" (mastodon-tl--get-endpoint nil :no-error)))

(defun mastodon-tl--timeline-proper-p ()
  "Return non-nil if the current buffer is a 'proper' timeline.
A proper timeline excludes notifications, threads, and other toot
buffers that aren't strictly mastodon timelines."
  (let ((timeline-buffers '(home federated local tag-timeline list-timeline profile-statuses)))
    (member (mastodon-tl--get-buffer-type) timeline-buffers)))

(defun mastodon-tl--hide-replies-p (&optional prefix)
  "Return non-nil if replies should be hidden in the timeline.
We hide replies if user explictly set the
`mastodon-tl--hide-replies' or used PREFIX combination to open a
timeline."
  (and
   ;; Only hide replies if we are in a proper timeline
   (mastodon-tl--timeline-proper-p)
   (or
    ;; User configured to hide replies
    mastodon-tl--hide-replies
    ;; Timeline called with C-u prefix
    (equal '(4) prefix))))


;;; UTILITIES

(defun mastodon-tl--map-alist (key alist)
  "Return a list of values extracted from ALIST with KEY.
Key is a symbol, as with `alist-get'."
  (mapcar (lambda (x)
            (alist-get key x))
          alist))

(defun mastodon-tl--map-alist-vals-to-alist (key1 key2 alist)
  "From ALIST, return an alist consisting of (val1 . val2) elements.
Values are accessed by `alist-get', using KEY1 and KEY2."
  (mapcar (lambda (x)
            (cons (alist-get key1 x)
                  (alist-get key2 x)))
          alist))

(defun mastodon-tl--symbol (name)
  "Return the unicode symbol (as a string) corresponding to NAME.
If symbol is not displayable, an ASCII equivalent is returned. If
NAME is not part of the symbol table, '?' is returned."
  (if-let* ((symbol (alist-get name mastodon-tl--symbols)))
      (if (char-displayable-p (string-to-char (car symbol)))
          (car symbol)
        (cdr symbol))
    "?"))

(defun mastodon-tl--set-face (string face)
  "Return the propertized STRING with the face property set to FACE."
  (propertize string 'face face))

(defun mastodon-tl--field (field toot)
  "Return FIELD from TOOT.
Return value from boosted content if available."
  (or (alist-get field (alist-get 'reblog toot))
      (alist-get field toot)))

(defun mastodon-tl--remove-html (toot)
  "Remove unrendered tags from TOOT."
  (let* ((t1 (replace-regexp-in-string "<\/p>" "\n\n" toot))
         (t2 (replace-regexp-in-string "<\/?span>" "" t1)))
    (replace-regexp-in-string "<span class=\"h-card\">" "" t2)))

(defun mastodon-tl--property (prop &optional no-move backward)
  "Get property PROP for toot at point.
Move forward (down) the timeline unless NO-MOVE is non-nil.
BACKWARD means move backward (up) the timeline."
  (if no-move
      (get-text-property (point) prop)
    (or (get-text-property (point) prop)
        (save-excursion
          (if backward
              (mastodon-tl--goto-prev-toot)
            (mastodon-tl--goto-next-toot))
          (get-text-property (point) prop)))))

(defun mastodon-tl--newest-id ()
  "Return toot-id from the top of the buffer."
  (save-excursion
    (goto-char (point-min))
    (mastodon-tl--property 'toot-id)))

(defun mastodon-tl--oldest-id ()
  "Return toot-id from the bottom of the buffer."
  (save-excursion
    (goto-char (point-max))
    (mastodon-tl--property 'toot-id nil :backward)))

(defun mastodon-tl--as-string (numeric)
  "Convert NUMERIC to string."
  (cond ((numberp numeric)
         (number-to-string numeric))
        ((stringp numeric) numeric)
        (t (error
            "Numeric:%s must be either a string or a number"
            numeric))))

(defun mastodon-tl--toot-id (json)
  "Find approproiate toot id in JSON.
If the toot has been boosted use the id found in the
reblog portion of the toot.  Otherwise, use the body of
the toot.  This is the same behaviour as the mastodon.social
webapp"
  (let ((id (alist-get 'id json))
        (reblog (alist-get 'reblog json)))
    (if reblog (alist-get 'id reblog) id)))

(defun mastodon-tl--toot-or-base (json)
  "Return the base toot or just the toot from toot JSON."
  (or (alist-get 'reblog json) json))


;;; THREADS

(defun mastodon-tl--single-toot (id)
  "View toot at point in separate buffer.
ID is that of the toot to view."
  (interactive)
  (let* ((buffer (format "*mastodon-toot-%s*" id))
         (toot (mastodon-http--get-json
                (mastodon-http--api (concat "statuses/" id)))))
    (if (equal (caar toot) 'error)
        (message "Error: %s" (cdar toot))
      (with-current-buffer (get-buffer-create buffer)
        (let ((inhibit-read-only t))
          (erase-buffer)
          (switch-to-buffer buffer)
          (mastodon-mode)
          (mastodon-tl--set-buffer-spec buffer
                                        (format "statuses/%s" id)
                                        nil)
          (let ((inhibit-read-only t))
            (mastodon-tl--toot toot :detailed-p)))))))

(defun mastodon-tl--view-whole-thread ()
  "From a thread view, view entire thread.
If you load a thread from a toot, only the branches containing
are displayed by default. Call this if you subsequently want to
view all branches of a thread."
  (interactive)
  (if (not (eq (mastodon-tl--get-buffer-type) 'thread))
      (error "You need to be viewing a thread to call this")
    (goto-char (point-min))
    (let ((id (mastodon-tl--property 'base-toot-id)))
      (mastodon-tl--thread id))))

(defun mastodon-tl--thread (&optional id)
  "Open thread buffer for toot at point or with ID."
  (interactive)
  (let* ((id (or id (mastodon-tl--property 'base-toot-id :no-move)))
         (type (mastodon-tl--field 'type (mastodon-tl--property 'toot-json :no-move))))
    (if (or (string= type "follow_request")
            (string= type "follow")) ; no can thread these
        (error "No thread")
      (let* ((endpoint (format "statuses/%s/context" id))
             (url (mastodon-http--api endpoint))
             (buffer (format "*mastodon-thread-%s*" id))
             (toot
              ;; refetch current toot in case we just faved/boosted:
              (mastodon-http--get-json
               (mastodon-http--api (concat "statuses/" id))
               nil
               :silent))
             (context (mastodon-http--get-json url nil :silent))
             (marker (make-marker)))
        (if (equal (caar toot) 'error)
            (message "Error: %s" (cdar toot))
          (when (member (alist-get 'type toot) '("reblog" "favourite"))
            (setq toot (alist-get 'status toot)))
          (if (> (+ (length (alist-get 'ancestors context))
                    (length (alist-get 'descendants context)))
                 0)
              ;; if we have a thread:
              (progn
                (with-current-buffer (get-buffer-create buffer)
                  (let ((inhibit-read-only t))
                    (switch-to-buffer buffer)
                    (erase-buffer)
                    (mastodon-mode)
                    (mastodon-tl--set-buffer-spec buffer
                                                  endpoint
                                                  #'mastodon-tl--thread)
                    (mastodon-tl--timeline (alist-get 'ancestors context))
                    (goto-char (point-max))
                    (move-marker marker (point))
                    ;; print re-fetched toot:
                    (mastodon-tl--toot toot :detailed-p)
                    (mastodon-tl--timeline (alist-get 'descendants context))))
                ;; put point at the toot:
                (goto-char (marker-position marker))
                (mastodon-tl--goto-next-toot))
            ;; else just print the lone toot:
            (mastodon-tl--single-toot id)))))))

(defun mastodon-tl--mute-thread ()
  "Mute the thread displayed in the current buffer.
Note that you can only (un)mute threads you have posted in."
  (interactive)
  (mastodon-tl--mute-or-unmute-thread))

(defun mastodon-tl--unmute-thread ()
  "Mute the thread displayed in the current buffer.
Note that you can only (un)mute threads you have posted in."
  (interactive)
  (mastodon-tl--mute-or-unmute-thread :unmute))

(defun mastodon-tl--mute-or-unmute-thread  (&optional unmute)
  "Mute a thread.
If UNMUTE, unmute it."
  (let ((endpoint (mastodon-tl--get-endpoint)))
    (if (mastodon-tl--buffer-type-eq 'thread)
        (let* ((id
                (save-match-data
                  (string-match "statuses/\\(?2:[[:digit:]]+\\)/context"
                                endpoint)
                  (match-string 2 endpoint)))
               (we-posted-p (mastodon-tl--user-in-thread-p id))
               (url (mastodon-http--api
                     (if unmute
                         (format "statuses/%s/unmute" id)
                       (format "statuses/%s/mute" id)))))
          (if (not we-posted-p)
              (message "You can only (un)mute a thread you have posted in.")
            (when (if unmute
                      (y-or-n-p "Unnute this thread? ")
                    (y-or-n-p "Mute this thread? "))
              (let ((response (mastodon-http--post url)))
                (mastodon-http--triage response
                                       (lambda ()
                                         (if unmute
                                             (message "Thread unmuted!")
                                           (message "Thread muted!")))))))))))

(defun mastodon-tl--map-account-id-from-toot (statuses)
  "Return a list of the account IDs of the author of each toot in STATUSES."
  (mapcar (lambda (status)
            (alist-get 'id
                       (alist-get 'account status)))
          statuses))

(defun mastodon-tl--user-in-thread-p (id)
  "Return non-nil if the logged-in user has posted to the current thread.
ID is that of the post the context is currently displayed for."
  (let* ((context-json (mastodon-http--get-json
                        (mastodon-http--api (format "statuses/%s/context" id))
                        nil :silent))
         (ancestors (alist-get 'ancestors context-json))
         (descendants (alist-get 'descendants context-json))
         (a-ids (mastodon-tl--map-account-id-from-toot ancestors))
         (d-ids (mastodon-tl--map-account-id-from-toot descendants)))
    (or (member (mastodon-auth--get-account-id) a-ids)
        (member (mastodon-auth--get-account-id) d-ids))))


;;; FOLLOW/BLOCK/MUTE, ETC

(defmacro mastodon-tl--do-if-toot (&rest body)
  "Execute BODY if we have a toot or user at point."
  (declare (debug t))
  `(if (and (not (mastodon-tl--profile-buffer-p))
            (not (mastodon-tl--property 'toot-json))) ; includes user listings
       (message "Looks like there's no toot or user at point?")
     ,@body))

(defmacro mastodon-tl--do-if-toot-strict (&rest body)
  "Execute BODY if we have a toot, and only a toot, at point."
  (declare (debug t))
  `(if (not (mastodon-tl--property 'toot-id :no-move))
       (message "Looks like there's no toot at point?")
     ,@body))

(defun mastodon-tl--follow-user (user-handle &optional notify langs)
  "Query for USER-HANDLE from current status and follow that user.
If NOTIFY is \"true\", enable notifications when that user posts.
If NOTIFY is \"false\", disable notifications when that user posts.
Can be called to toggle NOTIFY on users already being followed.
LANGS is an array parameters alist of languages to filer user's posts by."
  (interactive
   (list
    (mastodon-tl--interactive-user-handles-get "follow")))
  (mastodon-tl--do-if-toot
   (mastodon-tl--do-user-action-and-response
    user-handle "follow" nil notify langs)))

(defun mastodon-tl--enable-notify-user-posts (user-handle)
  "Query for USER-HANDLE and enable notifications when they post."
  (interactive
   (list
    (mastodon-tl--interactive-user-handles-get "enable")))
  (mastodon-tl--do-if-toot
   (mastodon-tl--follow-user user-handle "true")))

(defun mastodon-tl--disable-notify-user-posts (user-handle)
  "Query for USER-HANDLE and disable notifications when they post."
  (interactive
   (list
    (mastodon-tl--interactive-user-handles-get "disable")))
  (mastodon-tl--follow-user user-handle "false"))

(defun mastodon-tl--filter-user-user-posts-by-language (user-handle)
  "Query for USER-HANDLE and enable notifications when they post.
This feature is experimental and for now not easily varified by
the instance API."
  (interactive
   (list
    (mastodon-tl--interactive-user-handles-get "filter by language")))
  (let ((langs (mastodon-tl--read-filter-langs)))
    (mastodon-tl--do-if-toot
     (mastodon-tl--follow-user user-handle nil langs))))

(defun mastodon-tl--read-filter-langs (&optional langs)
  "Read language choices and return an alist array parameter.
LANGS is the accumulated array param alist if we re-run recursively."
  (let* ((langs-alist langs)
         (choice (completing-read "Filter user's posts by language: "
                                  mastodon-iso-639-1)))
    (when choice
      (setq langs-alist
            (push `("languages[]" . ,(alist-get choice mastodon-iso-639-1
                                                nil nil
                                                #'string=))
                  langs-alist))
      (if (y-or-n-p "Filter by another language? ")
          (mastodon-tl--read-filter-langs langs-alist)
        langs-alist))))

(defun mastodon-tl--unfollow-user (user-handle)
  "Query for USER-HANDLE from current status and unfollow that user."
  (interactive
   (list
    (mastodon-tl--interactive-user-handles-get "unfollow")))
  (mastodon-tl--do-if-toot
   (mastodon-tl--do-user-action-and-response user-handle "unfollow" t)))

(defun mastodon-tl--block-user (user-handle)
  "Query for USER-HANDLE from current status and block that user."
  (interactive
   (list
    (mastodon-tl--interactive-user-handles-get "block")))
  (mastodon-tl--do-if-toot
   (mastodon-tl--do-user-action-and-response user-handle "block")))

(defun mastodon-tl--unblock-user (user-handle)
  "Query for USER-HANDLE from list of blocked users and unblock that user."
  (interactive
   (list
    (mastodon-tl--interactive-blocks-or-mutes-list-get "unblock")))
  (if (not user-handle)
      (message "Looks like you have no blocks to unblock!")
    (mastodon-tl--do-user-action-and-response user-handle "unblock" t)))

(defun mastodon-tl--mute-user (user-handle)
  "Query for USER-HANDLE from current status and mute that user."
  (interactive
   (list
    (mastodon-tl--interactive-user-handles-get "mute")))
  (mastodon-tl--do-if-toot
   (mastodon-tl--do-user-action-and-response user-handle "mute")))

(defun mastodon-tl--unmute-user (user-handle)
  "Query for USER-HANDLE from list of muted users and unmute that user."
  (interactive
   (list
    (mastodon-tl--interactive-blocks-or-mutes-list-get "unmute")))
  (if (not user-handle)
      (message "Looks like you have no mutes to unmute!")
    (mastodon-tl--do-user-action-and-response user-handle "unmute" t)))

(defun mastodon-tl--dm-user (user-handle)
  "Query for USER-HANDLE from current status and compose a message to that user."
  (interactive
   (list
    (mastodon-tl--interactive-user-handles-get "message")))
  (mastodon-tl--do-if-toot
   (mastodon-toot--compose-buffer (concat "@" user-handle))
   (setq mastodon-toot--visibility "direct")
   (mastodon-toot--update-status-fields)))

(defun mastodon-tl--interactive-user-handles-get (action)
  "Get the list of user-handles for ACTION from the current toot."
  (mastodon-tl--do-if-toot
   (let ((user-handles
          (cond ((or (mastodon-tl--buffer-type-eq 'follow-suggestions)
                     ;; follow suggests / search / foll requests compat:
                     (mastodon-tl--buffer-type-eq 'search)
                     (mastodon-tl--buffer-type-eq 'follow-requests)
                     ;; profile view follows/followers compat:
                     ;; but not for profile statuses:
                     ;; fetch 'toot-json:
                     (mastodon-tl--buffer-type-eq 'profile-followers)
                     (mastodon-tl--buffer-type-eq 'profile-following))
                 (list (alist-get 'acct
                                  (mastodon-tl--property 'toot-json :no-move))))
                ;; profile view, no toots
                ;; needed for e.g. gup.pe groups which show no toots publically:
                ((mastodon-tl--profile-buffer-p)
                 (list (alist-get 'acct
                                  (mastodon-profile--profile-json))))
                (t
                 (mastodon-profile--extract-users-handles
                  (mastodon-profile--toot-json))))))
     ;; return immediately if only 1 handle:
     (if (eq 1 (length user-handles))
         (car user-handles)
       (completing-read (if (or (equal action "disable")
                                (equal action "enable"))
                            (format "%s notifications when user posts: " action)
                          (format "Handle of user to %s: " action))
                        user-handles
                        nil ; predicate
                        'confirm)))))

(defun mastodon-tl--interactive-blocks-or-mutes-list-get (action)
  "Fetch the list of accounts for ACTION from the server.
Action must be either \"unblock\" or \"unmute\"."
  (let* ((endpoint (cond ((equal action "unblock")
                          "blocks")
                         ((equal action "unmute")
                          "mutes")))
         (url (mastodon-http--api endpoint))
         (json (mastodon-http--get-json url))
         (accts (mastodon-tl--map-alist 'acct json)))
    (when accts
      (completing-read (format "Handle of user to %s: " action)
                       accts
                       nil ; predicate
                       t))))

(defun mastodon-tl--do-user-action-and-response (user-handle action &optional negp notify langs)
  "Do ACTION on user USER-HANDLE.
NEGP is whether the action involves un-doing something.
If NOTIFY is \"true\", enable notifications when that user posts.
If NOTIFY is \"false\", disable notifications when that user posts.
NOTIFY is only non-nil when called by `mastodon-tl--follow-user'.
LANGS is an array parameters alist of languages to filer user's posts by."
  (let* ((account (if negp
                      ;; if unmuting/unblocking, we got handle from mute/block list
                      (mastodon-profile--search-account-by-handle
                       user-handle)
                    ;; if profile view, use 'profile-json as status:
                    (if (mastodon-tl--profile-buffer-p)
                        (mastodon-profile--lookup-account-in-status
                         user-handle (mastodon-profile--profile-json))
                      ;; if muting/blocking, we select from handles in current status
                      (mastodon-profile--lookup-account-in-status
                       user-handle (mastodon-profile--toot-json)))))
         (user-id (mastodon-profile--account-field account 'id))
         (name (if (not (string-empty-p (mastodon-profile--account-field account 'display_name)))
                   (mastodon-profile--account-field account 'display_name)
                 (mastodon-profile--account-field account 'username)))
         (args (cond (notify
                      `(("notify" . ,notify)))
                     (langs langs)
                     (t nil)))
         (url (mastodon-http--api (format "accounts/%s/%s" user-id action))))
    (if account
        (if (equal action "follow") ; y-or-n for all but follow
            (mastodon-tl--do-user-action-function url name user-handle action notify args)
          (when (y-or-n-p (format "%s user %s? " action name))
            (mastodon-tl--do-user-action-function url name user-handle action args)))
      (message "Cannot find a user with handle %S" user-handle))))

(defun mastodon-tl--do-user-action-function (url name user-handle action &optional notify args)
  "Post ACTION on user NAME/USER-HANDLE to URL.
NOTIFY is either \"true\" or \"false\", and used when we have been called
by `mastodon-tl--follow-user' to enable or disable notifications.
ARGS is an alist of any parameters to send with the request."
  (let ((response (mastodon-http--post url args)))
    (mastodon-http--triage
     response
     (lambda ()
       (cond ((string-equal notify "true")
              (message "Receiving notifications for user %s (@%s)!"
                       name user-handle))
             ((string-equal notify "false")
              (message "Not receiving notifications for user %s (@%s)!"
                       name user-handle))
             ((or (string-equal action "mute")
                  (string-equal action "unmute"))
              (message "User %s (@%s) %sd!" name user-handle action))
             ((assoc "languages[]" args #'equal)
              (message "User %s filtered by language(s): %s" name
                       (mapconcat #'cdr args " ")))
             ((eq notify nil)
              (message "User %s (@%s) %sed!" name user-handle action)))))))


;; FOLLOW TAGS

(defun mastodon-tl--follow-tag (&optional tag)
  "Prompt for a tag and follow it.
If TAG provided, follow it."
  (interactive)
  (let* ((tag (or tag (read-string "Tag to follow: ")))
         (url (mastodon-http--api (format "tags/%s/follow" tag)))
         (response (mastodon-http--post url)))
    (mastodon-http--triage response
                           (lambda ()
                             (message "tag #%s followed!" tag)))))

(defun mastodon-tl--followed-tags ()
  "Return JSON of tags followed."
  (let ((url (mastodon-http--api (format "followed_tags"))))
    (mastodon-http--get-json url)))

(defun mastodon-tl--unfollow-tag (&optional tag)
  "Prompt for a followed tag, and unfollow it.
If TAG is provided, unfollow it."
  (interactive)
  (let* ((followed-tags-json (unless tag (mastodon-tl--followed-tags)))
         (tags (unless tag
                 (mastodon-tl--map-alist 'name followed-tags-json)))
         (tag (or tag (completing-read "Unfollow tag: "
                                       tags)))
         (url (mastodon-http--api (format "tags/%s/unfollow" tag)))
         (response (mastodon-http--post url)))
    (mastodon-http--triage response
                           (lambda ()
                             (message "tag #%s unfollowed!" tag)))))

(defun mastodon-tl--list-followed-tags (&optional prefix)
  "List followed tags. View timeline of tag user choses.
PREFIX is sent to `mastodon-tl--get-tag-timeline', which see."
  (interactive "p")
  (let* ((followed-tags-json (mastodon-tl--followed-tags))
         (tags (mastodon-tl--map-alist 'name followed-tags-json))
         (tag (completing-read "Tag: " tags nil)))
    (if (null tag)
        (message "You have to follow some tags first.")
      (mastodon-tl--get-tag-timeline prefix tag))))

(defun mastodon-tl--followed-tags-timeline (&optional prefix)
  "Open a timeline of all your followed tags.
PREFIX is sent to `mastodon-tl--show-tag-timeline', which see."
  (interactive "p")
  (let* ((followed-tags-json (mastodon-tl--followed-tags))
         (tags (mastodon-tl--map-alist 'name followed-tags-json)))
    (mastodon-tl--show-tag-timeline prefix tags)))

<<<<<<< HEAD
(defun mastodon-tl--some-followed-tags-timeline (&optional prefix)
  "Prompt for some tags, and open a timeline for them.
The suggestions are from followed tags, but any other tags are also allowed."
  (interactive "p")
  (let* ((followed-tags-json (mastodon-tl--followed-tags))
         (tags (mastodon-tl--map-alist 'name followed-tags-json))
         (selection (completing-read-multiple
                     "Tags' timelines to view [TAB to view, comma to separate]: "
                     tags)))
    (mastodon-tl--show-tag-timeline prefix selection)))
=======
(defun mastodon-tl--instance-rules ()
  "Return the rules of the user's instance."
  (let ((url (mastodon-http--api "instance/rules")))
    (mastodon-http--get-json url nil :silent)))

(defun mastodon-tl--report-params (account toot)
  "Query user and return report params alist.
ACCOUNT and TOOT are the data to use."
  (let* ((account-id (mastodon-profile--account-field account 'id))
         (comment (read-string "Add comment [optional]: "))
         (toot-id (when (y-or-n-p "Also report status at point? ")
                    (mastodon-tl--toot-id toot))) ; base toot if poss
         (forward-p (when (y-or-n-p "Forward to remote admin? ") "true"))
         (rules (when (y-or-n-p "Cite a rule broken? ")
                  (mastodon-tl--read-rules-ids)))
         (cat (unless rules (if (y-or-n-p "Spam? ") "spam" "other"))))
    (mastodon-tl--report-build-params account-id comment toot-id
                                      forward-p cat rules)))

(defun mastodon-tl--report-build-params
    (account-id comment toot-id forward-p cat &optional rules)
  "Build the parameters alist based on user responses.
ACCOUNT-ID, COMMENT, TOOT-ID, FORWARD-P, CAT, and RULES are all from
`mastodon-tl--report-params', which see."
  (let ((params `(("account_id" . ,account-id)
                  ,(when comment
                     `("comment" . ,comment))
                  ,(when toot-id
                     `("status_ids[]" . ,toot-id))
                  ,(when forward-p
                     `("forward" . ,forward-p))
                  ,(when cat
                     `("category" . ,cat)))))
    (when rules
      (let ((alist
             (mastodon-http--build-array-params-alist "rule_ids[]" rules)))
        (mapc (lambda (x)
                (push x params))
              alist)))
    ;; FIXME: the above approach adds nils to your params.
    (setq params (delete nil params))
    params))

(defun mastodon-tl--report-to-mods ()
  "Report the author of the toot at point to your instance moderators.
Optionally report the toot at point, add a comment, cite rules
that have been broken, forward the report to the remove admin,
report the account for spam."
  (interactive)
  (mastodon-tl--do-if-toot
   (when (y-or-n-p "Report author of toot at point?")
     (let* ((url (mastodon-http--api "reports"))
            (toot (mastodon-tl--toot-or-base
                   (mastodon-tl--property 'toot-json :no-move)))
            (account (alist-get 'account toot))
            (handle (alist-get 'acct account))
            (params (mastodon-tl--report-params account toot))
            (response (mastodon-http--post url params)))
       ;; (setq masto-report-response response)
       (mastodon-http--triage response
                              (lambda ()
                                (message "User %s reported!" handle)))))))

(defvar crm-separator)

(defun mastodon-tl--read-rules-ids ()
  "Prompt for a list of instance rules and return a list of selected ids."
  (let* ((rules (mastodon-tl--instance-rules))
         (alist (mapcar (lambda (x)
                          (cons (alist-get 'text x)
                                (alist-get 'id x)))
                        rules))
         (crm-separator (replace-regexp-in-string "," "|" crm-separator))
         (choices (completing-read-multiple
                   "rules [TAB for options, | to separate]: "
                   alist nil :match)))
    (mapcar (lambda (x)
              (alist-get x alist nil nil 'equal))
            choices)))
>>>>>>> 1715bb3f


;;; UPDATING, etc.

(defun mastodon-tl--more-json (endpoint id)
  "Return JSON for timeline ENDPOINT before ID."
  (let* ((args `(("max_id" . ,(mastodon-tl--as-string id))))
         (url (mastodon-http--api endpoint)))
    (mastodon-http--get-json url args)))

(defun mastodon-tl--more-json-async (endpoint id &optional params callback &rest cbargs)
  "Return JSON for timeline ENDPOINT before ID.
Then run CALLBACK with arguments CBARGS.
PARAMS is used to send any parameters needed to correctly update
the current view."
  (let* ((args `(("max_id" . ,(mastodon-tl--as-string id))))
         (args (if params (push (car args) params) args))
         (url (mastodon-http--api endpoint)))
    (apply #'mastodon-http--get-json-async url args callback cbargs)))

(defun mastodon-tl--updated-json (endpoint id &optional params)
  "Return JSON for timeline ENDPOINT since ID.
PARAMS is used to send any parameters needed to correctly update
the current view."
  (let* ((args `(("since_id" . ,(mastodon-tl--as-string id))))
         (args (if params (push (car args) params) args))
         (url (mastodon-http--api endpoint)))
    (mastodon-http--get-json url args)))

;; TODO: add this to new posts in some cases, e.g. in thread view.
(defun mastodon-tl--reload-timeline-or-profile (&optional pos)
  "Reload the current timeline or profile page.
For use after e.g. deleting a toot.
POS is a number, where point will be placed."
  (let ((type (mastodon-tl--get-buffer-type)))
    (cond ((eq type 'home)
           (mastodon-tl--get-home-timeline))
          ((eq type 'federated)
           (mastodon-tl--get-federated-timeline))
          ((eq type 'local)
           (mastodon-tl--get-local-timeline))
          ((eq type 'mentions)
           (mastodon-notifications--get-mentions))
          ((eq type 'notifications)
           (mastodon-notifications-get nil nil :force))
          ((eq type 'profile-statuses-no-boosts)
           (mastodon-profile--open-statuses-no-reblogs))
          ((eq type 'profile-statuses)
           (mastodon-profile--my-profile))
          ((eq type 'thread)
           (save-match-data
             (let ((endpoint (mastodon-tl--get-endpoint)))
               (string-match
                "statuses/\\(?2:[[:digit:]]+\\)/context"
                endpoint)
               (mastodon-tl--thread
                (match-string 2 endpoint))))))
    ;; TODO: sends point to POS, which was where point was in buffer before reload. This is very rough; we may have removed an item (deleted a toot, cleared a notif), so the buffer will be smaller, point will end up past where we were, etc.
    (when pos
      (goto-char pos)
      (mastodon-tl--goto-prev-item))))

(defun mastodon-tl--build-link-header-url (str)
  "Return a URL from STR, an http Link header."
  (let* ((split (split-string str "; "))
         (url-base (string-trim (car split) "<" ">"))
         (param (cadr split)))
    (concat url-base "&" param)))

(defun mastodon-tl--use-link-header-p ()
  "Return t if we are in a view needing Link header pagination.
Currently this includes favourites, bookmarks, and profile pages
when showing followers or accounts followed."
  (or (mastodon-tl--buffer-type-eq 'favourites)
      (mastodon-tl--buffer-type-eq 'bookmarks)
      (mastodon-tl--buffer-type-eq 'profile-followers)
      (mastodon-tl--buffer-type-eq 'profile-following)))

(defun mastodon-tl--get-link-header-from-response (headers)
  "Get http Link header from list of http HEADERS."
  ;; pleroma uses "link", so case-insensitive match required:
  (when-let ((link-headers (alist-get "Link" headers nil nil 'cl-equalp)))
    (split-string link-headers ", ")))

(defun mastodon-tl--more ()
  "Append older toots to timeline, asynchronously."
  (interactive)
  (message "Loading older toots...")
  (if (mastodon-tl--use-link-header-p)
      ;; link-header: can't build a URL with --more-json-async, endpoint/id:
      ;; ensure we have a "next" type here, otherwise the CAR will be the
      ;; "prev" type!
      (let ((link-header (mastodon-tl--link-header)))
        (if (> 2 (length link-header))
            (error "No next page")
          (let* ((next (car link-header))
                 ;;(prev (cadr (mastodon-tl--link-header)))
                 (url (mastodon-tl--build-link-header-url next)))
            (mastodon-http--get-response-async url nil 'mastodon-tl--more* (current-buffer)
                                               (point) :headers))))
    (mastodon-tl--more-json-async
     (mastodon-tl--get-endpoint)
     (mastodon-tl--oldest-id)
     (mastodon-tl--update-params)
     'mastodon-tl--more* (current-buffer) (point))))

(defun mastodon-tl--more* (response buffer point-before &optional headers)
  "Append older toots to timeline, asynchronously.
Runs the timeline's update function on RESPONSE, in BUFFER.
When done, places point at POINT-BEFORE.
HEADERS is the http headers returned in the response, if any."
  (with-current-buffer buffer
    (when response
      (let* ((inhibit-read-only t)
             (json (if headers (car response) response))
             (headers (if headers (cdr response) nil))
             (link-header (mastodon-tl--get-link-header-from-response headers)))
        (goto-char (point-max))
        (if (eq (mastodon-tl--get-buffer-type) 'thread)
            ;; if thread view, call --thread with parent ID
            (progn (goto-char (point-min))
                   (mastodon-tl--goto-next-toot)
                   (funcall (mastodon-tl--get-update-function)))
          (funcall (mastodon-tl--get-update-function) json))
        (goto-char point-before)
        ;; update buffer spec to new link-header:
        ;; (other values should just remain as they were)
        (when headers
          (mastodon-tl--set-buffer-spec (mastodon-tl--buffer-name)
                                        (mastodon-tl--get-endpoint)
                                        (mastodon-tl--get-update-function)
                                        link-header))
        (message "Loading older toots... done.")))))

(defun mastodon-tl--find-property-range (property start-point &optional search-backwards)
  "Return `nil` if no such range is found.
If PROPERTY is set at START-POINT returns a range around
START-POINT otherwise before/after START-POINT.
SEARCH-BACKWARDS determines whether we pick point
before (non-nil) or after (nil)"
  (if (get-text-property start-point property)
      ;; We are within a range, so look backwards for the start:
      (cons (previous-single-property-change
             (if (equal start-point (point-max)) start-point (1+ start-point))
             property nil (point-min))
            (next-single-property-change start-point property nil (point-max)))
    (if search-backwards
        (let* ((end (or (previous-single-property-change
                         (if (equal start-point (point-max))
                             start-point (1+ start-point))
                         property)
                        ;; we may either be just before the range or there
                        ;; is nothing at all
                        (and (not (equal start-point (point-min)))
                             (get-text-property (1- start-point) property)
                             start-point)))
               (start (and
                       end
                       (previous-single-property-change end property nil (point-min)))))
          (when end
            (cons start end)))
      (let* ((start (next-single-property-change start-point property))
             (end (and start
                       (next-single-property-change start property nil (point-max)))))
        (when start
          (cons start end))))))

(defun mastodon-tl--find-next-or-previous-property-range
    (property start-point search-backwards)
  "Find (start . end) property range after/before START-POINT.
Does so while PROPERTY is set to a consistent value (different
from the value at START-POINT if that is set).
Return nil if no such range exists.
If SEARCH-BACKWARDS is non-nil it find a region before
START-POINT otherwise after START-POINT."
  (if (get-text-property start-point property)
      ;; We are within a range, we need to start the search from
      ;; before/after this range:
      (let ((current-range (mastodon-tl--find-property-range property start-point)))
        (if search-backwards
            (unless (equal (car current-range) (point-min))
              (mastodon-tl--find-property-range
               property (1- (car current-range)) search-backwards))
          (unless (equal (cdr current-range) (point-max))
            (mastodon-tl--find-property-range
             property (1+ (cdr current-range)) search-backwards))))
    ;; If we are not within a range, we can just defer to
    ;; mastodon-tl--find-property-range directly.
    (mastodon-tl--find-property-range property start-point search-backwards)))

(defun mastodon-tl--consider-timestamp-for-updates (timestamp)
  "Take note that TIMESTAMP is used in buffer and ajust timers as needed.
This calculates the next time the text for TIMESTAMP will change
and may adjust existing or future timer runs should that time
before current plans to run the update function.
The adjustment is only made if it is significantly (a few
seconds) before the currently scheduled time. This helps reduce
the number of occasions where we schedule an update only to
schedule the next one on completion to be within a few seconds.
If relative timestamps are disabled (i.e. if
`mastodon-tl--enable-relative-timestamps' is nil), this is a
no-op."
  (when mastodon-tl--enable-relative-timestamps
    (let ((this-update (cdr (mastodon-tl--relative-time-details timestamp))))
      (when (time-less-p this-update
                         (time-subtract mastodon-tl--timestamp-next-update
                                        (seconds-to-time 10)))
        (setq mastodon-tl--timestamp-next-update this-update)
        (when mastodon-tl--timestamp-update-timer
          ;; We need to re-schedule for an earlier time
          (cancel-timer mastodon-tl--timestamp-update-timer)
          (setq mastodon-tl--timestamp-update-timer
                (run-at-time (time-to-seconds (time-subtract this-update (current-time)))
                             nil ;; don't repeat
                             #'mastodon-tl--update-timestamps-callback
                             (current-buffer) nil)))))))

(defun mastodon-tl--update-timestamps-callback (buffer previous-marker)
  "Update the next few timestamp displays in BUFFER.
Start searching for more timestamps from PREVIOUS-MARKER or
from the start if it is nil."
  ;; only do things if the buffer hasn't been killed in the meantime
  (when (and mastodon-tl--enable-relative-timestamps ;; should be true but just in case...
             (buffer-live-p buffer))
    (save-excursion
      (with-current-buffer buffer
        (let ((previous-timestamp (if previous-marker
                                      (marker-position previous-marker)
                                    (point-min)))
              (iteration 0)
              next-timestamp-range)
          (if previous-marker
              ;; This is a follow-up call to process the next batch of
              ;; timestamps.
              ;; Release the marker to not slow things down.
              (set-marker previous-marker nil)
            ;; Otherwise this is a rew run, so let's initialize the next-run time.
            (setq mastodon-tl--timestamp-next-update (time-add (current-time)
                                                               (seconds-to-time 300))
                  mastodon-tl--timestamp-update-timer nil))
          (while (and (< iteration 5)
                      (setq next-timestamp-range
                            (mastodon-tl--find-property-range 'timestamp
                                                              previous-timestamp)))
            (let* ((start (car next-timestamp-range))
                   (end (cdr next-timestamp-range))
                   (timestamp (get-text-property start 'timestamp))
                   (current-display (get-text-property start 'display))
                   (new-display (mastodon-tl--relative-time-description timestamp)))
              (unless (string= current-display new-display)
                (let ((inhibit-read-only t))
                  (add-text-properties
                   start end (list 'display
                                   (mastodon-tl--relative-time-description timestamp)))))
              (mastodon-tl--consider-timestamp-for-updates timestamp)
              (setq iteration (1+ iteration)
                    previous-timestamp (1+ (cdr next-timestamp-range)))))
          (if next-timestamp-range
              ;; schedule the next batch from the previous location to
              ;; start very soon in the future:
              (run-at-time 0.1 nil #'mastodon-tl--update-timestamps-callback buffer
                           (copy-marker previous-timestamp))
            ;; otherwise we are done for now; schedule a new run for when needed
            (setq mastodon-tl--timestamp-update-timer
                  (run-at-time (time-to-seconds
                                (time-subtract mastodon-tl--timestamp-next-update
                                               (current-time)))
                               nil ;; don't repeat
                               #'mastodon-tl--update-timestamps-callback
                               buffer nil))))))))

(defun mastodon-tl--set-after-update-marker ()
  "Set `mastodon-tl--after-update-marker' to the after-update location.
This location is defined by a non-nil value of
`mastodon-tl-position-after-update'."
  (if mastodon-tl-position-after-update
      (let ((marker (make-marker)))
        (set-marker marker
                    (cond
                     ((eq 'keep-point mastodon-tl-position-after-update)
                      (point))
                     ((eq 'last-old-toot mastodon-tl-position-after-update)
                      (next-single-property-change
                       (or mastodon-tl--update-point (point-min))
                       'byline))
                     (t
                      (error "Unknown mastodon-tl-position-after-update value %S"
                             mastodon-tl-position-after-update))))
        ;; Make the marker advance if text gets inserted there.
        (set-marker-insertion-type marker t)
        (setq mastodon-tl--after-update-marker marker))
    (setq mastodon-tl--after-update-marker nil)))

(defun mastodon-tl--update ()
  "Update timeline with new toots."
  (interactive)
  (let* ((endpoint (mastodon-tl--get-endpoint))
         (update-function (mastodon-tl--get-update-function))
         (thread-id (mastodon-tl--property 'toot-id)))
    ;; update a thread, without calling `mastodon-tl--updated-json':
    (if (mastodon-tl--buffer-type-eq 'thread)
        (funcall update-function thread-id)
      ;; update other timelines:
      (let* ((id (mastodon-tl--newest-id))
             (params (mastodon-tl--update-params))
             (json (mastodon-tl--updated-json endpoint id params)))
        (if json
            (let ((inhibit-read-only t))
              (mastodon-tl--set-after-update-marker)
              (goto-char (or mastodon-tl--update-point (point-min)))
              (funcall update-function json)
              (when mastodon-tl--after-update-marker
                (goto-char mastodon-tl--after-update-marker)))
          (message "nothing to update"))))))


;;; LOADING TIMELINES

(defun mastodon-tl--init (buffer-name endpoint update-function
                                      &optional headers params hide-replies)
  "Initialize BUFFER-NAME with timeline targeted by ENDPOINT asynchronously.
UPDATE-FUNCTION is used to recieve more toots.
HEADERS means to also collect the response headers. Used for paginating
favourites and bookmarks.
PARAMS is any parameters to send with the request.
HIDE-REPLIES is a flag indicating if replies are hidden in the current buffer."
  (let ((url (mastodon-http--api endpoint))
        (buffer (concat "*mastodon-" buffer-name "*")))
    (if headers
        (mastodon-http--get-response-async url params
                                           'mastodon-tl--init* buffer endpoint update-function
                                           headers params hide-replies)
      (mastodon-http--get-json-async url params
                                     'mastodon-tl--init* buffer endpoint update-function nil
                                     params hide-replies))))

(defun mastodon-tl--init* (response buffer endpoint update-function
                                    &optional headers update-params hide-replies)
  "Initialize BUFFER with timeline targeted by ENDPOINT.
UPDATE-FUNCTION is used to recieve more toots.
RESPONSE is the data returned from the server by
`mastodon-http--process-json', with arg HEADERS a cons cell of
JSON and http headers, without it just the JSON."
  (let ((json (if headers (car response) response)))
    (if (not json) ; praying this is right here, else try "\n[]"
	(message "Looks like nothing returned from endpoint: %s" endpoint)
      (let* ((headers (if headers (cdr response) nil))
             (link-header (mastodon-tl--get-link-header-from-response headers)))
        (with-current-buffer (get-buffer-create buffer)
          (let ((inhibit-read-only t))
            (erase-buffer)
            (switch-to-buffer buffer)
            ;; mastodon-mode wipes buffer-spec, so order must unforch be:
            ;; 1 run update-function, 2 enable masto-mode, 3 set buffer spec.
            ;; which means we cannot use buffer-spec for update-function
            ;; unless we set it both before and after the others
            (mastodon-tl--set-buffer-spec buffer
                                          endpoint
                                          update-function
                                          link-header
                                          update-params
                                          hide-replies)
            (setq
             ;; Initialize with a minimal interval; we re-scan at least once
             ;; every 5 minutes to catch any timestamps we may have missed
             mastodon-tl--timestamp-next-update (time-add (current-time)
                                                          (seconds-to-time 300)))
            (funcall update-function json)
            (mastodon-mode)
            (mastodon-tl--set-buffer-spec buffer
                                          endpoint
                                          update-function
                                          link-header
                                          update-params
                                          hide-replies)
            (setq mastodon-tl--timestamp-update-timer
                  (when mastodon-tl--enable-relative-timestamps
                    (run-at-time (time-to-seconds
                                  (time-subtract mastodon-tl--timestamp-next-update
                                                 (current-time)))
                                 nil ;; don't repeat
                                 #'mastodon-tl--update-timestamps-callback
                                 (current-buffer)
                                 nil)))
            (unless (mastodon-tl--profile-buffer-p)
              (mastodon-tl--goto-first-item))))))))

(defun mastodon-tl--init-sync (buffer-name endpoint update-function &optional note-type)
  "Initialize BUFFER-NAME with timeline targeted by ENDPOINT.
UPDATE-FUNCTION is used to receive more toots.
Runs synchronously.
Optional arg NOTE-TYPE means only get that type of note."
  (let* ((exclude-types (when note-type
                          (mastodon-notifications--filter-types-list note-type)))
         (args (when note-type (mastodon-http--build-array-params-alist
                                "exclude_types[]" exclude-types)))
         ;; NB: we now store 'update-params separately in `mastodon-tl--buffer-spec'
         ;; and -http.el handles all conversion of params alists into query strings.
         (url (mastodon-http--api endpoint))
         (buffer (concat "*mastodon-" buffer-name "*"))
         (json (mastodon-http--get-json url args)))
    (with-current-buffer (get-buffer-create buffer)
      (let ((inhibit-read-only t))
        (erase-buffer)
        (switch-to-buffer buffer)
        ;; mastodon-mode wipes buffer-spec, so order must unforch be:
        ;; 1 run update-function, 2 enable masto-mode, 3 set buffer spec.
        ;; which means we cannot use buffer-spec for update-function
        ;; unless we set it both before and after the others
        (mastodon-tl--set-buffer-spec buffer endpoint update-function)
        (setq
         ;; Initialize with a minimal interval; we re-scan at least once
         ;; every 5 minutes to catch any timestamps we may have missed
         mastodon-tl--timestamp-next-update (time-add (current-time)
                                                      (seconds-to-time 300)))
        (funcall update-function json)
        (mastodon-mode)
        (mastodon-tl--set-buffer-spec buffer endpoint update-function nil args)
        (setq mastodon-tl--timestamp-update-timer
              (when mastodon-tl--enable-relative-timestamps
                (run-at-time (time-to-seconds
                              (time-subtract mastodon-tl--timestamp-next-update
                                             (current-time)))
                             nil ;; don't repeat
                             #'mastodon-tl--update-timestamps-callback
                             (current-buffer)
                             nil)))
        (unless (mastodon-tl--profile-buffer-p)
          ;; FIXME: this breaks test (because test has empty buffer)
          (mastodon-tl--goto-first-item)))
      buffer)))

(provide 'mastodon-tl)
;;; mastodon-tl.el ends here<|MERGE_RESOLUTION|>--- conflicted
+++ resolved
@@ -2120,7 +2120,6 @@
          (tags (mastodon-tl--map-alist 'name followed-tags-json)))
     (mastodon-tl--show-tag-timeline prefix tags)))
 
-<<<<<<< HEAD
 (defun mastodon-tl--some-followed-tags-timeline (&optional prefix)
   "Prompt for some tags, and open a timeline for them.
 The suggestions are from followed tags, but any other tags are also allowed."
@@ -2131,7 +2130,7 @@
                      "Tags' timelines to view [TAB to view, comma to separate]: "
                      tags)))
     (mastodon-tl--show-tag-timeline prefix selection)))
-=======
+
 (defun mastodon-tl--instance-rules ()
   "Return the rules of the user's instance."
   (let ((url (mastodon-http--api "instance/rules")))
@@ -2211,7 +2210,6 @@
     (mapcar (lambda (x)
               (alist-get x alist nil nil 'equal))
             choices)))
->>>>>>> 1715bb3f
 
  
