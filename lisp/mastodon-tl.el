--- conflicted
+++ resolved
@@ -2556,11 +2556,7 @@
          (mastodon-tl--get-home-timeline))
         ((equal (mastodon-tl--get-endpoint) "timelines/public")
          (mastodon-tl--get-federated-timeline))
-<<<<<<< HEAD
         ((equal (mastodon-tl--buffer-name) "*mastodon-local*")
-=======
-        ((equal (mastodon-tl--get-buffer-property 'buffer-name "*mastodon-local*"))
->>>>>>> 294bbb37
          (mastodon-tl--get-local-timeline))
         ((equal (mastodon-tl--get-endpoint) "notifications")
          (mastodon-notifications-get))
