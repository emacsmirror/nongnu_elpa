--- conflicted
+++ resolved
@@ -1797,14 +1797,9 @@
                     (goto-char (point-max))
                     (move-marker marker (point))
                     ;; print re-fetched toot:
-<<<<<<< HEAD
-                    (mastodon-tl--toot toot :detailed-p)
-                    (mastodon-tl--timeline (alist-get 'descendants context))
-=======
                     (mastodon-tl--toot toot :detailed-p :thread)
                     (mastodon-tl--timeline (alist-get 'descendants context)
                                            :thread)
->>>>>>> 113727cc
                     ;; put point at the toot:
                     (goto-char (marker-position marker))
                     (mastodon-tl--goto-next-toot))))
