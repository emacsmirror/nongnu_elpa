;;; mastodon-tl.el --- HTTP request/response functions for mastodon.el  -*- lexical-binding: t -*-

;; Copyright (C) 2017-2019 Johnson Denen
;; Author: Johnson Denen <johnson.denen@gmail.com>
;; Version: 0.9.1
;; Homepage: https://github.com/jdenen/mastodon.el
;; Package-Requires: ((emacs "26.1"))

;; This file is not part of GNU Emacs.

;; This file is part of mastodon.el.

;; mastodon.el is free software: you can redistribute it and/or modify
;; it under the terms of the GNU General Public License as published by
;; the Free Software Foundation, either version 3 of the License, or
;; (at your option) any later version.

;; mastodon.el is distributed in the hope that it will be useful,
;; but WITHOUT ANY WARRANTY; without even the implied warranty of
;; MERCHANTABILITY or FITNESS FOR A PARTICULAR PURPOSE.  See the
;; GNU General Public License for more details.

;; You should have received a copy of the GNU General Public License
;; along with mastodon.el.  If not, see <http://www.gnu.org/licenses/>.

;;; Commentary:

;; mastodon-tl.el provides timeline functions.

;;; Code:

(require 'shr)
(require 'thingatpt) ;; for word-at-point
(require 'time-date)

(autoload 'mastodon-auth--get-account-name "mastodon-auth")
(autoload 'mastodon-http--api "mastodon-http")
(autoload 'mastodon-http--get-json "mastodon-http")
(autoload 'mastodon-media--get-avatar-rendering "mastodon-media")
(autoload 'mastodon-media--get-media-link-rendering "mastodon-media")
(autoload 'mastodon-media--inline-images "mastodon-media")
(autoload 'mastodon-mode "mastodon")
(autoload 'mastodon-profile--account-from-id "mastodon-profile")
(autoload 'mastodon-profile--make-author-buffer "mastodon-profile")
(autoload 'mastodon-profile--search-account-by-handle "mastodon-profile")
;; mousebot adds
(autoload 'mastodon-profile--toot-json "mastodon-profile")
(autoload 'mastodon-profile--account-field "mastodon-profile")
(autoload 'mastodon-profile--extract-users-handles "mastodon-profile")
(autoload 'mastodon-profile--my-profile "mastodon-profile")
(autoload 'mastodon-toot--delete-toot "mastodon-toot")
(autoload 'mastodon-http--post "mastodon-http")
(autoload 'mastodon-http--triage "mastodon-http")
(autoload 'mastodon-http--get-json-async "mastodon-http")
(autoload 'mastodon-profile--lookup-account-in-status "mastodon-profile")
(autoload 'mastodon-profile-mode "mastodon-profile")
(autoload 'mastodon-notifications--get "mastodon-notifications")
(defvar mastodon-instance-url)
(defvar mastodon-toot-timestamp-format)
(defvar shr-use-fonts)  ;; declare it since Emacs24 didn't have this

(declare-function mapcar* "cl")

(defgroup mastodon-tl nil
  "Timelines in Mastodon."
  :prefix "mastodon-tl-"
  :group 'mastodon)

(defcustom mastodon-tl--enable-relative-timestamps t
  "Whether to show relative (to the current time) timestamps.

This will require periodic updates of a timeline buffer to
keep the timestamps current as time progresses."
  :group 'mastodon-tl
  :type '(boolean :tag "Enable relative timestamps and background updater task"))

(defcustom mastodon-tl--enable-proportional-fonts nil
  "Nonnil to enable using proportional fonts when rendering HTML.

By default fixed width fonts are used."
  :group 'mastodon-tl
  :type '(boolean :tag "Enable using proportional rather than fixed \
width fonts when rendering HTML text"))

(defvar-local mastodon-tl--buffer-spec nil
  "A unique identifier and functions for each Mastodon buffer.")

(defcustom mastodon-tl--show-avatars nil
  "Whether to enable display of user avatars in timelines."
  :group 'mastodon-tl
  :type '(boolean :tag "Whether to display user avatars in timelines"))

;; (defvar mastodon-tl--show-avatars nil
;; (if (version< emacs-version "27.1")
;; (image-type-available-p 'imagemagick)
;; (image-transforms-p))
;; "A boolean value stating whether to show avatars in timelines.")

(defvar-local mastodon-tl--update-point nil
  "When updating a mastodon buffer this is where new toots will be inserted.

If nil `(point-min)' is used instead.")

(defvar mastodon-tl--display-media-p t
  "A boolean value stating whether to show media in timelines.")

(defvar-local mastodon-tl--timestamp-next-update nil
  "The timestamp when the buffer should next be scanned to update the timestamps.")

(defvar-local mastodon-tl--timestamp-update-timer nil
  "The timer that, when set will scan the buffer to update the timestamps.")

(defvar mastodon-tl--link-keymap
  (let ((map (make-sparse-keymap)))
    (define-key map [return] 'mastodon-tl--do-link-action-at-point)
    (define-key map [mouse-2] 'mastodon-tl--do-link-action)
    (define-key map [follow-link] 'mouse-face)
    (keymap-canonicalize map))
  "The keymap for link-like things in buffer (except for shr.el generate links).

This will make the region of text act like like a link with mouse
highlighting, mouse click action tabbing to next/previous link
etc.")

(defvar mastodon-tl--shr-map-replacement
  (let ((map (copy-keymap shr-map)))
    ;; Replace the move to next/previous link bindings with our
    ;; version that knows about more types of links.
    (define-key map [remap shr-next-link] 'mastodon-tl--next-tab-item)
    (define-key map [remap shr-previous-link] 'mastodon-tl--previous-tab-item)
    (keymap-canonicalize map))
  "The keymap to be set for shr.el generated links that are not images.

We need to override the keymap so tabbing will navigate to all
types of mastodon links and not just shr.el-generated ones.")

(defvar mastodon-tl--shr-image-map-replacement
  (let ((map (copy-keymap (if (boundp 'shr-image-map)
                              shr-image-map
                            shr-map))))
    ;; Replace the move to next/previous link bindings with our
    ;; version that knows about more types of links.
    (define-key map [remap shr-next-link] 'mastodon-tl--next-tab-item)
    (define-key map [remap shr-previous-link] 'mastodon-tl--previous-tab-item)
    ;; browse-url loads the preview only, we want browse-image
    ;; on RET to browse full sized image URL
    (define-key map [remap shr-browse-url] 'shr-browse-image)
    ;; remove shr's u binding, as it the maybe-probe-and-copy-url
    ;; is already bound to w also
    (define-key map (kbd "u") 'mastodon-tl--update)
    (keymap-canonicalize map))
  "The keymap to be set for shr.el generated image links.

We need to override the keymap so tabbing will navigate to all
types of mastodon links and not just shr.el-generated ones.")

(defun mastodon-tl--next-tab-item ()
  "Move to the next interesting item.

This could be the next toot, link, or image; whichever comes first.
Don't move if nothing else to move to is found, i.e. near the end of the buffer.
This also skips tab items in invisible text, i.e. hidden spoiler text."
  (interactive)
  (let (next-range
        (search-pos (point)))
    (while (and (setq next-range (mastodon-tl--find-next-or-previous-property-range
                                  'mastodon-tab-stop search-pos nil))

                (get-text-property (car next-range) 'invisible)
                (setq search-pos (1+ (cdr next-range))))
      ;; do nothing, all the action in in the while condition
      )
    (if (null next-range)
        (message "Nothing else here.")
      (goto-char (car next-range))
      (message "%s" (get-text-property (point) 'help-echo)))))

(defun mastodon-tl--previous-tab-item ()
  "Move to the previous interesting item.

This could be the previous toot, link, or image; whichever comes
first. Don't move if nothing else to move to is found, i.e. near
the start of the buffer. This also skips tab items in invisible
text, i.e. hidden spoiler text."
  (interactive)
  (let (next-range
        (search-pos (point)))
    (while (and (setq next-range (mastodon-tl--find-next-or-previous-property-range
                                  'mastodon-tab-stop search-pos t))
                (get-text-property (car next-range) 'invisible)
                (setq search-pos (1- (car next-range))))
      ;; do nothing, all the action in in the while condition
      )
    (if (null next-range)
        (message "Nothing else before this.")
      (goto-char (car next-range))
      (message "%s" (get-text-property (point) 'help-echo)))))

(defun mastodon-tl--get-federated-timeline ()
  "Opens federated timeline."
  (interactive)
  (message "Loading federated timeline...")
  (mastodon-tl--init
   "federated" "timelines/public" 'mastodon-tl--timeline))

(defun mastodon-tl--get-home-timeline ()
  "Opens home timeline."
  (interactive)
  (message "Loading home timeline...")
  (mastodon-tl--init
   "home" "timelines/home" 'mastodon-tl--timeline))

(defun mastodon-tl--get-local-timeline ()
  "Opens local timeline."
  (interactive)
  (message "Loading local timeline...")
  (mastodon-tl--init
   "local" "timelines/public?local=true" 'mastodon-tl--timeline))

(defun mastodon-tl--get-tag-timeline ()
  "Prompts for tag and opens its timeline."
  (interactive)
  (let* ((word (or (word-at-point) ""))
         (input (read-string (format "Load timeline for tag(%s): " word)))
         (tag (if (equal input "") word input)))
    (message "Loading timeline for #%s..." tag)
    (mastodon-tl--show-tag-timeline tag)))

(defun mastodon-tl--show-tag-timeline (tag)
  "Opens a new buffer showing the timeline of posts with hastag TAG."
  (mastodon-tl--init
   (concat "tag-" tag) (concat "timelines/tag/" tag) 'mastodon-tl--timeline))

(defun mastodon-tl--goto-toot-pos (find-pos refresh &optional pos)
  "Search for toot with FIND-POS.
If search returns nil, execute REFRESH function.

Optionally start from POS."
  (let* ((npos (funcall find-pos
                        (or pos (point))
                        'byline
                        (current-buffer))))
    (if npos
        (if (not (get-text-property npos 'toot-id))
            (mastodon-tl--goto-toot-pos find-pos refresh npos)
          (goto-char npos))
      (funcall refresh))))

(defun mastodon-tl--goto-next-toot ()
  "Jump to next toot header."
  (interactive)
  (mastodon-tl--goto-toot-pos 'next-single-property-change
                              'mastodon-tl--more))

(defun mastodon-tl--goto-prev-toot ()
  "Jump to last toot header."
  (interactive)
  (mastodon-tl--goto-toot-pos 'previous-single-property-change
                              'mastodon-tl--update))

(defun mastodon-tl--remove-html (toot)
  "Remove unrendered tags from TOOT."
  (let* ((t1 (replace-regexp-in-string "<\/p>" "\n\n" toot))
         (t2 (replace-regexp-in-string "<\/?span>" "" t1)))
    (replace-regexp-in-string "<span class=\"h-card\">" "" t2)))

(defun mastodon-tl--byline-author (toot)
  "Propertize author of TOOT."
  (let* ((account (alist-get 'account toot))
         (handle (alist-get 'acct account))
         (name (if (not (string= "" (alist-get 'display_name account)))
                   (alist-get 'display_name account)
                 (alist-get 'username account)))
         (profile-url (alist-get 'url account))
         (avatar-url (alist-get 'avatar account)))
    ;; TODO: Once we have a view for a user (e.g. their posts
    ;; timeline) make this a tab-stop and attach an action
    (concat
     (when (and mastodon-tl--show-avatars
                mastodon-tl--display-media-p
                (if (version< emacs-version "27.1")
                    (image-type-available-p 'imagemagick)
                  (image-transforms-p)))
       (mastodon-media--get-avatar-rendering avatar-url))
     (propertize name 'face 'mastodon-display-name-face)
     " ("
     (propertize (concat "@" handle)
                 'face 'mastodon-handle-face
                 'mouse-face 'highlight
		         ;; TODO: Replace url browsing with native profile viewing
		         'mastodon-tab-stop 'user-handle
                 'account account
		         'shr-url profile-url
		         'keymap mastodon-tl--link-keymap
                 'mastodon-handle (concat "@" handle)
		         'help-echo (concat "Browse user profile of @" handle))
     ")")))

(defun mastodon-tl--byline-boosted (toot)
  "Add byline for boosted data from TOOT."
  (let ((reblog (alist-get 'reblog toot)))
    (when reblog
      (concat
       "\n "
       (propertize "Boosted" 'face 'mastodon-boosted-face)
       " "
       (mastodon-tl--byline-author reblog)))))

(defun mastodon-tl--field (field toot)
  "Return FIELD from TOOT.

Return value from boosted content if available."
  (or (alist-get field (alist-get 'reblog toot))
      (alist-get field toot)))

(defun mastodon-tl--relative-time-details (timestamp &optional current-time)
  "Return cons of (descriptive string . next change) for the TIMESTAMP.

Use the optional CURRENT-TIME as the current time (only used for
reliable testing).

The descriptive string is a human readable version relative to
the current time while the next change timestamp give the first
time that this description will change in the future.

TIMESTAMP is assumed to be in the past."
  (let* ((now (or current-time (current-time)))
         (time-difference (time-subtract now timestamp))
         (seconds-difference (float-time time-difference))
         (regular-response
          (lambda (seconds-difference multiplier unit-name)
            (let ((n (floor (+ 0.5 (/ seconds-difference multiplier)))))
              (cons (format "%d %ss ago" n unit-name)
                    (* (+ 0.5 n) multiplier)))))
         (relative-result
          (cond
           ((< seconds-difference 60)
            (cons "less than a minute ago"
                  60))
           ((< seconds-difference (* 1.5 60))
            (cons "one minute ago"
                  90)) ;; at 90 secs
           ((< seconds-difference (* 60 59.5))
            (funcall regular-response seconds-difference 60 "minute"))
           ((< seconds-difference (* 1.5 60 60))
            (cons "one hour ago"
                  (* 60 90))) ;; at 90 minutes
           ((< seconds-difference (* 60 60 23.5))
            (funcall regular-response seconds-difference (* 60 60) "hour"))
           ((< seconds-difference (* 1.5 60 60 24))
            (cons "one day ago"
                  (* 1.5 60 60 24))) ;; at a day and a half
           ((< seconds-difference (* 60 60 24 6.5))
            (funcall regular-response seconds-difference (* 60 60 24) "day"))
           ((< seconds-difference (* 1.5 60 60 24 7))
            (cons "one week ago"
                  (* 1.5 60 60 24 7))) ;; a week and a half
           ((< seconds-difference (* 60 60 24 7 52))
            (if (= 52 (floor (+ 0.5 (/ seconds-difference 60 60 24 7))))
                (cons "52 weeks ago"
                      (* 60 60 24 7 52))
              (funcall regular-response seconds-difference (* 60 60 24 7) "week")))
           ((< seconds-difference (* 1.5 60 60 24 365))
            (cons "one year ago"
                  (* 60 60 24 365 1.5))) ;; a year and a half
           (t
            (funcall regular-response seconds-difference (* 60 60 24 365.25) "year")))))
    (cons (car relative-result)
          (time-add timestamp (seconds-to-time (cdr relative-result))))))

(defun mastodon-tl--relative-time-description (timestamp &optional current-time)
  "Return a string with a human readable TIMESTAMP relative to the current time.

Use the optional CURRENT-TIME as the current time (only used for
reliable testing).

E.g. this could return something like \"1 min ago\", \"yesterday\", etc.
TIME-STAMP is assumed to be in the past."
  (car (mastodon-tl--relative-time-details timestamp current-time)))

(defun mastodon-tl--byline (toot author-byline action-byline)
  "Generate byline for TOOT.

AUTHOR-BYLINE is function for adding the author portion of
the byline that takes one variable.
ACTION-BYLINE is a function for adding an action, such as boosting
favouriting and following to the byline. It also takes a single function.
By default it is `mastodon-tl--byline-boosted'"
  (let ((parsed-time (date-to-time (mastodon-tl--field 'created_at toot)))
        (faved (equal 't (mastodon-tl--field 'favourited toot)))
        (boosted (equal 't (mastodon-tl--field 'reblogged toot)))
        (visibility (mastodon-tl--field 'visibility toot)))
    (concat
     ;; (propertize "\n | " 'face 'default)
     (propertize
      (concat (when boosted
                (format "(%s) "
                        (propertize "B" 'face 'mastodon-boost-fave-face)))
              (when faved
                (format "(%s) "
                        (propertize "F" 'face 'mastodon-boost-fave-face)))
              (funcall author-byline toot)
              (cond ((equal visibility "direct")
                     (if (fontp (char-displayable-p #10r128274))
                         " ✉"
                       " [direct]"))
                    ((equal visibility "private")
                     (if (fontp (char-displayable-p #10r9993))
                         " 🔒"
                       " [followers]")))
              (funcall action-byline toot)
              " "
              ;; TODO: Once we have a view for toot (responses etc.) make
              ;; this a tab stop and attach an action.
              (propertize
               (format-time-string mastodon-toot-timestamp-format parsed-time)
               'timestamp parsed-time
               'display (if mastodon-tl--enable-relative-timestamps
                            (mastodon-tl--relative-time-description parsed-time)
                          parsed-time))
              (propertize "\n  ------------\n" 'face 'default))
      'favourited-p faved
      'boosted-p    boosted
      'byline       t))))

(defun mastodon-tl--render-text (string toot)
  "Return a propertized text rendering the given HTML string STRING.

The contents comes from the given TOOT which is used in parsing
links in the text. If TOOT is nil no parsing occurs."
  (with-temp-buffer
    (insert string)
    (let ((shr-use-fonts mastodon-tl--enable-proportional-fonts)
          (shr-width (when mastodon-tl--enable-proportional-fonts
                       (- (window-width) 1))))
      (shr-render-region (point-min) (point-max)))
    ;; Make all links a tab stop recognized by our own logic, make things point
    ;; to our own logic (e.g. hashtags), and update keymaps where needed:
    (when toot
      (let (region)
        (while (setq region (mastodon-tl--find-property-range
                             'shr-url (or (cdr region) (point-min))))
          (mastodon-tl--process-link toot
                                     (car region) (cdr region)
                                     (get-text-property (car region) 'shr-url)))))
    (buffer-string)))

(defun mastodon-tl--process-link (toot start end url)
  "Process link URL in TOOT as hashtag, userhandle, or normal link.
START and END are the boundaries of the link in the toot."
  (let* (mastodon-tab-stop-type
         keymap
         (help-echo (get-text-property start 'help-echo))
         extra-properties
         (toot-url (mastodon-tl--field 'url toot))
         (toot-url (when toot-url (url-generic-parse-url toot-url)))
         (toot-instance-url (if toot-url
                                (concat (url-type toot-url) "://"
                                        (url-host toot-url))
                              mastodon-instance-url))
         (maybe-hashtag (mastodon-tl--extract-hashtag-from-url
                         url toot-instance-url))
         (url-instance (concat "https://"
                               (url-host (url-generic-parse-url url))))
         (maybe-userhandle (if (string= mastodon-instance-url url-instance)
                                        ; if handle is local, then no instance suffix:
                               (buffer-substring-no-properties start end)
                             (mastodon-tl--extract-userhandle-from-url
                              url (buffer-substring-no-properties start end)))))
    (cond (;; Hashtags:
           maybe-hashtag
           (setq mastodon-tab-stop-type 'hashtag
                 keymap mastodon-tl--link-keymap
                 help-echo (concat "Browse tag #" maybe-hashtag)
                 extra-properties (list 'mastodon-tag maybe-hashtag)))
          (;; User handles:
           maybe-userhandle
           ;; this fails on mentions in profile notes:
           (let ((maybe-userid (mastodon-tl--extract-userid-toot
                                toot maybe-userhandle)))
             (setq mastodon-tab-stop-type 'user-handle
                   keymap mastodon-tl--link-keymap
                   help-echo (concat "Browse user profile of " maybe-userhandle)
                   extra-properties (append
                                     (list 'mastodon-handle maybe-userhandle)
                                     (when maybe-userid
                                       (list 'account-id maybe-userid))))))
          ;; Anything else:
          (t
           ;; Leave it as a url handled by shr.el.
           ;; (We still have to replace the keymap so that tabbing works.)
           (setq keymap (if (eq shr-map (get-text-property start 'keymap))
                            mastodon-tl--shr-map-replacement
                          mastodon-tl--shr-image-map-replacement)
                 mastodon-tab-stop-type 'shr-url)))
    (add-text-properties start end
                         (append
                          (list 'mastodon-tab-stop mastodon-tab-stop-type
                                'keymap keymap
                                'help-echo help-echo)
                          extra-properties))))

(defun mastodon-tl--extract-userid-toot (toot acct)
  "Extract a user id for an ACCT from mentions in a TOOT."
  (let* ((mentions (append (alist-get 'mentions toot) nil))
         (mention (pop mentions))
         (short-acct (substring acct 1 (length acct)))
         return)
    (while mention
      (when (string= (alist-get 'acct mention)
                     short-acct)
        (setq return (alist-get 'id  mention)))
      (setq mention (pop mentions)))
    return))

(defun mastodon-tl--extract-userhandle-from-url (url buffer-text)
  "Return the user hande the URL points to or nil if it is not a profile link.

BUFFER-TEXT is the text covered by the link with URL, for a user profile
this should be of the form <at-sign><user id>, e.g. \"@Gargon\"."
  (let ((parsed-url (url-generic-parse-url url)))
    (when (and (string= "@" (substring buffer-text 0 1))
               (string= (downcase buffer-text)
                        (downcase (substring (url-filename parsed-url) 1))))
      (concat buffer-text "@" (url-host parsed-url)))))

(defun mastodon-tl--extract-hashtag-from-url (url instance-url)
  "Return the hashtag that URL points to or nil if URL is not a tag link.

INSTANCE-URL is the url of the instance for the toot that the link
came from (tag links always point to a page on the instance publishing
the toot)."
  (cond
   ;; Mastodon type tag link:
   ((string-prefix-p (concat instance-url "/tags/") url)
    (substring url (length (concat instance-url "/tags/"))))
   ;; Link from some other ostatus site we've encountered:
   ((string-prefix-p (concat instance-url "/tag/") url)
    (substring url (length (concat instance-url "/tag/"))))
   ;; If nothing matches we assume it is not a hashtag link:
   (t nil)))

(defun mastodon-tl--set-face (string face)
  "Return the propertized STRING with the face property set to FACE."
  (propertize string 'face face))

(defun mastodon-tl--toggle-spoiler-text (position)
  "Toggle the visibility of the spoiler text at/after POSITION."
  (let ((inhibit-read-only t)
        (spoiler-text-region (mastodon-tl--find-property-range
                              'mastodon-content-warning-body position nil)))
    (if (not spoiler-text-region)
        (message "No spoiler text here")
      (add-text-properties (car spoiler-text-region) (cdr spoiler-text-region)
                           (list 'invisible
                                 (not (get-text-property (car spoiler-text-region)
                                                         'invisible)))))))

(defun mastodon-tl--toggle-spoiler-text-in-toot ()
  "Toggle the visibility of the spoiler text in the current toot."
  (interactive)
  (let* ((toot-range (or (mastodon-tl--find-property-range
                          'toot-json (point))
                         (mastodon-tl--find-property-range
                          'toot-json (point) t)))
         (spoiler-range (when toot-range
                          (mastodon-tl--find-property-range
                           'mastodon-content-warning-body
                           (car toot-range)))))
    (cond ((null toot-range)
           (message "No toot here"))
          ((or (null spoiler-range)
               (> (car spoiler-range) (cdr toot-range)))
           (message "No content warning text here"))
          (t
           (mastodon-tl--toggle-spoiler-text (car spoiler-range))))))

(defun mastodon-tl--make-link (string link-type)
  "Return a propertized version of STRING that will act like link.

LINK-TYPE is the type of link to produce."
  (let ((help-text (cond
                    ((eq link-type 'content-warning)
                     "Toggle hidden text")
                    (t
                     (error "Unknown link type %s" link-type)))))
    (propertize
     string
     'mastodon-tab-stop link-type
     'mouse-face 'highlight
     'keymap mastodon-tl--link-keymap
     'help-echo help-text)))

(defun mastodon-tl--do-link-action-at-point (position)
  "Do the action of the link at POSITION.
Used for hitting <return> on a given link."
  (interactive "d")
  (let ((link-type (get-text-property position 'mastodon-tab-stop)))
    (cond ((eq link-type 'content-warning)
           (mastodon-tl--toggle-spoiler-text position))
          ((eq link-type 'hashtag)
           (mastodon-tl--show-tag-timeline (get-text-property position 'mastodon-tag)))
          ;; FIXME: 'account / 'account-id is not set for mentions
          ;; only works for bylines, not mentions
          ((eq link-type 'user-handle)
           (let ((account-json (get-text-property position 'account))
                 (account-id (get-text-property position 'account-id)))
             (cond
              (account-json
               (mastodon-profile--make-author-buffer
                account-json))
              (account-id
               (mastodon-profile--make-author-buffer
                (mastodon-profile--account-from-id account-id)))
              (t
               (mastodon-profile--make-author-buffer
                (mastodon-profile--search-account-by-handle
                 (get-text-property position 'mastodon-handle)))))))
          (t
           (error "Unknown link type %s" link-type)))))

(defun mastodon-tl--do-link-action (event)
  "Do the action of the link at.
Used for a mouse-click EVENT on a link."
  (interactive "e")
  (mastodon-tl--do-link-action-at-point (posn-point (event-end event))))

(defun mastodon-tl--has-spoiler (toot)
  "Check if the given TOOT has a spoiler text.

Spoiler text should initially be shown only while the main
content should be hidden."
  (let ((spoiler (mastodon-tl--field 'spoiler_text toot)))
    (and spoiler (> (length spoiler) 0))))

(defun mastodon-tl--clean-tabs-and-nl (string)
  "Remove tabs and newlines from STRING."
  (replace-regexp-in-string
   "[\t\n ]*\\'" "" string))

(defun mastodon-tl--spoiler (toot)
  "Render TOOT with spoiler message.

This assumes TOOT is a toot with a spoiler message.
The main body gets hidden and only the spoiler text and the
content warning message are displayed. The content warning
message is a link which unhides/hides the main body."
  (let* ((spoiler (mastodon-tl--field 'spoiler_text toot))
         (string (mastodon-tl--set-face
                  ;; remove trailing whitespace
                  (mastodon-tl--clean-tabs-and-nl
                   (mastodon-tl--render-text spoiler toot))
                  'default))
         (message (concat ;"\n"
                   " ---------------\n"
                   " " (mastodon-tl--make-link
                        (concat "CW: " string)
                        'content-warning)
                   "\n"
                   " ---------------\n"))
         (cw (mastodon-tl--set-face message 'mastodon-cw-face)))
    (concat
     cw
     (propertize (mastodon-tl--content toot)
                 'invisible t
                 'mastodon-content-warning-body t))))

(defun mastodon-tl--media (toot)
  "Retrieve a media attachment link for TOOT if one exists."
  (let* ((media-attachements (mastodon-tl--field 'media_attachments toot))
         (media-string (mapconcat
                        (lambda (media-attachement)
                          (let ((preview-url
                                 (alist-get 'preview_url media-attachement))
                                (remote-url
                                 (if (alist-get 'remote_url media-attachement)
                                     (alist-get 'remote_url media-attachement)
                                   ;; fallback b/c notifications don't have remote_url
                                   (alist-get 'url media-attachement)))
                                (type (alist-get 'type media-attachement)))
                            (if mastodon-tl--display-media-p
                                (mastodon-media--get-media-link-rendering
                                 preview-url remote-url type) ; 2nd arg for shr-browse-url
                              (concat "Media::" preview-url "\n"))))
                        media-attachements "")))
    (if (not (and mastodon-tl--display-media-p
                  (equal media-string "")))
        (concat "\n" media-string)
      "")))

(defun mastodon-tl--content (toot)
  "Retrieve text content from TOOT."
  (let* ((content (mastodon-tl--field 'content toot))
         (reblog (alist-get 'reblog toot))
         (poll-p (if reblog
                     (alist-get 'poll reblog)
                   (alist-get 'poll toot))))
    (concat
     (mastodon-tl--render-text content toot)
     (when poll-p
       (mastodon-tl--get-poll toot))
     (mastodon-tl--media toot))))

(defun mastodon-tl--insert-status (toot body author-byline action-byline)
  "Display the content and byline of timeline element TOOT.

BODY will form the section of the toot above the byline.
AUTHOR-BYLINE is an optional function for adding the author
portion of the byline that takes one variable. By default it is
`mastodon-tl--byline-author'
ACTION-BYLINE is also an optional function for adding an action,
such as boosting favouriting and following to the byline. It also
takes a single function. By default it is
`mastodon-tl--byline-boosted'"
  (let ((start-pos (point)))
    (insert
     (propertize
      (concat "\n"
              body
              " \n"
              (mastodon-tl--byline toot author-byline action-byline))
      'toot-id      (alist-get 'id toot)
      'base-toot-id (mastodon-tl--toot-id toot)
      'toot-json    toot)
     "\n")
    (when mastodon-tl--display-media-p
      (mastodon-media--inline-images start-pos (point)))))

(defun mastodon-tl--get-poll (toot)
  "If post TOOT is a poll, return a formatted string of poll."
  (let* ((poll (mastodon-tl--field 'poll toot))
         (options (mastodon-tl--field 'options poll))
         (option-titles (mapcar (lambda (x)
                                  (alist-get 'title x))
                                options))
         (longest-option (car (sort option-titles
                                    (lambda (x y)
                                      (> (length x)
                                         (length y))))))
         (option-counter 0))
    (concat "\nPoll: \n\n"
            (mapconcat (lambda (option)
                         (progn
                           (format "Option %s: %s%s [%s votes].\n"
                                   (setq option-counter (1+ option-counter))
                                   (alist-get 'title option)
                                   (make-string
                                    (1+
                                     (- (length longest-option)
                                        (length (alist-get 'title
                                                           option))))
                                    ?\ )
                                   (alist-get 'votes_count option))))
                       options
                       "\n")
            "\n")))

(defun mastodon-tl--poll-vote (option)
  "If there is a poll at point, prompt user for OPTION to vote on it."
  (interactive
   (list
    (let* ((toot (mastodon-tl--property 'toot-json))
           (reblog (alist-get 'reblog toot))
           (poll (or (alist-get 'poll reblog)
                     (mastodon-tl--field 'poll toot)))
           (options (mastodon-tl--field 'options poll))
           (options-titles (mapcar (lambda (x)
                                     (alist-get 'title x))
                                   options))
           (options-number-seq (number-sequence 1 (length options)))
           (options-numbers (mapcar (lambda(x)
                                      (number-to-string x))
                                    options-number-seq))
           (options-alist (mapcar* 'cons options-numbers options-titles))
           ;; we display both option number and the option title
           ;; but also store both as cons cell as cdr, as we need it below
           (candidates (mapcar (lambda (cell)
                                 (cons (format "%s | %s" (car cell) (cdr cell))
                                       cell))
                               options-alist)))
      (if (null (mastodon-tl--field 'poll (mastodon-tl--property 'toot-json)))
          (message "No poll here.")
        ;; var "option" = just the cdr, a cons of option number and desc
        (cdr (assoc
              (completing-read "Poll option to vote for: "
                               candidates
                               nil ; (predicate)
                               t) ; require match
              candidates))))))
  (if (null (mastodon-tl--field 'poll (mastodon-tl--property 'toot-json)))
      (message "No poll here.")
    (let* ((toot (mastodon-tl--property 'toot-json))
           (poll (mastodon-tl--field 'poll toot))
           (poll-id (alist-get 'id poll))
           (url (mastodon-http--api (format "polls/%s/votes" poll-id)))
           ;; need to zero-index our option:
           (option-as-arg (number-to-string (1- (string-to-number (car option)))))
           ;; (option-indexed
           (arg `(("choices[]" . ,option-as-arg)))
           (response (mastodon-http--post url arg nil)))
      (mastodon-http--triage response
                             (lambda ()
                               (message "You voted for option %s: %s!"
                                        (car option) (cdr option)))))))

(defun mastodon-tl--toot (toot)
  "Formats TOOT and insertes it into the buffer."
  (mastodon-tl--insert-status
   toot
   (mastodon-tl--clean-tabs-and-nl
    (if (mastodon-tl--has-spoiler toot)
        (mastodon-tl--spoiler toot)
      (mastodon-tl--content toot)))
   'mastodon-tl--byline-author
   'mastodon-tl--byline-boosted))

(defun mastodon-tl--timeline (toots)
  "Display each toot in TOOTS."
  (mapc 'mastodon-tl--toot toots)
  (goto-char (point-min)))

(defun mastodon-tl--get-update-function (&optional buffer)
  "Get the UPDATE-FUNCTION stored in `mastodon-tl--buffer-spec'.
Optionally get it for BUFFER."
  (mastodon-tl--get-buffer-property 'update-function buffer))

(defun mastodon-tl--get-endpoint (&optional buffer)
  "Get the ENDPOINT stored in `mastodon-tl--buffer-spec'.
Optionally set it for BUFFER."
  (mastodon-tl--get-buffer-property 'endpoint buffer))

(defun mastodon-tl--buffer-name (&optional buffer)
  "Get the BUFFER-NAME stored in `mastodon-tl--buffer-spec'.
Optionally get it for BUFFER."
  (mastodon-tl--get-buffer-property 'buffer-name buffer ))

(defun mastodon-tl--get-buffer-property (property &optional buffer)
  "Get PROPERTY from `mastodon-tl--buffer-spec' in BUFFER or `current-buffer'."
  (with-current-buffer  (or buffer (current-buffer))
    (if (plist-get mastodon-tl--buffer-spec property)
        (plist-get mastodon-tl--buffer-spec property)
      (error "Mastodon-tl--buffer-spec is not defined for buffer %s"
             (or buffer (current-buffer))))))

(defun mastodon-tl--more-json (endpoint id)
  "Return JSON for timeline ENDPOINT before ID."
  (let* ((url (mastodon-http--api (concat
                                   endpoint
                                   (if (string-match-p "?" endpoint)
                                       "&"
                                     "?")
                                   "max_id="
                                   (mastodon-tl--as-string id)))))
    (mastodon-http--get-json url)))

(defun mastodon-tl--more-json-async (endpoint id callback &rest cbargs)
  "Return JSON for timeline ENDPOINT before ID.
Then run CALLBACK with arguments CBARGS."
  (let* ((url (mastodon-http--api (concat
                                   endpoint
                                   (if (string-match-p "?" endpoint)
                                       "&"
                                     "?")
                                   "max_id="
                                   (mastodon-tl--as-string id)))))
    (apply 'mastodon-http--get-json-async url callback cbargs)))

;; TODO
;; Look into the JSON returned here by Local
(defun mastodon-tl--updated-json (endpoint id)
  "Return JSON for timeline ENDPOINT since ID."
  (let ((url (mastodon-http--api (concat
                                  endpoint
                                  (if (string-match-p "?" endpoint)
                                      "&"
                                    "?")
                                  "since_id="
                                  (mastodon-tl--as-string id)))))
    (mastodon-http--get-json url)))

(defun mastodon-tl--property (prop &optional backward)
  "Get property PROP for toot at point.

Move forward (down) the timeline unless BACKWARD is non-nil."
  (or (get-text-property (point) prop)
      (save-excursion
        (if backward
            (mastodon-tl--goto-prev-toot)
          (mastodon-tl--goto-next-toot))
        (get-text-property (point) prop))))

(defun mastodon-tl--newest-id ()
  "Return toot-id from the top of the buffer."
  (save-excursion
    (goto-char (point-min))
    (mastodon-tl--property 'toot-id)))

(defun mastodon-tl--oldest-id ()
  "Return toot-id from the bottom of the buffer."
  (save-excursion
    (goto-char (point-max))
    (mastodon-tl--property 'toot-id t)))

(defun mastodon-tl--as-string (numeric)
  "Convert NUMERIC to string."
  (cond ((numberp numeric)
         (number-to-string numeric))
        ((stringp numeric) numeric)
        (t (error
            "Numeric:%s must be either a string or a number"
            numeric))))

(defun mastodon-tl--toot-id (json)
  "Find approproiate toot id in JSON.

If the toot has been boosted use the id found in the
reblog portion of the toot.  Otherwise, use the body of
the toot.  This is the same behaviour as the mastodon.social
webapp"
  (let ((id (alist-get 'id json))
        (reblog (alist-get 'reblog json)))
    (if reblog (alist-get 'id reblog) id)))


(defun mastodon-tl--thread ()
  "Open thread buffer for toot under `point'."
  (interactive)
  (let* ((id (mastodon-tl--as-string (mastodon-tl--toot-id
                                      (mastodon-tl--property 'toot-json))))
         (url (mastodon-http--api (format "statuses/%s/context" id)))
         (buffer (format "*mastodon-thread-%s*" id))
         (toot (mastodon-tl--property 'toot-json))
         (context (mastodon-http--get-json url)))
    (when (member (alist-get 'type toot) '("reblog" "favourite"))
      (setq toot (alist-get 'status toot)))
    (if (> (+ (length (alist-get 'ancestors context))
              (length (alist-get 'descendants context)))
           0)
        (with-output-to-temp-buffer buffer
          (switch-to-buffer buffer)
          (mastodon-mode)
          (setq mastodon-tl--buffer-spec
                `(buffer-name ,buffer
                              endpoint ,(format "statuses/%s/context" id)
                              update-function
                              (lambda(toot) (message "END of thread."))))
          (let ((inhibit-read-only t))
            (mastodon-tl--timeline (vconcat
                                    (alist-get 'ancestors context)
                                    `(,toot)
                                    (alist-get 'descendants context)))))
      (message "No Thread!"))))

(defun mastodon-tl--follow-user (user-handle &optional notify)
  "Query for USER-HANDLE from current status and follow that user.
If NOTIFY is \"true\", enable notifications when that user posts.
If NOTIFY is \"false\", disable notifications when that user posts."
  (interactive
   (list
<<<<<<< HEAD
    (let ((user-handles (mastodon-profile--extract-users-handles
                         (mastodon-profile--toot-json))))
      (completing-read "Handle of user to follow: "
                       user-handles
                       nil ; predicate
                       'confirm))))
  (let* ((account (mastodon-profile--lookup-account-in-status
                  user-handle (mastodon-profile--toot-json)))
         (user-id (mastodon-profile--account-field account 'id))
         (name (mastodon-profile--account-field account 'display_name))
         (url (mastodon-http--api
               (if notify
                   (format "accounts/%s/follow?notify=%s" user-id notify)
                 (format "accounts/%s/follow" user-id)))))
    (if account
        (let ((response (mastodon-http--post url nil nil)))
          (mastodon-http--triage response
                                 (lambda ()
                                   (cond ((string-equal notify "true")
                                          (message "Receiving notifications for user %s (@%s)!"
                                                   name user-handle))
                                         ((string-equal notify "false")
                                          (message "Not receiving notifications for user %s (@%s)!"
                                                   name user-handle))
                                         ((eq notify nil)
                                          (message "User %s (@%s) followed!" name user-handle))))))
      (message "Cannot find a user with handle %S" user-handle))))
=======
    (mastodon-tl--interactive-user-handles-get "follow")))
  (mastodon-tl--do-user-action-and-response user-handle "follow"))
>>>>>>> a3dd830e

(defun mastodon-tl--unfollow-user (user-handle)
  "Query for USER-HANDLE from current status and unfollow that user."
  (interactive
   (list
    (mastodon-tl--interactive-user-handles-get "unfollow")))
  (mastodon-tl--do-user-action-and-response user-handle "unfollow" t))

<<<<<<< HEAD
(defun mastodon-tl--notify-user-posts (user-handle)
  "Query for USER-HANDLE from current status and enable notifications when they post."
  (interactive
   (list
    (let ((user-handles (mastodon-profile--extract-users-handles
                         (mastodon-profile--toot-json))))
      (completing-read "Receive notifications when user posts: "
                       user-handles
                       nil ; predicate
                       'confirm))))
  (mastodon-tl--follow-user user-handle "true"))

(defun mastodon-tl--no-notify-user-posts (user-handle)
  "Query for USER-HANDLE from current status and disable notifications when they post."
  (interactive
   (list
    (let ((user-handles (mastodon-profile--extract-users-handles
                         (mastodon-profile--toot-json))))
      (completing-read "Disable notifications when user posts: "
                       user-handles
                       nil ; predicate
                       'confirm))))
  (mastodon-tl--follow-user user-handle "false"))

(defun mastodon-tl--mute-user (user-handle)
  "Query for USER-HANDLE from current status and mute that user."
=======
(defun mastodon-tl--block-user (user-handle)
  "Query for USER-HANDLE from current status and block that user."
>>>>>>> a3dd830e
  (interactive
   (list
    (mastodon-tl--interactive-user-handles-get "block")))
  (mastodon-tl--do-user-action-and-response user-handle "block"))

(defun mastodon-tl--unblock-user (user-handle)
  "Query for USER-HANDLE from list of blocked users and unblock that user."
  (interactive
   (list
    (mastodon-tl--interactive-blocks-or-mutes-list-get "unblock")))
  (if (not user-handle)
      (message "Looks like you have no blocks to unblock!")
    (mastodon-tl--do-user-action-and-response user-handle "unblock" t)))

(defun mastodon-tl--mute-user (user-handle)
  "Query for USER-HANDLE from current status and mute that user."
  (interactive
   (list
    (mastodon-tl--interactive-user-handles-get "mute")))
  (mastodon-tl--do-user-action-and-response user-handle "mute"))

(defun mastodon-tl--unmute-user (user-handle)
  "Query for USER-HANDLE from list of muted users and unmute that user."
  (interactive
   (list
    (mastodon-tl--interactive-blocks-or-mutes-list-get "unmute")))
  (if (not user-handle)
      (message "Looks like you have no mutes to unmute!")
    (mastodon-tl--do-user-action-and-response user-handle "unmute" t)))

(defun mastodon-tl--interactive-user-handles-get (action)
  "Get the list of user-handles for ACTION from the current toot."
  (let ((user-handles (mastodon-profile--extract-users-handles
                       (mastodon-profile--toot-json))))
    (completing-read (format "Handle of user to %s: " action)
                     user-handles
                     nil ; predicate
                     'confirm)))

(defun mastodon-tl--interactive-blocks-or-mutes-list-get (action)
  "Fetch the list of accounts for ACTION from the server.
Action must be either \"unblock\" or \"mute\"."
  (let* ((endpoint (cond ((equal action "unblock")
                          "blocks")
                         ((equal action "unmute")
                          "mutes")))
         (url (mastodon-http--api endpoint))
         (json (mastodon-http--get-json url))
         (accts (mapcar (lambda (user)
                          (alist-get 'acct user))
                        json)))
    (when accts
      (completing-read (format "Handle of user to %s: " action)
                       accts
                       nil ; predicate
                       t))))

(defun mastodon-tl--do-user-action-and-response (user-handle action &optional negp)
  "Do ACTION on user NAME/USER-HANDLE.
NEGP is whether the action involves un-doing something."
  (let* ((account (if negp
                      ;; TODO check if both are actually needed
                      (mastodon-profile--search-account-by-handle
                       user-handle)
                    (mastodon-profile--lookup-account-in-status
                     user-handle (mastodon-profile--toot-json))))
         (user-id (mastodon-profile--account-field account 'id))
         (name (mastodon-profile--account-field account 'display_name))
         (url (mastodon-http--api (format "accounts/%s/%s" user-id action))))
    (if account
        (if (equal action "follow") ; y-or-n for all but follow
            (mastodon-tl--do-user-action-function url name user-handle action)
          (when (y-or-n-p (format "%s user %s? " action name))
            (mastodon-tl--do-user-action-function url name user-handle action)))
      (message "Cannot find a user with handle %S" user-handle))))

(defun mastodon-tl--do-user-action-function (url name user-handle action)
  "Post ACTION on user NAME/USER-HANDLE to URL."
  (let ((response (mastodon-http--post url nil nil)))
    (mastodon-http--triage response
                           (lambda ()
                             (message "User %s (@%s) %sed!" name user-handle action)))))

;; TODO: add this to new posts in some cases, e.g. in thread view.
(defun mastodon-tl--reload-timeline-or-profile ()
  "Reload the current timeline or profile page.
For use after e.g. deleting a toot."
  (cond ((equal (mastodon-tl--get-endpoint) "timelines/home")
         (mastodon-tl--get-home-timeline))
        ((equal (mastodon-tl--get-endpoint) "timelines/public")
         (mastodon-tl--get-federated-timeline))
        ((equal (mastodon-tl--get-endpoint) "timelines/public?local=true")
         (mastodon-tl--get-local-timeline))
        ((equal (mastodon-tl--get-endpoint) "notifications")
         (mastodon-notifications--get))
        ((equal (mastodon-tl--buffer-name)
                (concat "*mastodon-" (mastodon-auth--get-account-name) "-statuses*"))
         (mastodon-profile--my-profile))))

(defun mastodon-tl--more ()
  "Append older toots to timeline, asynchronously."
  (interactive)
  (mastodon-tl--more-json-async (mastodon-tl--get-endpoint) (mastodon-tl--oldest-id)
                                'mastodon-tl--more* (current-buffer) (point)))

(defun mastodon-tl--more* (json buffer point-before)
  "Append older toots to timeline, asynchronously.
Runs the timeline's update function on JSON, in BUFFER.
When done, places point at POINT-BEFORE."
  (with-current-buffer buffer
    (when json
      (let ((inhibit-read-only t))
        (goto-char (point-max))
        (funcall (mastodon-tl--get-update-function) json)
        (goto-char point-before)))))

(defun mastodon-tl--find-property-range (property start-point &optional search-backwards)
  "Return `nil` if no such range is found.

If PROPERTY is set at START-POINT returns a range around
START-POINT otherwise before/after START-POINT.

SEARCH-BACKWARDS determines whether we pick point
before (non-nil) or after (nil)"
  (if (get-text-property start-point property)
      ;; We are within a range, so look backwards for the start:
      (cons (previous-single-property-change
             (if (equal start-point (point-max)) start-point (1+ start-point))
             property nil (point-min))
            (next-single-property-change start-point property nil (point-max)))
    (if search-backwards
        (let* ((end (or (previous-single-property-change
                         (if (equal start-point (point-max))
                             start-point (1+ start-point))
                         property)
                        ;; we may either be just before the range or there
                        ;; is nothing at all
                        (and (not (equal start-point (point-min)))
                             (get-text-property (1- start-point) property)
                             start-point)))
               (start (and
                       end
                       (previous-single-property-change end property nil (point-min)))))
          (when end
            (cons start end)))
      (let* ((start (next-single-property-change start-point property))
             (end (and start
                       (next-single-property-change start property nil (point-max)))))
        (when start
          (cons start end))))))

(defun mastodon-tl--find-next-or-previous-property-range
    (property start-point search-backwards)
  "Find (start . end) property range after/before START-POINT.

Does so while PROPERTY is set to a consistent value (different
from the value at START-POINT if that is set).

Return nil if no such range exists.

If SEARCH-BACKWARDS is non-nil it find a region before
START-POINT otherwise after START-POINT."
  (if (get-text-property start-point property)
      ;; We are within a range, we need to start the search from
      ;; before/after this range:
      (let ((current-range (mastodon-tl--find-property-range property start-point)))
        (if search-backwards
            (unless (equal (car current-range) (point-min))
              (mastodon-tl--find-property-range
               property (1- (car current-range)) search-backwards))
          (unless (equal (cdr current-range) (point-max))
            (mastodon-tl--find-property-range
             property (1+ (cdr current-range)) search-backwards))))
    ;; If we are not within a range, we can just defer to
    ;; mastodon-tl--find-property-range directly.
    (mastodon-tl--find-property-range property start-point search-backwards)))

(defun mastodon-tl--consider-timestamp-for-updates (timestamp)
  "Take note that TIMESTAMP is used in buffer and ajust timers as needed.

This calculates the next time the text for TIMESTAMP will change
and may adjust existing or future timer runs should that time
before current plans to run the update function.

The adjustment is only made if it is significantly (a few
seconds) before the currently scheduled time. This helps reduce
the number of occasions where we schedule an update only to
schedule the next one on completion to be within a few seconds.

If relative timestamps are
disabled (`mastodon-tl--enable-relative-timestamps` is nil) this
is a no-op."
  (when mastodon-tl--enable-relative-timestamps
    (let ((this-update (cdr (mastodon-tl--relative-time-details timestamp))))
      (when (time-less-p this-update
                         (time-subtract mastodon-tl--timestamp-next-update
                                        (seconds-to-time 10)))
        (setq mastodon-tl--timestamp-next-update this-update)
        (when mastodon-tl--timestamp-update-timer
          ;; We need to re-schedule for an earlier time
          (cancel-timer mastodon-tl--timestamp-update-timer)
          (setq mastodon-tl--timestamp-update-timer
                (run-at-time this-update
                             nil ;; don't repeat
                             #'mastodon-tl--update-timestamps-callback
                             (current-buffer) nil)))))))

(defun mastodon-tl--update-timestamps-callback (buffer previous-marker)
  "Update the next few timestamp displays in BUFFER.

Start searching for more timestamps from PREVIOUS-MARKER or
from the start if it is nil."
  ;; only do things if the buffer hasn't been killed in the meantime
  (when (and mastodon-tl--enable-relative-timestamps ;; should be true but just in case...
             (buffer-live-p buffer))
    (save-excursion
      (with-current-buffer buffer
        (let ((previous-timestamp (if previous-marker
                                      (marker-position previous-marker)
                                    (point-min)))
              (iteration 0)
              next-timestamp-range)
          (if previous-marker
              ;; This is a follow-up call to process the next batch of
              ;; timestamps.
              ;; Release the marker to not slow things down.
              (set-marker previous-marker nil)
            ;; Otherwise this is a rew run, so let's initialize the next-run time.
            (setq mastodon-tl--timestamp-next-update (time-add (current-time)
                                                               (seconds-to-time 300))
                  mastodon-tl--timestamp-update-timer nil))
          (while (and (< iteration 5)
                      (setq next-timestamp-range
                            (mastodon-tl--find-property-range 'timestamp
                                                              previous-timestamp)))
            (let* ((start (car next-timestamp-range))
                   (end (cdr next-timestamp-range))
                   (timestamp (get-text-property start 'timestamp))
                   (current-display (get-text-property start 'display))
                   (new-display (mastodon-tl--relative-time-description timestamp)))
              (unless (string= current-display new-display)
                (let ((inhibit-read-only t))
                  (add-text-properties
                   start end (list 'display
                                   (mastodon-tl--relative-time-description timestamp)))))
              (mastodon-tl--consider-timestamp-for-updates timestamp)
              (setq iteration (1+ iteration)
                    previous-timestamp (1+ (cdr next-timestamp-range)))))
          (if next-timestamp-range
              ;; schedule the next batch from the previous location to
              ;; start very soon in the future:
              (run-at-time 0.1 nil #'mastodon-tl--update-timestamps-callback buffer
                           (copy-marker previous-timestamp))
            ;; otherwise we are done for now; schedule a new run for when needed
            (setq mastodon-tl--timestamp-update-timer
                  (run-at-time mastodon-tl--timestamp-next-update
                               nil ;; don't repeat
                               #'mastodon-tl--update-timestamps-callback
                               buffer nil))))))))

(defun mastodon-tl--update ()
  "Update timeline with new toots."
  (interactive)
  (let* ((endpoint (mastodon-tl--get-endpoint))
         (update-function (mastodon-tl--get-update-function))
         (id (mastodon-tl--newest-id))
         (json (mastodon-tl--updated-json endpoint id)))
    (when json
      (let ((inhibit-read-only t))
        (goto-char (or mastodon-tl--update-point (point-min)))
        (funcall update-function json)))))

(defun mastodon-tl--init (buffer-name endpoint update-function)
  "Initialize BUFFER-NAME with timeline targeted by ENDPOINT asynchronously.

UPDATE-FUNCTION is used to recieve more toots."
  (let ((url (mastodon-http--api endpoint))
        (buffer (concat "*mastodon-" buffer-name "*")))
    (mastodon-http--get-json-async
     url 'mastodon-tl--init* buffer endpoint update-function)))

(defun mastodon-tl--init* (json buffer endpoint update-function)
  "Initialize BUFFER with timeline targeted by ENDPOINT.

UPDATE-FUNCTION is used to recieve more toots.
JSON is the data returned from the server."
  (with-output-to-temp-buffer buffer
    (switch-to-buffer buffer)
    (setq
     ;; Initialize with a minimal interval; we re-scan at least once
     ;; every 5 minutes to catch any timestamps we may have missed
     mastodon-tl--timestamp-next-update (time-add (current-time)
                                                  (seconds-to-time 300)))
    (funcall update-function json))
  (mastodon-mode)
  (when (equal endpoint "follow_requests")
    (mastodon-profile-mode))
  (with-current-buffer buffer
    (setq mastodon-tl--buffer-spec
          `(buffer-name ,buffer
                        endpoint ,endpoint
                        update-function ,update-function)
          mastodon-tl--timestamp-update-timer
          (when mastodon-tl--enable-relative-timestamps
            (run-at-time mastodon-tl--timestamp-next-update
                         nil ;; don't repeat
                         #'mastodon-tl--update-timestamps-callback
                         (current-buffer)
                         nil)))))

(defun mastodon-tl--init-sync (buffer-name endpoint update-function)
  "Initialize BUFFER-NAME with timeline targeted by ENDPOINT.

UPDATE-FUNCTION is used to receive more toots.
Runs synchronously."
  (let* ((url (mastodon-http--api endpoint))
         (buffer (concat "*mastodon-" buffer-name "*"))
         (json (mastodon-http--get-json url)))
    (with-output-to-temp-buffer buffer
      (switch-to-buffer buffer)
      (setq
       ;; Initialize with a minimal interval; we re-scan at least once
       ;; every 5 minutes to catch any timestamps we may have missed
       mastodon-tl--timestamp-next-update (time-add (current-time)
                                                    (seconds-to-time 300)))
      (funcall update-function json))
    (mastodon-mode)
    (with-current-buffer buffer
      (setq mastodon-tl--buffer-spec
            `(buffer-name ,buffer-name
                          endpoint ,endpoint update-function
                          ,update-function)
            mastodon-tl--timestamp-update-timer
            (when mastodon-tl--enable-relative-timestamps
              (run-at-time mastodon-tl--timestamp-next-update
                           nil ;; don't repeat
                           #'mastodon-tl--update-timestamps-callback
                           (current-buffer)
                           nil))))
    buffer))

(provide 'mastodon-tl)
;;; mastodon-tl.el ends here<|MERGE_RESOLUTION|>--- conflicted
+++ resolved
@@ -957,47 +957,9 @@
 If NOTIFY is \"false\", disable notifications when that user posts."
   (interactive
    (list
-<<<<<<< HEAD
-    (let ((user-handles (mastodon-profile--extract-users-handles
-                         (mastodon-profile--toot-json))))
-      (completing-read "Handle of user to follow: "
-                       user-handles
-                       nil ; predicate
-                       'confirm))))
-  (let* ((account (mastodon-profile--lookup-account-in-status
-                  user-handle (mastodon-profile--toot-json)))
-         (user-id (mastodon-profile--account-field account 'id))
-         (name (mastodon-profile--account-field account 'display_name))
-         (url (mastodon-http--api
-               (if notify
-                   (format "accounts/%s/follow?notify=%s" user-id notify)
-                 (format "accounts/%s/follow" user-id)))))
-    (if account
-        (let ((response (mastodon-http--post url nil nil)))
-          (mastodon-http--triage response
-                                 (lambda ()
-                                   (cond ((string-equal notify "true")
-                                          (message "Receiving notifications for user %s (@%s)!"
-                                                   name user-handle))
-                                         ((string-equal notify "false")
-                                          (message "Not receiving notifications for user %s (@%s)!"
-                                                   name user-handle))
-                                         ((eq notify nil)
-                                          (message "User %s (@%s) followed!" name user-handle))))))
-      (message "Cannot find a user with handle %S" user-handle))))
-=======
     (mastodon-tl--interactive-user-handles-get "follow")))
-  (mastodon-tl--do-user-action-and-response user-handle "follow"))
->>>>>>> a3dd830e
-
-(defun mastodon-tl--unfollow-user (user-handle)
-  "Query for USER-HANDLE from current status and unfollow that user."
-  (interactive
-   (list
-    (mastodon-tl--interactive-user-handles-get "unfollow")))
-  (mastodon-tl--do-user-action-and-response user-handle "unfollow" t))
-
-<<<<<<< HEAD
+  (mastodon-tl--do-user-action-and-response user-handle "follow" notify))
+
 (defun mastodon-tl--notify-user-posts (user-handle)
   "Query for USER-HANDLE from current status and enable notifications when they post."
   (interactive
@@ -1022,12 +984,15 @@
                        'confirm))))
   (mastodon-tl--follow-user user-handle "false"))
 
-(defun mastodon-tl--mute-user (user-handle)
-  "Query for USER-HANDLE from current status and mute that user."
-=======
+(defun mastodon-tl--unfollow-user (user-handle)
+  "Query for USER-HANDLE from current status and unfollow that user."
+  (interactive
+   (list
+    (mastodon-tl--interactive-user-handles-get "unfollow")))
+  (mastodon-tl--do-user-action-and-response user-handle "unfollow" t))
+
 (defun mastodon-tl--block-user (user-handle)
   "Query for USER-HANDLE from current status and block that user."
->>>>>>> a3dd830e
   (interactive
    (list
     (mastodon-tl--interactive-user-handles-get "block")))
