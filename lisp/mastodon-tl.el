--- conflicted
+++ resolved
@@ -492,11 +492,6 @@
                               mastodon-instance-url))
          (maybe-hashtag (mastodon-tl--extract-hashtag-from-url
                          url toot-instance-url))
-<<<<<<< HEAD
-         (url-instance (concat "https://"
-                               (url-host (url-generic-parse-url url))))
-=======
->>>>>>> c6b613a6
          (maybe-userhandle (mastodon-tl--extract-userhandle-from-url
                             url (buffer-substring-no-properties start end))))
     (cond (;; Hashtags:
