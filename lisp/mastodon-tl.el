;;; mastodon-tl.el --- HTTP request/response functions for mastodon.el  -*- lexical-binding: t -*-

;; Copyright (C) 2017-2019 Johnson Denen
;; Author: Johnson Denen <johnson.denen@gmail.com>
;;         Marty Hiatt <martianhiatus@riseup.net>
;; Maintainer: Marty Hiatt <martianhiatus@riseup.net>
;; Version: 1.0.0
;; Package-Requires: ((emacs "27.1") (ts "0.3"))
;; Homepage: https://codeberg.org/martianh/mastodon.el

;; This file is not part of GNU Emacs.

;; This file is part of mastodon.el.

;; mastodon.el is free software: you can redistribute it and/or modify
;; it under the terms of the GNU General Public License as published by
;; the Free Software Foundation, either version 3 of the License, or
;; (at your option) any later version.

;; mastodon.el is distributed in the hope that it will be useful,
;; but WITHOUT ANY WARRANTY; without even the implied warranty of
;; MERCHANTABILITY or FITNESS FOR A PARTICULAR PURPOSE.  See the
;; GNU General Public License for more details.

;; You should have received a copy of the GNU General Public License
;; along with mastodon.el.  If not, see <http://www.gnu.org/licenses/>.

;;; Commentary:

;; mastodon-tl.el provides timeline functions.

;;; Code:

(require 'shr)
(require 'ts)
(require 'thingatpt) ; for word-at-point
(require 'time-date)
(require 'cl-lib)

(require 'mpv nil :no-error)

(autoload 'mastodon-auth--get-account-name "mastodon-auth")
(autoload 'mastodon-http--api "mastodon-http")
(autoload 'mastodon-http--get-json "mastodon-http")
(autoload 'mastodon-media--get-avatar-rendering "mastodon-media")
(autoload 'mastodon-media--get-media-link-rendering "mastodon-media")
(autoload 'mastodon-media--inline-images "mastodon-media")
(autoload 'mastodon-mode "mastodon")
(autoload 'mastodon-profile--account-from-id "mastodon-profile")
(autoload 'mastodon-profile--make-author-buffer "mastodon-profile")
(autoload 'mastodon-profile--search-account-by-handle "mastodon-profile")
;; mousebot adds
(autoload 'mastodon-profile--toot-json "mastodon-profile")
(autoload 'mastodon-profile--account-field "mastodon-profile")
(autoload 'mastodon-profile--extract-users-handles "mastodon-profile")
(autoload 'mastodon-profile--my-profile "mastodon-profile")
(autoload 'mastodon-toot--delete-toot "mastodon-toot")
(autoload 'mastodon-http--post "mastodon-http")
(autoload 'mastodon-http--triage "mastodon-http")
(autoload 'mastodon-http--get-json-async "mastodon-http")
(autoload 'mastodon-profile--lookup-account-in-status "mastodon-profile")
(autoload 'mastodon-profile-mode "mastodon-profile")
;; make notifications--get available via M-x and outside our keymap:
(autoload 'mastodon-notifications-get "mastodon-notifications"
  "Display NOTIFICATIONS in buffer." t) ; interactive
(autoload 'mastodon-search--propertize-user "mastodon-search")
(autoload 'mastodon-search--insert-users-propertized "mastodon-search")
(autoload 'mastodon-search--get-user-info "mastodon-search")
(autoload 'mastodon-http--delete "mastodon-http")
(autoload 'mastodon-profile--view-author-profile "mastodon-profile")
(autoload 'mastodon-profile--get-preferences-pref "mastodon-profile")
(autoload 'mastodon-http--get-response-async "mastodon-http")
(autoload 'mastodon-url-lookup "mastodon")
(autoload 'mastodon-auth--get-account-id "mastodon-auth")
(autoload 'mastodon-http--put "mastodon-http")
(autoload 'mastodon-http--process-json "mastodon-http")
(autoload 'mastodon-http--build-array-params-alist "mastodon-http")
(autoload 'mastodon-http--build-params-string "mastodon-http")
(autoload 'mastodon-notifications--filter-types-list "mastodon-notifications")
(autoload 'mastodon-toot--get-toot-edits "mastodon-toot")

(when (require 'mpv nil :no-error)
  (declare-function mpv-start "mpv"))
(defvar mastodon-instance-url)
(defvar mastodon-toot-timestamp-format)
(defvar shr-use-fonts)  ;; declare it since Emacs24 didn't have this
(defvar mastodon-mode-map)

(defgroup mastodon-tl nil
  "Timelines in Mastodon."
  :prefix "mastodon-tl-"
  :group 'mastodon)

(defcustom mastodon-tl--enable-relative-timestamps t
  "Whether to show relative (to the current time) timestamps.

This will require periodic updates of a timeline buffer to
keep the timestamps current as time progresses."
  :group 'mastodon-tl
  :type '(boolean :tag "Enable relative timestamps and background updater task"))

(defcustom mastodon-tl--enable-proportional-fonts nil
  "Nonnil to enable using proportional fonts when rendering HTML.

By default fixed width fonts are used."
  :group 'mastodon-tl
  :type '(boolean :tag "Enable using proportional rather than fixed \
width fonts when rendering HTML text"))

(defcustom mastodon-tl--display-caption-not-url-when-no-media t
  "Display an image's caption rather than URL.
Only has an effect when `mastodon-tl--display-media-p' is set to
nil."
  :group 'mastodon-tl
  :type 'boolean)

(defvar-local mastodon-tl--buffer-spec nil
  "A unique identifier and functions for each Mastodon buffer.")

(defcustom mastodon-tl--show-avatars nil
  "Whether to enable display of user avatars in timelines."
  :group 'mastodon-tl
  :type '(boolean :tag "Whether to display user avatars in timelines"))

(defcustom mastodon-tl--symbols
  '((reply     . ("💬" . "R"))
    (boost     . ("🔁" . "B"))
    (favourite . ("⭐" . "F"))
    (bookmark  . ("🔖" . "K"))
    (media     . ("" . "M"))
    (verified  . ("" . "V"))
    (private   . ("🔒" . "P"))
    (direct    . ("✉" . "D"))
    (edited    . ("✍" . "E")))
  "A set of symbols (and fallback strings) to be used in timeline.
If a symbol does not look right (tofu), it means your
font settings do not support it."
  :type '(alist :key-type symbol :value-type string)
  :group 'mastodon-tl)

(defvar-local mastodon-tl--update-point nil
  "When updating a mastodon buffer this is where new toots will be inserted.

If nil `(point-min)' is used instead.")

(defvar mastodon-tl--display-media-p t
  "A boolean value stating whether to show media in timelines.")

(defvar-local mastodon-tl--timestamp-next-update nil
  "The timestamp when the buffer should next be scanned to update the timestamps.")

(defvar-local mastodon-tl--timestamp-update-timer nil
  "The timer that, when set will scan the buffer to update the timestamps.")

;; KEYMAPS

(defvar mastodon-tl--link-keymap
  (let ((map (make-sparse-keymap)))
    (define-key map [return] 'mastodon-tl--do-link-action-at-point)
    (define-key map [mouse-2] 'mastodon-tl--do-link-action)
    (define-key map [follow-link] 'mouse-face)
    (keymap-canonicalize map))
  "The keymap for link-like things in buffer (except for shr.el generate links).

This will make the region of text act like like a link with mouse
highlighting, mouse click action tabbing to next/previous link
etc.")

(defvar mastodon-tl--shr-map-replacement
  (let ((map (copy-keymap shr-map)))
    ;; Replace the move to next/previous link bindings with our
    ;; version that knows about more types of links.
    (define-key map [remap shr-next-link] 'mastodon-tl--next-tab-item)
    (define-key map [remap shr-previous-link] 'mastodon-tl--previous-tab-item)
    ;; keep new my-profile binding; shr 'O' doesn't work here anyway
    (define-key map (kbd "O") 'mastodon-profile--my-profile)
    (define-key map [remap shr-browse-url] 'mastodon-url-lookup)
    (keymap-canonicalize map))
  "The keymap to be set for shr.el generated links that are not images.

We need to override the keymap so tabbing will navigate to all
types of mastodon links and not just shr.el-generated ones.")

(defvar mastodon-tl--shr-image-map-replacement
  (let ((map (copy-keymap (if (boundp 'shr-image-map)
                              shr-image-map
                            shr-map))))
    ;; Replace the move to next/previous link bindings with our
    ;; version that knows about more types of links.
    (define-key map [remap shr-next-link] 'mastodon-tl--next-tab-item)
    (define-key map [remap shr-previous-link] 'mastodon-tl--previous-tab-item)
    ;; browse-url loads the preview only, we want browse-image
    ;; on RET to browse full sized image URL
    (define-key map [remap shr-browse-url] 'shr-browse-image)
    ;; remove shr's u binding, as it the maybe-probe-and-copy-url
    ;; is already bound to w also
    (define-key map (kbd "u") 'mastodon-tl--update)
    ;; keep new my-profile binding; shr 'O' doesn't work here anyway
    (define-key map (kbd "O") 'mastodon-profile--my-profile)
    (define-key map (kbd "<C-return>") 'mastodon-tl--mpv-play-video-at-point)
    (keymap-canonicalize map))
  "The keymap to be set for shr.el generated image links.

We need to override the keymap so tabbing will navigate to all
types of mastodon links and not just shr.el-generated ones.")

(defvar mastodon-tl--view-filters-keymap
  (let ((map
         (copy-keymap mastodon-mode-map)))
    (define-key map (kbd "d") 'mastodon-tl--delete-filter)
    (define-key map (kbd "c") 'mastodon-tl--create-filter)
    (define-key map (kbd "n") 'mastodon-tl--goto-next-item)
    (define-key map (kbd "p") 'mastodon-tl--goto-prev-item)
    (define-key map (kbd "TAB") 'mastodon-tl--goto-next-item)
    (define-key map (kbd "g") 'mastodon-tl--view-filters)
    (keymap-canonicalize map))
  "Keymap for viewing filters.")

(defvar mastodon-tl--follow-suggestions-map
  (let ((map
         (copy-keymap mastodon-mode-map)))
    (define-key map (kbd "n") 'mastodon-tl--goto-next-item)
    (define-key map (kbd "p") 'mastodon-tl--goto-prev-item)
    (define-key map (kbd "g") 'mastodon-tl--get-follow-suggestions)
    (keymap-canonicalize map))
  "Keymap for viewing follow suggestions.")

(defvar mastodon-tl--view-lists-keymap
  (let ((map ;(make-sparse-keymap)))
         (copy-keymap mastodon-mode-map)))
    (define-key map (kbd "D") 'mastodon-tl--delete-list)
    (define-key map (kbd "C") 'mastodon-tl--create-list)
    (define-key map (kbd "A") 'mastodon-tl--add-account-to-list)
    (define-key map (kbd "R") 'mastodon-tl--remove-account-from-list)
    (define-key map (kbd "E") 'mastodon-tl--edit-list)
    (define-key map (kbd "n") 'mastodon-tl--goto-next-item)
    (define-key map (kbd "p") 'mastodon-tl--goto-prev-item)
    (define-key map (kbd "g") 'mastodon-tl--view-lists)
    (keymap-canonicalize map))
  "Keymap for viewing lists.")

(defvar mastodon-tl--list-name-keymap
  (let ((map (make-sparse-keymap)))
    (define-key map (kbd "<return>") 'mastodon-tl--view-timeline-list-at-point)
    (define-key map (kbd "d") 'mastodon-tl--delete-list-at-point)
    (define-key map (kbd "a") 'mastodon-tl--add-account-to-list-at-point)
    (define-key map (kbd "r") 'mastodon-tl--remove-account-from-list-at-point)
    (define-key map (kbd "e") 'mastodon-tl--edit-list-at-point)
    (keymap-canonicalize map))
  "Keymap for when point is on list name.")

(defvar mastodon-tl--byline-link-keymap
  (when (require 'mpv nil :no-error)
    (let ((map (make-sparse-keymap)))
      (define-key map (kbd "<C-return>") 'mastodon-tl--mpv-play-video-from-byline)
      (define-key map (kbd "<return>") 'mastodon-profile--view-author-profile)
      (keymap-canonicalize map)))
  "The keymap to be set for the author byline.
It is active where point is placed by `mastodon-tl--goto-next-toot.'")

<<<<<<< HEAD
(defun mastodon-tl--symbol (name)
  "Return the unicode symbol (as a string) corresponding to NAME.
If symbol is not displayable, an ASCII equivalent is returned. If
NAME is not part of the symbol table, '?' is returned."
  (if-let* ((symbol (alist-get name mastodon-tl--symbols)))
      (if (char-displayable-p (string-to-char (car symbol)))
          (car symbol)
        (cdr symbol))
    "?"))

=======
;; NAV
>>>>>>> 55c91270

(defun mastodon-tl--next-tab-item ()
  "Move to the next interesting item.

This could be the next toot, link, or image; whichever comes first.
Don't move if nothing else to move to is found, i.e. near the end of the buffer.
This also skips tab items in invisible text, i.e. hidden spoiler text."
  (interactive)
  (let (next-range
        (search-pos (point)))
    (while (and (setq next-range (mastodon-tl--find-next-or-previous-property-range
                                  'mastodon-tab-stop search-pos nil))

                (get-text-property (car next-range) 'invisible)
                (setq search-pos (1+ (cdr next-range))))
      ;; do nothing, all the action in in the while condition
      )
    (if (null next-range)
        (message "Nothing else here.")
      (goto-char (car next-range))
      (message "%s" (get-text-property (point) 'help-echo)))))

(defun mastodon-tl--previous-tab-item ()
  "Move to the previous interesting item.

This could be the previous toot, link, or image; whichever comes
first. Don't move if nothing else to move to is found, i.e. near
the start of the buffer. This also skips tab items in invisible
text, i.e. hidden spoiler text."
  (interactive)
  (let (next-range
        (search-pos (point)))
    (while (and (setq next-range (mastodon-tl--find-next-or-previous-property-range
                                  'mastodon-tab-stop search-pos t))
                (get-text-property (car next-range) 'invisible)
                (setq search-pos (1- (car next-range))))
      ;; do nothing, all the action in in the while condition
      )
    (if (null next-range)
        (message "Nothing else before this.")
      (goto-char (car next-range))
      (message "%s" (get-text-property (point) 'help-echo)))))


(defun mastodon-tl--goto-toot-pos (find-pos refresh &optional pos)
  "Search for toot with FIND-POS.
If search returns nil, execute REFRESH function.

Optionally start from POS."
  (let* ((npos (funcall find-pos
                        (or pos (point))
                        'byline
                        (current-buffer))))
    (if npos
        (if (not (get-text-property npos 'toot-id))
            (mastodon-tl--goto-toot-pos find-pos refresh npos)
          (goto-char npos)
          ;; force display of help-echo on moving to a toot byline:
          (mastodon-tl--message-help-echo))
      (funcall refresh))))

(defun mastodon-tl--goto-next-toot ()
  "Jump to next toot header."
  (interactive)
  (mastodon-tl--goto-toot-pos 'next-single-property-change
                              'mastodon-tl--more))

(defun mastodon-tl--goto-prev-toot ()
  "Jump to last toot header."
  (interactive)
  (mastodon-tl--goto-toot-pos 'previous-single-property-change
                              'mastodon-tl--update))

(defun mastodon-tl--goto-first-item ()
  "Jump to first toot or item in buffer.
Used on initializing a timeline or thread."
  ;; goto-next-toot assumes we already have toots, and is therefore
  ;; incompatible with any view where it is possible to have no items.
  ;; when that is the case the call to goto-toot-pos loops infinitely
  (goto-char (point-min))
  (mastodon-tl--goto-next-item))

(defun mastodon-tl--goto-next-item ()
  "Jump to next item, e.g. filter or follow request."
  (interactive)
  (mastodon-tl--goto-toot-pos 'next-single-property-change
                              'next-line))

(defun mastodon-tl--goto-prev-item ()
  "Jump to previous item, e.g. filter or follow request."
  (interactive)
  (mastodon-tl--goto-toot-pos 'previous-single-property-change
                              'previous-line))

;; TIMELINES

(defun mastodon-tl--get-federated-timeline ()
  "Opens federated timeline."
  (interactive)
  (message "Loading federated timeline...")
  (mastodon-tl--init
   "federated" "timelines/public" 'mastodon-tl--timeline))

(defun mastodon-tl--get-home-timeline ()
  "Opens home timeline."
  (interactive)
  (message "Loading home timeline...")
  (mastodon-tl--init
   "home" "timelines/home" 'mastodon-tl--timeline))

(defun mastodon-tl--get-local-timeline ()
  "Opens local timeline."
  (interactive)
  (message "Loading local timeline...")
  (mastodon-tl--init
   "local" "timelines/public?local=true" 'mastodon-tl--timeline))

(defun mastodon-tl--get-tag-timeline ()
  "Prompt for tag and opens its timeline."
  (interactive)
  (let* ((word (or (word-at-point) ""))
         (input (read-string (format "Load timeline for tag (%s): " word)))
         (tag (if (string-empty-p input) word input)))
    (message "Loading timeline for #%s..." tag)
    (mastodon-tl--show-tag-timeline tag)))

(defun mastodon-tl--show-tag-timeline (tag)
  "Opens a new buffer showing the timeline of posts with hastag TAG."
  (mastodon-tl--init
   (concat "tag-" tag) (concat "timelines/tag/" tag) 'mastodon-tl--timeline))

(defun mastodon-tl--message-help-echo ()
  "Call message on 'help-echo property at point.
Do so if type of status at poins is not follow_request/follow."
  (let ((type (alist-get
               'type
               (get-text-property (point) 'toot-json)))
        (echo (get-text-property (point) 'help-echo)))
    (when echo ; not for followers/following in profile
      (unless (or (string= type "follow_request")
                  (string= type "follow")) ; no counts for these
        (message "%s" (get-text-property (point) 'help-echo))))))

(defun mastodon-tl--remove-html (toot)
  "Remove unrendered tags from TOOT."
  (let* ((t1 (replace-regexp-in-string "<\/p>" "\n\n" toot))
         (t2 (replace-regexp-in-string "<\/?span>" "" t1)))
    (replace-regexp-in-string "<span class=\"h-card\">" "" t2)))

(defun mastodon-tl--byline-author (toot &optional avatar)
  "Propertize author of TOOT.
With arg AVATAR, include the account's avatar image."
  (let* ((account (alist-get 'account toot))
         (handle (alist-get 'acct account))
         (name (if (not (string-empty-p (alist-get 'display_name account)))
                   (alist-get 'display_name account)
                 (alist-get 'username account)))
         (profile-url (alist-get 'url account))
         (avatar-url (alist-get 'avatar account)))
    ;; TODO: Once we have a view for a user (e.g. their posts
    ;; timeline) make this a tab-stop and attach an action
    (concat
     ;; avatar insertion moved up to `mastodon-tl--byline' by default in order
     ;; to be outside of text prop 'byline t. arg avatar is used by
     ;; `mastodon-profile--add-author-bylines'
     (when (and avatar
                mastodon-tl--show-avatars
                mastodon-tl--display-media-p
                (if (version< emacs-version "27.1")
                    (image-type-available-p 'imagemagick)
                  (image-transforms-p)))
       (mastodon-media--get-avatar-rendering avatar-url))
     (propertize name
                 'face 'mastodon-display-name-face
                 ;; enable playing of videos when point is on byline:
                 'attachments (mastodon-tl--get-attachments-for-byline toot)
                 'keymap mastodon-tl--byline-link-keymap
                 ;; echo faves count when point on post author name:
                 ;; which is where --goto-next-toot puts point.
                 'help-echo
                 ;; but don't add it to "following"/"follows" on profile views:
                 ;; we don't have a tl--buffer-spec yet:
                 (unless (or (string-suffix-p "-followers*" (buffer-name))
                             (string-suffix-p "-following*" (buffer-name)))
                   ;; (mastodon-tl--get-endpoint)))
                   (mastodon-tl--format-faves-count toot)))
     " ("
     (propertize (concat "@" handle)
                 'face 'mastodon-handle-face
                 'mouse-face 'highlight
		 'mastodon-tab-stop 'user-handle
                 'account account
		 'shr-url profile-url
		 'keymap mastodon-tl--link-keymap
                 'mastodon-handle (concat "@" handle)
		 'help-echo (concat "Browse user profile of @" handle))
     ")")))

(defun mastodon-tl--format-faves-count (toot)
  "Format a favourites, boosts, replies count for a TOOT.
Used as a help-echo when point is at the start of a byline, i.e.
where `mastodon-tl--goto-next-toot' leaves point. Also displays a
toot's media types and optionally the binding to play moving
image media from the byline."
  (let* ((toot-to-count
          (or
           ;; simply praying this order works
           (alist-get 'status toot) ; notifications timeline
           ;; fol-req notif, has 'type
           ;; placed before boosts coz fol-reqs have a (useless) reblog entry:
           ;; TODO: cd also test for notifs buffer before we do this to be sure
           (when (alist-get 'type toot)
             toot)
           (alist-get 'reblog toot) ; boosts
           toot)) ; everything else
         (fol-req-p (or (string= (alist-get 'type toot-to-count) "follow")
                        (string= (alist-get 'type toot-to-count) "follow_request"))))
    (unless fol-req-p
      (let* ((media-types (mastodon-tl--get-media-types toot))
             (format-faves (format "%s faves | %s boosts | %s replies"
                                   (alist-get 'favourites_count toot-to-count)
                                   (alist-get 'reblogs_count toot-to-count)
                                   (alist-get 'replies_count toot-to-count)))
             (format-media (when media-types
                             (format " | media: %s"
                                     (mapconcat #'identity media-types " "))))
             (format-media-binding (when (and (or
                                               (member "video" media-types)
                                               (member "gifv" media-types))
                                              (require 'mpv nil :no-error))
                                     (format " | C-RET to view with mpv"))))
        (format "%s" (concat format-faves format-media format-media-binding))))))

(defun mastodon-tl--get-media-types (toot)
  "Return a list of the media attachment types of the TOOT at point."
  (let* ((attachments (mastodon-tl--field 'media_attachments toot)))
    (mapcar (lambda (x)
              (alist-get 'type x))
            attachments)))

(defun mastodon-tl--get-attachments-for-byline (toot)
  "Return a list of attachment URLs and types for TOOT.
The result is added as an attachments property to author-byline."
  (let ((media-attachments (mastodon-tl--field 'media_attachments toot)))
    (mapcar
     (lambda (attachement)
       (let ((remote-url
              (or (alist-get 'remote_url attachement)
                  ;; fallback b/c notifications don't have remote_url
                  (alist-get 'url attachement)))
             (type (alist-get 'type attachement)))
         `(:url ,remote-url :type ,type)))
     media-attachments)))

(defun mastodon-tl--byline-boosted (toot)
  "Add byline for boosted data from TOOT."
  (let ((reblog (alist-get 'reblog toot)))
    (when reblog
      (concat
       "\n  "
       (propertize "Boosted" 'face 'mastodon-boosted-face)
       " "
       (mastodon-tl--byline-author reblog)))))

(defun mastodon-tl--field (field toot)
  "Return FIELD from TOOT.

Return value from boosted content if available."
  (or (alist-get field (alist-get 'reblog toot))
      (alist-get field toot)))

(defun mastodon-tl--relative-time-details (timestamp &optional current-time)
  "Return cons of (descriptive string . next change) for the TIMESTAMP.

Use the optional CURRENT-TIME as the current time (only used for
reliable testing).

The descriptive string is a human readable version relative to
the current time while the next change timestamp give the first
time that this description will change in the future.

TIMESTAMP is assumed to be in the past."
  (let* ((now (or current-time (current-time)))
         (time-difference (time-subtract now timestamp))
         (seconds-difference (float-time time-difference))
         (regular-response
          (lambda (seconds-difference multiplier unit-name)
            (let ((n (floor (+ 0.5 (/ seconds-difference multiplier)))))
              (cons (format "%d %ss ago" n unit-name)
                    (* (+ 0.5 n) multiplier)))))
         (relative-result
          (cond
           ((< seconds-difference 60)
            (cons "less than a minute ago"
                  60))
           ((< seconds-difference (* 1.5 60))
            (cons "one minute ago"
                  90)) ;; at 90 secs
           ((< seconds-difference (* 60 59.5))
            (funcall regular-response seconds-difference 60 "minute"))
           ((< seconds-difference (* 1.5 60 60))
            (cons "one hour ago"
                  (* 60 90))) ;; at 90 minutes
           ((< seconds-difference (* 60 60 23.5))
            (funcall regular-response seconds-difference (* 60 60) "hour"))
           ((< seconds-difference (* 1.5 60 60 24))
            (cons "one day ago"
                  (* 1.5 60 60 24))) ;; at a day and a half
           ((< seconds-difference (* 60 60 24 6.5))
            (funcall regular-response seconds-difference (* 60 60 24) "day"))
           ((< seconds-difference (* 1.5 60 60 24 7))
            (cons "one week ago"
                  (* 1.5 60 60 24 7))) ;; a week and a half
           ((< seconds-difference (* 60 60 24 7 52))
            (if (= 52 (floor (+ 0.5 (/ seconds-difference 60 60 24 7))))
                (cons "52 weeks ago"
                      (* 60 60 24 7 52))
              (funcall regular-response seconds-difference (* 60 60 24 7) "week")))
           ((< seconds-difference (* 1.5 60 60 24 365))
            (cons "one year ago"
                  (* 60 60 24 365 1.5))) ;; a year and a half
           (t
            (funcall regular-response seconds-difference (* 60 60 24 365.25) "year")))))
    (cons (car relative-result)
          (time-add timestamp (seconds-to-time (cdr relative-result))))))

(defun mastodon-tl--relative-time-description (timestamp &optional current-time)
  "Return a string with a human readable TIMESTAMP relative to the current time.

Use the optional CURRENT-TIME as the current time (only used for
reliable testing).

E.g. this could return something like \"1 min ago\", \"yesterday\", etc.
TIME-STAMP is assumed to be in the past."
  (car (mastodon-tl--relative-time-details timestamp current-time)))

(defun mastodon-tl--byline (toot author-byline action-byline &optional detailed-p)
  "Generate byline for TOOT.

AUTHOR-BYLINE is a function for adding the author portion of
the byline that takes one variable.
ACTION-BYLINE is a function for adding an action, such as boosting,
favouriting and following to the byline. It also takes a single function.
By default it is `mastodon-tl--byline-boosted'.

DETAILED-P means display more detailed info. For now
this just means displaying toot client."
  (let* ((created-time
          ;; bosts and faves in notifs view
          ;; (makes timestamps be for the original toot
          ;; not the boost/fave):
          (or (mastodon-tl--field 'created_at
                                  (mastodon-tl--field 'status toot))
              ;; all other toots, inc. boosts/faves in timelines:
              ;; (mastodon-tl--field auto fetches from reblogs if needed):
              (mastodon-tl--field 'created_at toot)))
         (parsed-time (date-to-time created-time))
         (faved (equal 't (mastodon-tl--field 'favourited toot)))
         (boosted (equal 't (mastodon-tl--field 'reblogged toot)))
         (bookmarked (equal 't (mastodon-tl--field 'bookmarked toot)))
<<<<<<< HEAD
         (bookmark-str (mastodon-tl--symbol 'bookmark))
         (visibility (mastodon-tl--field 'visibility toot)))
=======
         (visibility (mastodon-tl--field 'visibility toot))
         (account (alist-get 'account toot))
         (avatar-url (alist-get 'avatar account))
         (edited-time (alist-get 'edited_at toot))
         (edited-parsed (when edited-time (date-to-time edited-time))))
>>>>>>> 55c91270
    (concat
     ;; Boosted/favourited markers are not technically part of the byline, so
     ;; we don't propertize them with 'byline t', as per the rest. This
     ;; ensures that `mastodon-tl--goto-next-toot' puts point on
     ;; author-byline, not before the (F) or (B) marker. Not propertizing like
     ;; this makes the behaviour of these markers consistent whether they are
     ;; displayed for an already boosted/favourited toot or as the result of
     ;; the toot having just been favourited/boosted.
     (concat (when boosted
               (mastodon-tl--format-faved-or-boosted-byline
                (mastodon-tl--return-boost-char)))
             (when faved
               (mastodon-tl--format-faved-or-boosted-byline
                (mastodon-tl--return-fave-char)))
             (when bookmarked
               (mastodon-tl--format-faved-or-boosted-byline
                (mastodon-tl--return-bookmark-char))))
     ;; we remove avatars from the byline also, so that they also do not mess
     ;; with `mastodon-tl--goto-next-toot':
     (when (and mastodon-tl--show-avatars
                mastodon-tl--display-media-p
                (if (version< emacs-version "27.1")
                    (image-type-available-p 'imagemagick)
                  (image-transforms-p)))
       (mastodon-media--get-avatar-rendering avatar-url))
     (propertize
      (concat
       ;; we propertize help-echo format faves for author name
       ;; in `mastodon-tl--byline-author'
       (funcall author-byline toot)
       ;; visibility:
       (cond ((equal visibility "direct")
              (mastodon-tl--symbol 'direct))
             ((equal visibility "private")
<<<<<<< HEAD
              (mastodon-tl--symbol 'private)))
=======
              (if (fontp (char-displayable-p #10r128274))
                  " 🔒"
                " [followers]")))
       ;; action:
>>>>>>> 55c91270
       (funcall action-byline toot)
       " "
       ;; TODO: Once we have a view for toot (responses etc.) make
       ;; this a tab stop and attach an action.
       (propertize
        (format-time-string mastodon-toot-timestamp-format parsed-time)
        'timestamp parsed-time
        'display (if mastodon-tl--enable-relative-timestamps
                     (mastodon-tl--relative-time-description parsed-time)
                   parsed-time))
       (when detailed-p
         (let* ((app (alist-get 'application toot))
                (app-name (alist-get 'name app))
                (app-url (alist-get 'website app)))
           (when app
             (concat
              (propertize " via " 'face 'default)
              (propertize app-name
                          'face 'mastodon-display-name-face
                          'follow-link t
                          'mouse-face 'highlight
		          'mastodon-tab-stop 'shr-url
		          'shr-url app-url
                          'help-echo app-url
		          'keymap mastodon-tl--shr-map-replacement)))))
       (if edited-time
           (concat
            (if (fontp (char-displayable-p #10r128274))
                " ✍ "
              " [edited] ")
            (propertize
             (format-time-string mastodon-toot-timestamp-format
                                 edited-parsed)
             'face 'font-lock-comment-face
             'timestamp edited-parsed
             'display (if mastodon-tl--enable-relative-timestamps
                          (mastodon-tl--relative-time-description edited-parsed)
                        edited-parsed)))
         "")
       (propertize "\n  ------------\n" 'face 'default))
      'favourited-p faved
      'boosted-p    boosted
      'bookmarked-p bookmarked
      'edited edited-time
      'edit-history (when edited-time
                      (mastodon-toot--get-toot-edits (alist-get 'id toot)))
      'byline       t))))

(defun mastodon-tl--return-boost-char ()
  ""
  (cond
   ((fontp (char-displayable-p #10r128257))
    "🔁")
   (t
    "B")))

(defun mastodon-tl--return-fave-char ()
  ""
  (cond
   ((fontp (char-displayable-p #10r11088))
    "⭐")
   ((fontp (char-displayable-p #10r9733))
    "★")
   (t
    "F")))

(defun mastodon-tl--return-bookmark-char ()
  ""
  (if (fontp (char-displayable-p #10r128278))
      "🔖"
    "K"))

(defun mastodon-tl--format-edit-timestamp (timestamp)
  "Convert edit TIMESTAMP into a descriptive string."
  (let ((parsed (ts-human-duration
                 (ts-diff (ts-now) (ts-parse timestamp)))))
    (cond ((> (plist-get parsed :days) 0)
           (format "%s days ago" (plist-get parsed :days) (plist-get parsed :hours)))
          ((> (plist-get parsed :hours) 0)
           (format "%s hours ago" (plist-get parsed :hours) (plist-get parsed :minutes)))
          ((> (plist-get parsed :minutes) 0)
           (format "%s minutes ago" (plist-get parsed :minutes)))
          (t ;; we failed to guess:
           (format "%s days, %s hours, %s minutes ago"
                   (plist-get parsed :days)
                   (plist-get parsed :hours)
                   (plist-get parsed :minutes))))))

(defun mastodon-tl--format-faved-or-boosted-byline (letter)
  "Format the byline marker for a boosted or favourited status.
LETTER is a string, F for favourited, B for boosted, or K for bookmarked."
  (let ((help-string (cond ((equal letter "F")
                            "favourited")
                           ((equal letter "B")
                            "boosted")
                           ((equal letter (or "🔖" "K"))
                            "bookmarked"))))
    (format "(%s) "
            (propertize letter 'face 'mastodon-boost-fave-face
                        ;; emojify breaks this for 🔖:
                        'help-echo (format "You have %s this status."
                                           help-string)))))

(defun mastodon-tl--render-text (string &optional toot)
  "Return a propertized text rendering the given HTML string STRING.

The contents comes from the given TOOT which is used in parsing
links in the text. If TOOT is nil no parsing occurs."
  (when string ; handle rare empty notif server bug
    (with-temp-buffer
      (insert string)
      (let ((shr-use-fonts mastodon-tl--enable-proportional-fonts)
            (shr-width (when mastodon-tl--enable-proportional-fonts
                         (- (window-width) 1))))
        (shr-render-region (point-min) (point-max)))
      ;; Make all links a tab stop recognized by our own logic, make things point
      ;; to our own logic (e.g. hashtags), and update keymaps where needed:
      (when toot
        (let (region)
          (while (setq region (mastodon-tl--find-property-range
                               'shr-url (or (cdr region) (point-min))))
            (mastodon-tl--process-link toot
                                       (car region) (cdr region)
                                       (get-text-property (car region) 'shr-url)))))
      (buffer-string))))

(defun mastodon-tl--process-link (toot start end url)
  "Process link URL in TOOT as hashtag, userhandle, or normal link.
START and END are the boundaries of the link in the toot."
  (let* (mastodon-tab-stop-type
         keymap
         (help-echo (get-text-property start 'help-echo))
         extra-properties
         ;; handle calling this on non-toots, e.g. for profiles:
         (toot-url (when (proper-list-p toot)
                     (mastodon-tl--field 'url toot)))
         (toot-url (when toot-url (url-generic-parse-url toot-url)))
         (toot-instance-url (if toot-url
                                (concat (url-type toot-url) "://"
                                        (url-host toot-url))
                              mastodon-instance-url))
         (link-str (buffer-substring-no-properties start end))
         (maybe-hashtag (mastodon-tl--extract-hashtag-from-url
                         url toot-instance-url))
         (maybe-userhandle
          (if (proper-list-p toot) ; fails for profile buffers?
              (or (mastodon-tl--userhandle-from-mentions toot
                                                         link-str)
                  ;; FIXME: if prev always works, cut this:
                  (mastodon-tl--extract-userhandle-from-url
                   url link-str))
            (mastodon-tl--extract-userhandle-from-url
             url link-str))))
    (cond (;; Hashtags:
           maybe-hashtag
           (setq mastodon-tab-stop-type 'hashtag
                 keymap mastodon-tl--link-keymap
                 help-echo (concat "Browse tag #" maybe-hashtag)
                 extra-properties (list 'mastodon-tag maybe-hashtag)))
          (;; User handles:
           maybe-userhandle
           ;; this fails on mentions in profile notes:
           (let ((maybe-userid (when (proper-list-p toot)
                                 (mastodon-tl--extract-userid-toot
                                  toot link-str))))
             (setq mastodon-tab-stop-type 'user-handle
                   keymap mastodon-tl--link-keymap
                   help-echo (concat "Browse user profile of " maybe-userhandle)
                   extra-properties (append
                                     (list 'mastodon-handle maybe-userhandle)
                                     (when maybe-userid
                                       (list 'account-id maybe-userid))))))
          ;; Anything else:
          (t
           ;; Leave it as a url handled by shr.el.
           ;; (We still have to replace the keymap so that tabbing works.)
           (setq keymap (if (eq shr-map (get-text-property start 'keymap))
                            mastodon-tl--shr-map-replacement
                          mastodon-tl--shr-image-map-replacement)
                 mastodon-tab-stop-type 'shr-url)))
    (add-text-properties start end
                         (append
                          (list 'mastodon-tab-stop mastodon-tab-stop-type
                                'keymap keymap
                                'help-echo help-echo)
                          extra-properties))))

(defun mastodon-tl--userhandle-from-mentions (toot link)
  "Extract a user handle from mentions in json TOOT.
LINK is maybe the '@handle' to search for."
  (mastodon-tl--extract-el-from-mentions 'acct toot link))

(defun mastodon-tl--extract-userid-toot (toot link)
  "Extract a user id for an ACCT from mentions in a TOOT.
LINK is maybe the '@handle' to search for."
  (mastodon-tl--extract-el-from-mentions 'id toot link))

(defun mastodon-tl--extract-el-from-mentions (el toot link)
  "Extract element EL from TOOT mentions that matches LINK.
LINK should be a simple handle string with no domain, i.e. @user.
Return nil if no matching element"
  ;; Must return nil if nothing found!
  ;; TODO: we should break the while loop as soon as we get sth
  (let ((mentions (append (alist-get 'mentions toot) nil)))
    (when mentions
      (let* ((mention (pop mentions))
             (name (substring-no-properties link 1 (length link))) ; cull @
             return)
        (while mention
          (when (string= (alist-get 'username mention)
                         name)
            (setq return (alist-get el mention)))
          (setq mention (pop mentions)))
        return))))

(defun mastodon-tl--extract-userhandle-from-url (url buffer-text)
  "Return the user hande the URL points to or nil if it is not a profile link.

BUFFER-TEXT is the text covered by the link with URL, for a user profile
this should be of the form <at-sign><user id>, e.g. \"@Gargon\"."
  (let* ((parsed-url (url-generic-parse-url url))
         (local-p (string=
                   (url-host (url-generic-parse-url mastodon-instance-url))
                   (url-host parsed-url))))
    (when (and (string= "@" (substring buffer-text 0 1))
               (string= (downcase buffer-text)
                        (downcase (substring (url-filename parsed-url) 1))))
      (if local-p
          buffer-text ; no instance suffic for local mention
        (concat buffer-text "@" (url-host parsed-url))))))

(defun mastodon-tl--extract-hashtag-from-url (url instance-url)
  "Return the hashtag that URL points to or nil if URL is not a tag link.

INSTANCE-URL is the url of the instance for the toot that the link
came from (tag links always point to a page on the instance publishing
the toot)."
  (cond
   ;; Mastodon type tag link:
   ((string-prefix-p (concat instance-url "/tags/") url)
    (substring url (length (concat instance-url "/tags/"))))
   ;; Link from some other ostatus site we've encountered:
   ((string-prefix-p (concat instance-url "/tag/") url)
    (substring url (length (concat instance-url "/tag/"))))
   ;; If nothing matches we assume it is not a hashtag link:
   (t nil)))

(defun mastodon-tl--set-face (string face)
  "Return the propertized STRING with the face property set to FACE."
  (propertize string 'face face))

(defun mastodon-tl--toggle-spoiler-text (position)
  "Toggle the visibility of the spoiler text at/after POSITION."
  (let ((inhibit-read-only t)
        (spoiler-text-region (mastodon-tl--find-property-range
                              'mastodon-content-warning-body position nil)))
    (if (not spoiler-text-region)
        (message "No spoiler text here")
      (add-text-properties (car spoiler-text-region) (cdr spoiler-text-region)
                           (list 'invisible
                                 (not (get-text-property (car spoiler-text-region)
                                                         'invisible)))))))

(defun mastodon-tl--toggle-spoiler-text-in-toot ()
  "Toggle the visibility of the spoiler text in the current toot."
  (interactive)
  (let* ((toot-range (or (mastodon-tl--find-property-range
                          'toot-json (point))
                         (mastodon-tl--find-property-range
                          'toot-json (point) t)))
         (spoiler-range (when toot-range
                          (mastodon-tl--find-property-range
                           'mastodon-content-warning-body
                           (car toot-range)))))
    (cond ((null toot-range)
           (message "No toot here"))
          ((or (null spoiler-range)
               (> (car spoiler-range) (cdr toot-range)))
           (message "No content warning text here"))
          (t
           (mastodon-tl--toggle-spoiler-text (car spoiler-range))))))

(defun mastodon-tl--make-link (string link-type)
  "Return a propertized version of STRING that will act like link.

LINK-TYPE is the type of link to produce."
  (let ((help-text (cond
                    ((eq link-type 'content-warning)
                     "Toggle hidden text")
                    (t
                     (error "Unknown link type %s" link-type)))))
    (propertize
     string
     'mastodon-tab-stop link-type
     'mouse-face 'highlight
     'keymap mastodon-tl--link-keymap
     'help-echo help-text)))

(defun mastodon-tl--do-link-action-at-point (position)
  "Do the action of the link at POSITION.
Used for hitting <return> on a given link."
  (interactive "d")
  (let ((link-type (get-text-property position 'mastodon-tab-stop)))
    (cond ((eq link-type 'content-warning)
           (mastodon-tl--toggle-spoiler-text position))
          ((eq link-type 'hashtag)
           (mastodon-tl--show-tag-timeline (get-text-property position 'mastodon-tag)))
          ;; 'account / 'account-id is not set for mentions, only bylines
          ((eq link-type 'user-handle)
           (let ((account-json (get-text-property position 'account))
                 (account-id (get-text-property position 'account-id)))
             (cond
              (account-json
               (mastodon-profile--make-author-buffer
                account-json))
              (account-id
               (mastodon-profile--make-author-buffer
                (mastodon-profile--account-from-id account-id)))
              (t
               (let ((account
                      (mastodon-profile--search-account-by-handle
                       (get-text-property position 'mastodon-handle))))
                 ;; never call make-author-buffer on nil account:
                 (if account
                     (mastodon-profile--make-author-buffer account)
                   ;; optional webfinger lookup:
                   (if (y-or-n-p
                        "Search for account returned nothing. Perform URL lookup?")
                       (mastodon-url-lookup (get-text-property position 'shr-url))
                     (message "Unable to find account."))))))))
          (t
           (error "Unknown link type %s" link-type)))))

(defun mastodon-tl--do-link-action (event)
  "Do the action of the link at point.
Used for a mouse-click EVENT on a link."
  (interactive "e")
  (mastodon-tl--do-link-action-at-point (posn-point (event-end event))))

(defun mastodon-tl--has-spoiler (toot)
  "Check if the given TOOT has a spoiler text.

Spoiler text should initially be shown only while the main
content should be hidden."
  (let ((spoiler (mastodon-tl--field 'spoiler_text toot)))
    (and spoiler (> (length spoiler) 0))))

(defun mastodon-tl--clean-tabs-and-nl (string)
  "Remove tabs and newlines from STRING."
  (replace-regexp-in-string
   "[\t\n ]*\\'" "" string))

(defun mastodon-tl--spoiler (toot)
  "Render TOOT with spoiler message.

This assumes TOOT is a toot with a spoiler message.
The main body gets hidden and only the spoiler text and the
content warning message are displayed. The content warning
message is a link which unhides/hides the main body."
  (let* ((spoiler (mastodon-tl--field 'spoiler_text toot))
         (string (mastodon-tl--set-face
                  ;; remove trailing whitespace
                  (mastodon-tl--clean-tabs-and-nl
                   (mastodon-tl--render-text spoiler toot))
                  'default))
         (message (concat ;"\n"
                   " ---------------\n"
                   " " (mastodon-tl--make-link
                        (concat "CW: " string)
                        'content-warning)
                   "\n"
                   " ---------------\n"))
         (cw (mastodon-tl--set-face message 'mastodon-cw-face)))
    (concat
     cw
     (propertize (mastodon-tl--content toot)
                 'invisible
                 ;; check server setting to expand all spoilers:
                 (unless (eq t
                             (mastodon-profile--get-preferences-pref
                              'reading:expand:spoilers))
                   t)
                 'mastodon-content-warning-body t))))

(defun mastodon-tl--media (toot)
  "Retrieve a media attachment link for TOOT if one exists."
  (let* ((media-attachments (mastodon-tl--field 'media_attachments toot))
         (media-string (mapconcat #'mastodon-tl--media-attachment
                                  media-attachments "")))
    (if (not (and mastodon-tl--display-media-p
                  (string-empty-p media-string)))
        (concat "\n" media-string)
      "")))

(defun mastodon-tl--media-attachment (media-attachment)
  "Return a propertized string for MEDIA-ATTACHMENT."
  (let* ((preview-url
          (alist-get 'preview_url media-attachment))
         (remote-url
          (or (alist-get 'remote_url media-attachment)
              ;; fallback b/c notifications don't have remote_url
              (alist-get 'url media-attachment)))
         (type (alist-get 'type media-attachment))
         (caption (alist-get 'description media-attachment))
         (display-str
          (if (and mastodon-tl--display-caption-not-url-when-no-media
                   caption)
              (concat "Media:: " caption)
            (concat "Media:: " preview-url))))
    (if mastodon-tl--display-media-p
        ;; return placeholder [img]:
        (mastodon-media--get-media-link-rendering
         preview-url remote-url type caption) ; 2nd arg for shr-browse-url
      ;; return URL/caption:
      (concat
       (mastodon-tl--propertize-img-str-or-url
        (concat "Media:: " preview-url) ;; string
        preview-url remote-url type caption
        display-str ;; display
        ;; FIXME: shr-link underlining is awful for captions with
        ;; newlines, as the underlining runs to the edge of the
        ;; frame even if the text doesn'
        'shr-link)
       "\n"))))

(defun mastodon-tl--propertize-img-str-or-url (str media-url full-remote-url type
                                                   help-echo &optional display face)
  "Propertize an media placeholder string \"[img]\" or media URL.

STR is the string to propertize, MEDIA-URL is the preview link,
FULL-REMOTE-URL is the link to the full resolution image on the
server, TYPE is the media type.
HELP-ECHO, DISPLAY, and FACE are the text properties to add."
  (propertize str
              'media-url media-url
              'media-state (when (string= str "[img]") 'needs-loading)
              'media-type 'media-link
              'mastodon-media-type type
              'display display
              'face face
              'mouse-face 'highlight
              'mastodon-tab-stop 'image ; for do-link-action-at-point
              'image-url full-remote-url ; for shr-browse-image
              'keymap mastodon-tl--shr-image-map-replacement
              'help-echo (if (or (string= type "image")
                                 (string= type nil)
                                 (string= type "unknown")) ;handle borked images
                             help-echo
                           (concat help-echo "\nC-RET: play " type " with mpv"))))

(defun mastodon-tl--content (toot)
  "Retrieve text content from TOOT.
Runs `mastodon-tl--render-text' and fetches poll or media."
  (let* ((content (mastodon-tl--field 'content toot))
         (reblog (alist-get 'reblog toot))
         (poll-p (if reblog
                     (alist-get 'poll reblog)
                   (alist-get 'poll toot))))
    (concat
     (mastodon-tl--render-text content toot)
     (when poll-p
       (mastodon-tl--get-poll toot))
     (mastodon-tl--media toot))))

(defun mastodon-tl--insert-status (toot body author-byline action-byline
                                        &optional id base-toot detailed-p)
  "Display the content and byline of timeline element TOOT.

BODY will form the section of the toot above the byline.
AUTHOR-BYLINE is an optional function for adding the author
portion of the byline that takes one variable. By default it is
`mastodon-tl--byline-author'
ACTION-BYLINE is also an optional function for adding an action,
such as boosting favouriting and following to the byline. It also
takes a single function. By default it is
`mastodon-tl--byline-boosted'.

ID is that of the status if it is a notification, which is
attached as a `toot-id' property if provided. If the
status is a favourite or boost notification, BASE-TOOT is the
JSON of the toot responded to.

DETAILED-P means display more detailed info. For now
this just means displaying toot client."
  (let ((start-pos (point)))
    (insert
     (propertize
      (concat "\n"
              body
              " \n"
              (mastodon-tl--byline toot author-byline action-byline detailed-p))
      'toot-id      (or id ; notification's own id
                        (alist-get 'id toot)) ; toot id
      'base-toot-id (mastodon-tl--toot-id
                     ;; if status is a notif, get id from base-toot
                     ;; (-tl--toot-id toot) will not work here:
                     (or base-toot
                         ;; else normal toot with reblog check:
                         toot))
      'toot-json    toot
      'base-toot    base-toot)
     "\n")
    (when mastodon-tl--display-media-p
      (mastodon-media--inline-images start-pos (point)))))

(defun mastodon-tl--get-poll (toot)
  "If TOOT includes a poll, return it as a formatted string."
  (let* ((poll (mastodon-tl--field 'poll toot))
         (expiry (mastodon-tl--field 'expires_at poll))
         (expired-p (if (eq (mastodon-tl--field 'expired poll) :json-false) nil t))
         (multi (mastodon-tl--field 'multiple poll))
         (voters-count (mastodon-tl--field 'voters_count poll))
         (vote-count (mastodon-tl--field 'votes_count poll))
         (options (mastodon-tl--field 'options poll))
         (option-titles (mapcar (lambda (x)
                                  (alist-get 'title x))
                                options))
         (longest-option (car (sort option-titles
                                    (lambda (x y)
                                      (> (length x)
                                         (length y))))))
         (option-counter 0))
    (concat "\nPoll: \n\n"
            (mapconcat (lambda (option)
                         (progn
                           (format "%s: %s%s%s\n"
                                   (setq option-counter (1+ option-counter))
                                   (propertize (alist-get 'title option)
                                               'face 'success)
                                   (make-string
                                    (1+
                                     (- (length longest-option)
                                        (length (alist-get 'title
                                                           option))))
                                    ?\ )
                                   ;; TODO: disambiguate no votes from hidden votes
                                   (format "[%s votes]" (or (alist-get 'votes_count option)
                                                            "0")))))
                       options
                       "\n")
            "\n"
            (propertize
             (cond (voters-count ; sometimes it is nil
                    (if (= voters-count 1)
                        (format "%s person | " voters-count)
                      (format "%s people | " voters-count)))
                   (vote-count
                    (format "%s votes | " vote-count))
                   (t
                    ""))
             'face 'font-lock-comment-face)
            (let ((str (if expired-p
                           "Poll expired."
                         (mastodon-tl--format-poll-expiry expiry))))
              (propertize str 'face 'font-lock-comment-face))
            "\n")))

(defun mastodon-tl--format-poll-expiry (timestamp)
  "Convert poll expiry TIMESTAMP into a descriptive string."
  ;; TODO: this bugged when a timestamp was in the past
  ;; despite the poll not being listed as expired
  (let ((parsed (ts-human-duration
                 (ts-diff (ts-parse timestamp) (ts-now)))))
    (cond ((> (plist-get parsed :days) 0)
           (format "%s days, %s hours left" (plist-get parsed :days) (plist-get parsed :hours)))
          ((> (plist-get parsed :hours) 0)
           (format "%s hours, %s minutes left" (plist-get parsed :hours) (plist-get parsed :minutes)))
          ((> (plist-get parsed :minutes) 0)
           (format "%s minutes left" (plist-get parsed :minutes)))
          (t ;; we failed to guess:
           (format "%s days, %s hours, %s minutes left"
                   (plist-get parsed :days)
                   (plist-get parsed :hours)
                   (plist-get parsed :minutes))))))

(defun mastodon-tl--poll-vote (option)
  "If there is a poll at point, prompt user for OPTION to vote on it."
  (interactive
   (list
    (let* ((toot (mastodon-tl--property 'toot-json))
           (reblog (alist-get 'reblog toot))
           (poll (or (alist-get 'poll reblog)
                     (mastodon-tl--field 'poll toot)))
           (options (mastodon-tl--field 'options poll))
           (options-titles (mapcar (lambda (x)
                                     (alist-get 'title x))
                                   options))
           (options-number-seq (number-sequence 1 (length options)))
           (options-numbers (mapcar (lambda(x)
                                      (number-to-string x))
                                    options-number-seq))
           (options-alist (cl-mapcar 'cons options-numbers options-titles))
           ;; we display both option number and the option title
           ;; but also store both as cons cell as cdr, as we need it below
           (candidates (mapcar (lambda (cell)
                                 (cons (format "%s | %s" (car cell) (cdr cell))
                                       cell))
                               options-alist)))
      (if (null (mastodon-tl--field 'poll (mastodon-tl--property 'toot-json)))
          (message "No poll here.")
        ;; var "option" = just the cdr, a cons of option number and desc
        (cdr (assoc
              (completing-read "Poll option to vote for: "
                               candidates
                               nil ; (predicate)
                               t) ; require match
              candidates))))))
  (if (null (mastodon-tl--field 'poll (mastodon-tl--property 'toot-json)))
      (message "No poll here.")
    (let* ((toot (mastodon-tl--property 'toot-json))
           (poll (mastodon-tl--field 'poll toot))
           (poll-id (alist-get 'id poll))
           (url (mastodon-http--api (format "polls/%s/votes" poll-id)))
           ;; need to zero-index our option:
           (option-as-arg (number-to-string (1- (string-to-number (car option)))))
           (arg `(("choices[]" . ,option-as-arg)))
           (response (mastodon-http--post url arg)))
      (mastodon-http--triage response
                             (lambda ()
                               (message "You voted for option %s: %s!"
                                        (car option) (cdr option)))))))

(defun mastodon-tl--find-first-video-in-attachments ()
  "Return the first media attachment that is a moving image."
  (let ((attachments (mastodon-tl--property 'attachments))
        vids)
    (mapc (lambda (x)
            (let ((att-type (plist-get x :type)))
              (when (or (string= "video" att-type)
                        (string= "gifv" att-type))
                (push x vids))))
          attachments)
    (car vids)))

(defun mastodon-tl--mpv-play-video-from-byline ()
  "Run `mastodon-tl--mpv-play-video-at-point' on first moving image in post."
  (interactive)
  (let* ((video (mastodon-tl--find-first-video-in-attachments))
         (url (plist-get video :url))
         (type (plist-get video :type)))
    (mastodon-tl--mpv-play-video-at-point url type)))

(defun mastodon-tl--mpv-play-video-at-point (&optional url type)
  "Play the video or gif at point with an mpv process.
URL and TYPE are provided when called while point is on byline,
in which case play first video or gif from current toot."
  (interactive)
  (let ((url (or
              ;; point in byline:
              url
              ;; point in toot:
              (get-text-property (point) 'image-url)))
        (type (or ;; in byline:
               type
               ;; point in toot:
               (mastodon-tl--property 'mastodon-media-type))))
    (if url
        (if (or (equal type "gifv")
                (equal type "video"))
            (progn
              (message "'q' to kill mpv.")
              (mpv-start "--loop" url))
          (message "no moving image here?"))
      (message "no moving image here?"))))

(defun mastodon-tl--toot (toot &optional detailed-p)
  "Formats TOOT and insertes it into the buffer.

DETAILED-P means display more detailed info. For now
this just means displaying toot client."
  (mastodon-tl--insert-status
   toot
   (mastodon-tl--clean-tabs-and-nl
    (if (mastodon-tl--has-spoiler toot)
        (mastodon-tl--spoiler toot)
      (mastodon-tl--content toot)))
   'mastodon-tl--byline-author
   'mastodon-tl--byline-boosted
   nil
   nil
   detailed-p))

(defun mastodon-tl--timeline (toots)
  "Display each toot in TOOTS."
  (mapc 'mastodon-tl--toot toots)
  (goto-char (point-min)))

(defun mastodon-tl--get-update-function (&optional buffer)
  "Get the UPDATE-FUNCTION stored in `mastodon-tl--buffer-spec'.
Optionally get it for BUFFER."
  (mastodon-tl--get-buffer-property 'update-function buffer))

(defun mastodon-tl--get-endpoint (&optional buffer)
  "Get the ENDPOINT stored in `mastodon-tl--buffer-spec'.
Optionally set it for BUFFER."
  (mastodon-tl--get-buffer-property 'endpoint buffer))

(defun mastodon-tl--buffer-name (&optional buffer)
  "Get the BUFFER-NAME stored in `mastodon-tl--buffer-spec'.
Optionally get it for BUFFER."
  (mastodon-tl--get-buffer-property 'buffer-name buffer))

(defun mastodon-tl--link-header (&optional buffer)
  "Get the LINK HEADER stored in `mastodon-tl--buffer-spec'.
Optionally get it for BUFFER."
  (mastodon-tl--get-buffer-property 'link-header buffer))

(defun mastodon-tl--get-buffer-property (property &optional buffer)
  "Get PROPERTY from `mastodon-tl--buffer-spec' in BUFFER or `current-buffer'."
  (with-current-buffer  (or buffer (current-buffer))
    (or (plist-get mastodon-tl--buffer-spec property)
        (error "Mastodon-tl--buffer-spec is not defined for buffer %s"
               (or buffer (current-buffer))))))

(defun mastodon-tl--set-buffer-spec (buffer endpoint update-function
                                            &optional link-header)
  "Set `mastodon-tl--buffer-spec' for the current buffer.

BUFFER is buffer name, ENDPOINT is buffer's enpoint,
UPDATE-FUNCTION is its update function.
LINK-HEADER is the http Link header if present."
  (setq mastodon-tl--buffer-spec
        `(buffer-name ,buffer
                      endpoint ,endpoint
                      update-function ,update-function
                      link-header ,link-header)))

(defun mastodon-tl--more-json (endpoint id)
  "Return JSON for timeline ENDPOINT before ID."
  (let* ((args `(("max_id" . ,(mastodon-tl--as-string id))))
         (url (mastodon-http--api endpoint)))
    (mastodon-http--get-json url args)))

(defun mastodon-tl--more-json-async (endpoint id callback &rest cbargs)
  "Return JSON for timeline ENDPOINT before ID.
Then run CALLBACK with arguments CBARGS."
  (let* ((args `(("max_id" . ,(mastodon-tl--as-string id))))
         (url (mastodon-http--api endpoint)))
    (apply 'mastodon-http--get-json-async url args callback cbargs)))

;; TODO
;; Look into the JSON returned here by Local
(defun mastodon-tl--updated-json (endpoint id)
  "Return JSON for timeline ENDPOINT since ID."
  (let* ((args `(("since_id" . ,(mastodon-tl--as-string id))))
         (url (mastodon-http--api endpoint)))
    (mastodon-http--get-json url args)))

(defun mastodon-tl--property (prop &optional backward)
  "Get property PROP for toot at point.

Move forward (down) the timeline unless BACKWARD is non-nil."
  (or (get-text-property (point) prop)
      (save-excursion
        (if backward
            (mastodon-tl--goto-prev-toot)
          (mastodon-tl--goto-next-toot))
        (get-text-property (point) prop))))

(defun mastodon-tl--newest-id ()
  "Return toot-id from the top of the buffer."
  (save-excursion
    (goto-char (point-min))
    (mastodon-tl--property 'toot-id)))

(defun mastodon-tl--oldest-id ()
  "Return toot-id from the bottom of the buffer."
  (save-excursion
    (goto-char (point-max))
    (mastodon-tl--property 'toot-id t)))

(defun mastodon-tl--as-string (numeric)
  "Convert NUMERIC to string."
  (cond ((numberp numeric)
         (number-to-string numeric))
        ((stringp numeric) numeric)
        (t (error
            "Numeric:%s must be either a string or a number"
            numeric))))

(defun mastodon-tl--toot-id (json)
  "Find approproiate toot id in JSON.

If the toot has been boosted use the id found in the
reblog portion of the toot.  Otherwise, use the body of
the toot.  This is the same behaviour as the mastodon.social
webapp"
  (let ((id (alist-get 'id json))
        (reblog (alist-get 'reblog json)))
    (if reblog (alist-get 'id reblog) id)))

(defun mastodon-tl--single-toot (id)
  "View toot at point in separate buffer.
ID is that of the toot to view."
  (interactive)
  (let* ((buffer (format "*mastodon-toot-%s*" id))
         (toot (mastodon-http--get-json
                (mastodon-http--api (concat "statuses/" id)))))
    (if (equal (caar toot) 'error)
        (message "Error: %s" (cdar toot))
      (with-output-to-temp-buffer buffer
        (switch-to-buffer buffer)
        (mastodon-mode)
        (mastodon-tl--set-buffer-spec buffer
                                      (format "statuses/%s" id)
                                      (lambda (_toot) (message "END of thread.")))
        (let ((inhibit-read-only t))
          (mastodon-tl--toot toot :detailed-p))))))

(defun mastodon-tl--thread (&optional id)
  "Open thread buffer for toot at point or with ID."
  ;; NB: this is called by `mastodon-url-lookup', which means it must work
  ;; without `mastodon-tl--buffer-spec' being set!
  ;; so avoid calls to `mastodon-tl--property' and friends
  (interactive)
  (let* ((id (or id (get-text-property (point) 'base-toot-id)))
         (type (mastodon-tl--field 'type (get-text-property (point) 'toot-json))))
    (if (or (string= type "follow_request")
            (string= type "follow")) ; no can thread these
        (error "No thread")
      (let* ((url (mastodon-http--api (format "statuses/%s/context" id)))
             (buffer (format "*mastodon-thread-%s*" id))
             (toot
              ;; refetch current toot in case we just faved/boosted:
              (mastodon-http--get-json
               (mastodon-http--api (concat "statuses/" id))
               nil
               :silent))
             (context (mastodon-http--get-json url nil :silent))
             (marker (make-marker)))
        (if (equal (caar toot) 'error)
            (message "Error: %s" (cdar toot))
          (when (member (alist-get 'type toot) '("reblog" "favourite"))
            (setq toot (alist-get 'status toot)))
          (if (> (+ (length (alist-get 'ancestors context))
                    (length (alist-get 'descendants context)))
                 0)
              ;; if we have a thread:
              (progn
                (with-output-to-temp-buffer buffer
                  (switch-to-buffer buffer)
                  (mastodon-mode)
                  (mastodon-tl--set-buffer-spec
                   buffer
                   (format "statuses/%s/context" id)
                   (lambda (_toot) (message "END of thread.")))
                  (let ((inhibit-read-only t))
                    (mastodon-tl--timeline (alist-get 'ancestors context))
                    (goto-char (point-max))
                    (move-marker marker (point))
                    ;; print re-fetched toot:
                    (mastodon-tl--toot toot :detailed-p)
                    (mastodon-tl--timeline (alist-get 'descendants context))))
                ;; put point at the toot:
                (goto-char (marker-position marker))
                (mastodon-tl--goto-next-toot))
            ;; else just print the lone toot:
            (mastodon-tl--single-toot id)))))))

;;; LISTS

(defun mastodon-tl--get-users-lists ()
  "Get the list of the user's lists from the server."
  (let ((url (mastodon-http--api "lists")))
    (mastodon-http--get-json url)))

(defun mastodon-tl--get-lists-names ()
  "Return a list of the user's lists' names."
  (let ((lists (mastodon-tl--get-users-lists)))
    (mapcar (lambda (x)
              (alist-get 'title x))
            lists)))

(defun mastodon-tl--get-list-by-name (name)
  "Return the list data for list with NAME."
  (let* ((lists (mastodon-tl--get-users-lists)))
    (cl-loop for list in lists
             if (string= (alist-get 'title list) name)
             return list)))

(defun mastodon-tl--get-list-id (name)
  "Return id for list with NAME."
  (let ((list (mastodon-tl--get-list-by-name name)))
    (alist-get 'id list)))

(defun mastodon-tl--get-list-name (id)
  "Return name of list with ID."
  (let* ((url (mastodon-http--api (format "lists/%s" id)))
         (response (mastodon-http--get-json url)))
    (alist-get 'title response)))

(defun mastodon-tl--edit-list-at-point ()
  "Edit list at point."
  (interactive)
  (let ((id (get-text-property (point) 'list-id)))
    (mastodon-tl--edit-list id)))

(defun mastodon-tl--edit-list (&optional id)
  "Prompt for a list and edit the name and replies policy.
If ID is provided, use that list."
  (interactive)
  (let* ((list-names (unless id (mastodon-tl--get-lists-names)))
         (name-old (if id
                       (get-text-property (point) 'list-name)
                     (completing-read "Edit list: "
                                      list-names)))
         (id (or id (mastodon-tl--get-list-id name-old)))
         (name-choice (read-string "List name: " name-old))
         (replies-policy (completing-read "Replies policy: " ; give this a proper name
                                          '("followed" "list" "none")
                                          nil t nil nil "list"))
         (url (mastodon-http--api (format "lists/%s" id)))
         (response (mastodon-http--put url
                                       `(("title" . ,name-choice)
                                         ("replies_policy" . ,replies-policy)))))
    (mastodon-http--triage response
                           (lambda ()
                             (with-current-buffer response
                               (let* ((json (mastodon-http--process-json))
                                      (name-new (alist-get 'title json)))
                                 (message "list %s edited to %s!" name-old name-new)))
                             (when (equal (buffer-name (current-buffer))
                                          "*mastodon-lists*")
                               (mastodon-tl--view-lists))))))

(defun mastodon-tl--view-timeline-list-at-point ()
  "View timeline of list at point."
  (interactive)
  (let ((list-id (get-text-property (point) 'list-id)))
    (mastodon-tl--view-list-timeline list-id)))

(defun mastodon-tl--view-list-timeline (&optional id)
  "Prompt for a list and view its timeline.
If ID is provided, use that list."
  (interactive)
  (let* ((list-names (unless id (mastodon-tl--get-lists-names)))
         (list-name (unless id (completing-read "View list: " list-names)))
         (id (or id (mastodon-tl--get-list-id list-name)))
         (endpoint (format "timelines/list/%s" id))
         (name (mastodon-tl--get-list-name id))
         (buffer-name (format "list-%s" name)))
    (mastodon-tl--init buffer-name endpoint 'mastodon-tl--timeline)))

(defun mastodon-tl--create-list ()
  "Create a new list.
Prompt for name and replies policy."
  (interactive)
  (let* ((title (read-string "New list name: "))
         (replies-policy (completing-read "Replies policy: " ; give this a proper name
                                          '("followed" "list" "none")
                                          nil t nil nil "list")) ; default
         (response (mastodon-http--post (mastodon-http--api "lists")
                                        `(("title" . ,title)
                                          ("replies_policy" . ,replies-policy))
                                        nil)))
    (mastodon-tl--list-action-triage response
                                     (message "list %s created!" title))))

(defun mastodon-tl--delete-list-at-point ()
  "Delete list at point."
  (interactive)
  (let ((id (get-text-property (point) 'list-id)))
    (mastodon-tl--delete-list id)))

(defun mastodon-tl--delete-list (&optional id)
  "Prompt for a list and delete it.
If ID is provided, delete that list."
  (interactive)
  (let* ((list-names (unless id (mastodon-tl--get-lists-names)))
         (name (if id
                   (mastodon-tl--get-list-name id)
                 (completing-read "Delete list: "
                                  list-names)))
         (id (or id (mastodon-tl--get-list-id name)))
         (url (mastodon-http--api (format "lists/%s" id))))
    (when (y-or-n-p (format "Delete list %s?" name))
      (let ((response (mastodon-http--delete url)))
        (mastodon-tl--list-action-triage response
                                         (message "list %s deleted!" name))))))

(defun mastodon-tl--view-lists ()
  "Show the user's lists in a new buffer."
  (interactive)
  (mastodon-tl--init-sync "lists"
                          "lists"
                          'mastodon-tl--insert-lists)
  (use-local-map mastodon-tl--view-lists-keymap))

(defun mastodon-tl--insert-lists (_json)
  "Insert the user's lists from JSON."
  ;; TODO: for now we don't use the JSON, we get it ourself again
  (let* ((lists-names (mastodon-tl--get-lists-names)))
    (erase-buffer)
    (insert (mastodon-tl--set-face
             (concat "\n ------------\n"
                     " YOUR LISTS\n"
                     " ------------\n\n")
             'success)
            (mastodon-tl--set-face
             "[C - create a list\n D - delete a list\
\n A/R - add/remove account from a list\
\n E - edit a list\n n/p - go to next/prev item]\n\n"
             'font-lock-comment-face))
    (mapc (lambda (x)
            (mastodon-tl--print-list-accounts x)
            (insert (propertize " ------------\n\n"
                                'face 'success)))
          lists-names)
    (goto-char (point-min))))
;; (mastodon-tl--goto-next-item))) ; causes another request!

(defun mastodon-tl--print-list-accounts (list-name)
  "Insert the accounts in list named LIST-NAME."
  (let* ((id (mastodon-tl--get-list-id list-name))
         (accounts (mastodon-tl--accounts-in-list id)))
    (insert
     (propertize list-name
                 'byline t ; so we nav here
                 'toot-id "0" ; so we nav here
                 'help-echo "RET: view list timeline, d: delete this list, \
a: add account to this list, r: remove account from this list"
                 'list t
                 'face 'link
                 'keymap mastodon-tl--list-name-keymap
                 'list-name list-name
                 'list-id id)
     (propertize
      "\n\n"
      'list t
      'keymap mastodon-tl--list-name-keymap
      'list-name list-name
      'list-id id)
     (propertize
      (mapconcat #'mastodon-search--propertize-user accounts
                 " ")
      ;; (mastodon-search--insert-users-propertized accounts)
      'list t
      'keymap mastodon-tl--list-name-keymap
      'list-name list-name
      'list-id id))))

(defun mastodon-tl--get-users-followings ()
  "Return the list of followers of the logged in account."
  (let* ((id (mastodon-auth--get-account-id))
         (url (mastodon-http--api (format "accounts/%s/following" id))))
    (mastodon-http--get-json url)))

(defun mastodon-tl--add-account-to-list-at-point ()
  "Prompt for account and add to list at point."
  (interactive)
  (let ((id (get-text-property (point) 'list-id)))
    (mastodon-tl--add-account-to-list id)))

(defun mastodon-tl--add-account-to-list (&optional id account-id handle)
  "Prompt for a list and for an account, add account to list.
If ID is provided, use that list.
If ACCOUNT-ID and HANDLE are provided use them rather than prompting."
  (interactive)
  (let* ((list-name (if id
                        (get-text-property (point) 'list-name)
                      (completing-read "Add account to list: "
                                       (mastodon-tl--get-lists-names) nil t)))
         (list-id (or id (mastodon-tl--get-list-id list-name)))
         (followings (mastodon-tl--get-users-followings))
         (handles (mapcar (lambda (x)
                            (cons (alist-get 'acct x)
                                  (alist-get 'id x)))
                          followings))
         (account (or handle (completing-read "Account to add: "
                                              handles nil t)))
         (account-id (or account-id (alist-get account handles nil nil 'equal)))
         (url (mastodon-http--api (format "lists/%s/accounts" list-id)))
         (response (mastodon-http--post url
                                        `(("account_ids[]" . ,account-id)))))
    (mastodon-tl--list-action-triage
     response
     (message "%s added to list %s!" account list-name))))

(defun mastodon-tl--remove-account-from-list-at-point ()
  "Prompt for account and remove from list at point."
  (interactive)
  (let ((id (get-text-property (point) 'list-id)))
    (mastodon-tl--remove-account-from-list id)))

(defun mastodon-tl--remove-account-from-list (&optional id)
  "Prompt for a list, select an account and remove from list.
If ID is provided, use that list."
  (interactive)
  (let* ((list-name (if id
                        (get-text-property (point) 'list-name)
                      (completing-read "Remove account from list: "
                                       (mastodon-tl--get-lists-names) nil t)))
         (list-id (or id (mastodon-tl--get-list-id list-name)))
         (accounts (mastodon-tl--accounts-in-list list-id))
         (handles (mapcar (lambda (x)
                            (cons (alist-get 'acct x)
                                  (alist-get 'id x)))
                          accounts))
         (account (completing-read "Account to remove: "
                                   handles nil t))
         (account-id (alist-get account handles nil nil 'equal))
         (url (mastodon-http--api (format "lists/%s/accounts" list-id)))
         (args (mastodon-http--build-array-params-alist "account_ids[]" `(,account-id)))
         (response (mastodon-http--delete url args)))
    (mastodon-tl--list-action-triage
     response
     (message "%s removed from list %s!" account list-name))))

(defun mastodon-tl--list-action-triage (response message)
  "Call `mastodon-http--triage' on RESPONSE and display MESSAGE."
  (mastodon-http--triage response
                         (lambda ()
                           (when (equal (buffer-name (current-buffer))
                                        "*mastodon-lists*")
                             (mastodon-tl--view-lists))
                           message)))

(defun mastodon-tl--accounts-in-list (list-id)
  "Return the JSON of the accounts in list with LIST-ID."
  (let* ((url (mastodon-http--api (format "lists/%s/accounts" list-id))))
    (mastodon-http--get-json url)))

;;; FILTERS

(defun mastodon-tl--create-filter ()
  "Create a filter for a word.
Prompt for a context, must be a list containting at least one of \"home\",
\"notifications\", \"public\", \"thread\"."
  (interactive)
  (let* ((url (mastodon-http--api "filters"))
         (word (read-string
                (format "Word(s) to filter (%s): " (or (current-word) ""))
                nil nil (or (current-word) "")))
         (contexts
          (if (string-empty-p word)
              (error "You must select at least one word for a filter")
            (completing-read-multiple
             "Contexts to filter [TAB for options]: "
             '("home" "notifications" "public" "thread")
             nil ; no predicate
             t))) ; require-match, as context is mandatory
         (contexts-processed
          (if (equal nil contexts)
              (error "You must select at least one context for a filter")
            (mapcar (lambda (x)
                      (cons "context[]" x))
                    contexts)))
         (response (mastodon-http--post url (push
                                             `("phrase" . ,word)
                                             contexts-processed))))
    (mastodon-http--triage response
                           (lambda ()
                             (message "Filter created for %s!" word)
                             ;; reload if we are in filters view:
                             (when (string= (mastodon-tl--get-endpoint)
                                            "filters")
                               (mastodon-tl--view-filters))))))

(defun mastodon-tl--view-filters ()
  "View the user's filters in a new buffer."
  (interactive)
  (mastodon-tl--init-sync "filters"
                          "filters"
                          'mastodon-tl--insert-filters)
  (use-local-map mastodon-tl--view-filters-keymap))

(defun mastodon-tl--insert-filters (json)
  "Insert the user's current filters.
JSON is what is returned by by the server."
  (insert (mastodon-tl--set-face
           (concat "\n ------------\n"
                   " CURRENT FILTERS\n"
                   " ------------\n\n")
           'success)
          (mastodon-tl--set-face
           "[c - create filter\n d - delete filter at point\n n/p - go to next/prev filter]\n\n"
           'font-lock-comment-face))
  (if (seq-empty-p json)
      (insert (propertize
               "Looks like you have no filters for now."
               'face font-lock-comment-face
               'byline t
               'toot-id "0")) ; so point can move here when no filters
    (mapc (lambda (x)
            (mastodon-tl--insert-filter-string x)
            (insert "\n\n"))
          json)))

(defun mastodon-tl--insert-filter-string (filter)
  "Insert a single FILTER."
  (let* ((phrase (alist-get 'phrase filter))
         (contexts (alist-get 'context filter))
         (id (alist-get 'id filter))
         (filter-string (concat "- \"" phrase "\" filtered in: "
                                (mapconcat #'identity contexts ", "))))
    (insert
     (propertize filter-string
                 'toot-id id ;for goto-next-filter compat
                 'phrase phrase
                 ;;'help-echo "n/p to go to next/prev filter, c to create new filter, d to delete filter at point."
                 ;;'keymap mastodon-tl--view-filters-keymap
                 'byline t)))) ;for goto-next-filter compat

(defun mastodon-tl--delete-filter ()
  "Delete filter at point."
  (interactive)
  (let* ((filter-id (get-text-property (point) 'toot-id))
         (phrase (get-text-property (point) 'phrase))
         (url (mastodon-http--api
               (format "filters/%s" filter-id))))
    (if (equal nil filter-id)
        (error "No filter at point?")
      (when (y-or-n-p (format "Delete this filter? ")))
      (let ((response (mastodon-http--delete url)))
        (mastodon-http--triage response (lambda ()
                                          (mastodon-tl--view-filters)
                                          (message "Filter for \"%s\" deleted!" phrase)))))))

;;; FOLLOW SUGGESTIONS

(defun mastodon-tl--get-follow-suggestions ()
  "Display a buffer of suggested accounts to follow."
  (interactive)
  (mastodon-tl--init-sync "follow-suggestions"
                          "suggestions"
                          'mastodon-tl--insert-follow-suggestions)
  (use-local-map mastodon-tl--follow-suggestions-map))

(defun mastodon-tl--insert-follow-suggestions (response)
  "Insert follow suggestions into buffer.
RESPONSE is the JSON returned by the server."
  (insert (mastodon-tl--set-face
           (concat "\n ------------\n"
                   " SUGGESTED ACCOUNTS\n"
                   " ------------\n\n")
           'success))
  (mastodon-search--insert-users-propertized response :note)
  (goto-char (point-min)))

(defmacro mastodon-tl--do-if-toot (&rest body)
  "Execute BODY if we have a toot or user at point."
  (declare (debug t))
  `(if (and (not (string-prefix-p "accounts" (mastodon-tl--get-endpoint))) ;profile view
            (not (mastodon-tl--property 'toot-json)))
       (message "Looks like there's no toot or user at point?")
     ,@body))

;;;; INSTANCES

(defun mastodon-tl--view-own-instance (&optional brief)
  "View details of your own instance.
BRIEF means show fewer details."
  (interactive)
  (mastodon-tl--view-instance-description :user brief))

(defun mastodon-tl--view-own-instance-brief ()
  "View brief details of your own instance."
  (interactive)
  (mastodon-tl--view-instance-description :user :brief))

(defun mastodon-tl--view-instance-description-brief ()
  "View brief details of the instance the current post's author is on."
  (interactive)
  (mastodon-tl--view-instance-description nil :brief))

(defun mastodon-tl--view-instance-description (&optional user brief instance)
  "View the details of the instance the current post's author is on.
USER means to show the instance details for the logged in user.
BRIEF means to show fewer details.
INSTANCE is an instance domain name."
  (interactive)
  (mastodon-tl--do-if-toot
   (let* ((profile-p (get-text-property (point) 'profile-json))
          (toot (if profile-p
                    (mastodon-tl--property 'profile-json) ; profile may have 0 toots
                  (mastodon-tl--property 'toot-json)))
          (reblog (alist-get 'reblog toot))
          (account (or (alist-get 'account reblog)
                       (alist-get 'account toot)))
          (url (if profile-p
                   (alist-get 'url toot) ; profile
                 (alist-get 'url account)))
          (username (if profile-p
                        (alist-get 'username toot) ;; profile
                      (alist-get 'username account)))
          (instance (if instance
                        (concat "https://" instance)
                      ;; pleroma URL is https://instance.com/users/username
                      (if (string-suffix-p "users/" (url-basepath url))
                          (string-remove-suffix "/users/"
                                                (url-basepath url))
                        ;; mastodon:
                        (string-remove-suffix (concat "/@" username)
                                              url))))
          (response (mastodon-http--get-json
                     (if user
                         (mastodon-http--api "instance")
                       (concat instance "/api/v1/instance"))
                     nil ; params
                     nil ; silent
                     :vector)))
     (when response
       (let ((buf (get-buffer-create "*mastodon-instance*")))
         (with-current-buffer buf
           (switch-to-buffer-other-window buf)
           (let ((inhibit-read-only t))
             (erase-buffer)
             (special-mode)
             (when brief
               (setq response
                     (list (assoc 'uri response)
                           (assoc 'title response)
                           (assoc 'short_description response)
                           (assoc 'email response)
                           (cons 'contact_account
                                 (list
                                  (assoc 'username
                                         (assoc 'contact_account response))))
                           (assoc 'rules response)
                           (assoc 'stats response))))
             (mastodon-tl--print-json-keys response)
             (mastodon-mode)
             (goto-char (point-min)))))))))

(defun mastodon-tl--format-key (el pad)
  "Format a key of element EL, a cons, with PAD padding."
  (format (concat "%-"
                  (number-to-string pad)
                  "s: ")
          (propertize
           (prin1-to-string (car el))
           'face '(:underline t))))

(defun mastodon-tl--print-json-keys (response &optional ind)
  "Print the JSON keys and values in RESPONSE.
IND is the optional indentation level to print at."
  (let* ((cars (mapcar
                (lambda (x) (symbol-name (car x)))
                response))
         (pad (1+ (cl-reduce #'max (mapcar #'length cars)))))
    (while response
      (let ((el (pop response)))
        (cond
         ;; vector of alists (fields, instance rules):
         ((and (vectorp (cdr el))
               (not (seq-empty-p (cdr el)))
               (consp (seq-elt (cdr el) 0)))
          (insert
           (mastodon-tl--format-key el pad)
           "\n\n")
          (seq-do #'mastodon-tl--print-instance-rules-or-fields (cdr el))
          (insert "\n"))
         ;; vector of strings (media types):
         ((and (vectorp (cdr el))
               (not (seq-empty-p (cdr el)))
               (< 1 (seq-length (cdr el)))
               (stringp (seq-elt (cdr el) 0)))
          (when ind (indent-to ind))
          (insert
           (mastodon-tl--format-key el pad)
           "\n"
           (seq-mapcat
            (lambda (x) (concat x ", "))
            (cdr el) 'string)
           "\n\n"))
         ;; basic nesting:
         ((consp (cdr el))
          (when ind (indent-to ind))
          (insert
           (mastodon-tl--format-key el pad)
           "\n\n")
          (mastodon-tl--print-json-keys
           (cdr el) (if ind (+ ind 4) 4)))
         (t
          ;; basic handling of raw booleans:
          (let ((val (cond ((equal (cdr el) ':json-false)
                            "no")
                           ((equal (cdr el) 't)
                            "yes")
                           (t
                            (cdr el)))))
            (when ind (indent-to ind))
            (insert (mastodon-tl--format-key el pad)
                    " "
                    (mastodon-tl--newline-if-long (cdr el))
                    ;; only send strings straight to --render-text
                    ;; this makes hyperlinks work:
                    (if (not (stringp val))
                        (mastodon-tl--render-text
                         (prin1-to-string val))
                      (mastodon-tl--render-text val))
                    "\n"))))))))

(defun mastodon-tl--print-instance-rules-or-fields (alist)
  "Print ALIST of instance rules or contact account or emoji fields."
  (let ((key   (cond ((alist-get 'id alist)
                      'id)
                     ((alist-get 'name alist)
                      'name)
                     ((alist-get 'shortcode alist)
                      'shortcode)))
        (value (cond ((alist-get 'id alist)
                      'text)
                     ((alist-get 'value alist)
                      'value)
                     ((alist-get 'url alist)
                      'url))))
    (indent-to 4)
    (insert
     (format "%-5s: "
             (propertize (alist-get key alist)
                         'face '(:underline t)))
     (mastodon-tl--newline-if-long (alist-get value alist))
     (format "%s" (mastodon-tl--render-text
                   (alist-get value alist)))
     "\n")))

(defun mastodon-tl--newline-if-long (el)
  "Return a newline string if the cdr of EL is over 50 characters long."
  (let ((rend (if (stringp el) (mastodon-tl--render-text el) el)))
    (if (and (sequencep rend)
             (< 50 (length rend)))
        "\n"
      "")))

;;; FOLLOW/BLOCK/MUTE, ETC

(defun mastodon-tl--follow-user (user-handle &optional notify)
  "Query for USER-HANDLE from current status and follow that user.
If NOTIFY is \"true\", enable notifications when that user posts.
If NOTIFY is \"false\", disable notifications when that user posts.
Can be called to toggle NOTIFY on users already being followed."
  (interactive
   (list
    (mastodon-tl--interactive-user-handles-get "follow")))
  (mastodon-tl--do-if-toot
   (mastodon-tl--do-user-action-and-response user-handle "follow" nil notify)))

(defun mastodon-tl--enable-notify-user-posts (user-handle)
  "Query for USER-HANDLE and enable notifications when they post."
  (interactive
   (list
    (mastodon-tl--interactive-user-handles-get "enable")))
  (mastodon-tl--do-if-toot
   (mastodon-tl--follow-user user-handle "true")))

(defun mastodon-tl--disable-notify-user-posts (user-handle)
  "Query for USER-HANDLE and disable notifications when they post."
  (interactive
   (list
    (mastodon-tl--interactive-user-handles-get "disable")))
  (mastodon-tl--follow-user user-handle "false"))

(defun mastodon-tl--unfollow-user (user-handle)
  "Query for USER-HANDLE from current status and unfollow that user."
  (interactive
   (list
    (mastodon-tl--interactive-user-handles-get "unfollow")))
  (mastodon-tl--do-if-toot
   (mastodon-tl--do-user-action-and-response user-handle "unfollow" t)))

(defun mastodon-tl--block-user (user-handle)
  "Query for USER-HANDLE from current status and block that user."
  (interactive
   (list
    (mastodon-tl--interactive-user-handles-get "block")))
  (mastodon-tl--do-if-toot
   (mastodon-tl--do-user-action-and-response user-handle "block")))

(defun mastodon-tl--unblock-user (user-handle)
  "Query for USER-HANDLE from list of blocked users and unblock that user."
  (interactive
   (list
    (mastodon-tl--interactive-blocks-or-mutes-list-get "unblock")))
  (if (not user-handle)
      (message "Looks like you have no blocks to unblock!")
    (mastodon-tl--do-user-action-and-response user-handle "unblock" t)))

(defun mastodon-tl--mute-user (user-handle)
  "Query for USER-HANDLE from current status and mute that user."
  (interactive
   (list
    (mastodon-tl--interactive-user-handles-get "mute")))
  (mastodon-tl--do-if-toot
   (mastodon-tl--do-user-action-and-response user-handle "mute")))

(defun mastodon-tl--unmute-user (user-handle)
  "Query for USER-HANDLE from list of muted users and unmute that user."
  (interactive
   (list
    (mastodon-tl--interactive-blocks-or-mutes-list-get "unmute")))
  (if (not user-handle)
      (message "Looks like you have no mutes to unmute!")
    (mastodon-tl--do-user-action-and-response user-handle "unmute" t)))

(defun mastodon-tl--interactive-user-handles-get (action)
  "Get the list of user-handles for ACTION from the current toot."
  (mastodon-tl--do-if-toot
   (let ((user-handles
          (cond ((or (equal (buffer-name) "*mastodon-follow-suggestions*")
                     ;; follow suggests / search / foll requests compat:
                     (string-prefix-p "*mastodon-search" (buffer-name))
                     (equal (buffer-name) "*mastodon-follow-requests*")
                     ;; profile view follows/followers compat:
                     ;; but not for profile statuses:
                     ;; fetch 'toot-json:
                     (and (string-prefix-p "accounts" (mastodon-tl--get-endpoint))
                          (not (string-suffix-p "statuses" (mastodon-tl--get-endpoint)))))
                 (list (alist-get 'acct (get-text-property (point) 'toot-json))))
                ;; profile view, no toots, point on profile note, ie. 'profile-json:
                ;; needed for e.g. gup.pe groups which show no toots publically:
                ((and (string-prefix-p "accounts" (mastodon-tl--get-endpoint))
                      (get-text-property (point) 'profile-json))
                 (list (alist-get 'acct (get-text-property (point) 'profile-json))))
                ;; avoid tl--property here because it calls next-toot
                ;; which breaks non-toot buffers like foll reqs etc.:
                (t
                 (mastodon-profile--extract-users-handles
                  (mastodon-profile--toot-json))))))
     (completing-read (if (or (equal action "disable")
                              (equal action "enable"))
                          (format "%s notifications when user posts: " action)
                        (format "Handle of user to %s: " action))
                      user-handles
                      nil ; predicate
                      'confirm))))

(defun mastodon-tl--interactive-blocks-or-mutes-list-get (action)
  "Fetch the list of accounts for ACTION from the server.
Action must be either \"unblock\" or \"unmute\"."
  (let* ((endpoint (cond ((equal action "unblock")
                          "blocks")
                         ((equal action "unmute")
                          "mutes")))
         (url (mastodon-http--api endpoint))
         (json (mastodon-http--get-json url))
         (accts (mapcar (lambda (user)
                          (alist-get 'acct user))
                        json)))
    (when accts
      (completing-read (format "Handle of user to %s: " action)
                       accts
                       nil ; predicate
                       t))))

(defun mastodon-tl--do-user-action-and-response (user-handle action &optional negp notify)
  "Do ACTION on user USER-HANDLE.
NEGP is whether the action involves un-doing something.
If NOTIFY is \"true\", enable notifications when that user posts.
If NOTIFY is \"false\", disable notifications when that user posts.
NOTIFY is only non-nil when called by `mastodon-tl--follow-user'."
  (let* ((account (if negp
                      ;; if unmuting/unblocking, we got handle from mute/block list
                      (mastodon-profile--search-account-by-handle
                       user-handle)
                    ;; if profile view, use 'profile-json as status:
                    (if (string-prefix-p "accounts" (mastodon-tl--get-endpoint))
                        (mastodon-profile--lookup-account-in-status
                         user-handle (get-text-property (point) 'profile-json))
                      ;; if muting/blocking, we select from handles in current status
                      (mastodon-profile--lookup-account-in-status
                       user-handle (mastodon-profile--toot-json)))))
         (user-id (mastodon-profile--account-field account 'id))
         (name (if (not (string-empty-p (mastodon-profile--account-field account 'display_name)))
                   (mastodon-profile--account-field account 'display_name)
                 (mastodon-profile--account-field account 'username)))
         (url (mastodon-http--api
               (if notify
                   (format "accounts/%s/%s?notify=%s" user-id action notify)
                 (format "accounts/%s/%s" user-id action)))))
    (if account
        (if (equal action "follow") ; y-or-n for all but follow
            (mastodon-tl--do-user-action-function url name user-handle action notify)
          (when (y-or-n-p (format "%s user %s? " action name))
            (mastodon-tl--do-user-action-function url name user-handle action)))
      (message "Cannot find a user with handle %S" user-handle))))

(defun mastodon-tl--do-user-action-function (url name user-handle action &optional notify)
  "Post ACTION on user NAME/USER-HANDLE to URL.
NOTIFY is either \"true\" or \"false\", and used when we have been called
by `mastodon-tl--follow-user' to enable or disable notifications."
  (let ((response (mastodon-http--post url)))
    (mastodon-http--triage response
                           (lambda ()
                             (cond ((string-equal notify "true")
                                    (message "Receiving notifications for user %s (@%s)!"
                                             name user-handle))
                                   ((string-equal notify "false")
                                    (message "Not receiving notifications for user %s (@%s)!"
                                             name user-handle))
                                   ((or (string-equal action "mute")
                                        (string-equal action "unmute"))
                                    (message "User %s (@%s) %sd!" name user-handle action))
                                   ((eq notify nil)
                                    (message "User %s (@%s) %sed!" name user-handle action)))))))

;; FOLLOW TAGS

(defun mastodon-tl--get-tag-json (tag)
  "Return JSON data about TAG."
  (let ((url (mastodon-http--api (format "tags/%s" tag))))
    (mastodon-http--get-json url)))

(defun mastodon-tl--follow-tag (&optional tag)
  "Prompt for a tag and follow it.
If TAG provided, follow it."
  (interactive)
  (let* ((tag (or tag (read-string "Tag to follow: ")))
         (url (mastodon-http--api (format "tags/%s/follow" tag)))
         (response (mastodon-http--post url)))
    (mastodon-http--triage response
                           (lambda ()
                             (message "tag #%s followed!" tag)))))

(defun mastodon-tl--followed-tags ()
  "Return JSON of tags followed."
  (let ((url (mastodon-http--api (format "followed_tags"))))
    (mastodon-http--get-json url)))

(defun mastodon-tl--unfollow-tag (&optional tag)
  "Prompt for a followed tag, and unfollow it.
If TAG if provided, unfollow it."
  (interactive)
  (let* ((followed-tags-json (unless tag (mastodon-tl--followed-tags)))
         (tags (unless tag (mapcar (lambda (x)
                                     (alist-get 'name x))
                                   followed-tags-json)))
         (tag (or tag (completing-read "Unfollow tag: "
                                       tags)))
         (url (mastodon-http--api (format "tags/%s/unfollow" tag)))
         (response (mastodon-http--post url)))
    (mastodon-http--triage response
                           (lambda ()
                             (message "tag #%s unfollowed!" tag)))))

(defun mastodon-tl--list-followed-tags ()
  "List tags followed. If user choses one, display its JSON."
  (interactive)
  (let* ((followed-tags-json (mastodon-tl--followed-tags))
         (tags (mapcar (lambda (x)
                         (alist-get 'name x))
                       followed-tags-json))
         (tag (completing-read "Tag: " tags)))
    (message (prin1-to-string
              (mastodon-tl--get-tag-json tag)))))

;; TODO: add this to new posts in some cases, e.g. in thread view.
(defun mastodon-tl--reload-timeline-or-profile ()
  "Reload the current timeline or profile page.
For use after e.g. deleting a toot."
  (cond ((equal (mastodon-tl--get-endpoint) "timelines/home")
         (mastodon-tl--get-home-timeline))
        ((equal (mastodon-tl--get-endpoint) "timelines/public")
         (mastodon-tl--get-federated-timeline))
        ((equal (mastodon-tl--get-endpoint) "timelines/public?local=true")
         (mastodon-tl--get-local-timeline))
        ((equal (mastodon-tl--get-endpoint) "notifications")
         (mastodon-notifications-get))
        ((equal (mastodon-tl--buffer-name)
                (concat "*mastodon-" (mastodon-auth--get-account-name) "-statuses*"))
         (mastodon-profile--my-profile))
        ((save-match-data
           (string-match
            "statuses/\\(?2:[[:digit:]]+\\)/context"
            (mastodon-tl--get-endpoint))
           (mastodon-tl--thread
            (match-string 2 (mastodon-tl--get-endpoint)))))))

(defun mastodon-tl--build-link-header-url (str)
  "Return a URL from STR, an http Link header."
  (let* ((split (split-string str "; "))
         (url-base (string-trim (car split) "<" ">"))
         (param (cadr split)))
    (concat url-base "&" param)))

(defun mastodon-tl--use-link-header-p ()
  "Return t if we are in a view that uses Link header pagination.
Currently this includes favourites, bookmarks, and profile pages
when showing followers or accounts followed."
  (let ((buf (buffer-name (current-buffer)))
        (endpoint (mastodon-tl--get-endpoint)))
    (or (member buf '("*mastodon-favourites*" "*mastodon-bookmarks*"))
        (and (string-prefix-p "accounts" endpoint)
             (or (string-suffix-p "followers" endpoint)
                 (string-suffix-p "following" endpoint))))))

(defun mastodon-tl--more ()
  "Append older toots to timeline, asynchronously."
  (interactive)
  (message "Loading older toots...")
  (if (mastodon-tl--use-link-header-p)
      ;; link-header: can't build a URL with --more-json-async, endpoint/id:
      (let* ((next (car (mastodon-tl--link-header)))
             ;;(prev (cadr (mastodon-tl--link-header)))
             (url (mastodon-tl--build-link-header-url next)))
        (mastodon-http--get-response-async url nil 'mastodon-tl--more* (current-buffer)
                                           (point) :headers))
    (mastodon-tl--more-json-async (mastodon-tl--get-endpoint) (mastodon-tl--oldest-id)
                                  'mastodon-tl--more* (current-buffer) (point))))

(defun mastodon-tl--more* (response buffer point-before &optional headers)
  "Append older toots to timeline, asynchronously.
Runs the timeline's update function on RESPONSE, in BUFFER.
When done, places point at POINT-BEFORE.
HEADERS is the http headers returned in the response, if any."
  (with-current-buffer buffer
    (when response
      (let* ((inhibit-read-only t)
             (json (if headers (car response) response))
             (headers (if headers (cdr response) nil))
             (link-header (mastodon-tl--get-link-header-from-response headers)))
        (goto-char (point-max))
        (funcall (mastodon-tl--get-update-function) json)
        (goto-char point-before)
        ;; update buffer spec to new link-header:
        ;; (other values should just remain as they were)
        (when headers
          (mastodon-tl--set-buffer-spec (mastodon-tl--buffer-name)
                                        (mastodon-tl--get-endpoint)
                                        (mastodon-tl--get-update-function)
                                        link-header))
        (message "Loading older toots... done.")))))

(defun mastodon-tl--find-property-range (property start-point &optional search-backwards)
  "Return `nil` if no such range is found.

If PROPERTY is set at START-POINT returns a range around
START-POINT otherwise before/after START-POINT.

SEARCH-BACKWARDS determines whether we pick point
before (non-nil) or after (nil)"
  (if (get-text-property start-point property)
      ;; We are within a range, so look backwards for the start:
      (cons (previous-single-property-change
             (if (equal start-point (point-max)) start-point (1+ start-point))
             property nil (point-min))
            (next-single-property-change start-point property nil (point-max)))
    (if search-backwards
        (let* ((end (or (previous-single-property-change
                         (if (equal start-point (point-max))
                             start-point (1+ start-point))
                         property)
                        ;; we may either be just before the range or there
                        ;; is nothing at all
                        (and (not (equal start-point (point-min)))
                             (get-text-property (1- start-point) property)
                             start-point)))
               (start (and
                       end
                       (previous-single-property-change end property nil (point-min)))))
          (when end
            (cons start end)))
      (let* ((start (next-single-property-change start-point property))
             (end (and start
                       (next-single-property-change start property nil (point-max)))))
        (when start
          (cons start end))))))

(defun mastodon-tl--find-next-or-previous-property-range
    (property start-point search-backwards)
  "Find (start . end) property range after/before START-POINT.

Does so while PROPERTY is set to a consistent value (different
from the value at START-POINT if that is set).

Return nil if no such range exists.

If SEARCH-BACKWARDS is non-nil it find a region before
START-POINT otherwise after START-POINT."
  (if (get-text-property start-point property)
      ;; We are within a range, we need to start the search from
      ;; before/after this range:
      (let ((current-range (mastodon-tl--find-property-range property start-point)))
        (if search-backwards
            (unless (equal (car current-range) (point-min))
              (mastodon-tl--find-property-range
               property (1- (car current-range)) search-backwards))
          (unless (equal (cdr current-range) (point-max))
            (mastodon-tl--find-property-range
             property (1+ (cdr current-range)) search-backwards))))
    ;; If we are not within a range, we can just defer to
    ;; mastodon-tl--find-property-range directly.
    (mastodon-tl--find-property-range property start-point search-backwards)))

(defun mastodon-tl--consider-timestamp-for-updates (timestamp)
  "Take note that TIMESTAMP is used in buffer and ajust timers as needed.

This calculates the next time the text for TIMESTAMP will change
and may adjust existing or future timer runs should that time
before current plans to run the update function.

The adjustment is only made if it is significantly (a few
seconds) before the currently scheduled time. This helps reduce
the number of occasions where we schedule an update only to
schedule the next one on completion to be within a few seconds.

If relative timestamps are
disabled (`mastodon-tl--enable-relative-timestamps` is nil) this
is a no-op."
  (when mastodon-tl--enable-relative-timestamps
    (let ((this-update (cdr (mastodon-tl--relative-time-details timestamp))))
      (when (time-less-p this-update
                         (time-subtract mastodon-tl--timestamp-next-update
                                        (seconds-to-time 10)))
        (setq mastodon-tl--timestamp-next-update this-update)
        (when mastodon-tl--timestamp-update-timer
          ;; We need to re-schedule for an earlier time
          (cancel-timer mastodon-tl--timestamp-update-timer)
          (setq mastodon-tl--timestamp-update-timer
                (run-at-time (time-to-seconds (time-subtract this-update (current-time)))
                             nil ;; don't repeat
                             #'mastodon-tl--update-timestamps-callback
                             (current-buffer) nil)))))))

(defun mastodon-tl--update-timestamps-callback (buffer previous-marker)
  "Update the next few timestamp displays in BUFFER.

Start searching for more timestamps from PREVIOUS-MARKER or
from the start if it is nil."
  ;; only do things if the buffer hasn't been killed in the meantime
  (when (and mastodon-tl--enable-relative-timestamps ;; should be true but just in case...
             (buffer-live-p buffer))
    (save-excursion
      (with-current-buffer buffer
        (let ((previous-timestamp (if previous-marker
                                      (marker-position previous-marker)
                                    (point-min)))
              (iteration 0)
              next-timestamp-range)
          (if previous-marker
              ;; This is a follow-up call to process the next batch of
              ;; timestamps.
              ;; Release the marker to not slow things down.
              (set-marker previous-marker nil)
            ;; Otherwise this is a rew run, so let's initialize the next-run time.
            (setq mastodon-tl--timestamp-next-update (time-add (current-time)
                                                               (seconds-to-time 300))
                  mastodon-tl--timestamp-update-timer nil))
          (while (and (< iteration 5)
                      (setq next-timestamp-range
                            (mastodon-tl--find-property-range 'timestamp
                                                              previous-timestamp)))
            (let* ((start (car next-timestamp-range))
                   (end (cdr next-timestamp-range))
                   (timestamp (get-text-property start 'timestamp))
                   (current-display (get-text-property start 'display))
                   (new-display (mastodon-tl--relative-time-description timestamp)))
              (unless (string= current-display new-display)
                (let ((inhibit-read-only t))
                  (add-text-properties
                   start end (list 'display
                                   (mastodon-tl--relative-time-description timestamp)))))
              (mastodon-tl--consider-timestamp-for-updates timestamp)
              (setq iteration (1+ iteration)
                    previous-timestamp (1+ (cdr next-timestamp-range)))))
          (if next-timestamp-range
              ;; schedule the next batch from the previous location to
              ;; start very soon in the future:
              (run-at-time 0.1 nil #'mastodon-tl--update-timestamps-callback buffer
                           (copy-marker previous-timestamp))
            ;; otherwise we are done for now; schedule a new run for when needed
            (setq mastodon-tl--timestamp-update-timer
                  (run-at-time (time-to-seconds
                                (time-subtract mastodon-tl--timestamp-next-update
                                               (current-time)))
                               nil ;; don't repeat
                               #'mastodon-tl--update-timestamps-callback
                               buffer nil))))))))

(defun mastodon-tl--update ()
  "Update timeline with new toots."
  (interactive)
  (let* ((endpoint (mastodon-tl--get-endpoint))
         (update-function (mastodon-tl--get-update-function))
         (id (mastodon-tl--newest-id))
         (json (mastodon-tl--updated-json endpoint id)))
    (if json
        (let ((inhibit-read-only t))
          (goto-char (or mastodon-tl--update-point (point-min)))
          (funcall update-function json))
      (message "nothing to update"))))

(defun mastodon-tl--get-link-header-from-response (headers)
  "Get http Link header from list of http HEADERS."
  (when headers
    (split-string (alist-get "Link" headers nil nil 'equal) ", ")))

(defun mastodon-tl--init (buffer-name endpoint update-function &optional headers)
  "Initialize BUFFER-NAME with timeline targeted by ENDPOINT asynchronously.
UPDATE-FUNCTION is used to recieve more toots.
HEADERS means to also collect the response headers. Used for paginating
favourites and bookmarks."
  (let ((url (mastodon-http--api endpoint))
        (buffer (concat "*mastodon-" buffer-name "*")))
    (if headers
        (mastodon-http--get-response-async
         url nil 'mastodon-tl--init* buffer endpoint update-function headers)
      (mastodon-http--get-json-async
       url nil 'mastodon-tl--init* buffer endpoint update-function))))

(defun mastodon-tl--init* (response buffer endpoint update-function &optional headers)
  "Initialize BUFFER with timeline targeted by ENDPOINT.
UPDATE-FUNCTION is used to recieve more toots.
RESPONSE is the data returned from the server by
`mastodon-http--process-json', with arg HEADERS a cons cell of
JSON and http headers, without it just the JSON."
  (let* ((json (if headers (car response) response))
         (headers (if headers (cdr response) nil))
         (link-header (mastodon-tl--get-link-header-from-response headers)))
    (with-output-to-temp-buffer buffer
      (switch-to-buffer buffer)
      ;; mastodon-mode wipes buffer-spec, so order must unforch be:
      ;; 1 run update-function, 2 enable masto-mode, 3 set buffer spec.
      ;; which means we cannot use buffer-spec for update-function
      ;; unless we set it both before and after the others
      (mastodon-tl--set-buffer-spec buffer
                                    endpoint
                                    update-function
                                    link-header)
      (setq
       ;; Initialize with a minimal interval; we re-scan at least once
       ;; every 5 minutes to catch any timestamps we may have missed
       mastodon-tl--timestamp-next-update (time-add (current-time)
                                                    (seconds-to-time 300)))
      (funcall update-function json))
    (mastodon-mode)
    (with-current-buffer buffer
      (mastodon-tl--set-buffer-spec buffer
                                    endpoint
                                    update-function
                                    link-header)
      (setq mastodon-tl--timestamp-update-timer
            (when mastodon-tl--enable-relative-timestamps
              (run-at-time (time-to-seconds
                            (time-subtract mastodon-tl--timestamp-next-update
                                           (current-time)))
                           nil ;; don't repeat
                           #'mastodon-tl--update-timestamps-callback
                           (current-buffer)
                           nil)))
      (unless (string-prefix-p "accounts" endpoint)
        ;; for everything save profiles
        (mastodon-tl--goto-first-item)))))

(defun mastodon-tl--init-sync (buffer-name endpoint update-function &optional note-type)
  "Initialize BUFFER-NAME with timeline targeted by ENDPOINT.

UPDATE-FUNCTION is used to receive more toots.
Runs synchronously.
Optional arg NOTE-TYPE means only get that type of note."
  (let* ((exclude-types (when note-type
                          (mastodon-notifications--filter-types-list note-type)))
         (args (when note-type (mastodon-http--build-array-params-alist
                                "exclude_types[]" exclude-types)))
         ;; (query-string (when note-type
         ;; (mastodon-http--build-params-string args)))
         ;; add note-type exclusions to endpoint so it works in `mastodon-tl--buffer-spec'
         ;; that way `mastodon-tl--more' works seamlessly too:
         ;; (endpoint (if note-type (concat endpoint "?" query-string) endpoint))
         (url (mastodon-http--api endpoint))
         (buffer (concat "*mastodon-" buffer-name "*"))
         (json (mastodon-http--get-json url args)))
    (with-output-to-temp-buffer buffer
      (switch-to-buffer buffer)
      ;; mastodon-mode wipes buffer-spec, so order must unforch be:
      ;; 1 run update-function, 2 enable masto-mode, 3 set buffer spec.
      ;; which means we cannot use buffer-spec for update-function
      ;; unless we set it both before and after the others
      (mastodon-tl--set-buffer-spec buffer endpoint update-function)
      (setq
       ;; Initialize with a minimal interval; we re-scan at least once
       ;; every 5 minutes to catch any timestamps we may have missed
       mastodon-tl--timestamp-next-update (time-add (current-time)
                                                    (seconds-to-time 300)))
      (funcall update-function json))
    (mastodon-mode)
    (with-current-buffer buffer
      (mastodon-tl--set-buffer-spec buffer endpoint update-function)
      (setq mastodon-tl--timestamp-update-timer
            (when mastodon-tl--enable-relative-timestamps
              (run-at-time (time-to-seconds
                            (time-subtract mastodon-tl--timestamp-next-update
                                           (current-time)))
                           nil ;; don't repeat
                           #'mastodon-tl--update-timestamps-callback
                           (current-buffer)
                           nil)))
      (when ;(and (not (equal json '[]))
          ;; for everything save profiles:
          (not (string-prefix-p "accounts" endpoint))
        (mastodon-tl--goto-first-item)))
    buffer))

(provide 'mastodon-tl)
;;; mastodon-tl.el ends here<|MERGE_RESOLUTION|>--- conflicted
+++ resolved
@@ -258,7 +258,6 @@
   "The keymap to be set for the author byline.
 It is active where point is placed by `mastodon-tl--goto-next-toot.'")
 
-<<<<<<< HEAD
 (defun mastodon-tl--symbol (name)
   "Return the unicode symbol (as a string) corresponding to NAME.
 If symbol is not displayable, an ASCII equivalent is returned. If
@@ -269,9 +268,7 @@
         (cdr symbol))
     "?"))
 
-=======
 ;; NAV
->>>>>>> 55c91270
 
 (defun mastodon-tl--next-tab-item ()
   "Move to the next interesting item.
@@ -632,16 +629,12 @@
          (faved (equal 't (mastodon-tl--field 'favourited toot)))
          (boosted (equal 't (mastodon-tl--field 'reblogged toot)))
          (bookmarked (equal 't (mastodon-tl--field 'bookmarked toot)))
-<<<<<<< HEAD
          (bookmark-str (mastodon-tl--symbol 'bookmark))
-         (visibility (mastodon-tl--field 'visibility toot)))
-=======
          (visibility (mastodon-tl--field 'visibility toot))
          (account (alist-get 'account toot))
          (avatar-url (alist-get 'avatar account))
          (edited-time (alist-get 'edited_at toot))
          (edited-parsed (when edited-time (date-to-time edited-time))))
->>>>>>> 55c91270
     (concat
      ;; Boosted/favourited markers are not technically part of the byline, so
      ;; we don't propertize them with 'byline t', as per the rest. This
@@ -676,14 +669,7 @@
        (cond ((equal visibility "direct")
               (mastodon-tl--symbol 'direct))
              ((equal visibility "private")
-<<<<<<< HEAD
               (mastodon-tl--symbol 'private)))
-=======
-              (if (fontp (char-displayable-p #10r128274))
-                  " 🔒"
-                " [followers]")))
-       ;; action:
->>>>>>> 55c91270
        (funcall action-byline toot)
        " "
        ;; TODO: Once we have a view for toot (responses etc.) make
