;;; mastodon-tl.el --- HTTP request/response functions for mastodon.el  -*- lexical-binding: t -*-

;; Copyright (C) 2017-2019 Johnson Denen
;; Author: Johnson Denen <johnson.denen@gmail.com>
;;         Marty Hiatt <martianhiatus@riseup.net>
;; Maintainer: Marty Hiatt <martianhiatus@riseup.net>
;; Version: 1.0.0
;; Package-Requires: ((emacs "27.1"))
;; Homepage: https://codeberg.org/martianh/mastodon.el

;; This file is not part of GNU Emacs.

;; This file is part of mastodon.el.

;; mastodon.el is free software: you can redistribute it and/or modify
;; it under the terms of the GNU General Public License as published by
;; the Free Software Foundation, either version 3 of the License, or
;; (at your option) any later version.

;; mastodon.el is distributed in the hope that it will be useful,
;; but WITHOUT ANY WARRANTY; without even the implied warranty of
;; MERCHANTABILITY or FITNESS FOR A PARTICULAR PURPOSE.  See the
;; GNU General Public License for more details.

;; You should have received a copy of the GNU General Public License
;; along with mastodon.el.  If not, see <http://www.gnu.org/licenses/>.

;;; Commentary:

;; mastodon-tl.el provides timeline functions.

;;; Code:

(require 'shr)
(require 'thingatpt) ; for word-at-point
(require 'time-date)
(require 'cl-lib)

(require 'mpv nil :no-error)

(autoload 'mastodon-auth--get-account-name "mastodon-auth")
(autoload 'mastodon-http--api "mastodon-http")
(autoload 'mastodon-http--get-json "mastodon-http")
(autoload 'mastodon-media--get-avatar-rendering "mastodon-media")
(autoload 'mastodon-media--get-media-link-rendering "mastodon-media")
(autoload 'mastodon-media--inline-images "mastodon-media")
(autoload 'mastodon-mode "mastodon")
(autoload 'mastodon-profile--account-from-id "mastodon-profile")
(autoload 'mastodon-profile--make-author-buffer "mastodon-profile")
(autoload 'mastodon-profile--search-account-by-handle "mastodon-profile")
;; mousebot adds
(autoload 'mastodon-profile--toot-json "mastodon-profile")
(autoload 'mastodon-profile--account-field "mastodon-profile")
(autoload 'mastodon-profile--extract-users-handles "mastodon-profile")
(autoload 'mastodon-profile--my-profile "mastodon-profile")
(autoload 'mastodon-toot--delete-toot "mastodon-toot")
(autoload 'mastodon-http--post "mastodon-http")
(autoload 'mastodon-http--triage "mastodon-http")
(autoload 'mastodon-http--get-json-async "mastodon-http")
(autoload 'mastodon-profile--lookup-account-in-status "mastodon-profile")
(autoload 'mastodon-profile-mode "mastodon-profile")
;; make notifications--get available via M-x and outside our keymap:
(autoload 'mastodon-notifications--get "mastodon-notifications"
  "Display NOTIFICATIONS in buffer." t) ; interactive
(autoload 'mastodon-search--insert-users-propertized "mastodon-search")
(autoload 'mastodon-search--get-user-info "mastodon-search")
(autoload 'mastodon-http--delete "mastodon-http")
(autoload 'mastodon-profile--view-author-profile "mastodon-profile")

(when (require 'mpv nil :no-error)
  (declare-function mpv-start "mpv"))
(defvar mastodon-instance-url)
(defvar mastodon-toot-timestamp-format)
(defvar shr-use-fonts)  ;; declare it since Emacs24 didn't have this
(defvar mastodon-mode-map)

(defgroup mastodon-tl nil
  "Timelines in Mastodon."
  :prefix "mastodon-tl-"
  :group 'mastodon)

(defcustom mastodon-tl--enable-relative-timestamps t
  "Whether to show relative (to the current time) timestamps.

This will require periodic updates of a timeline buffer to
keep the timestamps current as time progresses."
  :group 'mastodon-tl
  :type '(boolean :tag "Enable relative timestamps and background updater task"))

(defcustom mastodon-tl--enable-proportional-fonts nil
  "Nonnil to enable using proportional fonts when rendering HTML.

By default fixed width fonts are used."
  :group 'mastodon-tl
  :type '(boolean :tag "Enable using proportional rather than fixed \
width fonts when rendering HTML text"))

(defvar-local mastodon-tl--buffer-spec nil
  "A unique identifier and functions for each Mastodon buffer.")

(defcustom mastodon-tl--show-avatars nil
  "Whether to enable display of user avatars in timelines."
  :group 'mastodon-tl
  :type '(boolean :tag "Whether to display user avatars in timelines"))

;; (defvar mastodon-tl--show-avatars nil
;; (if (version< emacs-version "27.1")
;; (image-type-available-p 'imagemagick)
;; (image-transforms-p))
;; "A boolean value stating whether to show avatars in timelines.")

(defvar-local mastodon-tl--update-point nil
  "When updating a mastodon buffer this is where new toots will be inserted.

If nil `(point-min)' is used instead.")

(defvar mastodon-tl--display-media-p t
  "A boolean value stating whether to show media in timelines.")

(defvar-local mastodon-tl--timestamp-next-update nil
  "The timestamp when the buffer should next be scanned to update the timestamps.")

(defvar-local mastodon-tl--timestamp-update-timer nil
  "The timer that, when set will scan the buffer to update the timestamps.")

(defvar mastodon-tl--link-keymap
  (let ((map (make-sparse-keymap)))
    (define-key map [return] 'mastodon-tl--do-link-action-at-point)
    (define-key map [mouse-2] 'mastodon-tl--do-link-action)
    (define-key map [follow-link] 'mouse-face)
    (keymap-canonicalize map))
  "The keymap for link-like things in buffer (except for shr.el generate links).

This will make the region of text act like like a link with mouse
highlighting, mouse click action tabbing to next/previous link
etc.")

(defvar mastodon-tl--shr-map-replacement
  (let ((map (copy-keymap shr-map)))
    ;; Replace the move to next/previous link bindings with our
    ;; version that knows about more types of links.
    (define-key map [remap shr-next-link] 'mastodon-tl--next-tab-item)
    (define-key map [remap shr-previous-link] 'mastodon-tl--previous-tab-item)
    ;; keep new my-profile binding; shr 'O' doesn't work here anyway
    (define-key map (kbd "O") 'mastodon-profile--my-profile)
    (keymap-canonicalize map))
  "The keymap to be set for shr.el generated links that are not images.

We need to override the keymap so tabbing will navigate to all
types of mastodon links and not just shr.el-generated ones.")

(defvar mastodon-tl--shr-image-map-replacement
  (let ((map (copy-keymap (if (boundp 'shr-image-map)
                              shr-image-map
                            shr-map))))
    ;; Replace the move to next/previous link bindings with our
    ;; version that knows about more types of links.
    (define-key map [remap shr-next-link] 'mastodon-tl--next-tab-item)
    (define-key map [remap shr-previous-link] 'mastodon-tl--previous-tab-item)
    ;; browse-url loads the preview only, we want browse-image
    ;; on RET to browse full sized image URL
    (define-key map [remap shr-browse-url] 'shr-browse-image)
    ;; remove shr's u binding, as it the maybe-probe-and-copy-url
    ;; is already bound to w also
    (define-key map (kbd "u") 'mastodon-tl--update)
    ;; keep new my-profile binding; shr 'O' doesn't work here anyway
    (define-key map (kbd "O") 'mastodon-profile--my-profile)
    (define-key map (kbd "<C-return>") 'mastodon-tl--mpv-play-video-at-point)
    (keymap-canonicalize map))
  "The keymap to be set for shr.el generated image links.

We need to override the keymap so tabbing will navigate to all
types of mastodon links and not just shr.el-generated ones.")

(defvar mastodon-tl--view-filters-keymap
  (let ((map ;(make-sparse-keymap)))
         (copy-keymap mastodon-mode-map)))
    (define-key map (kbd "d") 'mastodon-tl--delete-filter)
    (define-key map (kbd "c") 'mastodon-tl--create-filter)
    (define-key map (kbd "n") 'mastodon-tl--goto-next-item)
    (define-key map (kbd "p") 'mastodon-tl--goto-prev-item)
    (define-key map (kbd "TAB") 'mastodon-tl--goto-next-item)
    (define-key map (kbd "g") 'mastodon-tl--view-filters)
    (keymap-canonicalize map))
  "Keymap for viewing filters.")

(defvar mastodon-tl--follow-suggestions-map
  (let ((map ;(make-sparse-keymap)))
         (copy-keymap mastodon-mode-map)))
    (define-key map (kbd "n") 'mastodon-tl--goto-next-item)
    (define-key map (kbd "p") 'mastodon-tl--goto-prev-item)
    (define-key map (kbd "g") 'mastodon-tl--get-follow-suggestions)
    (keymap-canonicalize map))
  "Keymap for viewing follow suggestions.")

(defvar mastodon-tl--byline-link-keymap
  (when (require 'mpv nil :no-error)
    (let ((map (make-sparse-keymap)))
      (define-key map (kbd "<C-return>") 'mastodon-tl--mpv-play-video-from-byline)
      (define-key map (kbd "<return>") 'mastodon-profile--view-author-profile)
      (keymap-canonicalize map)))
  "The keymap to be set for the author byline.
It is active where point is placed by `mastodon-tl--goto-next-toot.'")

(defun mastodon-tl--next-tab-item ()
  "Move to the next interesting item.

This could be the next toot, link, or image; whichever comes first.
Don't move if nothing else to move to is found, i.e. near the end of the buffer.
This also skips tab items in invisible text, i.e. hidden spoiler text."
  (interactive)
  (let (next-range
        (search-pos (point)))
    (while (and (setq next-range (mastodon-tl--find-next-or-previous-property-range
                                  'mastodon-tab-stop search-pos nil))

                (get-text-property (car next-range) 'invisible)
                (setq search-pos (1+ (cdr next-range))))
      ;; do nothing, all the action in in the while condition
      )
    (if (null next-range)
        (message "Nothing else here.")
      (goto-char (car next-range))
      (message "%s" (get-text-property (point) 'help-echo)))))

(defun mastodon-tl--previous-tab-item ()
  "Move to the previous interesting item.

This could be the previous toot, link, or image; whichever comes
first. Don't move if nothing else to move to is found, i.e. near
the start of the buffer. This also skips tab items in invisible
text, i.e. hidden spoiler text."
  (interactive)
  (let (next-range
        (search-pos (point)))
    (while (and (setq next-range (mastodon-tl--find-next-or-previous-property-range
                                  'mastodon-tab-stop search-pos t))
                (get-text-property (car next-range) 'invisible)
                (setq search-pos (1- (car next-range))))
      ;; do nothing, all the action in in the while condition
      )
    (if (null next-range)
        (message "Nothing else before this.")
      (goto-char (car next-range))
      (message "%s" (get-text-property (point) 'help-echo)))))

(defun mastodon-tl--get-federated-timeline ()
  "Opens federated timeline."
  (interactive)
  (message "Loading federated timeline...")
  (mastodon-tl--init
   "federated" "timelines/public" 'mastodon-tl--timeline))

(defun mastodon-tl--get-home-timeline ()
  "Opens home timeline."
  (interactive)
  (message "Loading home timeline...")
  (mastodon-tl--init
   "home" "timelines/home" 'mastodon-tl--timeline))

(defun mastodon-tl--get-local-timeline ()
  "Opens local timeline."
  (interactive)
  (message "Loading local timeline...")
  (mastodon-tl--init
   "local" "timelines/public?local=true" 'mastodon-tl--timeline))

(defun mastodon-tl--get-tag-timeline ()
  "Prompt for tag and opens its timeline."
  (interactive)
  (let* ((word (or (word-at-point) ""))
         (input (read-string (format "Load timeline for tag (%s): " word)))
         (tag (if (equal input "") word input)))
    (message "Loading timeline for #%s..." tag)
    (mastodon-tl--show-tag-timeline tag)))

(defun mastodon-tl--show-tag-timeline (tag)
  "Opens a new buffer showing the timeline of posts with hastag TAG."
  (mastodon-tl--init
   (concat "tag-" tag) (concat "timelines/tag/" tag) 'mastodon-tl--timeline))

(defun mastodon-tl--goto-toot-pos (find-pos refresh &optional pos)
  "Search for toot with FIND-POS.
If search returns nil, execute REFRESH function.

Optionally start from POS."
  (let* ((npos (funcall find-pos
                        (or pos (point))
                        'byline
                        (current-buffer))))
    (if npos
        (if (not (get-text-property npos 'toot-id))
            (mastodon-tl--goto-toot-pos find-pos refresh npos)
          (goto-char npos))
      (funcall refresh))))

(defun mastodon-tl--goto-next-toot ()
  "Jump to next toot header."
  (interactive)
  (mastodon-tl--goto-toot-pos 'next-single-property-change
                              'mastodon-tl--more))

(defun mastodon-tl--goto-prev-toot ()
  "Jump to last toot header."
  (interactive)
  (mastodon-tl--goto-toot-pos 'previous-single-property-change
                              'mastodon-tl--update))

(defun mastodon-tl--goto-first-item ()
  "Jump to first toot or item in buffer.
Used on initializing a timeline or thread."
  ;; goto-next-toot assumes we already have toots, and is therefore
  ;; incompatible with any view where it is possible to have no items.
  ;; when that is the case the call to goto-toot-pos loops infinitely
  (goto-char (point-min))
  (mastodon-tl--goto-next-item))

(defun mastodon-tl--goto-next-item ()
  "Jump to next item, e.g. filter or follow request."
  (interactive)
  (mastodon-tl--goto-toot-pos 'next-single-property-change
                              'next-line))

(defun mastodon-tl--goto-prev-item ()
  "Jump to previous item, e.g. filter or follow request."
  (interactive)
  (mastodon-tl--goto-toot-pos 'previous-single-property-change
                              'previous-line))

(defun mastodon-tl--remove-html (toot)
  "Remove unrendered tags from TOOT."
  (let* ((t1 (replace-regexp-in-string "<\/p>" "\n\n" toot))
         (t2 (replace-regexp-in-string "<\/?span>" "" t1)))
    (replace-regexp-in-string "<span class=\"h-card\">" "" t2)))

(defun mastodon-tl--byline-author (toot)
  "Propertize author of TOOT."
  (let* ((account (alist-get 'account toot))
         (handle (alist-get 'acct account))
         (name (if (not (string= "" (alist-get 'display_name account)))
                   (alist-get 'display_name account)
                 (alist-get 'username account)))
         (profile-url (alist-get 'url account))
         (avatar-url (alist-get 'avatar account)))
    ;; TODO: Once we have a view for a user (e.g. their posts
    ;; timeline) make this a tab-stop and attach an action
    (concat
     (when (and mastodon-tl--show-avatars
                mastodon-tl--display-media-p
                (if (version< emacs-version "27.1")
                    (image-type-available-p 'imagemagick)
                  (image-transforms-p)))
       (mastodon-media--get-avatar-rendering avatar-url))
     (propertize name
                 'face 'mastodon-display-name-face
                 ;; enable playing of videos when point is on byline:
                 'attachments (mastodon-tl--get-attachments-for-byline toot)
                 'keymap mastodon-tl--byline-link-keymap
                 ;; echo faves count when point on post author name:
                 ;; which is where --goto-next-toot puts point.
                 'help-echo
                 ;; but don't add it to "following"/"follows" on profile views:
                 ;; we don't have a tl--buffer-spec yet:
                 (unless (or (string-suffix-p "-followers*" (buffer-name))
                             (string-suffix-p "-following*" (buffer-name)))
                   ;; (mastodon-tl--get-endpoint)))
                   (mastodon-tl--format-faves-count toot)))
     " ("
     (propertize (concat "@" handle)
                 'face 'mastodon-handle-face
                 'mouse-face 'highlight
		         'mastodon-tab-stop 'user-handle
                 'account account
		         'shr-url profile-url
		         'keymap mastodon-tl--link-keymap
                 'mastodon-handle (concat "@" handle)
		         'help-echo (concat "Browse user profile of @" handle))
     ")")))

(defun mastodon-tl--format-faves-count (toot)
  "Format a favourites, boosts, replies count for a TOOT.
Used as a help-echo when point is at the start of a byline, i.e.
where `mastodon-tl--goto-next-toot' leaves point. Also displays a
toot's media types and optionally the binding to play moving
image media from the byline."
  (let* ((toot-to-count
          (or
           ;; simply praying this order works
           (alist-get 'status toot) ; notifications timeline
           ;; fol-req notif, has 'type
           ;; placed before boosts coz fol-reqs have a (useless) reblog entry:
           ;; TODO: cd also test for notifs buffer before we do this to be sure
           (when (alist-get 'type toot)
             toot)
           (alist-get 'reblog toot) ; boosts
           toot)) ; everything else
         (fol-req-p (equal (alist-get 'type toot-to-count) "follow"))
         (media-types (mastodon-tl--get-media-types toot))
         (format-faves (format "%s faves | %s boosts | %s replies"
                               (alist-get 'favourites_count toot-to-count)
                               (alist-get 'reblogs_count toot-to-count)
                               (alist-get 'replies_count toot-to-count)))
         (format-media (when media-types
                         (format " | media: %s"
                                 (mapconcat #'identity media-types " "))))
         (format-media-binding (when (and (or
                                           (member "video" media-types)
                                           (member "gifv" media-types))
                                          (require 'mpv nil :no-error))
                                 (format " | C-RET to view with mpv"))))
    (unless fol-req-p
      (format "%s" (concat format-faves format-media format-media-binding)))))

(defun mastodon-tl--get-media-types (toot)
  "Return a list of the media attachment types of the TOOT at point."
  (let* ((attachments (mastodon-tl--field 'media_attachments toot)))
    (mapcar (lambda (x)
              (alist-get 'type x))
            attachments)))

(defun mastodon-tl--get-attachments-for-byline (toot)
  "Return a list of attachment URLs and types for TOOT.
The result is added as an attachments property to author-byline."
  (let ((media-attachments (mastodon-tl--field 'media_attachments toot)))
    (mapcar
     (lambda (attachement)
       (let ((remote-url
              (or (alist-get 'remote_url attachement)
                  ;; fallback b/c notifications don't have remote_url
                  (alist-get 'url attachement)))
             (type (alist-get 'type attachement)))
         `(:url ,remote-url :type ,type)))
     media-attachments)))

(defun mastodon-tl--byline-boosted (toot)
  "Add byline for boosted data from TOOT."
  (let ((reblog (alist-get 'reblog toot)))
    (when reblog
      (concat
       "\n "
       (propertize "Boosted" 'face 'mastodon-boosted-face)
       " "
       (mastodon-tl--byline-author reblog)))))

(defun mastodon-tl--field (field toot)
  "Return FIELD from TOOT.

Return value from boosted content if available."
  (or (alist-get field (alist-get 'reblog toot))
      (alist-get field toot)))

(defun mastodon-tl--relative-time-details (timestamp &optional current-time)
  "Return cons of (descriptive string . next change) for the TIMESTAMP.

Use the optional CURRENT-TIME as the current time (only used for
reliable testing).

The descriptive string is a human readable version relative to
the current time while the next change timestamp give the first
time that this description will change in the future.

TIMESTAMP is assumed to be in the past."
  (let* ((now (or current-time (current-time)))
         (time-difference (time-subtract now timestamp))
         (seconds-difference (float-time time-difference))
         (regular-response
          (lambda (seconds-difference multiplier unit-name)
            (let ((n (floor (+ 0.5 (/ seconds-difference multiplier)))))
              (cons (format "%d %ss ago" n unit-name)
                    (* (+ 0.5 n) multiplier)))))
         (relative-result
          (cond
           ((< seconds-difference 60)
            (cons "less than a minute ago"
                  60))
           ((< seconds-difference (* 1.5 60))
            (cons "one minute ago"
                  90)) ;; at 90 secs
           ((< seconds-difference (* 60 59.5))
            (funcall regular-response seconds-difference 60 "minute"))
           ((< seconds-difference (* 1.5 60 60))
            (cons "one hour ago"
                  (* 60 90))) ;; at 90 minutes
           ((< seconds-difference (* 60 60 23.5))
            (funcall regular-response seconds-difference (* 60 60) "hour"))
           ((< seconds-difference (* 1.5 60 60 24))
            (cons "one day ago"
                  (* 1.5 60 60 24))) ;; at a day and a half
           ((< seconds-difference (* 60 60 24 6.5))
            (funcall regular-response seconds-difference (* 60 60 24) "day"))
           ((< seconds-difference (* 1.5 60 60 24 7))
            (cons "one week ago"
                  (* 1.5 60 60 24 7))) ;; a week and a half
           ((< seconds-difference (* 60 60 24 7 52))
            (if (= 52 (floor (+ 0.5 (/ seconds-difference 60 60 24 7))))
                (cons "52 weeks ago"
                      (* 60 60 24 7 52))
              (funcall regular-response seconds-difference (* 60 60 24 7) "week")))
           ((< seconds-difference (* 1.5 60 60 24 365))
            (cons "one year ago"
                  (* 60 60 24 365 1.5))) ;; a year and a half
           (t
            (funcall regular-response seconds-difference (* 60 60 24 365.25) "year")))))
    (cons (car relative-result)
          (time-add timestamp (seconds-to-time (cdr relative-result))))))

(defun mastodon-tl--relative-time-description (timestamp &optional current-time)
  "Return a string with a human readable TIMESTAMP relative to the current time.

Use the optional CURRENT-TIME as the current time (only used for
reliable testing).

E.g. this could return something like \"1 min ago\", \"yesterday\", etc.
TIME-STAMP is assumed to be in the past."
  (car (mastodon-tl--relative-time-details timestamp current-time)))

(defun mastodon-tl--byline (toot author-byline action-byline &optional detailed-p)
  "Generate byline for TOOT.

AUTHOR-BYLINE is a function for adding the author portion of
the byline that takes one variable.
ACTION-BYLINE is a function for adding an action, such as boosting,
favouriting and following to the byline. It also takes a single function.
By default it is `mastodon-tl--byline-boosted'.

DETAILED-P means display more detailed info. For now
this just means displaying toot client."
  (let* ((created-time
          ;; bosts and faves in notifs view
          ;; (makes timestamps be for the original toot
          ;; not the boost/fave):
          (or (mastodon-tl--field 'created_at
                                  (mastodon-tl--field 'status toot))
              ;; all other toots, inc. boosts/faves in timelines:
              ;; (mastodon-tl--field auto fetches from reblogs if needed):
              (mastodon-tl--field 'created_at toot)))
         (parsed-time (date-to-time created-time))
         (faved (equal 't (mastodon-tl--field 'favourited toot)))
         (boosted (equal 't (mastodon-tl--field 'reblogged toot)))
         (bookmarked (equal 't (mastodon-tl--field 'bookmarked toot)))
         (bookmark-str (if (fontp (char-displayable-p #10r128278))
                           "🔖"
                         "K"))
         (visibility (mastodon-tl--field 'visibility toot)))
    (concat
     ;; Boosted/favourited markers are not technically part of the byline, so
     ;; we don't propertize them with 'byline t', as per the rest. This
     ;; ensures that `mastodon-tl--goto-next-toot' puts point on
     ;; author-byline, not before the (F) or (B) marker. Not propertizing like
     ;; this makes the behaviour of these markers consistent whether they are
     ;; displayed for an already boosted/favourited toot or as the result of
     ;; the toot having just been favourited/boosted.
     (concat (when boosted
               (mastodon-tl--format-faved-or-boosted-byline "B"))
             (when faved
               (mastodon-tl--format-faved-or-boosted-byline "F"))
             (when bookmarked
               (mastodon-tl--format-faved-or-boosted-byline bookmark-str)))
     (propertize
      (concat
       ;; we propertize help-echo format faves for author name
       ;; in `mastodon-tl--byline-author'
       (funcall author-byline toot)
       (cond ((equal visibility "direct")
              (if (fontp (char-displayable-p #10r9993))
                  " ✉"
                " [direct]"))
             ((equal visibility "private")
              (if (fontp (char-displayable-p #10r128274))
                  " 🔒"
                " [followers]")))
       (funcall action-byline toot)
       " "
       ;; TODO: Once we have a view for toot (responses etc.) make
       ;; this a tab stop and attach an action.
       (propertize
        (format-time-string mastodon-toot-timestamp-format parsed-time)
        'timestamp parsed-time
        'display (if mastodon-tl--enable-relative-timestamps
                     (mastodon-tl--relative-time-description parsed-time)
                   parsed-time))
       (when detailed-p
         (let* ((app (alist-get 'application toot))
                (app-name (alist-get 'name app))
                (app-url (alist-get 'website app)))
           (when app
             (concat
              (propertize " via " 'face 'default)
              (propertize app-name
                          'face 'mastodon-display-name-face
                          'follow-link t
                          'mouse-face 'highlight
		          'mastodon-tab-stop 'shr-url
		          'shr-url app-url
                          'help-echo app-url
		          'keymap mastodon-tl--shr-map-replacement)))))
       (propertize "\n  ------------\n" 'face 'default))
      'favourited-p faved
      'boosted-p    boosted
      'bookmarked-p bookmarked
      'byline       t))))

(defun mastodon-tl--format-faved-or-boosted-byline (letter)
  "Format the byline marker for a boosted or favourited status.
LETTER is a string, F for favourited, B for boosted, or K for bookmarked."
  (let ((help-string (cond ((equal letter "F")
                            "favourited")
                           ((equal letter "B")
                            "boosted")
                           ((equal letter (or "🔖" "K"))
                            "bookmarked"))))
    (format "(%s) "
            (propertize letter 'face 'mastodon-boost-fave-face
                        ;; emojify breaks this for 🔖:
                        'help-echo (format "You have %s this status."
                                           help-string)))))

(defun mastodon-tl--render-text (string &optional toot)
  "Return a propertized text rendering the given HTML string STRING.

The contents comes from the given TOOT which is used in parsing
links in the text. If TOOT is nil no parsing occurs."
  (when string ; handle rare empty notif server bug
    (with-temp-buffer
      (insert string)
      (let ((shr-use-fonts mastodon-tl--enable-proportional-fonts)
            (shr-width (when mastodon-tl--enable-proportional-fonts
                         (- (window-width) 1))))
        (shr-render-region (point-min) (point-max)))
      ;; Make all links a tab stop recognized by our own logic, make things point
      ;; to our own logic (e.g. hashtags), and update keymaps where needed:
      (when toot
        (let (region)
          (while (setq region (mastodon-tl--find-property-range
                               'shr-url (or (cdr region) (point-min))))
            (mastodon-tl--process-link toot
                                       (car region) (cdr region)
                                       (get-text-property (car region) 'shr-url)))))
      (buffer-string))))

(defun mastodon-tl--process-link (toot start end url)
  "Process link URL in TOOT as hashtag, userhandle, or normal link.
START and END are the boundaries of the link in the toot."
  (let* (mastodon-tab-stop-type
         keymap
         (help-echo (get-text-property start 'help-echo))
         extra-properties
         (toot-url (mastodon-tl--field 'url toot))
         (toot-url (when toot-url (url-generic-parse-url toot-url)))
         (toot-instance-url (if toot-url
                                (concat (url-type toot-url) "://"
                                        (url-host toot-url))
                              mastodon-instance-url))
         (maybe-hashtag (mastodon-tl--extract-hashtag-from-url
                         url toot-instance-url))
         (maybe-userhandle (mastodon-tl--extract-userhandle-from-url
                            url (buffer-substring-no-properties start end))))
    (cond (;; Hashtags:
           maybe-hashtag
           (setq mastodon-tab-stop-type 'hashtag
                 keymap mastodon-tl--link-keymap
                 help-echo (concat "Browse tag #" maybe-hashtag)
                 extra-properties (list 'mastodon-tag maybe-hashtag)))
          (;; User handles:
           maybe-userhandle
           ;; this fails on mentions in profile notes:
           (let ((maybe-userid (mastodon-tl--extract-userid-toot
                                toot maybe-userhandle)))
             (setq mastodon-tab-stop-type 'user-handle
                   keymap mastodon-tl--link-keymap
                   help-echo (concat "Browse user profile of " maybe-userhandle)
                   extra-properties (append
                                     (list 'mastodon-handle maybe-userhandle)
                                     (when maybe-userid
                                       (list 'account-id maybe-userid))))))
          ;; Anything else:
          (t
           ;; Leave it as a url handled by shr.el.
           ;; (We still have to replace the keymap so that tabbing works.)
           (setq keymap (if (eq shr-map (get-text-property start 'keymap))
                            mastodon-tl--shr-map-replacement
                          mastodon-tl--shr-image-map-replacement)
                 mastodon-tab-stop-type 'shr-url)))
    (add-text-properties start end
                         (append
                          (list 'mastodon-tab-stop mastodon-tab-stop-type
                                'keymap keymap
                                'help-echo help-echo)
                          extra-properties))))

(defun mastodon-tl--extract-userid-toot (toot acct)
  "Extract a user id for an ACCT from mentions in a TOOT."
  (let* ((mentions (append (alist-get 'mentions toot) nil))
         (mention (pop mentions))
         (short-acct (substring acct 1 (length acct)))
         return)
    (while mention
      (when (string= (alist-get 'acct mention)
                     short-acct)
        (setq return (alist-get 'id  mention)))
      (setq mention (pop mentions)))
    return))

(defun mastodon-tl--extract-userhandle-from-url (url buffer-text)
  "Return the user hande the URL points to or nil if it is not a profile link.

BUFFER-TEXT is the text covered by the link with URL, for a user profile
this should be of the form <at-sign><user id>, e.g. \"@Gargon\"."
  (let* ((parsed-url (url-generic-parse-url url))
         (local-p (string=
                   (url-host (url-generic-parse-url mastodon-instance-url))
                   (url-host parsed-url))))
    (when (and (string= "@" (substring buffer-text 0 1))
               (string= (downcase buffer-text)
                        (downcase (substring (url-filename parsed-url) 1))))
      (if local-p
          buffer-text ; no instance suffic for local mention
        (concat buffer-text "@" (url-host parsed-url))))))

(defun mastodon-tl--extract-hashtag-from-url (url instance-url)
  "Return the hashtag that URL points to or nil if URL is not a tag link.

INSTANCE-URL is the url of the instance for the toot that the link
came from (tag links always point to a page on the instance publishing
the toot)."
  (cond
   ;; Mastodon type tag link:
   ((string-prefix-p (concat instance-url "/tags/") url)
    (substring url (length (concat instance-url "/tags/"))))
   ;; Link from some other ostatus site we've encountered:
   ((string-prefix-p (concat instance-url "/tag/") url)
    (substring url (length (concat instance-url "/tag/"))))
   ;; If nothing matches we assume it is not a hashtag link:
   (t nil)))

(defun mastodon-tl--set-face (string face)
  "Return the propertized STRING with the face property set to FACE."
  (propertize string 'face face))

(defun mastodon-tl--toggle-spoiler-text (position)
  "Toggle the visibility of the spoiler text at/after POSITION."
  (let ((inhibit-read-only t)
        (spoiler-text-region (mastodon-tl--find-property-range
                              'mastodon-content-warning-body position nil)))
    (if (not spoiler-text-region)
        (message "No spoiler text here")
      (add-text-properties (car spoiler-text-region) (cdr spoiler-text-region)
                           (list 'invisible
                                 (not (get-text-property (car spoiler-text-region)
                                                         'invisible)))))))

(defun mastodon-tl--toggle-spoiler-text-in-toot ()
  "Toggle the visibility of the spoiler text in the current toot."
  (interactive)
  (let* ((toot-range (or (mastodon-tl--find-property-range
                          'toot-json (point))
                         (mastodon-tl--find-property-range
                          'toot-json (point) t)))
         (spoiler-range (when toot-range
                          (mastodon-tl--find-property-range
                           'mastodon-content-warning-body
                           (car toot-range)))))
    (cond ((null toot-range)
           (message "No toot here"))
          ((or (null spoiler-range)
               (> (car spoiler-range) (cdr toot-range)))
           (message "No content warning text here"))
          (t
           (mastodon-tl--toggle-spoiler-text (car spoiler-range))))))

(defun mastodon-tl--make-link (string link-type)
  "Return a propertized version of STRING that will act like link.

LINK-TYPE is the type of link to produce."
  (let ((help-text (cond
                    ((eq link-type 'content-warning)
                     "Toggle hidden text")
                    (t
                     (error "Unknown link type %s" link-type)))))
    (propertize
     string
     'mastodon-tab-stop link-type
     'mouse-face 'highlight
     'keymap mastodon-tl--link-keymap
     'help-echo help-text)))

(defun mastodon-tl--do-link-action-at-point (position)
  "Do the action of the link at POSITION.
Used for hitting <return> on a given link."
  (interactive "d")
  (let ((link-type (get-text-property position 'mastodon-tab-stop)))
    (cond ((eq link-type 'content-warning)
           (mastodon-tl--toggle-spoiler-text position))
          ((eq link-type 'hashtag)
           (mastodon-tl--show-tag-timeline (get-text-property position 'mastodon-tag)))
          ;; FIXME: 'account / 'account-id is not set for mentions
          ;; only works for bylines, not mentions
          ((eq link-type 'user-handle)
           (let ((account-json (get-text-property position 'account))
                 (account-id (get-text-property position 'account-id)))
             (cond
              (account-json
               (mastodon-profile--make-author-buffer
                account-json))
              (account-id
               (mastodon-profile--make-author-buffer
                (mastodon-profile--account-from-id account-id)))
              (t
               (mastodon-profile--make-author-buffer
                (mastodon-profile--search-account-by-handle
                 (get-text-property position 'mastodon-handle)))))))
          (t
           (error "Unknown link type %s" link-type)))))

(defun mastodon-tl--do-link-action (event)
  "Do the action of the link at point.
Used for a mouse-click EVENT on a link."
  (interactive "e")
  (mastodon-tl--do-link-action-at-point (posn-point (event-end event))))

(defun mastodon-tl--has-spoiler (toot)
  "Check if the given TOOT has a spoiler text.

Spoiler text should initially be shown only while the main
content should be hidden."
  (let ((spoiler (mastodon-tl--field 'spoiler_text toot)))
    (and spoiler (> (length spoiler) 0))))

(defun mastodon-tl--clean-tabs-and-nl (string)
  "Remove tabs and newlines from STRING."
  (replace-regexp-in-string
   "[\t\n ]*\\'" "" string))

(defun mastodon-tl--spoiler (toot)
  "Render TOOT with spoiler message.

This assumes TOOT is a toot with a spoiler message.
The main body gets hidden and only the spoiler text and the
content warning message are displayed. The content warning
message is a link which unhides/hides the main body."
  (let* ((spoiler (mastodon-tl--field 'spoiler_text toot))
         (string (mastodon-tl--set-face
                  ;; remove trailing whitespace
                  (mastodon-tl--clean-tabs-and-nl
                   (mastodon-tl--render-text spoiler toot))
                  'default))
         (message (concat ;"\n"
                   " ---------------\n"
                   " " (mastodon-tl--make-link
                        (concat "CW: " string)
                        'content-warning)
                   "\n"
                   " ---------------\n"))
         (cw (mastodon-tl--set-face message 'mastodon-cw-face)))
    (concat
     cw
     (propertize (mastodon-tl--content toot)
                 'invisible t
                 'mastodon-content-warning-body t))))

(defun mastodon-tl--media (toot)
  "Retrieve a media attachment link for TOOT if one exists."
  (let* ((media-attachements (mastodon-tl--field 'media_attachments toot))
         (media-string (mapconcat
                        (lambda (media-attachement)
                          (let ((preview-url
                                 (alist-get 'preview_url media-attachement))
                                (remote-url
                                 (or (alist-get 'remote_url media-attachement)
                                     ;; fallback b/c notifications don't have remote_url
                                     (alist-get 'url media-attachement)))
                                (type (alist-get 'type media-attachement))
                                (caption (alist-get 'description media-attachement)))
                            (if mastodon-tl--display-media-p
                                (mastodon-media--get-media-link-rendering
                                 preview-url remote-url type caption) ; 2nd arg for shr-browse-url
                              (concat "Media::" preview-url "\n"))))
                        media-attachements "")))
    (if (not (and mastodon-tl--display-media-p
                  (equal media-string "")))
        (concat "\n" media-string)
      "")))

(defun mastodon-tl--content (toot)
  "Retrieve text content from TOOT.
Runs `mastodon-tl--render-text' and fetches poll or media."
  (let* ((content (mastodon-tl--field 'content toot))
         (reblog (alist-get 'reblog toot))
         (poll-p (if reblog
                     (alist-get 'poll reblog)
                   (alist-get 'poll toot))))
    (concat
     (mastodon-tl--render-text content toot)
     (when poll-p
       (mastodon-tl--get-poll toot))
     (mastodon-tl--media toot))))

(defun mastodon-tl--insert-status (toot body author-byline action-byline
                                        &optional id parent-toot detailed-p)
  "Display the content and byline of timeline element TOOT.

BODY will form the section of the toot above the byline.
AUTHOR-BYLINE is an optional function for adding the author
portion of the byline that takes one variable. By default it is
`mastodon-tl--byline-author'
ACTION-BYLINE is also an optional function for adding an action,
such as boosting favouriting and following to the byline. It also
takes a single function. By default it is
`mastodon-tl--byline-boosted'.

ID is that of the toot, which is attached as a property if it is
a notification. If the status is a favourite or a boost,
PARENT-TOOT is the JSON of the toot responded to.

DETAILED-P means display more detailed info. For now
this just means displaying toot client."
  (let ((start-pos (point)))
    (insert
     (propertize
      (concat "\n"
              body
              " \n"
              (mastodon-tl--byline toot author-byline action-byline detailed-p))
      'toot-id      (or id ; for notifications
                        (alist-get 'id toot))
      'base-toot-id (mastodon-tl--toot-id
                     ;; if a favourite/boost notif, get ID of toot responded to:
                     (or parent-toot toot))
      'toot-json    toot
      'parent-toot parent-toot)
     "\n")
    (when mastodon-tl--display-media-p
      (mastodon-media--inline-images start-pos (point)))))

(defun mastodon-tl--get-poll (toot)
  "If TOOT includes a poll, return it as a formatted string."
  (let* ((poll (mastodon-tl--field 'poll toot))
         (options (mastodon-tl--field 'options poll))
         (option-titles (mapcar (lambda (x)
                                  (alist-get 'title x))
                                options))
         (longest-option (car (sort option-titles
                                    (lambda (x y)
                                      (> (length x)
                                         (length y))))))
         (option-counter 0))
    (concat "\nPoll: \n\n"
            (mapconcat (lambda (option)
                         (progn
                           (format "Option %s: %s%s [%s votes].\n"
                                   (setq option-counter (1+ option-counter))
                                   (alist-get 'title option)
                                   (make-string
                                    (1+
                                     (- (length longest-option)
                                        (length (alist-get 'title
                                                           option))))
                                    ?\ )
                                   (alist-get 'votes_count option))))
                       options
                       "\n")
            "\n")))

(defun mastodon-tl--poll-vote (option)
  "If there is a poll at point, prompt user for OPTION to vote on it."
  (interactive
   (list
    (let* ((toot (mastodon-tl--property 'toot-json))
           (reblog (alist-get 'reblog toot))
           (poll (or (alist-get 'poll reblog)
                     (mastodon-tl--field 'poll toot)))
           (options (mastodon-tl--field 'options poll))
           (options-titles (mapcar (lambda (x)
                                     (alist-get 'title x))
                                   options))
           (options-number-seq (number-sequence 1 (length options)))
           (options-numbers (mapcar (lambda(x)
                                      (number-to-string x))
                                    options-number-seq))
           (options-alist (cl-mapcar 'cons options-numbers options-titles))
           ;; we display both option number and the option title
           ;; but also store both as cons cell as cdr, as we need it below
           (candidates (mapcar (lambda (cell)
                                 (cons (format "%s | %s" (car cell) (cdr cell))
                                       cell))
                               options-alist)))
      (if (null (mastodon-tl--field 'poll (mastodon-tl--property 'toot-json)))
          (message "No poll here.")
        ;; var "option" = just the cdr, a cons of option number and desc
        (cdr (assoc
              (completing-read "Poll option to vote for: "
                               candidates
                               nil ; (predicate)
                               t) ; require match
              candidates))))))
  (if (null (mastodon-tl--field 'poll (mastodon-tl--property 'toot-json)))
      (message "No poll here.")
    (let* ((toot (mastodon-tl--property 'toot-json))
           (poll (mastodon-tl--field 'poll toot))
           (poll-id (alist-get 'id poll))
           (url (mastodon-http--api (format "polls/%s/votes" poll-id)))
           ;; need to zero-index our option:
           (option-as-arg (number-to-string (1- (string-to-number (car option)))))
           (arg `(("choices[]" . ,option-as-arg)))
           (response (mastodon-http--post url arg nil)))
      (mastodon-http--triage response
                             (lambda ()
                               (message "You voted for option %s: %s!"
                                        (car option) (cdr option)))))))

(defun mastodon-tl--find-first-video-in-attachments ()
  "Return the first media attachment that is a moving image."
  (let ((attachments (mastodon-tl--property 'attachments))
        vids)
    (mapc (lambda (x)
            (let ((att-type (plist-get x :type)))
              (when (or (string= "video" att-type)
                        (string= "gifv" att-type))
                (push x vids))))
          attachments)
    (car vids)))

(defun mastodon-tl--mpv-play-video-from-byline ()
  "Run `mastodon-tl--mpv-play-video-at-point' on first moving image in post."
  (interactive)
  (let* ((video (mastodon-tl--find-first-video-in-attachments))
         (url (plist-get video :url))
         (type (plist-get video :type)))
    (mastodon-tl--mpv-play-video-at-point url type)))

(defun mastodon-tl--mpv-play-video-at-point (&optional url type)
  "Play the video or gif at point with an mpv process.
URL and TYPE are provided when called while point is on byline,
in which case play first video or gif from current toot."
  (interactive)
  (let ((url (or
              ;; point in byline:
              url
              ;; point in toot:
              (get-text-property (point) 'image-url)))
        (type (or ;; in byline:
               type
               ;; point in toot:
               (mastodon-tl--property 'mastodon-media-type))))
    (if url
        (if (or (equal type "gifv")
                (equal type "video"))
            (progn
              (message "'q' to kill mpv.")
              (mpv-start "--loop" url))
          (message "no moving image here?"))
      (message "no moving image here?"))))

(defun mastodon-tl--toot (toot &optional detailed-p)
  "Formats TOOT and insertes it into the buffer.

DETAILED-P means display more detailed info. For now
this just means displaying toot client."
  (mastodon-tl--insert-status
   toot
   (mastodon-tl--clean-tabs-and-nl
    (if (mastodon-tl--has-spoiler toot)
        (mastodon-tl--spoiler toot)
      (mastodon-tl--content toot)))
   'mastodon-tl--byline-author
   'mastodon-tl--byline-boosted
   nil
   nil
   detailed-p))

(defun mastodon-tl--timeline (toots)
  "Display each toot in TOOTS."
  (mapc 'mastodon-tl--toot toots)
  (goto-char (point-min)))

(defun mastodon-tl--get-update-function (&optional buffer)
  "Get the UPDATE-FUNCTION stored in `mastodon-tl--buffer-spec'.
Optionally get it for BUFFER."
  (mastodon-tl--get-buffer-property 'update-function buffer))

(defun mastodon-tl--get-endpoint (&optional buffer)
  "Get the ENDPOINT stored in `mastodon-tl--buffer-spec'.
Optionally set it for BUFFER."
  (mastodon-tl--get-buffer-property 'endpoint buffer))

(defun mastodon-tl--buffer-name (&optional buffer)
  "Get the BUFFER-NAME stored in `mastodon-tl--buffer-spec'.
Optionally get it for BUFFER."
  (mastodon-tl--get-buffer-property 'buffer-name buffer ))

(defun mastodon-tl--get-buffer-property (property &optional buffer)
  "Get PROPERTY from `mastodon-tl--buffer-spec' in BUFFER or `current-buffer'."
  (with-current-buffer  (or buffer (current-buffer))
    (or (plist-get mastodon-tl--buffer-spec property)
        (error "Mastodon-tl--buffer-spec is not defined for buffer %s"
               (or buffer (current-buffer))))))

(defun mastodon-tl--more-json (endpoint id)
  "Return JSON for timeline ENDPOINT before ID."
  (let* ((url (mastodon-http--api (concat
                                   endpoint
                                   (if (string-match-p "?" endpoint)
                                       "&"
                                     "?")
                                   "max_id="
                                   (mastodon-tl--as-string id)))))
    (mastodon-http--get-json url)))

(defun mastodon-tl--more-json-async (endpoint id callback &rest cbargs)
  "Return JSON for timeline ENDPOINT before ID.
Then run CALLBACK with arguments CBARGS."
  (let* ((url (mastodon-http--api (concat
                                   endpoint
                                   (if (string-match-p "?" endpoint)
                                       "&"
                                     "?")
                                   "max_id="
                                   (mastodon-tl--as-string id)))))
    (apply 'mastodon-http--get-json-async url callback cbargs)))

;; TODO
;; Look into the JSON returned here by Local
(defun mastodon-tl--updated-json (endpoint id)
  "Return JSON for timeline ENDPOINT since ID."
  (let ((url (mastodon-http--api (concat
                                  endpoint
                                  (if (string-match-p "?" endpoint)
                                      "&"
                                    "?")
                                  "since_id="
                                  (mastodon-tl--as-string id)))))
    (mastodon-http--get-json url)))

(defun mastodon-tl--property (prop &optional backward)
  "Get property PROP for toot at point.

Move forward (down) the timeline unless BACKWARD is non-nil."
  (or (get-text-property (point) prop)
      (save-excursion
        (if backward
            (mastodon-tl--goto-prev-toot)
          (mastodon-tl--goto-next-toot))
        (get-text-property (point) prop))))

(defun mastodon-tl--newest-id ()
  "Return toot-id from the top of the buffer."
  (save-excursion
    (goto-char (point-min))
    (mastodon-tl--property 'toot-id)))

(defun mastodon-tl--oldest-id ()
  "Return toot-id from the bottom of the buffer."
  (save-excursion
    (goto-char (point-max))
    (mastodon-tl--property 'toot-id t)))

(defun mastodon-tl--as-string (numeric)
  "Convert NUMERIC to string."
  (cond ((numberp numeric)
         (number-to-string numeric))
        ((stringp numeric) numeric)
        (t (error
            "Numeric:%s must be either a string or a number"
            numeric))))

(defun mastodon-tl--toot-id (json)
  "Find approproiate toot id in JSON.

If the toot has been boosted use the id found in the
reblog portion of the toot.  Otherwise, use the body of
the toot.  This is the same behaviour as the mastodon.social
webapp"
  (let ((id (alist-get 'id json))
        (reblog (alist-get 'reblog json)))
    (if reblog (alist-get 'id reblog) id)))

(defun mastodon-tl--single-toot (&optional id)
  "View toot at point in separate buffer.
ID is that of the toot to view."
  (interactive)
  (let* ((id
          (or id
              (if (equal (mastodon-tl--get-endpoint) "notifications")
                  ;; for boosts/faves:
                  (if (mastodon-tl--property 'parent-toot)
                      (mastodon-tl--as-string (mastodon-tl--toot-id
                                               (mastodon-tl--property 'parent-toot)))
                    (mastodon-tl--property 'base-toot-id))
                (mastodon-tl--property 'base-toot-id))))
         (buffer (format "*mastodon-toot-%s*" id))
         (toot (mastodon-http--get-json
                (mastodon-http--api (concat "statuses/" id)))))
    (with-output-to-temp-buffer buffer
      (switch-to-buffer buffer)
      (mastodon-mode)
      (setq mastodon-tl--buffer-spec
            `(buffer-name ,buffer
                          endpoint ,(format "statuses/%s" id)
                          update-function
                          (lambda (toot) (message "END of thread."))))
      (let ((inhibit-read-only t))
        (mastodon-tl--toot toot :detailed-p)))))

(defun mastodon-tl--thread ()
  "Open thread buffer for toot under `point'."
  (interactive)
  (let* ((id
          (if (equal (mastodon-tl--get-endpoint) "notifications")
              ;; for boosts/faves:
              (if (mastodon-tl--property 'parent-toot)
                  (mastodon-tl--as-string (mastodon-tl--toot-id
                                           (mastodon-tl--property 'parent-toot)))
                (mastodon-tl--property 'base-toot-id))
            (mastodon-tl--property 'base-toot-id)))
         (url (mastodon-http--api (format "statuses/%s/context" id)))
         (buffer (format "*mastodon-thread-%s*" id))
         (toot
          ;; refetch current toot in case we just faved/boosted:
          (mastodon-http--get-json
           (mastodon-http--api (concat "statuses/" id))))
         (context (mastodon-http--get-json url)))
    (when (member (alist-get 'type toot) '("reblog" "favourite"))
      (setq toot (alist-get 'status toot)))
    (if (> (+ (length (alist-get 'ancestors context))
              (length (alist-get 'descendants context)))
           0)
        (progn
          (with-output-to-temp-buffer buffer
            (switch-to-buffer buffer)
            (mastodon-mode)
            (setq mastodon-tl--buffer-spec
                  `(buffer-name ,buffer
                                endpoint ,(format "statuses/%s/context" id)
                                update-function
                                (lambda (toot) (message "END of thread."))))
            (let ((inhibit-read-only t))
              (mastodon-tl--timeline (alist-get 'ancestors context))
              (goto-char (point-max))
              (mastodon-tl--toot toot :detailed-p)
              (mastodon-tl--timeline (alist-get 'descendants context))))
          (mastodon-tl--goto-next-toot))
      (mastodon-tl--single-toot id))))

(defun mastodon-tl--create-filter ()
  "Create a filter for a word.
Prompt for a context, must be a list containting at least one of \"home\",
\"notifications\", \"public\", \"thread\"."
  (interactive)
  (let* ((url (mastodon-http--api "filters"))
         (word (read-string
                (format "Word(s) to filter (%s): " (or (current-word) ""))
                nil nil (or (current-word) "")))
         (contexts
          (if (equal "" word)
              (error "You must select at least one word for a filter")
            (completing-read-multiple
             "Contexts to filter [TAB for options]:"
             '("home" "notifications" "public" "thread")
             nil ; no predicate
             t))) ; require-match, as context is mandatory
         (contexts-processed
          (if (equal nil contexts)
              (error "You must select at least one context for a filter")
            (mapcar (lambda (x)
                      (cons "context[]" x))
                    contexts)))
         (response (mastodon-http--post url (push
                                             `("phrase" . ,word)
                                             contexts-processed)
                                        nil)))
    (mastodon-http--triage response
                           (lambda ()
                             (message "Filter created for %s!" word)
                             ;; reload if we are in filters view:
                             (when (string= (mastodon-tl--get-endpoint)
                                            "filters")
                               (mastodon-tl--view-filters))))))

(defun mastodon-tl--view-filters ()
  "View the user's filters in a new buffer."
  (interactive)
  (mastodon-tl--init-sync "filters"
                          "filters"
                          'mastodon-tl--insert-filters)
  (use-local-map mastodon-tl--view-filters-keymap))

(defun mastodon-tl--insert-filters (json)
  "Insert the user's current filters.
JSON is what is returned by by the server."
  (insert (mastodon-tl--set-face
           (concat "\n ------------\n"
                   " CURRENT FILTERS\n"
                   " ------------\n\n")
           'success)
          (mastodon-tl--set-face
           "[c - create filter\n d - delete filter at point\n n/p - go to next/prev filter]\n\n"
           'font-lock-comment-face))
  (if (equal json '[])
      (insert (propertize
               "Looks like you have no filters for now."
               'face font-lock-comment-face
               'byline t
               'toot-id "0")) ; so point can move here when no filters
    (mapc (lambda (x)
            (mastodon-tl--insert-filter-string x)
            (insert "\n\n"))
          json)))

(defun mastodon-tl--insert-filter-string (filter)
  "Insert a single FILTER."
  (let* ((phrase (alist-get 'phrase filter))
         (contexts (alist-get 'context filter))
         (id (alist-get 'id filter))
         (filter-string (concat "- \"" phrase "\" filtered in: "
                                (mapconcat #'identity contexts ", "))))
    (insert
     (propertize filter-string
                 'toot-id id ;for goto-next-filter compat
                 'phrase phrase
                 ;;'help-echo "n/p to go to next/prev filter, c to create new filter, d to delete filter at point."
                 ;;'keymap mastodon-tl--view-filters-keymap
                 'byline t)))) ;for goto-next-filter compat

(defun mastodon-tl--delete-filter ()
  "Delete filter at point."
  (interactive)
  (let* ((filter-id (get-text-property (point) 'toot-id))
         (phrase (get-text-property (point) 'phrase))
         (url (mastodon-http--api
               (format "filters/%s" filter-id))))
    (if (equal nil filter-id)
        (error "No filter at point?")
      (when (y-or-n-p (format "Delete this filter? ")))
      (let ((response (mastodon-http--delete url)))
        (mastodon-http--triage response (lambda ()
                                          (mastodon-tl--view-filters)
                                          (message "Filter for \"%s\" deleted!" phrase)))))))

(defun mastodon-tl--get-follow-suggestions ()
  "Display a buffer of suggested accounts to follow."
  (interactive)
  (mastodon-tl--init-sync "follow-suggestions"
                          "suggestions"
                          'mastodon-tl--insert-follow-suggestions)
  (use-local-map mastodon-tl--follow-suggestions-map))

(defun mastodon-tl--insert-follow-suggestions (response)
  "Insert follow suggestions into buffer.
RESPONSE is the JSON returned by the server."
  (insert (mastodon-tl--set-face
           (concat "\n ------------\n"
                   " SUGGESTED ACCOUNTS\n"
                   " ------------\n\n")
           'success))
  (mastodon-search--insert-users-propertized response :note)
  (goto-char (point-min)))

(defmacro mastodon-tl--do-if-toot (&rest body)
  "Execute BODY if we have a toot or user at point."
  (declare (debug t))
  `(if (and (not (string-prefix-p "accounts" (mastodon-tl--get-endpoint))) ;profile view
            (not (mastodon-tl--property 'toot-json)))
       (message "Looks like there's no toot or user at point?")
     ,@body))

(defun mastodon-tl-view-own-instance (&optional brief)
  "View details of your own instance.
BRIEF means show fewer details."
  (interactive)
  (mastodon-tl-view-instance-description :user brief))

(defun mastodon-tl-view-own-instance-brief ()
  "View brief details of your own instance."
  (interactive)
  (mastodon-tl-view-instance-description :user :brief))

(defun mastodon-tl-view-instance-description-brief ()
  "View brief details of the instance the current post's author is on."
  (interactive)
  (mastodon-tl-view-instance-description nil :brief))

(defun mastodon-tl-view-instance-description (&optional user brief)
  "View the details of the instance the current post's author is on.
USER means to show the instance details for the logged in user.
BRIEF means to show fewer details."
  (interactive)
  (mastodon-tl--do-if-toot
   (let* ((toot (mastodon-tl--property 'toot-json))
          (reblog (alist-get 'reblog toot))
          (account (or (alist-get 'account reblog)
                       (alist-get 'account toot)))
          (acct (alist-get 'acct account))
          (username (alist-get 'username account))
          (instance
           (concat "https://"
                   (string-remove-prefix (concat username "@")
                                         acct)))
          (response (mastodon-http--get-json
                     (if user
                         (mastodon-http--api "instance")
                       (concat instance
                               "/api/v1/instance")))))
     (when response
       (let ((buf (get-buffer-create "*mastodon-instance*")))
         (with-current-buffer buf
           (switch-to-buffer-other-window buf)
           (let ((inhibit-read-only t))
             (erase-buffer)
             (special-mode)
             (when brief
               (setq response
                     (list (assoc 'uri response)
                           (assoc 'title response)
                           (assoc 'short_description response)
                           (assoc 'email response)
                           (cons 'contact_account
                                 (list
                                  (assoc 'username
                                         (assoc 'contact_account response))))
                           (assoc 'rules response)
                           (assoc 'stats response))))
             (mastodon-tl--print-json-keys response)
             (goto-char (point-min)))))))))

(defun mastodon-tl--format-key (el pad)
  "Format a key of element EL, a cons, with PAD padding."
  (format (concat "%-"
                  (number-to-string pad)
                  "s: ")
<<<<<<< HEAD
          (prin1-to-string (car el))))
=======
          (propertize
           (prin1-to-string (car el))
           'face '(:underline t))))
>>>>>>> b2980163

(defun mastodon-tl--print-json-keys (response &optional ind)
  "Print the JSON keys and values in RESPONSE.
IND is the optional indentation level to print at."
  (let* ((cars (mapcar
                (lambda (x) (symbol-name (car x)))
                response))
         (pad (1+ (cl-reduce #'max (mapcar #'length cars)))))
    (while response
      (let ((el (pop response)))
        (cond
         ;; vector of alists (fields, instance rules):
<<<<<<< HEAD
         ((and (equal (type-of (cdr el)) 'vector)
               (not (seq-empty-p (cdr el)))
               (equal (type-of (seq-elt (cdr el) 0)) 'cons))
=======
         ((and (vectorp (cdr el))
               (not (seq-empty-p (cdr el)))
               (consp (seq-elt (cdr el) 0)))
>>>>>>> b2980163
          (insert
           (mastodon-tl--format-key el pad)
           "\n\n")
          (seq-do #'mastodon-tl--print-instance-rules-or-fields (cdr el))
          (insert "\n"))
         ;; vector of strings (media types):
<<<<<<< HEAD
         ((and (equal (type-of (cdr el)) 'vector)
               (not (seq-empty-p (cdr el)))
               (< 1 (seq-length (cdr el)))
               (equal (type-of (seq-elt (cdr el) 0)) 'string))
=======
         ((and (vectorp (cdr el))
               (not (seq-empty-p (cdr el)))
               (< 1 (seq-length (cdr el)))
               (stringp (seq-elt (cdr el) 0)))
>>>>>>> b2980163
          (when ind (indent-to ind))
          (insert
           (mastodon-tl--format-key el pad)
           "\n"
           (seq-mapcat
            (lambda (x) (concat x ", "))
            (cdr el) 'string)
           "\n\n"))
         ;; basic nesting:
<<<<<<< HEAD
         ((equal (type-of (cdr el)) 'cons)
=======
         ((consp (cdr el))
>>>>>>> b2980163
          (when ind (indent-to ind))
          (insert
           (mastodon-tl--format-key el pad)
           "\n\n")
          (mastodon-tl--print-json-keys
           (cdr el) (if ind (+ ind 4) 4)))
         (t
          (when ind (indent-to ind))
          (insert (mastodon-tl--format-key el pad)
                  " "
                  (mastodon-tl--newline-if-long el)
<<<<<<< HEAD
                  (mastodon-tl--render-text
                   (prin1-to-string (cdr el)))
=======
                  ;; only send strings straight to --render-text
                  ;; this makes hyperlinks work:
                  (if (not (stringp (cdr el)))
                      (mastodon-tl--render-text
                       (prin1-to-string (cdr el)))
                    (mastodon-tl--render-text (cdr el)))
>>>>>>> b2980163
                  "\n")))))))

(defun mastodon-tl--print-instance-rules-or-fields (alist)
  "Print ALIST of instance rules or contact account fields."
  (let ((key   (if (alist-get 'id alist) 'id 'name))
        (value (if (alist-get 'id alist) 'text 'value)))
    (indent-to 4)
<<<<<<< HEAD
    (insert (format "%-5s: "
                    (alist-get key alist))
=======
    (insert
     (format "%-5s: "
             (propertize (alist-get key alist)
                         'face '(:underline t)))
>>>>>>> b2980163
            (mastodon-tl--newline-if-long (assoc value alist))
            (format "%s" (mastodon-tl--render-text
                          (alist-get value alist)))
            "\n")))

(defun mastodon-tl--newline-if-long (el)
  "Return a newline string if the cdr of EL is over 50 characters long."
  (if (and (sequencep (cdr el))
           (< 50 (length (cdr el))))
      "\n"
    ""))

(defun mastodon-tl--follow-user (user-handle &optional notify)
  "Query for USER-HANDLE from current status and follow that user.
If NOTIFY is \"true\", enable notifications when that user posts.
If NOTIFY is \"false\", disable notifications when that user posts.
Can be called to toggle NOTIFY on users already being followed."
  (interactive
   (list
    (mastodon-tl--interactive-user-handles-get "follow")))
  (mastodon-tl--do-if-toot
   (mastodon-tl--do-user-action-and-response user-handle "follow" nil notify)))

(defun mastodon-tl--enable-notify-user-posts (user-handle)
  "Query for USER-HANDLE and enable notifications when they post."
  (interactive
   (list
    (mastodon-tl--interactive-user-handles-get "enable")))
  (mastodon-tl--do-if-toot
   (mastodon-tl--follow-user user-handle "true")))

(defun mastodon-tl--disable-notify-user-posts (user-handle)
  "Query for USER-HANDLE and disable notifications when they post."
  (interactive
   (list
    (mastodon-tl--interactive-user-handles-get "disable")))
  (mastodon-tl--follow-user user-handle "false"))

(defun mastodon-tl--unfollow-user (user-handle)
  "Query for USER-HANDLE from current status and unfollow that user."
  (interactive
   (list
    (mastodon-tl--interactive-user-handles-get "unfollow")))
  (mastodon-tl--do-if-toot
   (mastodon-tl--do-user-action-and-response user-handle "unfollow" t)))

(defun mastodon-tl--block-user (user-handle)
  "Query for USER-HANDLE from current status and block that user."
  (interactive
   (list
    (mastodon-tl--interactive-user-handles-get "block")))
  (mastodon-tl--do-if-toot
   (mastodon-tl--do-user-action-and-response user-handle "block")))

(defun mastodon-tl--unblock-user (user-handle)
  "Query for USER-HANDLE from list of blocked users and unblock that user."
  (interactive
   (list
    (mastodon-tl--interactive-blocks-or-mutes-list-get "unblock")))
  (if (not user-handle)
      (message "Looks like you have no blocks to unblock!")
    (mastodon-tl--do-user-action-and-response user-handle "unblock" t)))

(defun mastodon-tl--mute-user (user-handle)
  "Query for USER-HANDLE from current status and mute that user."
  (interactive
   (list
    (mastodon-tl--interactive-user-handles-get "mute")))
  (mastodon-tl--do-if-toot
   (mastodon-tl--do-user-action-and-response user-handle "mute")))

(defun mastodon-tl--unmute-user (user-handle)
  "Query for USER-HANDLE from list of muted users and unmute that user."
  (interactive
   (list
    (mastodon-tl--interactive-blocks-or-mutes-list-get "unmute")))
  (if (not user-handle)
      (message "Looks like you have no mutes to unmute!")
    (mastodon-tl--do-user-action-and-response user-handle "unmute" t)))

(defun mastodon-tl--interactive-user-handles-get (action)
  "Get the list of user-handles for ACTION from the current toot."
  (mastodon-tl--do-if-toot
   (let ((user-handles
          (cond ((or (equal (buffer-name) "*mastodon-follow-suggestions*")
                     ;; follow suggests / search / foll requests compat:
                     (string-prefix-p "*mastodon-search" (buffer-name))
                     (equal (buffer-name) "*mastodon-follow-requests*")
                     ;; profile view follows/followers compat:
                     ;; but not for profile statuses:
                     (and (string-prefix-p "accounts" (mastodon-tl--get-endpoint))
                          (not (string-suffix-p "statuses" (mastodon-tl--get-endpoint)))))
                 ;; avoid tl--property here because it calls next-toot
                 ;; which breaks non-toot buffers like foll reqs etc.:
                 (list (alist-get 'acct (get-text-property (point) 'toot-json))))
                (t
                 (mastodon-profile--extract-users-handles
                  (mastodon-profile--toot-json))))))
     (completing-read (if (or (equal action "disable")
                              (equal action "enable"))
                          (format "%s notifications when user posts: " action)
                        (format "Handle of user to %s: " action))
                      user-handles
                      nil ; predicate
                      'confirm))))

(defun mastodon-tl--interactive-blocks-or-mutes-list-get (action)
  "Fetch the list of accounts for ACTION from the server.
Action must be either \"unblock\" or \"mute\"."
  (let* ((endpoint (cond ((equal action "unblock")
                          "blocks")
                         ((equal action "unmute")
                          "mutes")))
         (url (mastodon-http--api endpoint))
         (json (mastodon-http--get-json url))
         (accts (mapcar (lambda (user)
                          (alist-get 'acct user))
                        json)))
    (when accts
      (completing-read (format "Handle of user to %s: " action)
                       accts
                       nil ; predicate
                       t))))

(defun mastodon-tl--do-user-action-and-response (user-handle action &optional negp notify)
  "Do ACTION on user USER-HANDLE.
NEGP is whether the action involves un-doing something.
If NOTIFY is \"true\", enable notifications when that user posts.
If NOTIFY is \"false\", disable notifications when that user posts.
NOTIFY is only non-nil when called by `mastodon-tl--follow-user'."
  (let* ((account (if negp
                      ;; if unmuting/unblocking, we got handle from mute/block list
                      (mastodon-profile--search-account-by-handle
                       user-handle)
                    ;; if muting/blocking, we select from handles in current status
                    (mastodon-profile--lookup-account-in-status
                     user-handle (mastodon-profile--toot-json))))
         (user-id (mastodon-profile--account-field account 'id))
         (name (if (not (equal "" (mastodon-profile--account-field account 'display_name)))
                   (mastodon-profile--account-field account 'display_name)
                 (mastodon-profile--account-field account 'username)))
         (url (mastodon-http--api
               (if notify
                   (format "accounts/%s/%s?notify=%s" user-id action notify)
                 (format "accounts/%s/%s" user-id action)))))
    (if account
        (if (equal action "follow") ; y-or-n for all but follow
            (mastodon-tl--do-user-action-function url name user-handle action notify)
          (when (y-or-n-p (format "%s user %s? " action name))
            (mastodon-tl--do-user-action-function url name user-handle action)))
      (message "Cannot find a user with handle %S" user-handle))))

(defun mastodon-tl--do-user-action-function (url name user-handle action &optional notify)
  "Post ACTION on user NAME/USER-HANDLE to URL.
NOTIFY is either \"true\" or \"false\", and used when we have been called
by `mastodon-tl--follow-user' to enable or disable notifications."
  (let ((response (mastodon-http--post url nil nil)))
    (mastodon-http--triage response
                           (lambda ()
                             (cond ((string-equal notify "true")
                                    (message "Receiving notifications for user %s (@%s)!"
                                             name user-handle))
                                   ((string-equal notify "false")
                                    (message "Not receiving notifications for user %s (@%s)!"
                                             name user-handle))
                                   ((or (string-equal action "mute")
                                        (string-equal action "unmute"))
                                    (message "User %s (@%s) %sd!" name user-handle action))
                                   ((eq notify nil)
                                    (message "User %s (@%s) %sed!" name user-handle action)))))))

;; TODO: add this to new posts in some cases, e.g. in thread view.
(defun mastodon-tl--reload-timeline-or-profile ()
  "Reload the current timeline or profile page.
For use after e.g. deleting a toot."
  (cond ((equal (mastodon-tl--get-endpoint) "timelines/home")
         (mastodon-tl--get-home-timeline))
        ((equal (mastodon-tl--get-endpoint) "timelines/public")
         (mastodon-tl--get-federated-timeline))
        ((equal (mastodon-tl--get-endpoint) "timelines/public?local=true")
         (mastodon-tl--get-local-timeline))
        ((equal (mastodon-tl--get-endpoint) "notifications")
         (mastodon-notifications--get))
        ((equal (mastodon-tl--buffer-name)
                (concat "*mastodon-" (mastodon-auth--get-account-name) "-statuses*"))
         (mastodon-profile--my-profile))))

(defun mastodon-tl--more ()
  "Append older toots to timeline, asynchronously."
  (interactive)
  (message "Loading older toots...")
  (mastodon-tl--more-json-async (mastodon-tl--get-endpoint) (mastodon-tl--oldest-id)
                                'mastodon-tl--more* (current-buffer) (point)))

(defun mastodon-tl--more* (json buffer point-before)
  "Append older toots to timeline, asynchronously.
Runs the timeline's update function on JSON, in BUFFER.
When done, places point at POINT-BEFORE."
  (with-current-buffer buffer
    (when json
      (let ((inhibit-read-only t))
        (goto-char (point-max))
        (funcall (mastodon-tl--get-update-function) json)
        (goto-char point-before)
        (message "Loading older toots... done.")))))

(defun mastodon-tl--find-property-range (property start-point &optional search-backwards)
  "Return `nil` if no such range is found.

If PROPERTY is set at START-POINT returns a range around
START-POINT otherwise before/after START-POINT.

SEARCH-BACKWARDS determines whether we pick point
before (non-nil) or after (nil)"
  (if (get-text-property start-point property)
      ;; We are within a range, so look backwards for the start:
      (cons (previous-single-property-change
             (if (equal start-point (point-max)) start-point (1+ start-point))
             property nil (point-min))
            (next-single-property-change start-point property nil (point-max)))
    (if search-backwards
        (let* ((end (or (previous-single-property-change
                         (if (equal start-point (point-max))
                             start-point (1+ start-point))
                         property)
                        ;; we may either be just before the range or there
                        ;; is nothing at all
                        (and (not (equal start-point (point-min)))
                             (get-text-property (1- start-point) property)
                             start-point)))
               (start (and
                       end
                       (previous-single-property-change end property nil (point-min)))))
          (when end
            (cons start end)))
      (let* ((start (next-single-property-change start-point property))
             (end (and start
                       (next-single-property-change start property nil (point-max)))))
        (when start
          (cons start end))))))

(defun mastodon-tl--find-next-or-previous-property-range
    (property start-point search-backwards)
  "Find (start . end) property range after/before START-POINT.

Does so while PROPERTY is set to a consistent value (different
from the value at START-POINT if that is set).

Return nil if no such range exists.

If SEARCH-BACKWARDS is non-nil it find a region before
START-POINT otherwise after START-POINT."
  (if (get-text-property start-point property)
      ;; We are within a range, we need to start the search from
      ;; before/after this range:
      (let ((current-range (mastodon-tl--find-property-range property start-point)))
        (if search-backwards
            (unless (equal (car current-range) (point-min))
              (mastodon-tl--find-property-range
               property (1- (car current-range)) search-backwards))
          (unless (equal (cdr current-range) (point-max))
            (mastodon-tl--find-property-range
             property (1+ (cdr current-range)) search-backwards))))
    ;; If we are not within a range, we can just defer to
    ;; mastodon-tl--find-property-range directly.
    (mastodon-tl--find-property-range property start-point search-backwards)))

(defun mastodon-tl--consider-timestamp-for-updates (timestamp)
  "Take note that TIMESTAMP is used in buffer and ajust timers as needed.

This calculates the next time the text for TIMESTAMP will change
and may adjust existing or future timer runs should that time
before current plans to run the update function.

The adjustment is only made if it is significantly (a few
seconds) before the currently scheduled time. This helps reduce
the number of occasions where we schedule an update only to
schedule the next one on completion to be within a few seconds.

If relative timestamps are
disabled (`mastodon-tl--enable-relative-timestamps` is nil) this
is a no-op."
  (when mastodon-tl--enable-relative-timestamps
    (let ((this-update (cdr (mastodon-tl--relative-time-details timestamp))))
      (when (time-less-p this-update
                         (time-subtract mastodon-tl--timestamp-next-update
                                        (seconds-to-time 10)))
        (setq mastodon-tl--timestamp-next-update this-update)
        (when mastodon-tl--timestamp-update-timer
          ;; We need to re-schedule for an earlier time
          (cancel-timer mastodon-tl--timestamp-update-timer)
          (setq mastodon-tl--timestamp-update-timer
                (run-at-time (time-to-seconds (time-subtract this-update (current-time)))
                             nil ;; don't repeat
                             #'mastodon-tl--update-timestamps-callback
                             (current-buffer) nil)))))))

(defun mastodon-tl--update-timestamps-callback (buffer previous-marker)
  "Update the next few timestamp displays in BUFFER.

Start searching for more timestamps from PREVIOUS-MARKER or
from the start if it is nil."
  ;; only do things if the buffer hasn't been killed in the meantime
  (when (and mastodon-tl--enable-relative-timestamps ;; should be true but just in case...
             (buffer-live-p buffer))
    (save-excursion
      (with-current-buffer buffer
        (let ((previous-timestamp (if previous-marker
                                      (marker-position previous-marker)
                                    (point-min)))
              (iteration 0)
              next-timestamp-range)
          (if previous-marker
              ;; This is a follow-up call to process the next batch of
              ;; timestamps.
              ;; Release the marker to not slow things down.
              (set-marker previous-marker nil)
            ;; Otherwise this is a rew run, so let's initialize the next-run time.
            (setq mastodon-tl--timestamp-next-update (time-add (current-time)
                                                               (seconds-to-time 300))
                  mastodon-tl--timestamp-update-timer nil))
          (while (and (< iteration 5)
                      (setq next-timestamp-range
                            (mastodon-tl--find-property-range 'timestamp
                                                              previous-timestamp)))
            (let* ((start (car next-timestamp-range))
                   (end (cdr next-timestamp-range))
                   (timestamp (get-text-property start 'timestamp))
                   (current-display (get-text-property start 'display))
                   (new-display (mastodon-tl--relative-time-description timestamp)))
              (unless (string= current-display new-display)
                (let ((inhibit-read-only t))
                  (add-text-properties
                   start end (list 'display
                                   (mastodon-tl--relative-time-description timestamp)))))
              (mastodon-tl--consider-timestamp-for-updates timestamp)
              (setq iteration (1+ iteration)
                    previous-timestamp (1+ (cdr next-timestamp-range)))))
          (if next-timestamp-range
              ;; schedule the next batch from the previous location to
              ;; start very soon in the future:
              (run-at-time 0.1 nil #'mastodon-tl--update-timestamps-callback buffer
                           (copy-marker previous-timestamp))
            ;; otherwise we are done for now; schedule a new run for when needed
            (setq mastodon-tl--timestamp-update-timer
                  (run-at-time (time-to-seconds
                                (time-subtract mastodon-tl--timestamp-next-update
                                               (current-time)))
                               nil ;; don't repeat
                               #'mastodon-tl--update-timestamps-callback
                               buffer nil))))))))

(defun mastodon-tl--update ()
  "Update timeline with new toots."
  (interactive)
  (let* ((endpoint (mastodon-tl--get-endpoint))
         (update-function (mastodon-tl--get-update-function))
         (id (mastodon-tl--newest-id))
         (json (mastodon-tl--updated-json endpoint id)))
    (when json
      (let ((inhibit-read-only t))
        (goto-char (or mastodon-tl--update-point (point-min)))
        (funcall update-function json)))))

(defun mastodon-tl--init (buffer-name endpoint update-function)
  "Initialize BUFFER-NAME with timeline targeted by ENDPOINT asynchronously.

UPDATE-FUNCTION is used to recieve more toots."
  (let ((url (mastodon-http--api endpoint))
        (buffer (concat "*mastodon-" buffer-name "*")))
    (mastodon-http--get-json-async
     url 'mastodon-tl--init* buffer endpoint update-function)))

(defun mastodon-tl--init* (json buffer endpoint update-function)
  "Initialize BUFFER with timeline targeted by ENDPOINT.

UPDATE-FUNCTION is used to recieve more toots.
JSON is the data returned from the server."
  (with-output-to-temp-buffer buffer
    (switch-to-buffer buffer)
    ;; mastodon-mode wipes buffer-spec, so order must unforch be:
    ;; 1 run update-function, 2 enable masto-mode, 3 set buffer spec.
    ;; which means we cannot use buffer-spec for update-function
    ;; unless we set it both before and after the others
    (setq mastodon-tl--buffer-spec
          `(buffer-name ,buffer
                        endpoint ,endpoint
                        update-function ,update-function))
    (setq
     ;; Initialize with a minimal interval; we re-scan at least once
     ;; every 5 minutes to catch any timestamps we may have missed
     mastodon-tl--timestamp-next-update (time-add (current-time)
                                                  (seconds-to-time 300)))
    (funcall update-function json))
  (mastodon-mode)
  (with-current-buffer buffer
    (setq mastodon-tl--buffer-spec
          `(buffer-name ,buffer
                        endpoint ,endpoint
                        update-function ,update-function)
          mastodon-tl--timestamp-update-timer
          (when mastodon-tl--enable-relative-timestamps
            (run-at-time (time-to-seconds
                          (time-subtract mastodon-tl--timestamp-next-update
                                         (current-time)))
                         nil ;; don't repeat
                         #'mastodon-tl--update-timestamps-callback
                         (current-buffer)
                         nil)))
    (unless (string-prefix-p "accounts" endpoint)
      ;; for everything save profiles
      (mastodon-tl--goto-first-item))))
;;(or (equal endpoint "notifications")
;; (string-prefix-p "timelines" endpoint)
;; (string-prefix-p "favourites" endpoint)
;; (string-prefix-p "statuses" endpoint))

(defun mastodon-tl--init-sync (buffer-name endpoint update-function)
  "Initialize BUFFER-NAME with timeline targeted by ENDPOINT.

UPDATE-FUNCTION is used to receive more toots.
Runs synchronously."
  (let* ((url (mastodon-http--api endpoint))
         (buffer (concat "*mastodon-" buffer-name "*"))
         (json (mastodon-http--get-json url)))
    (with-output-to-temp-buffer buffer
      (switch-to-buffer buffer)
      ;; mastodon-mode wipes buffer-spec, so order must unforch be:
      ;; 1 run update-function, 2 enable masto-mode, 3 set buffer spec.
      ;; which means we cannot use buffer-spec for update-function
      ;; unless we set it both before and after the others
      (setq mastodon-tl--buffer-spec
            `(buffer-name ,buffer
                          endpoint ,endpoint
                          update-function ,update-function))
      (setq
       ;; Initialize with a minimal interval; we re-scan at least once
       ;; every 5 minutes to catch any timestamps we may have missed
       mastodon-tl--timestamp-next-update (time-add (current-time)
                                                    (seconds-to-time 300)))
      (funcall update-function json))
    (mastodon-mode)
    (with-current-buffer buffer
      (setq mastodon-tl--buffer-spec
            `(buffer-name ,buffer-name
                          endpoint ,endpoint update-function
                          ,update-function)
            mastodon-tl--timestamp-update-timer
            (when mastodon-tl--enable-relative-timestamps
              (run-at-time (time-to-seconds
                            (time-subtract mastodon-tl--timestamp-next-update
                                           (current-time)))
                           nil ;; don't repeat
                           #'mastodon-tl--update-timestamps-callback
                           (current-buffer)
                           nil)))
      (when ;(and (not (equal json '[]))
          ;; for everything save profiles:
          (not (string-prefix-p "accounts" endpoint))
        (mastodon-tl--goto-first-item)))
    buffer))

(provide 'mastodon-tl)
;;; mastodon-tl.el ends here<|MERGE_RESOLUTION|>--- conflicted
+++ resolved
@@ -1427,13 +1427,9 @@
   (format (concat "%-"
                   (number-to-string pad)
                   "s: ")
-<<<<<<< HEAD
-          (prin1-to-string (car el))))
-=======
           (propertize
            (prin1-to-string (car el))
            'face '(:underline t))))
->>>>>>> b2980163
 
 (defun mastodon-tl--print-json-keys (response &optional ind)
   "Print the JSON keys and values in RESPONSE.
@@ -1446,32 +1442,19 @@
       (let ((el (pop response)))
         (cond
          ;; vector of alists (fields, instance rules):
-<<<<<<< HEAD
-         ((and (equal (type-of (cdr el)) 'vector)
-               (not (seq-empty-p (cdr el)))
-               (equal (type-of (seq-elt (cdr el) 0)) 'cons))
-=======
          ((and (vectorp (cdr el))
                (not (seq-empty-p (cdr el)))
                (consp (seq-elt (cdr el) 0)))
->>>>>>> b2980163
           (insert
            (mastodon-tl--format-key el pad)
            "\n\n")
           (seq-do #'mastodon-tl--print-instance-rules-or-fields (cdr el))
           (insert "\n"))
          ;; vector of strings (media types):
-<<<<<<< HEAD
-         ((and (equal (type-of (cdr el)) 'vector)
-               (not (seq-empty-p (cdr el)))
-               (< 1 (seq-length (cdr el)))
-               (equal (type-of (seq-elt (cdr el) 0)) 'string))
-=======
          ((and (vectorp (cdr el))
                (not (seq-empty-p (cdr el)))
                (< 1 (seq-length (cdr el)))
                (stringp (seq-elt (cdr el) 0)))
->>>>>>> b2980163
           (when ind (indent-to ind))
           (insert
            (mastodon-tl--format-key el pad)
@@ -1481,11 +1464,7 @@
             (cdr el) 'string)
            "\n\n"))
          ;; basic nesting:
-<<<<<<< HEAD
-         ((equal (type-of (cdr el)) 'cons)
-=======
          ((consp (cdr el))
->>>>>>> b2980163
           (when ind (indent-to ind))
           (insert
            (mastodon-tl--format-key el pad)
@@ -1497,17 +1476,12 @@
           (insert (mastodon-tl--format-key el pad)
                   " "
                   (mastodon-tl--newline-if-long el)
-<<<<<<< HEAD
-                  (mastodon-tl--render-text
-                   (prin1-to-string (cdr el)))
-=======
                   ;; only send strings straight to --render-text
                   ;; this makes hyperlinks work:
                   (if (not (stringp (cdr el)))
                       (mastodon-tl--render-text
                        (prin1-to-string (cdr el)))
                     (mastodon-tl--render-text (cdr el)))
->>>>>>> b2980163
                   "\n")))))))
 
 (defun mastodon-tl--print-instance-rules-or-fields (alist)
@@ -1515,15 +1489,10 @@
   (let ((key   (if (alist-get 'id alist) 'id 'name))
         (value (if (alist-get 'id alist) 'text 'value)))
     (indent-to 4)
-<<<<<<< HEAD
-    (insert (format "%-5s: "
-                    (alist-get key alist))
-=======
     (insert
      (format "%-5s: "
              (propertize (alist-get key alist)
                          'face '(:underline t)))
->>>>>>> b2980163
             (mastodon-tl--newline-if-long (assoc value alist))
             (format "%s" (mastodon-tl--render-text
                           (alist-get value alist)))
