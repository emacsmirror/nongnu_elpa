--- conflicted
+++ resolved
@@ -5,11 +5,7 @@
 ;; Author: D. Williams <d.williams@posteo.net>
 ;; Maintainer: D. Williams <d.williams@posteo.net>
 ;; Keywords: faces, outlines
-<<<<<<< HEAD
 ;; Version: 1.5.0
-=======
-;; Version: 1.4.2
->>>>>>> 6cdb79e5
 ;; Homepage: https://github.com/integral-dw/org-superstar-mode
 ;; Package-Requires: ((org "9.1.9") (emacs "26.1"))
 
@@ -527,37 +523,19 @@
   "Return the desired TODO item bullet, if defined.
 If no entry can be found in ‘org-superstar-todo-bullet-alist’ for
 the current keyword, return nil."
-<<<<<<< HEAD
-  (let* ((todo-kw
-          (org-superstar--get-todo (match-beginning 0)))
-         (todo-bullet
-          (assoc-string todo-kw
-                        org-superstar-todo-bullet-alist))
-         (todo-bullet (cdr todo-bullet))
-         (todo-fallback nil))
-=======
   (when-let* ((todo-kw
                (org-superstar--get-todo (match-beginning 0)))
               (todo-bullet
                (cdr (org-superstar--todo-assoc todo-kw))))
->>>>>>> 6cdb79e5
     (cond
      ((characterp todo-bullet)
       todo-bullet)
      ((listp todo-bullet)
-<<<<<<< HEAD
-      (setq todo-fallback (cadr todo-bullet))
-      (setq todo-bullet (car todo-bullet))
-      (if (org-superstar-graphic-p)
-          todo-bullet
-        todo-fallback)))))
-=======
       (let ((todo-fallback (cadr todo-bullet))
             (todo-bullet (car todo-bullet)))
         (if (org-superstar-graphic-p)
             todo-bullet
           todo-fallback))))))
->>>>>>> 6cdb79e5
 
 (defun org-superstar--hbullets-length ()
   "Return the length of ‘org-superstar-headline-bullets-list’."
