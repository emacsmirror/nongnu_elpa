;;; org-superstar.el --- Prettify headings and plain lists in Org mode -*- lexical-binding: t; -*-

;; Copyright (C) 2020  D. Williams, sabof

;; Author: D. Williams <d.williams@posteo.net>
;; Maintainer: D. Williams <d.williams@posteo.net>
;; Keywords: faces, outlines
<<<<<<< HEAD
;; Version: 1.1.0
=======
;; Version: 1.0.3
>>>>>>> 10735de9
;; Homepage: https://github.com/integral-dw/org-superstar-mode
;; Package-Requires: ((org "9.1.9") (emacs "26.1"))

;; This file is NOT part of GNU Emacs.

;; This program is free software; you can redistribute it and/or modify
;; it under the terms of the GNU General Public License as published by
;; the Free Software Foundation, either version 3 of the License, or
;; (at your option) any later version.

;; This program is distributed in the hope that it will be useful,
;; but WITHOUT ANY WARRANTY; without even the implied warranty of
;; MERCHANTABILITY or FITNESS FOR A PARTICULAR PURPOSE.  See the
;; GNU General Public License for more details.

;; You should have received a copy of the GNU General Public License
;; along with this program.  If not, see <https://www.gnu.org/licenses/>.

;;; Commentary:

;;  Prettify headings and plain lists in org-mode.  This package is a
;;  direct descendant of ‘org-bullets’, with most of the code base
;;  completely rewritten (See https://github.com/sabof/org-bullets).
;;  Currently, this package supports:

;; * Prettifying org heading lines by:
;;   + replacing trailing bullets by UTF-8 bullets
;;   + hiding leading stars, customizing their look or removing them
;;     from vision
;;   + applying a custom face to the header bullet
;;   + applying a custom face to the leading bullets
;;   + using double-bullets for inline tasks (see org-inlinetask.el)
;;   + (optional) using special bullets for TODO keywords
;; * Prettifying org plain list bullets by:
;;   + replacing each bullet type (*, + and -) with UTF-8 bullets
;;   + applying a custom face to item bullets
;; * Gracefully degrading features when viewed from terminal

;; This package is heavily influenced by (and uses snippets from) the
;; popular package "org-bullets", created by sabof.  It was made with
;; the goal of inheriting features the author liked about org-bullets
;; while being able to introduce compatibility-breaking changes to it.
;; It is largely rewritten, to the point of almost no function being
;; identical to it's org-bullets counterpart.

;; This package is versioned using (the author's understanding of)
;; semantic versioning: "<major>.<minor>.<patch>".
;; <major> version increments signify backward incompatible changes.
;; <minor> version increments signify backward compatible but
;;         significant changes.
;; <patch> version increments signify changes not affecting the API.

;; Here are some Unicode blocks which are generally nifty resources
;; for this package:
;;
;; General Punctuation (U+2000-U+206F): Bullets, leaders, asterisms.
;; Dingbats (U+2700-U+27BF)
;; Miscellaneous Symbols and Arrows (U+2B00-U+2BFF):
;;     Further stars and arrowheads.
;; Miscellaneous Symbols (U+2600–U+26FF): Smileys and card suits.
;; Supplemental Arrows-C (U+1F800-U+1F8FF)
;; Geometric Shapes (U+25A0-U+25FF): Circles, shapes within shapes.
;; Geometric Shapes Extended (U+1F780-U+1F7FF):
;;     More of the above, and stars.
;;

;;; Code:

(require 'org)
(require 'org-element)
(require 'wid-edit)

(defgroup org-superstar nil
  "Use UTF8 bullets for headlines and plain lists."
  :group 'org-appearance)

;;; Bullet Variables

(defcustom org-superstar-headline-bullets-list
  '(;; Original ones nicked from org-bullets
    "◉"
    "○"
    "✸"
    "✿") ;; "◉" "🞛" "○" "▷"
  "List of bullets used in Org headings.
It can contain any number of bullets, the Nth entry usually
corresponding to the bullet used for level N.  The way this list
is cycled through can use fine-tuned by customizing
‘org-superstar-cycle-headline-bullets’.

You should call ‘org-superstar-restart’ after changing this
variable for your changes to take effect."
  :group 'org-superstar
  :type '(repeat (string :tag "Bullet character")))

(defcustom org-superstar-item-bullet-alist
  '((?* . ?•)
    (?+ . ?➤)
    (?- . ?–))
  "Alist of UTF-8 bullets to be used for plain org lists.
Each key should be a plain list bullet character (*,+,-), and
each value should be the UTF8 character to be displayed.

You should call ‘org-superstar-restart’ after changing this
variable for your changes to take effect."
  :group 'org-superstar
  :type '(alist :options ((?* (character))
                          (?+ (character))
                          (?- (character)))))

(defcustom org-superstar-todo-bullet-alist
  '(("TODO" . ?☐)
    ("DONE" . ?☑))
  "Alist of UTF-8 bullets for TODO items.

Each key should be a TODO keyword, and each value should the UTF8
character to be displayed.  Keywords that are not included in the
alist are handled like normal headings.

You should call ‘org-superstar-restart’ after changing this
variable for your changes to take effect."
  :group 'org-superstar
  :type '(alist :key-type (string :format "TODO keyword: %v")
                :value-type (character :value ?◉
                                       :format "Bullet character: %v\n")))

;;;###autoload
(put 'org-superstar-leading-bullet
     'safe-local-variable
     #'char-or-string-p)

(defun org-superstar--set-lbullet (symbol value)
  "Set SYMBOL ‘org-superstar-leading-bullet’ to VALUE.
If set to a character, also set ‘org-superstar-leading-fallback’."
  (set-default symbol value)
  (when (characterp value)
    (set-default 'org-superstar-leading-fallback value)))

(defcustom org-superstar-leading-bullet " ․"
  "A special bullet used for leading stars.
Normally, this variable is a character replacing the default
stars.  If it’s a string, list, or vector, compose the
replacement according to the rules of ‘compose-region’ for the
COMPONENTS argument.

If ‘org-hide-leading-stars’ is nil, leading stars in a headline
are represented as a sequence of this bullet using the face
‘org-superstar-leading’.  Otherwise, this variable has no effect and
‘org-mode’ covers leading stars using ‘org-hide’.

This variable is only used for graphical displays.
‘org-superstar-leading-fallback’ is used for terminal displays
instead.

You should call ‘org-superstar-restart’ after changing this
variable for your changes to take effect."
  :group 'org-superstar
  :type '(choice
          (character :tag "Single character to display"
                     :format "\n%t: %v\n"
                     :value ?‥)
          (string :tag "String of characters to compose replacement from"
                  :format "\n%t:\n%v"
                  :value " ․")
          (vector :tag "Vector of chars and composition rules"
                  (repeat
                   :inline t
                   :tag "Composition sequence"
                   (list :inline t :tag "Composition pair"
                         (character :tag "alt char" :value ?\s)
                         (sexp :tag "rule"))))
          (repeat
           :tag "Sequence of chars and composition rules"
           (list :inline t :tag "Composition pair"
                 (character :tag "alt char" :value ?\s)
                 (sexp :tag "rule"))))
  :risky t
  :set #'org-superstar--set-lbullet)

(defcustom org-superstar-leading-fallback
  (cond ((characterp org-superstar-leading-bullet)
         org-superstar-leading-bullet)
        (t ?‥))
  "A special bullet used for leading stars.
This variable is a character replacing the default stars in
terminal displays instead of ‘org-superstar-leading-bullet’.

If the leading bullet is set to a character before the package is
loaded, this variable’s default value is set to that character as
well.  Setting the leading bullet to a character using the custom
interface also automatically sets this variable.

You should call ‘org-superstar-restart’ after changing this
variable for your changes to take effect."
  :group 'org-superstar
  :type '(character :tag "Single character to display"
                    :format "\n%t: %v\n"
                    :value ?‥))


;;; Other Custom Variables

(defcustom org-superstar-cycle-headline-bullets t
  "Non-nil means cycle through all available headline bullets.

The following values are meaningful:

An integer value of N cycles through the first N entries of the
list instead of the whole list.

If otherwise non-nil, cycle through the entirety of the list.
This is the default behavior inherited from org-bullets.

If nil, repeat the final list entry for all successive levels.

You should call ‘org-superstar-restart’ after changing this
variable for your changes to take effect."
  :group 'org-superstar
  :type '(choice
          (const :tag "Cycle through the whole list." t)
          (const :tag "Repeat the last element indefinitely." nil)
          (integer :tag "Repeat the first <integer> elements only."
                   :format "Repeat the first %v entries exclusively.\n"
                   :size 8
                   :value 1
                   :validate org-superstar--validate-hcycle)))

(defun org-superstar--validate-hcycle (text-field)
  "Raise an error if TEXT-FIELD’s value is an invalid hbullet number.
This function is used for ‘org-superstar-cycle-headline-bullets’.
If the integer exceeds the length of
‘org-superstar-headline-bullets-list’, set it to the length and
raise an error."
  (let ((ncycle (widget-value text-field))
        (maxcycle (org-superstar--hbullets-length)))
    (unless (<= 1 ncycle maxcycle)
      (widget-put
       text-field
       :error (format "Value must be between 1 and %i"
                      maxcycle))
      (widget-value-set text-field maxcycle)
      text-field)))

(defcustom org-superstar-prettify-item-bullets t
  "Non-nil means display plain lists bullets as UTF8 bullets.

Each type of plain list bullet is associated with a
corresponding UTF8 character in ‘org-superstar-item-bullet-alist’.

You should call ‘org-superstar-restart’ after changing this
variable for your changes to take effect."
  :group 'org-superstar
  :type '(choice (const :tag "Enable item bullet fontification" t)
                 (const :tag "Disable item bullet fontification" nil)))

(defcustom org-superstar-special-todo-items nil
  "Non-nil means use special bullets for TODO items.

Instead of displaying bullets corresponding to TODO items
according to ‘org-superstar-headline-bullets-list’ (dependent on
the headline’s level), display a bullet according to
‘org-superstar-todo-bullet-alist’ (dependent on the TODO
keyword)."
  :group 'org-superstar
  :type 'boolean)

(defvar-local org-superstar-lightweight-lists nil
  "Non-nil means circumvent expensive calls to ‘org-superstar-plain-list-p’.

There is usually no need to use this variable directly; instead,
use the command ‘org-superstar-toggle-lightweight-lists’.")


;;; Faces

(defface org-superstar-leading
  '((default . (:inherit default :foreground "gray")))
  "Face used to display prettified leading stars in a headline."
  :group 'org-superstar)
;; REVIEW: I read that it's generally discouraged to :inherit while
;; overriding certain properties.  Does that also apply to inheriting
;; default?

(defface org-superstar-header-bullet
  '((default . nil))
  "Face containing distinguishing features headline bullets.
This face is applied to header bullets \"on top of\" existing
fontification provided by org, allowing you to inherit the
default look of a heading line while still being able to make
modifications.  Every specified face property will replace those
currently in place.  Consequently, leaving all face properties
unspecified inherits the org-level-X faces for header bullets."
  :group 'org-superstar)

(defface org-superstar-item
  '((default . (:inherit default)))
  "Face used to display prettified item bullets."
  :group 'org-superstar)

(defcustom org-superstar-remove-leading-stars nil
  "Non-nil means font-lock should hide leading star characters.

A more radical version of ‘org-hide-leading-stars’, where the
indentation caused by leading stars is completely removed.  It
works similar to ‘org-hide-emphasis-markers’.

If Non-nil, this variable takes precedence over
‘org-hide-leading-stars’.

This variable only eliminates indentation caused directly by
leading stars, meaning additional indentation should be
preserved.  For an example of this, see the minor-mode command
‘org-indent-mode’.

You should call ‘org-superstar-restart’ after changing this
variable for your changes to take effect."
  :group 'org-superstar
  :type 'boolean)


;;; Functions intended for users

(defun org-superstar-configure-like-org-bullets ()
  "Configure Superstar mode to approximate ‘org-bullets-mode’.
This function automatically sets various custom variables, and
therefore should only be called *once* per session, before any
other manual customization of this package.

Warning: This function sets a variable outside of this package:
‘org-hide-leading-stars’.

This function is only meant as a small convenience for people who
just want minor departures from ‘org-bullets-mode’.  For a more
fine-grained customization, it’s better to just set the variables
you want.

This changes the following variables:
‘org-superstar-cycle-headline-bullets’: Enabled.
‘org-hide-leading-stars’: Enabled.
‘org-superstar-special-todo-items’: Disabled.

You should call ‘org-superstar-restart’ after changing this
variable for your changes to take effect."
  (setq org-superstar-cycle-headline-bullets t)
  (setq org-hide-leading-stars t)
  (setq org-superstar-special-todo-items nil)
  nil)

;;;###autoload
(defun org-superstar-toggle-lightweight-lists ()
  "Toggle syntax checking for plain list items.

Disabling syntax checking will cause Org Superstar to display
lines looking like plain lists (for example in code) like plain
lists.  However, this may cause significant speedup for org files
containing several hundred list items."
  (interactive)
  (setq org-superstar-lightweight-lists
        (not org-superstar-lightweight-lists)))


;;; Accessor Functions

(defun org-superstar--get-todo (pom)
  "Return the TODO keyword at point or marker POM.
If no TODO property is found, return nil."
  (save-match-data
    (let ((todo-property
           (cdar (org-entry-properties pom "TODO"))))
      (when (stringp todo-property)
        todo-property))))

(defun org-superstar--todo-bullet ()
  "Return the desired TODO item bullet, if defined.
If no entry can be found in ‘org-superstar-todo-bullet-alist’ for
the current keyword, return nil."
  (cdr (assoc-string
        (org-superstar--get-todo (match-beginning 0))
        org-superstar-todo-bullet-alist)))

(defun org-superstar--hbullets-length ()
  "Return the length of ‘org-superstar-headline-bullets-list’."
  (length org-superstar-headline-bullets-list))

(defun org-superstar--hbullet (level)
  "Return the desired headline bullet replacement for LEVEL N.

If the headline is also a TODO item, you can override the usually
displayed bullet depending on the TODO keyword by setting
‘org-superstar-special-todo-items’ to t and adding relevant
TODO keyword entries to ‘org-superstar-todo-bullet-alist’.

See also ‘org-superstar-cycle-headline-bullets’."
  (let ((max-bullets org-superstar-cycle-headline-bullets)
        (n (if org-odd-levels-only (/ (1- level) 2) (1- level)))
        (todo-bullet (when org-superstar-special-todo-items
                       (org-superstar--todo-bullet))))
    (cond (todo-bullet)
          ((integerp max-bullets)
           (string-to-char
            (elt org-superstar-headline-bullets-list
                 (% n max-bullets))))
          (max-bullets
           (string-to-char
            (elt org-superstar-headline-bullets-list
                 (% n (org-superstar--hbullets-length)))))
          (t
           (string-to-char
            (elt org-superstar-headline-bullets-list
                 (min n (1- (org-superstar--hbullets-length)))))))))

(defun org-superstar--ibullet (bullet-string)
  "Return BULLET-STRINGs desired UTF-8 replacement.

Each of the three regular plain list bullets +, - and * will be
replaced by their corresponding entry in ‘org-superstar-item-bullet-alist’."
  (or (cdr (assq (string-to-char bullet-string)
                 org-superstar-item-bullet-alist))
      (string-to-char bullet-string)))

(defun org-superstar--lbullet ()
  "Return the correct leading bullet for the current display."
  (if (org-superstar-graphic-p)
      org-superstar-leading-bullet
    org-superstar-leading-fallback))

(defun org-superstar--heading-level ()
  "Return the heading level of the currently matched headline."
  (- (match-end 0) (match-beginning 0) 1))


;;; Predicates
;; ‘org-list-in-valid-context-p’ is currently not working.

;; Explicitly returning t is redundant, but does not leak information
;; about how the predicate is implemented.
(defun org-superstar-plain-list-p ()
  "Return t if the current match is a proper plain list.

This function may be expensive for files with very large plain
lists; consider using ‘org-superstar-toggle-lightweight-lists’ in
such cases to avoid slowdown."
  (or org-superstar-lightweight-lists
      (save-match-data
        (org-element-lineage (org-element-at-point)
                             '(plain-list) t))
      t))

(defun org-superstar-headline-or-inlinetask-p ()
  "Return t if the current match is a proper headline or inlinetask."
  (save-match-data
    (and (org-at-heading-p) t)))

(defun org-superstar-headline-p ()
  "Return t if the current match is a proper headline."
  (interactive)
  (save-match-data
    (org-with-limited-levels
     (and (org-at-heading-p) t))))

(defun org-superstar-inlinetask-p ()
  "Return t if the current match is a proper inlinetask."
  (and (featurep 'org-inlinetask)
       (org-superstar-headline-or-inlinetask-p)
       (not (org-superstar-headline-p))))

(defun org-superstar-graphic-p ()
  "Return t if the current display supports proper composing."
  (display-graphic-p))


;;; Fontification

(defun org-superstar--prettify-ibullets ()
  "Prettify plain list bullets.

This function uses ‘org-superstar-plain-list-p’ to avoid
prettifying bullets in (for example) source blocks."
  (when (org-superstar-plain-list-p)
    (let* ((current-bullet (match-string 1)))
      (compose-region (match-beginning 1)
                      (match-end 1)
                      (org-superstar--ibullet current-bullet)))
    'org-superstar-item))

(defun org-superstar--unprettify-ibullets ()
  "Revert visual tweaks made to item bullets in current buffer."
  (save-excursion
    (goto-char (point-min))
    (while (re-search-forward "^[ \t]+\\([-+*]\\) " nil t)
      (decompose-region (match-beginning 1) (match-end 1)))))

(defun org-superstar--prettify-main-hbullet ()
  "Prettify the trailing star in a headline.

This function uses ‘org-superstar-headline-or-inlinetask-p’ to avoid
prettifying bullets in (for example) source blocks."
  (when (org-superstar-headline-or-inlinetask-p)
    (let ((level (org-superstar--heading-level)))
      (compose-region (match-beginning 1) (match-end 1)
                      (org-superstar--hbullet level))))
  'org-superstar-header-bullet)

(defun org-superstar--prettify-other-hbullet ()
  "Prettify the second last star in a headline.
This is only done if the particular title’s level is part of an
inline task, see ‘org-inlinetask-min-level’.

This function uses ‘org-superstar-inlinetask-p’ to avoid
prettifying bullets in (for example) source blocks."
  (when (org-superstar-inlinetask-p)
    (let ((level (org-superstar--heading-level)))
      (compose-region (match-beginning 2) (match-end 2)
                      (org-superstar--hbullet level))
      'org-superstar-header-bullet)))

(defun org-superstar--prettify-other-lbullet ()
  "Prettify the first leading bullet after the headline bullet.
This function serves as an extension of
‘org-superstar--prettify-leading-hbullets’.
This function uses ‘org-superstar-headline-p’ to avoid
prettifying bullets in (for example) source blocks."
  (cond ((org-superstar-headline-p)
         'org-superstar-leading)
        ((org-superstar-inlinetask-p)
         'org-inlinetask)))

(defun org-superstar--prettify-leading-hbullets ()
  "Prettify the leading bullets of a header line.
Unless ‘org-hide-leading-stars’ is non-nil, each leading star is
visually replaced by ‘org-superstar-leading-bullet’ and inherits
face properties from ‘org-superstar-leading’.

If viewed from a terminal, ‘org-superstar-leading-fallback’ is
used instead of the regular leading bullet to avoid errors.

This function uses ‘org-superstar-headline-or-inlinetask-p’ to avoid
prettifying bullets in (for example) source blocks."
  (when (org-superstar-headline-or-inlinetask-p)
    (let ((star-beg (match-beginning 3))
          (lead-end (if (org-superstar-headline-p)
                        (match-end 2) (match-end 3))))
      (while (< star-beg lead-end)
        (compose-region star-beg (setq star-beg (1+ star-beg))
                        (org-superstar--lbullet)))
      'org-superstar-leading)))

(defun org-superstar--make-invisible (subexp)
  "Make part of the text matched by the last search invisible.
SUBEXP, a number, specifies which parenthesized expression in the
last regexp.  If there is no SUBEXPth pair, do nothing."
  ;; REVIEW: Do you think when-let would be nicer here?
  (let ((start (match-beginning subexp))
        (end (match-end subexp)))
    (when start
      (add-text-properties
       start end '(invisible org-superstar-hide)))))

(defun org-superstar--unprettify-hbullets ()
  "Revert visual tweaks made to header bullets in current buffer."
  (save-excursion
    (goto-char (point-min))
    (while (re-search-forward "^\\*+ " nil t)
      (decompose-region (match-beginning 0) (match-end 0)))))


;;; Font Lock

(defvar-local org-superstar--font-lock-keywords nil)

(defun org-superstar--update-font-lock-keywords ()
  "Set ‘org-superstar--font-lock-keywords’ to reflect current settings.
You should not call this function to avoid confusing this mode’s
cleanup routines."
  ;; The below regex is nicked from ‘org-list-full-item-re’, but
  ;; reduced to only match simple lists.  Changes were made to enforce
  ;; a leading space before asterisks to avoid confusion with title
  ;; bullets.
  (setq org-superstar--font-lock-keywords
        `(,@(when org-superstar-prettify-item-bullets
              '(("^[ \t]*?\\(?:\\(?1:[-+]\\)\\|[ \t]\\(?1:\\*\\)\\) "
                 (1 (org-superstar--prettify-ibullets)))))
          ("^\\(?3:\\**?\\)\\(?2:\\*?\\)\\(?1:\\*\\) "
           (1 (org-superstar--prettify-main-hbullet) prepend)
           ,@(unless (or org-hide-leading-stars
                         org-superstar-remove-leading-stars)
               '((3 (org-superstar--prettify-leading-hbullets)
                    t)
                 (2 (org-superstar--prettify-other-lbullet)
                    t)))
           ,@(when org-superstar-remove-leading-stars
               '((3 (org-superstar--make-invisible 3))
                 (2 (org-superstar--make-invisible 2))))
           ,@(when (featurep 'org-inlinetask)
               '((2 (org-superstar--prettify-other-hbullet)
                    prepend)))
           ;; If requested, put another function here that formats the
           ;; first star of an inlinetask as a bullet.
           ))))

(defun org-superstar--fontify-buffer ()
  "Fontify the buffer."
  (when font-lock-mode
    (save-restriction
      (widen)
      (font-lock-ensure)
      (font-lock-flush))))

;;; Mode commands
;;;###autoload
(define-minor-mode org-superstar-mode
  "Use UTF8 bullets for headlines and plain lists."
  nil nil nil
  :group 'org-superstar
  :require 'org
  (cond
   ;; Bail if Org is not enabled.
   ((and org-superstar-mode
         (not (derived-mode-p 'org-mode)))
    (message "Org mode is not enabled in this buffer.")
    (org-superstar-mode 0))
   ;; Set up Superstar.
   (org-superstar-mode
    (font-lock-remove-keywords nil org-superstar--font-lock-keywords)
    (org-superstar--update-font-lock-keywords)
    (font-lock-add-keywords nil org-superstar--font-lock-keywords
                            'append)
    (org-superstar--fontify-buffer)
    (add-to-invisibility-spec '(org-superstar-hide)))
   ;; Clean up nd exit.
   (t
    (remove-from-invisibility-spec '(org-superstar-hide))
    (font-lock-remove-keywords nil org-superstar--font-lock-keywords)
    (setq org-superstar--font-lock-keywords
          (default-value 'org-superstar--font-lock-keywords))
    (org-superstar--unprettify-ibullets)
    (org-superstar--unprettify-hbullets)
    (org-superstar--fontify-buffer))))

(defun org-superstar-restart ()
  "Re-enable Org Superstar mode, if the mode is enabled."
  (interactive)
  (when org-superstar-mode
    (org-superstar-mode 0)
    (org-superstar-mode 1)))


(provide 'org-superstar)
;;; org-superstar.el ends here<|MERGE_RESOLUTION|>--- conflicted
+++ resolved
@@ -5,11 +5,7 @@
 ;; Author: D. Williams <d.williams@posteo.net>
 ;; Maintainer: D. Williams <d.williams@posteo.net>
 ;; Keywords: faces, outlines
-<<<<<<< HEAD
 ;; Version: 1.1.0
-=======
-;; Version: 1.0.3
->>>>>>> 10735de9
 ;; Homepage: https://github.com/integral-dw/org-superstar-mode
 ;; Package-Requires: ((org "9.1.9") (emacs "26.1"))
 
