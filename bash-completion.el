;;; bash-completion.el --- BASH completion for the shell buffer -*- lexical-binding: t -*-

;; Copyright (C) 2009 Stephane Zermatten

;; Author: Stephane Zermatten <szermatt@gmx.net>
;; Maintainer: Stephane Zermatten <szermatt@gmail.com>
;; Version: 2.1.1
;; Keywords: shell bash bash-completion
;; URL: http://github.com/szermatt/emacs-bash-completion
;; Package-Requires: ((emacs "24.1"))

;; This program is free software: you can redistribute it and/or
;; modify it under the terms of the GNU General Public License as
;; published by the Free Software Foundation; either version 2 of the
;; License, or (at your option) any later version.

;; This program is distributed in the hope that it will be useful,
;; but WITHOUT ANY WARRANTY; without even the implied warranty of
;; MERCHANTABILITY or FITNESS FOR A PARTICULAR PURPOSE.  See the GNU
;; General Public License for more details.

;; You should have received a copy of the GNU General Public License
;; along with this program.  If not, see
;; `http://www.gnu.org/licenses/'.

;;; Commentary:
;;
;; This file defines dynamic completion hooks for shell-mode and
;; shell-command prompts that are based on bash completion.
;;
;; Bash completion for emacs:
;; - is aware of bash builtins, aliases and functions
;; - does file expansion inside of colon-separated variables
;;   and after redirections (> or <)
;; - escapes special characters when expanding file names
;; - is configurable through programmable bash completion
;;
;; When the first completion is requested in shell model or a shell
;; command, bash-completion.el starts a separate bash
;; process.  Bash-completion.el then uses this process to do the actual
;; completion and includes it into Emacs completion suggestions.
;;
;; A simpler and more complete alternative to bash-completion.el is to
;; run a bash shell in a buffer in term mode(M-x `ansi-term').
;; Unfortunately, many Emacs editing features are not available when
;; running in term mode.  Also, term mode is not available in
;; shell-command prompts.
;;
;; Bash completion can also be run programmatically, outside of a
;; shell-mode command, by calling
;; `bash-completion-dynamic-complete-nocomint'
;;
;; INSTALLATION
;;
;; 1. copy bash-completion.el into a directory that's on Emacs load-path
;; 2. add this into your .emacs file:
;;   (autoload 'bash-completion-dynamic-complete \"bash-completion\"
;;     \"BASH completion hook\")
;;   (add-hook 'shell-dynamic-complete-functions
;;      'bash-completion-dynamic-complete)
;;
;;   or simpler, but forces you to load this file at startup:
;;
;;   (require 'bash-completion)
;;   (bash-completion-setup)
;;
;; 3. reload your .emacs (M-x `eval-buffer') or restart
;;
;; Once this is done, use <TAB> as usual to do dynamic completion from
;; shell mode or a shell command minibuffer, such as the one started
;; for M-x `compile'. Note that the first completion is slow, as emacs
;; launches a new bash process.
;;
;; You'll get better results if you turn on programmable bash completion.
;; On Ubuntu, this means running:
;;   sudo apt-get install bash-completion
;; and then adding this to your .bashrc:
;;   . /etc/bash_completion
;;
;; Right after enabling programmable bash completion, and whenever you
;; make changes to you .bashrc, call `bash-completion-reset' to make
;; sure bash completion takes your new settings into account.
;;
;; Loading /etc/bash_completion often takes time, and is not necessary
;; in shell mode, since completion is done by a separate process, not
;; the process shell-mode process.
;;
;; To turn off bash completion when running from emacs but keep it on
;; for processes started by bash-completion.el, add this to your .bashrc:
;; if [[ ( -z "$INSIDE_EMACS" || "$EMACS_BASH_COMPLETE" = "t" ) &&\
;;      -f /etc/bash_completion ]]; then
;;   . /etc/bash_completion
;; fi
;;
;; Emacs sets the environment variable INSIDE_EMACS to the processes
;; started from it. Processes started by bash-completion.el have
;; the environment variable EMACS_BASH_COMPLETE set to t.
;;
;; CAVEATS
;;
;; Using a separate process for doing the completion has several
;; important disadvantages:
;; - bash completion is slower than standard emacs completion
;; - the first completion can take a long time, since a new bash process
;;   needs to be started and initialized
;; - the separate process is not aware of any changes made to bash
;;   in the current buffer.
;;   In a standard terminal, you could do:
;;     $ alias myalias=ls
;;     $ myal<TAB>
;;   and bash would propose the new alias.
;;   Bash-completion.el cannot do that, as it is not aware of anything
;;   configured in the current shell. To make bash-completion.el aware
;;   of a new alias, you need to add it to .bashrc and restart the
;;   completion process using `bash-completion-reset'.
;;
;; COMPATIBILITY
;;
;; bash-completion.el is known to work with Bash 3 and 4, on Emacs,
;; starting with version 24.1, under Linux and OSX. It does not work
;; on XEmacs.
;;

;;; History:
;;
;; Full history is available on
;; https://github.com/szermatt/emacs-bash-completion

<<<<<<< HEAD
(require 'comint)
(require 'ansi-color)
(eval-when-compile (require 'cl))

=======
>>>>>>> 783a1e79
;;; Code:

(require 'comint)
(require 'cl-lib)

;;; ---------- Customization
(defgroup bash-completion nil
  "BASH configurable command-line completion "
  :group 'shell
  :group 'shell-command)

(defcustom bash-completion-enabled t
  "Enable/Disable BASH configurable command-line completion globally.

This flag is useful for temporarily disabling bash completion
once it's been installed.

Setting this variable to t is NOT enough to enable BASH completion.
BASH completion is only available in the environment for which
`bash-completion-dynamic-complete' has been registered. See
`bash-completion-setup' for that."
  :type '(boolean)
  :group 'bash-completion)

(defcustom bash-completion-use-separate-processes t
  "Enable/disable the use of separate processes to perform completion.

When set to a non-nil value, separate processes will be used to
perform completion. If nil, the process associated with the
current buffer is used to perform completion. Even when this
variable is set to nil, a separate process can be used to perform
completion when:
- no process is associated with the current buffer
- an error occurred while trying to get completions"
  :type 'boolean
  :group 'bash-completion)

(defcustom bash-completion-prog (executable-find "bash")
  "Name or path of the BASH executable to run for command-line completion.

This should be either an absolute path to the BASH executable or
the name of the bash command if it is on Emacs' PATH. This should
point to a recent version of BASH, 3 or 4, with support for
command-line completion.

This variable is only used when creating separate processes for
performing completion. See
`bash-completion-use-separate-processes' for further
explanation."
  :type '(file :must-match t)
  :group 'bash-completion)

(defcustom bash-completion-remote-prog "bash"
  "Name or path of the remote BASH executable to use.

This is the path of an BASH executable available on the remote machine.
Best is to just specify \"bash\" and rely on the PATH being set correctly
for the remote connection.

This variable is only used when creating separate processes for
performing completion. See
`bash-completion-use-separate-processes' for further
explanation."
  :type '(string)
  :group 'bash-completion)

(defcustom bash-completion-args '("--noediting")
  "Args passed to the BASH shell.

This variable is only used when creating separate processes for
performing completion. See
`bash-completion-use-separate-processes' for further
explanation."
  :type '(repeat (string :tag "Argument"))
  :group 'bash-completion)

(defcustom bash-completion-process-timeout 2.5
  "Number of seconds to wait for an answer from bash.

If bash takes longer than that to answer, the answer will be
ignored."
  :type '(float)
  :group 'bash-completion)

(defcustom bash-completion-message-delay 0.4
  "Time to wait before displaying a message while waiting for results.

If completion takes longer than that time, a message is displayed
on the minibuffer to make it clear what's happening. Set to nil
to never display any such message. 0 to always display it.

Only relevant when using bash completion in a shell, through
`bash-completion-dynamic-complete'."
  :type '(float)
  :group 'bash-completion)

(defcustom bash-completion-initial-timeout 30
  "Timeout value to apply when talking to bash for the first time.

The first thing bash is supposed to do is process /etc/bash_complete,
which typically takes a long time.

This variable is only used when creating separate processes for
performing completion. See
`bash-completion-use-separate-processes' for further
explanation."
  :type '(float)
  :group 'bash-completion)

(defcustom bash-completion-nospace nil
  "Never let bash add a final space at the end of a completion.

When there is only one completion candidate, bash sometimes adds
a space at the end of the completion to move the cursor at the
appropriate position to add more command-line arguments. This
feature doesn't always work perfectly with programmable completion.

Enable this option if you find yourself having to often backtrack
to remove the extra space bash adds after a completion."
  :type '(boolean)
  :group 'bash-completion)

(defvar bash-completion-start-files
  '("~/.emacs_bash.sh" "~/.emacs.d/init_bash.sh")
  "Shell files that, if they exist, will be sourced at the beginning of a bash completion subprocess.

This variable is only used when creating separate processes for
performing completion. See
`bash-completion-use-separate-processes' for further
explanation.")

(defvar bash-completion-wordbreaks ""
  "Extra wordbreaks to use when tokenizing, in `bash-completion-tokenize'.")

(defvar bash-completion-output-buffer " *bash-completion*"
  "Buffer storing completion results.

This variable is not used when
`bash-completion-use-separate-processes' is non-nil.")

;;; ---------- Internal variables and constants

(defvar bash-completion-processes nil
  "Bash processes alist.

Mapping between remote paths as returned by `file-remote-p' and
Bash processes.")

(defconst bash-completion-special-chars "[^-0-9a-zA-Z_./\n=]"
  "Regexp of characters that must be escaped or quoted.")

(eval-when-compile
  (unless (or (and (= emacs-major-version 24) (>= emacs-minor-version 1))
              (>= emacs-major-version 25))
    (error
     (concat
      "Emacs version 24.1 or later is required to run emacs-bash-completion.\n"
      "Download emacs-bash-completion version 2.1 to run on older Emacs "
      "versions, from 22 to 24."))))

;;; ---------- Struct

;; The main, completion structure, keeping track of the definition and
;; state of the current completion.
(cl-defstruct (completion (:constructor bash-completion--make)
                          (:conc-name bash-completion--)
                          (:copier nil))
  line           ; the relevant command (string)
  point          ; 0-based position of the cursor in line (number)
  words          ; line split into words, unescaped (list of strings)
  cword          ; 0-based index of the word to be completed in words (number)
  unparsed-stub  ; unparsed version of the thing we are completing,
                 ; that is, the part of the last word after the last
                 ; wordbreak separator.
  stub-start     ; start position of the thing we are completing
  stub           ; parsed version of the stub
  open-quote     ; quote open at stub end: nil, ?' or ?\""
  compgen-args   ; compgen arguments for this command (list of strings)
  wordbreaks     ; value of COMP_WORDBREAKS active for this completion
  compopt        ; options forced with compopt nil or `(nospace . ,bool)
)

(defun bash-completion--type (comp)
  "Returns the type of COMP.

Completion type is 'command, if completing a command (cword = 0),
'custom if there's a custom completion for the current command or
'default if there isn't or if the completion hasn't been
customized, usually by `bash-completion--customize'.
"
  (cond
   ((zerop (bash-completion--cword comp)) 'command)
   ((bash-completion--compgen-args comp) 'custom)
   (t 'default)))

(defun bash-completion--nospace (comp)
  "Returns the value of the nospace option to use for COMP.

The option can be:
 - set globally, by setting `bash-completion-nospace' to t
 - set for a customized completion, in bash, with
   '-o' 'nospace'."
  (let ((cell))
    (cond
     (bash-completion-nospace t) ; set globally
     ((setq cell (assq 'nospace (bash-completion--compopt comp)))
      (cdr cell))
     (t (bash-completion--has-compgen-option
         (bash-completion--compgen-args comp) "nospace")))))

(defun bash-completion--command (comp)
  "Return the current command for the completion, if there is one."
  (file-name-nondirectory (car (bash-completion--words comp))))

(defun bash-completion--get-buffer (process)
  "Return the buffer used to store completion results.

PROCESS is the bash process from which completions are
retrieved. When `bash-completion-use-separate-processes' is nil,
PROCESS is not used and `bash-completion-output-buffer' is
returned."
  (if bash-completion-use-separate-processes
      (process-buffer process)
    (get-buffer-create bash-completion-output-buffer)))

(defun bash-completion--setup-bash-common (process)
  "Setup PROCESS to be ready for completion."
  (let (bash-major-version)
    (bash-completion-send "complete -p" process)
    (process-put process 'complete-p
                 (bash-completion-build-alist (bash-completion--get-buffer process)))
    (bash-completion-send "echo -n ${BASH_VERSINFO[0]}" process)
    (setq bash-major-version
          (with-current-buffer (bash-completion--get-buffer process)
            (string-to-number (buffer-substring-no-properties
                               (point-min) (point-max)))))
    (bash-completion-send
     (concat "function __bash_complete_wrapper {"
             (if (>= bash-major-version 4)
                 " COMP_TYPE=9; COMP_KEY=9; _EMACS_COMPOPT=\"\";"
               "")
             " eval $__BASH_COMPLETE_WRAPPER;"
             " n=$?;"
             " if [[ $n = 124 ]]; then"
             (bash-completion--side-channel-data
              "wrapped-status" "124")
             "  return 1; "
             " fi; "
             (when (>= bash-major-version 4)
               (concat " if [[ -n \"${_EMACS_COMPOPT}\" ]]; then"
                       (bash-completion--side-channel-data
                        "compopt" "${_EMACS_COMPOPT}")
                       " fi;"))
             " return $n;"
             "}")
     process)
    (if (>= bash-major-version 4)
        (bash-completion-send
         (concat
          "function compopt {"
          " command compopt \"$@\" 2>/dev/null;"
          " ret=$?; "
          " if [[ $ret == 1 && \"$*\" = *\"-o nospace\"* ]]; then"
          "  _EMACS_COMPOPT='-o nospace';"
          "  return 0;"
          " fi;"
          " if [[ $ret == 1 && \"$*\" = *\"+o nospace\"* ]]; then"
          "  _EMACS_COMPOPT='+o nospace';"
          "  return 0;"
          " fi;"
          " return $ret; "
          "}")
         process))
    (bash-completion-send "echo -n ${COMP_WORDBREAKS}" process)
    (process-put process 'wordbreaks
                 (with-current-buffer (bash-completion--get-buffer process)
                   (buffer-substring-no-properties
                    (point-min) (point-max))))
    (process-put process 'bash-major-version bash-major-version)
    (process-put process 'setup-done t)))

;;; ---------- Inline functions

(defsubst bash-completion-tokenize-get-range (token)
  "Return the TOKEN range as a cons: (start . end)."
  (cdr (assq 'range token)))

(defsubst bash-completion-tokenize-set-end (token)
  "Set the end position of TOKEN to the cursor position."
  (setcdr (bash-completion-tokenize-get-range token) (point)))

(defsubst bash-completion-tokenize-append-str (token str)
  "Append to TOKEN the string STR."
  (let ((str-cons (assq 'str token)))
    (setcdr str-cons (concat (cdr str-cons) str))))

(defsubst bash-completion-tokenize-get-str (token)
  "Return the TOKEN string."
  (cdr (assq 'str token)))

(defsubst bash-completion-tokenize-open-quote (tokens)
  "Return the quote character that was still open in the last token.

TOKENS is a list of token as returned by
`bash-completion-tokenize'."
  (cdr (assq 'quote (car (last tokens)))))

;;; ---------- Functions: completion

;;;###autoload
(defun bash-completion-setup ()
  "Register bash completion for the shell buffer and shell command line.

This function adds `bash-completion-dynamic-complete' to the completion
function list of shell mode, `shell-dynamic-complete-functions'.

This function is convenient, but it might not be the best way of enabling
bash completion in your .emacs file because it forces you to load the module
before it is needed. For an autoload version, add:

  (autoload 'bash-completion-dynamic-complete \"bash-completion\"
    \"BASH completion hook\")
  (add-hook 'shell-dynamic-complete-functions
          'bash-completion-dynamic-complete)
"
  (add-hook 'shell-dynamic-complete-functions
            'bash-completion-dynamic-complete))

;;;###autoload
(defun bash-completion-dynamic-complete ()
    "Return the completion table for bash command at point.

This function is meant to be added into
`shell-dynamic-complete-functions'.  It uses `comint' to figure
out what the current command is and returns a completion table or
nil if no completions available.

When doing completion outside of a comint buffer, call
`bash-completion-dynamic-complete-nocomint' instead."
    (let ((message-timer
           (if (and (not (window-minibuffer-p))
                    (not (null bash-completion-message-delay)))
               (run-at-time
                bash-completion-message-delay nil
                (lambda () (message "Bash completion..."))))))
      (unwind-protect
          (bash-completion-dynamic-complete-nocomint
           (comint-line-beginning-position)
           (point)
           'dynamic-table)
        ;; cleanup
        (if message-timer
            (cancel-timer message-timer)))))

(defalias 'bash-completion--completion-table-with-cache
  (if (fboundp 'completion-table-with-cache)
      'completion-table-with-cache 'completion-table-dynamic))

(defun bash-completion--complete (comp process)
  (condition-case err
      (bash-completion-comm comp process)
    (error (if (not bash-completion-use-separate-processes)
               ;; try again with a separate process
               (let* ((bash-completion-use-separate-processes t)
                      (process (bash-completion-get-process)))
                 (bash-completion-comm comp process))
             ;; re-throw the error
             (signal (car err) (cdr err))))))

;;;###autoload
(defun bash-completion-dynamic-complete-nocomint
    (comp-start comp-pos &optional dynamic-table)
  "Return completion information for bash command at an arbitrary position.

The bash command to be completed begins at COMP-START in the
current buffer. COMP-POS is the point where completion should
happen.

This function is meant to be usable even in non comint buffers.
It is meant to be called directly from any completion engine.

Returns (list stub-start stub-end completions) with
 - stub-start, the position at which the completed region starts
 - stub-end, the position at which the completed region ends
 - completions, a possibly empty list of completion candidates
   or a function, if DYNAMIC-TABLE is non-nil, a lambda such as the one
   returned by `completion-table-dynamic'"
  (when bash-completion-enabled
<<<<<<< HEAD
    (let ((bash-completion-use-separate-processes
           bash-completion-use-separate-processes)
          (process (bash-completion-get-process)))
      (when (and (not process) (not bash-completion-use-separate-processes))
        ;; no process associated with the current buffer, create a
        ;; separate completion process
        (setq bash-completion-use-separate-processes t)
        (setq process (bash-completion-get-process)))
      (let* ((comp (bash-completion--parse
                    comp-start comp-pos
                    (process-get process 'wordbreaks)
                    (process-get process 'bash-major-version)))
             (stub-start (bash-completion--stub-start comp))
             (use-separate-processes bash-completion-use-separate-processes))
        (bash-completion--customize comp process)
        (list
         stub-start
         comp-pos
         (if dynamic-table
             (bash-completion--completion-table-with-cache
              (lambda (_)
                (let ((bash-completion-use-separate-processes
                       use-separate-processes))
                  (bash-completion--complete comp process))))
           (bash-completion--complete comp process)))))))
=======
    (let* ((process (bash-completion-require-process))
           (comp (bash-completion--parse
                  comp-start comp-pos
                  (process-get process 'wordbreaks)
                  (process-get process 'bash-major-version)))
           (stub-start (bash-completion--stub-start comp)))
      (bash-completion--customize comp process)
      (list
       stub-start
       comp-pos
       (if dynamic-table
           (bash-completion--completion-table-with-cache
            (lambda (_)
              (bash-completion-comm comp process)))
         (bash-completion-comm comp process))))))
>>>>>>> 783a1e79

(defun bash-completion--find-last (elt array)
  "Return the position of the last instance of ELT in array or nil."
  (catch 'bash-completion-return
    (let ((array-len (length array)))
      (dotimes (index array-len)
        (if (eq elt (aref array (- array-len index 1)))
            (throw 'bash-completion-return (- array-len index 1)))))
    nil))

;;; ---------- Functions: parsing and tokenizing

(defun bash-completion-join (words)
  "Join WORDS into a shell command line.

All words that contain even mildly suspicious characters are
quoted using single quotes to avoid the shell interpreting them
when it shouldn't.

Return one string containing WORDS."
  (if words
      (mapconcat
       'bash-completion-quote
       words " ")
    ""))

(defun bash-completion-quote (word)
  "Put single quotes around WORD unless it's crearly unnecessary.

If WORD contains characters that aren't known to be harmless, this
functions adds single quotes around it and return the result."
  (cond
    ((string= "" word)
     "''")
    ((string-match "^[a-zA-Z0-9_./-]*$" word)
     word)
    (t
     (concat "'"
             (replace-regexp-in-string "'" "'\\''" word nil t)
             "'"))))

(defun bash-completion--parse (comp-start comp-pos wordbreaks bash-major-version)
  "Process a command line split into TOKENS that end at POS.

WORDBREAK is the value of COMP_WORDBREAKS to use for this completion,
usually taken from the current process.

This function takes a list of tokens built by
`bash-completion-tokenize' and returns the variables compgen
function expect in an association list.

Returns a completion struct."
  (let* ((all-tokens (bash-completion-tokenize
                      comp-start comp-pos (if (>= bash-major-version 4)
                                              wordbreaks "")))
         (line-tokens (bash-completion-parse-current-command  all-tokens))
         (first-token (car line-tokens))
         (last-token (car (last line-tokens)))
         (open-quote (bash-completion-tokenize-open-quote line-tokens))
         (start (or (car (bash-completion-tokenize-get-range first-token)) comp-pos))
         (end (or (cdr (bash-completion-tokenize-get-range last-token)) comp-pos))
         (words (bash-completion-strings-from-tokens line-tokens))
         (stub-start) (unparsed-stub) (parsed-stub))
    (if (or (> comp-pos end) (= start end))
        (setq stub-start comp-pos
              unparsed-stub ""
              parsed-stub ""
              words (append words '("")))
      (if (< bash-major-version 4)
          (setq last-token (car (last (bash-completion-tokenize
                                       comp-start comp-pos wordbreaks)))))
      (setq stub-start (car (bash-completion-tokenize-get-range last-token))
            parsed-stub (bash-completion-tokenize-get-str last-token)
            unparsed-stub (buffer-substring-no-properties stub-start comp-pos)))
    (bash-completion--make
     :line (buffer-substring-no-properties start comp-pos)
     :point (- comp-pos start)
     :cword (- (length words) 1)
     :words words
     :stub-start stub-start
     :unparsed-stub unparsed-stub
     :stub parsed-stub
     :open-quote open-quote
     :wordbreaks wordbreaks)))

(defun bash-completion-parse-current-command (tokens)
  "Extract from TOKENS the tokens forming the current command.

This function takes a list of TOKENS created by
`bash-completion-tokenize' for the current buffer and select the
tokens on this list that form the current command given that the
word to be completed is the last token.

For example, given this stream of tokens:
  cd /var/tmp && ls -l
if the last token is -l, it will select:
  ls -l
if the last token is /var/tmp, it will select:
  cd /var/tmp

Return a sublist of TOKENS."
  (nreverse
   (catch 'bash-completion-return
     (let ((command nil) (state 'initial))
       (dolist (token tokens)
         (let* ((string (bash-completion-tokenize-get-str token))
                (is-terminal
                 (and (member string '(";" "&" "|" "&&" "||"))
                      (let ((range (bash-completion-tokenize-get-range token)))
                        (= (- (cdr range) (car range))
                           (length string))))))
           (cond
            (is-terminal
             (setq state 'initial)
             (setq command nil))

            ((and (eq state 'initial)
                  (null (string-match "=" string)))
             (setq state 'args)
             (push token command))

            ((eq state 'args)
             (push token command)))))
       (or command (last tokens))))))

(defun bash-completion-strings-from-tokens (tokens)
  "Extract the strings from TOKENS.

This function takes all strings from TOKENS and return it as a
list of strings.

TOKENS should be in the format returned by `bash-completion-tokenize'."
  (mapcar 'bash-completion-tokenize-get-str tokens))

(defun bash-completion-tokenize (start end &optional wordbreaks)
  "Tokenize the portion of the current buffer between START and END.

This function splits a BASH command line into tokens.  It knows
about quotes, escape characters and special command separators such
as ;, | and &&. If specified WORDBREAKS contains extra word breaks,
usually taken from COMP_WORDBREAKS, to apply while tokenizing.

This method returns a list of tokens found between START and END,
ordered by position.  Tokens contain a string and a range.

The string in a token is an unescaped version of the token.  For
example, if the token is 'hello world', the string contains
\"hello world\", without the quotes.  It can be accessed using
`bash-completion-tokenize-get-str'.  It can be modified using
`bash-completion-tokenize-append-str'.

The range is a cons containing the start and end position of the
token (start . end).  Start is the position of the first character
that belongs to the token.  End is the position of the first
character that doesn't belong to the token.  For example in the
string \" hello world \", the first token range is (2 . 7) and
the second token range (9 . 14). It can be accessed using
`bash-completion-tokenize-get-range'. The end position can be
set using `bash-completion-tokenize-set-end'.

Tokens should always be accessed using the functions specified above,
never directly as they're likely to change as this code evolves.
The current format of a token is '(string . (start . end))."
  (let ((bash-completion-wordbreaks
         (mapconcat 'char-to-string
                    (delq nil (mapcar
                               (lambda (c)
                                 (if (memq c '(?\; ?& ?| ?' ?\")) nil c))
                               (or wordbreaks "")))
                    "")))
    (save-excursion
      (goto-char start)
      (nreverse (bash-completion-tokenize-new-element end nil)))))

(defun bash-completion-tokenize-new-element (end tokens)
  "Tokenize the rest of the line until END and complete TOKENS.

This function is meant to be called exclusively from
`bash-completion-tokenize' and `bash-completion-tokenize-0'.

This function expect the point to be at the start of a new
element to be added to the list of tokens.

Return TOKENS with new tokens found between the current point and
END prepended to it."
  (skip-chars-forward " \t\n\r" end)
  (if (< (point) end)
      (bash-completion-tokenize-0 end tokens
                                  (list
                                   (cons 'str "")
                                   (cons 'range (cons (point) nil))))
    tokens))

(defun bash-completion-tokenize-0 (end tokens token)
  "Tokenize the rest of the token until END and add it into TOKENS.

This function is meant to be called exclusively from
`bash-completion-tokenize-new-element'.

This function expect the point to be at the start of a new token
section, either at the start of the token or just after a quote
has been closed in the token.  It detects new opening quotes and
calls `bash-completion-tokenize-1'.

END specifies the point at which tokenization should stop.

TOKENS is the list of tokens built so farin reverse order.

TOKEN is the token currently being built.

Return TOKENS with new tokens prepended to it."
  (let ((char-start (char-after))
        (quote nil) )
    (when (and char-start (or (= char-start ?') (= char-start ?\")))
      (forward-char)
      (setq quote char-start))
    (bash-completion-tokenize-1 end quote tokens token)))

(defun bash-completion-tokenize-1 (end quote tokens token)
  "Tokenize the rest of the token.

This function is meant to be called exclusively from
`bash-completion-tokenize-0'.

This function tokenizes the rest of the token and either calls
itself and `bash-completion-tokenize-0' recursively or appends
the token to the list of token and calls
`bash-completion-tokenize-new-element' to look for the next
token.

END specifies the point at which tokenization should stop.

QUOTE specifies the current quote.  It should be nil, ?' or ?\"

TOKENS is the list of tokens built so far in reverse order.

TOKEN is the token currently being built.

Return TOKENS with new tokens prepended to it."
  ;; parse the token elements at the current position and
  ;; append them
  (let ((local-start (point)))
    (when (= (skip-chars-forward
              (concat "[;&|" bash-completion-wordbreaks "]")
              end)
             0)
      (skip-chars-forward
       (bash-completion-nonsep quote bash-completion-wordbreaks) end))
    (bash-completion-tokenize-append-str
     token
     (buffer-substring-no-properties local-start (point))))
  (cond
   ;; an escaped char, skip, whatever it is
   ((and (char-before) (= ?\\ (char-before)))
    (forward-char)
    (let ((str (bash-completion-tokenize-get-str token)))
      (aset str (1- (length str)) (char-before)))
    (bash-completion-tokenize-1 end quote tokens token))
   ;; opening quote
   ((and (not quote) (char-after) (or (= ?' (char-after)) (= ?\" (char-after))))
    (bash-completion-tokenize-0 end tokens token))
   ;; closing quote
   ((and quote (char-after) (= quote (char-after)))
    (forward-char)
    (bash-completion-tokenize-0 end tokens token))
   ;; inside a quote
   ((and quote (char-after) (not (= quote (char-after))))
    (forward-char)
    (bash-completion-tokenize-append-str token (char-to-string (char-before)))
    (bash-completion-tokenize-1 end quote tokens token))
   ;; word end
   (t
    (bash-completion-tokenize-set-end token)
    (when quote
      (push (cons 'quote quote) token))
    (push token tokens)
    (bash-completion-tokenize-new-element end tokens))))

(defun bash-completion-nonsep (quote wordbreaks)
  "Return the set of non-breaking characters when QUOTE is the current quote.

QUOTE should be nil, ?' or ?\"."
  (concat
   "^ \t\n\r"
   (if (null quote) (concat ";&|'\"" wordbreaks)
     (char-to-string quote))))

;;; ---------- Functions: getting candidates from bash

(defun bash-completion-comm (comp process)
  "Call compgen on COMP for PROCESS, return the result.

COMP should be a struct returned by `bash-completion--parse'

This function starts a separate bash process if necessary, sets
up the completion environment (COMP_LINE, COMP_POINT, COMP_WORDS,
COMP_CWORD) and calls compgen.

The result is a list of candidates, which might be empty."
  (let* ((buffer (bash-completion--get-buffer process))
         (completion-status))
    (setq completion-status (bash-completion-send (bash-completion-generate-line comp) process))
    (when (eq 124 completion-status)
      ;; Special 'retry-completion' exit status, typically returned by
      ;; functions bound by complete -D. Presumably, the function has
      ;; just setup completion for the current command and is asking
      ;; us to retry once with the new configuration.
      (bash-completion-send "complete -p" process)
      (process-put process 'complete-p (bash-completion-build-alist buffer))
      (bash-completion--customize comp process 'nodefault)
      (setq completion-status (bash-completion-send (bash-completion-generate-line comp) process)))
    (when (eq 0 completion-status)
      (bash-completion-extract-candidates comp buffer))))

(defun bash-completion-extract-candidates (comp buffer)
  "Extract the completion candidates for COMP form BUFFER.

This command takes the content of the completion process buffer,
splits it by newlines, post-process the candidates and returns
them as a list of strings.

It should be invoked with the comint buffer as the current buffer
for directory name detection to work.

Post-processing includes escaping special characters, adding a /
to directory names, replacing STUB with UNPARSED-STUB in the
result. See `bash-completion-fix' for more details."
  (let ((output) (candidates))
    (with-current-buffer buffer
      (let ((compopt (bash-completion--parse-side-channel-data "compopt")))
        (cond
         ((string= "-o nospace" compopt)
          (setf (bash-completion--compopt comp) '((nospace . t))))
         ((string= "+o nospace" compopt)
          (setf (bash-completion--compopt comp) '((nospace . nil))))))
      (setq output (buffer-string)))
    (setq candidates (delete-dups (split-string output "\n" t)))
    (if (eq 1 (length candidates))
        (list (bash-completion-fix (car candidates) comp t))
      ;; multiple candidates
      (let ((result (list)))
        (dolist (completion candidates)
          (push (bash-completion-fix completion comp nil) result))
        (delete-dups (nreverse result))))))

(defun bash-completion-fix (str comp single)
  "Fix completion candidate in STR for COMP

STR is the completion candidate to modify, COMP the current
completion operation.

If STR is the single candidate, SINGLE is t.

Return a modified version of STR.

Modification include:
 - escaping of special characters in STR
 - prepending the stub if STR does not contain all of it, when
   completion was done after a wordbreak
 - adding / to recognized directory names

It should be invoked with the comint buffer as the current buffer
for directory name detection to work."
  (let ((parsed-prefix (bash-completion--stub comp))
        (unparsed-prefix (bash-completion--unparsed-stub comp))
        (open-quote (bash-completion--open-quote comp))
        (nospace (bash-completion--nospace comp))
        (wordbreaks (bash-completion--wordbreaks comp))
        (suffix "")
        (rest) ; the part between the prefix and the suffix
        (rebuilt))

    ;; build rest by removing parsed-prefix from str
    (cond
     ((bash-completion-starts-with str parsed-prefix)
      (setq rest (substring str (length parsed-prefix))))

     ;; unexpand the home directory expanded by bash automatically
     ((and (bash-completion-starts-with parsed-prefix "~")
           (bash-completion-starts-with str (bash-completion--expand-file-name "~" t)))
      (setq rest (substring (concat "~" (substring str (length (bash-completion--expand-file-name "~" t))))
                            (length parsed-prefix))))

     ((bash-completion-starts-with parsed-prefix str)
      ;; completion is a substring of prefix something's gone
      ;; wrong. Treat it as one (useless) candidate.
      (setq unparsed-prefix "")
      (setq rest str))

     ;; completion sometimes only applies to the last word, as
     ;; defined by COMP_WORDBREAKS. This detects and works around
     ;; this feature.
     ((bash-completion-starts-with
       (setq rebuilt (concat (bash-completion-before-last-wordbreak parsed-prefix wordbreaks) str))
       parsed-prefix)
      (setq rest (substring rebuilt (length parsed-prefix))))

     ;; there is no meaningful link between the prefix and
     ;; the string. just append the string to the prefix and
     ;; hope for the best.
     (t (setq rest str)))

    ;; build suffix
    (let ((last-char (bash-completion-last-char rest))
          (close-quote-str (if open-quote (char-to-string open-quote) ""))
          (final-space-str (if nospace "" " ")))
      (cond
       ((eq ?\  last-char)
        (setq rest (substring rest 0 -1))
        (setq suffix (concat close-quote-str final-space-str)))
       ((or (bash-completion--find-last last-char wordbreaks)
            (eq ?/ last-char))
        (setq suffix ""))
       ((file-accessible-directory-p
         (bash-completion--expand-file-name (bash-completion-unescape
                                             open-quote (concat parsed-prefix rest))))
        (setq suffix "/"))
       (single
        (setq suffix (concat close-quote-str final-space-str)))
       (t (setq suffix close-quote-str))))

    ;; put everything back together
    (concat unparsed-prefix
            (bash-completion-escape-candidate rest open-quote)
            suffix)))

(defun bash-completion-escape-candidate (completion-candidate open-quote)
  "Escapes COMPLETION-CANDIDATE.

This function escapes all special characters in the result of
bash completion.  It does nothing if COMPLETION-CANDIDATE looks
like a quoted string.

It uses escape characters appropriate for the quote defined in
OPEN-QUOTE, either nil, ' or \".

Return a possibly escaped version of COMPLETION-CANDIDATE."
  (cond
   ((zerop (length completion-candidate)) "")
   ((null open-quote)
    (replace-regexp-in-string
     "\n" "'\n'"
     (replace-regexp-in-string
      bash-completion-special-chars "\\\\\\&" completion-candidate)))
   ((eq ?' open-quote)
    (replace-regexp-in-string "'" "'\\''" completion-candidate nil t))
   ((eq ?\" open-quote)
    ;; quote '$', '`' or '"'
    (replace-regexp-in-string
     "[$`\"]" "\\\\\\&"
     ;; quote backslash if it's followed by '$', '`' or '"'
     (replace-regexp-in-string "\\\\\\([$`\"]\\)" "\\\\\\\\\\1" completion-candidate)))
   (t
    completion-candidate)))

(defun bash-completion-unescape (open-quote string)
  "Unescapes a possibly QUOTE'ed STRING."
  (if (eq ?' open-quote)
      (replace-regexp-in-string "'\\\\''" "'" string)
    (replace-regexp-in-string "\\(\\\\\\)\\(.\\)" "\\2" string)))

(defun bash-completion-before-last-wordbreak (str wordbreaks)
  "Return the part of STR that comes after the last WORDBREAKS character.
The return value does not include the worbreak character itself.

If no wordbreak was found, it returns STR."
  (nth 0 (bash-completion-last-wordbreak-split str wordbreaks)))

(defun bash-completion-last-wordbreak-split (str wordbreaks)
  "Split STR at the last WORDBREAKS character.

The part before the last wordbreak character includes the
wordbreak character itself.  It is \"\" if no wordbreak character
was found.

The part after the last wordbreak character does not include the
wordbreak character.  It is STR if no wordbreak character was
found.

Return a CONS containing (before . after)."
  (catch 'bash-completion-return
    (let ((end (- (length str) 1)))
      (while (>= end 0)
        (when (bash-completion--find-last (aref str end) wordbreaks)
          (throw 'bash-completion-return
                 (list (substring str 0 (1+ end))
                       (substring str (1+ end))
                       (aref str end))))
        (setq end (1- end))))
      (list "" str ?\0)))

(defun bash-completion-last-char (str)
  "Returns the last char of STR or nil."
  (let ((str-len (length str)))
    (and (>= str-len 1)
         (aref str (1- str-len)))))

(defun bash-completion-starts-with (str prefix)
  "Return t if STR starts with PREFIX."
  (let ((prefix-len (length prefix))
        (str-len (length str)))
    (and
     (>= str-len prefix-len)
     (string= (substring str 0 prefix-len) prefix))))

;;; ---------- Functions: bash subprocess

(defun bash-completion--get-or-create-separate-process ()
  "Return the bash completion process or start it.

If a bash completion process is already running, return it.

Otherwise, create a bash completion process and return the
result.  This can take a since bash needs to start completely
before this function returns to be sure everything has been
initialized correctly.

The process uses `bash-completion-prog' to figure out the path to
bash on the current system.

To get an environment consistent with shells started with `shell',
the first file found in the following list are sourced if they exist:
 ~/.emacs_bash.sh
 ~/.emacs.d/init_bash.sh
Or, to be more exact, ~/.emacs_$(basename `bash-completion-prog').sh)
and ~/.emacs.d/init_$(basename `bash-completion-prog').sh)

To allow scripts to tell the difference between shells launched
by bash-completion, the environment variable EMACS_BASH_COMPLETE
is set to t."
  (let ((remote (file-remote-p default-directory)))
    (if (bash-completion-is-running)
        (cdr (assoc remote bash-completion-processes))
      ;; start process
      (let (process (oldterm (getenv "TERM")) (cleanup t))
        (unwind-protect
            (progn
              (setenv "TERM" "dumb")
              (setenv "EMACS_BASH_COMPLETE" "t")
              (let* ((start-proc-fun (if remote #'start-file-process #'start-process))
                     (buffer-name (generate-new-buffer-name " bash-completion"))
                     (args `("*bash-completion*"
                             ,buffer-name
                             ,(if remote bash-completion-remote-prog bash-completion-prog)
                             ,@bash-completion-args)))
                (when remote
                  ;; See http://lists.gnu.org/archive/html/tramp-devel/2016-05/msg00004.html
                  (get-buffer-create buffer-name))
                (let ((non-essential (if remote nil non-essential)))
                  ;; Set `non-essential' to nil when spawning a remote
                  ;; shell to ensure that Tramp will try to open a
                  ;; connection to the remote host. Otherwise the
                  ;; process will be launched on the localhost. This
                  ;; is need because some completion framework (e.g
                  ;; company) set `non-essential' to a non-nil value
                  ;; when the completion has not been requested by the
                  ;; user
                  (setq process (apply start-proc-fun args))))
              (set-process-query-on-exit-flag process nil)
              (if remote
                  ;; Set EMACS_BASH_COMPLETE now for remote
                  ;; completion, since setenv doesn't work. This will
                  ;; unfortunately not be available in .bashrc or
                  ;; .bash_profile. TODO: Find a way of getting it to
                  ;; work from the very beginning.
                  (process-send-string process "EMACS_BASH_COMPLETE=t\n"))
              (dolist (start-file bash-completion-start-files)
                (when (file-exists-p (bash-completion--expand-file-name start-file))
                  (process-send-string process (concat ". " start-file "\n"))))
              (process-send-string
               process
               (concat
                ;; attempt to turn off unexpected status messages from
                ;; bash if the current version of bash does not
                ;; support these options, the commands will fail
                ;; silently and be ignored.
                "shopt -u checkjobs\n"
                "shopt -u mailwarn\n"
                "export MAILCHECK=-1\n"
                "export -n MAIL\n"
                "export -n MAILPATH\n"
                "unset HISTFILE\n"
                ;; some bash completion functions use quote_readline
                ;; to double-quote strings - which compgen understands
                ;; but only in some environment. disable this dreadful
                ;; business to get a saner way of handling spaces.
                ;; Noticed in bash_completion v1.872.
<<<<<<< HEAD
                "function quote_readline { echo \"$1\"; }\n"))
=======
                "function quote_readline { echo \"$1\"; }\n"
                ;; User's profiles can turn line editing back on,
                ;; so make sure it's off
                "set +o emacs\n"
                "set +o vi\n"))

>>>>>>> 783a1e79
              (bash-completion-send "PROMPT_COMMAND='';PS1='\t$?\v'" process bash-completion-initial-timeout)
              (bash-completion--setup-bash-common process)
              (push (cons remote process) bash-completion-processes)
              (setq cleanup nil)
              process)
          ;; finally
          (progn
            (setenv "EMACS_BASH_COMPLETE" nil)
            (setenv "TERM" oldterm)
            (when cleanup
              (condition-case nil
                  (bash-completion-kill process)
                (error nil)))))))))

(defun bash-completion--get-same-process ()
  "Setup the process associated with the current buffer and return it."
  (when (derived-mode-p 'comint-mode)
    (let ((process (get-buffer-process (current-buffer))))
      (unless (or (not process) (process-get process 'setup-done))
        (bash-completion--setup-bash-common process))
      process)))

(defun bash-completion-get-process ()
  "Setup and return a bash completion process.

If `bash-completion-use-separate-processes' is non-nil,
`bash-completion--get-or-create-separate-process' is called to
get the process, otherwise `bash-completion--get-same-process' is
used. "
  (if bash-completion-use-separate-processes
      (bash-completion--get-or-create-separate-process)
    (bash-completion--get-same-process)))

(defun bash-completion-cd-command-prefix ()
  "Build a command-line that CD to default-directory.

Return a bash command-line for going to default-directory or \"\"."
  (let ((dir (or (file-remote-p (or default-directory "") 'localname)
                 default-directory)))
    (if dir
        (concat "cd >/dev/null 2>&1 "
                (bash-completion-quote (bash-completion--expand-file-name dir t))
                " ; ")
      "")))

(defun bash-completion-build-alist (buffer)
  "Parse the content of BUFFER into an alist.

BUFFER should contains the output of:
  complete -p

The returned alist is a slightly parsed version of the output of
\"complete -p\"."
  (let ((alist (list)))
    (with-current-buffer buffer
      (save-excursion
        (setq alist nil)
        (goto-char (point-max))
        (while (= 0 (forward-line -1))
          (let ((words (bash-completion-strings-from-tokens
                        (bash-completion-tokenize
                         (line-beginning-position)
                         (line-end-position)))))
            (when (string= "complete" (car words))
              (if (member "-D" (cdr words))
                  ;; default completion
                  (push (cons nil (delete "-D" (cdr words))) alist)
                ;; normal completion
                (let* ((reverse-wordsrest (nreverse (cdr words)))
                       (command (car reverse-wordsrest))
                       (options (nreverse (cdr reverse-wordsrest))) )
                  (when (and command options)
                    (push (cons command options) alist)))))))))
    alist))

(defun bash-completion--customize (comp process &optional nodefault)
  (unless (eq 'command (bash-completion--type comp))
    (let ((compgen-args-alist
           (process-get process 'complete-p))
          (command-name (bash-completion--command comp)))
      ;; TODO: first lookup the full command path, then only the
      ;; command name.
      (setf (bash-completion--compgen-args comp)
            (or (cdr (assoc command-name compgen-args-alist))
                (and (not nodefault) (cdr (assoc nil compgen-args-alist))))))))

(defun bash-completion-generate-line (comp)
  "Generate a command-line that calls compgen for COMP.

COMP is a struct returned by `bash-completion--parse'. It is
normally configured using `bash-completion--customize' before
calling this command.

If the compgen argument set specifies a custom function or command, the
arguments will be passed to this function or command as:
 COMP_LINE, taken from (bash-completion--line COMP)
 COMP_POINT, taken from (bash-completion--point COMP)
 COMP_WORDS, taken from (bash-completion--words COMP) (a bash array)
 COMP_CWORD, taken for (bash-completion--cword COMP)

Return a cons containing the completion type (command default or
custom) and a bash command-line that calls compgen to get the
completion candidates."
  (let ((quoted-stub (bash-completion-quote (bash-completion--stub comp)))
        (completion-type (bash-completion--type comp))
        (compgen-args (bash-completion--compgen-args comp)))
    (concat
     (if bash-completion-use-separate-processes
         (bash-completion-cd-command-prefix)
       "")
     (cond
      ((eq 'command completion-type)
       (concat "compgen -b -c -a -A function -- " quoted-stub))

      ((eq 'default completion-type)
       (concat "compgen -o default -- " quoted-stub))

      ((and (eq 'custom completion-type) (or (member "-F" compgen-args)
                                             (member "-C" compgen-args)))
       ;; custom completion with a function of command
       (let* ((args (copy-tree compgen-args))
              (function (or (member "-F" args) (member "-C" args)))
              (function-name (car (cdr function))))
         (setcar function "-F")
         (setcar (cdr function) "__bash_complete_wrapper")
         (format "__BASH_COMPLETE_WRAPPER=%s compgen %s -- %s"
                 (bash-completion-quote
                  (format "COMP_LINE=%s; COMP_POINT=%s; COMP_CWORD=%s; COMP_WORDS=( %s ); %s %s %s %s"
                          (bash-completion-quote (bash-completion--line comp))
                          (bash-completion--point comp)
                          (bash-completion--cword comp)
                          (bash-completion-join (bash-completion--words comp))
                          (bash-completion-quote function-name)
                          (bash-completion-quote (bash-completion--command comp))
                          (bash-completion-quote (bash-completion--stub comp))
                          (bash-completion-quote (or (nth (1- (bash-completion--cword comp))
                                                          (bash-completion--words comp))
                                                     ""))))
                 (bash-completion-join args)
                 quoted-stub)))
      ((eq 'custom completion-type)
       ;; simple custom completion
       (format "compgen %s -- %s"
               (bash-completion-join compgen-args)
               quoted-stub))
      (t (error "Unsupported completion type: %s" completion-type)))
     " 2>/dev/null")))

;;;###autoload
(defun bash-completion-reset ()
  "Force the next completion command to start with a fresh BASH process.

This function kills any existing BASH completion process. This
way, the next time BASH completion is requested, a new process
will be created with the latest configuration. The BASH
completion process that will be killed depends on the
default-directory of the buffer where the command is executed.

Call this method if you have updated your .bashrc or any bash init scripts
and would like bash completion in Emacs to take these changes into account."
  (interactive)
  (let* ((remote (and default-directory (file-remote-p default-directory)))
         (entry (assoc remote bash-completion-processes))
         (proc (cdr entry)))
    (when proc
      (bash-completion-kill proc)
      (setq bash-completion-processes (delq entry bash-completion-processes)))))

(defun bash-completion-reset-all ()
  (interactive)
  (mapcar (lambda (entry)
            (let ((default-directory (car entry)))
              (bash-completion-reset)))
          bash-completion-processes))

(defun bash-completion-kill (process)
  "Kill PROCESS and its buffer."
  (when process
    (when (eq 'run (process-status process))
      (kill-process process))
    (let ((buffer (bash-completion--get-buffer process)))
      (when (buffer-live-p buffer)
        (kill-buffer buffer)))))

(defun bash-completion-buffer ()
  "Return the buffer of the BASH process, create the BASH process if necessary."
  (bash-completion--get-buffer (bash-completion-get-process)))

(defun bash-completion-is-running ()
  "Check whether the bash completion process is running."
  (let* ((entry (assoc (file-remote-p default-directory)
                       bash-completion-processes))
         (proc (cdr entry))
         (running (and proc (eq 'run (process-status proc)))))
    (unless (and entry running)
      (setq bash-completion-processes (delq entry bash-completion-processes)))
    running))

(defun bash-completion--output-filter (output)
  (with-current-buffer (bash-completion--get-buffer nil)
    (let ((begin (point-max)))
      (goto-char begin)
      (insert output)
      (ansi-color-filter-region begin (point))
      "")))

(defun bash-completion--wait-for-prompt (process prompt-regexp timeout)
  (let ((no-timeout t))
    (while (and no-timeout
                (not (re-search-backward prompt-regexp nil t)))
      (setq no-timeout (accept-process-output process timeout nil t)))
    no-timeout))

(defun bash-completion--get-prompt-regexp ()
  (if comint-last-prompt
      (let ((start (car comint-last-prompt))
            (end (cdr comint-last-prompt)))
        (regexp-quote (buffer-substring-no-properties start end)))
    comint-prompt-regexp))

(defun bash-completion-send (commandline &optional process timeout)
  "Send a command to the bash completion process.

COMMANDLINE should be a bash command, without the final newline.

PROCESS should be the bash process, if nil this function calls
`bash-completion-get-process' which might start a new process
depending on the value of
`bash-completion-use-separate-processes'.

TIMEOUT is the timeout value for this operation, if nil the value of
`bash-completion-process-timeout' is used.

Once this command has run without errors, you will find the
result of the command in the bash completion process buffer or in
`bash-completion-output-buffer' if
`bash-completion-use-separate-processes' is nil.

Return the status code of the command, as a number."
<<<<<<< HEAD
  (let ((process (or process (bash-completion-get-process)))
        (timeout (or timeout bash-completion-process-timeout))
        (prompt-regexp (if bash-completion-use-separate-processes
                           "\t-?[[:digit:]]+\v"
                         (bash-completion--get-prompt-regexp)))
        (comint-preoutput-filter-functions
         (if bash-completion-use-separate-processes
             comint-preoutput-filter-functions
           '(bash-completion--output-filter)))
        (send-string (if bash-completion-use-separate-processes
                         #'process-send-string
                       #'comint-send-string)))
    (with-current-buffer (bash-completion--get-buffer process)
      (erase-buffer)
      (funcall send-string process
               (concat
                commandline
                (unless bash-completion-use-separate-processes
                  "; echo -e \"\v$?\"; history -d $((HISTCMD - 1))")
                "\n"))
      (unless (bash-completion--wait-for-prompt process prompt-regexp timeout)
        (error (concat
                "Timeout while waiting for an answer from "
                "bash-completion process.\nProcess output: <<<EOF\n%sEOF")
               (buffer-string)))
      (unless bash-completion-use-separate-processes
        (search-backward "\v"))
      (let ((status-code (string-to-number
                          (buffer-substring-no-properties
                           (1+ (point))
                           (if bash-completion-use-separate-processes
                               (1- (line-end-position))
                             (line-end-position))))))
        (delete-region (point) (point-max))
=======
  ;; (message commandline)
  (let ((process (or process (bash-completion-require-process)))
        (timeout (or timeout bash-completion-process-timeout)))
    (with-current-buffer (process-buffer process)
      (erase-buffer)
      (process-send-string process (concat commandline "\n"))
      (while (not (progn (goto-char 1) (search-forward "\v" nil t)))
        (unless (accept-process-output process timeout)
          (error (concat
                  "Timeout while waiting for an answer from "
                  "bash-completion process.\nProcess output: <<<EOF\n%sEOF")
                 (buffer-string))))
      (let* ((control-v-position (point))
             (control-t-position (progn (search-backward "\t" nil t) (point)))
             (status-code (string-to-number
                           (buffer-substring-no-properties
                            (1+ control-t-position) (1- control-v-position)))))
        (delete-region control-t-position (point-max))
        ;; (message "status: %d content: \"%s\""
        ;;       status-code
        ;;       (buffer-substring-no-properties
        ;;        (point-min) (point-max)))
>>>>>>> 783a1e79
        (if (string=
             "124"
             (bash-completion--parse-side-channel-data "wrapped-status"))
            124
          status-code)))))

(defun bash-completion--get-output (process)
  "Return the output of the last command sent through `bash-completion-send'."
  (with-current-buffer (bash-completion--get-buffer process) (buffer-string)))

(defun bash-completion--expand-file-name (name &optional local-part-only)
  (let* ((remote (file-remote-p default-directory))
         (expanded (if (and remote
                            (not (file-remote-p name))
                            (file-name-absolute-p name))
                       (expand-file-name (concat remote name))
                     (expand-file-name name))))
    (if (and remote local-part-only)
        (file-remote-p expanded 'localname)
      expanded)))

(defun bash-completion--has-compgen-option (compgen-args option-name)
  "Check whether COMPGEN-ARGS contains -o OPTION-NAME."
  (let ((rest compgen-args) (found))
    (while (and (not found)
                (setq rest (cdr (member "-o" rest))))
      (when (string= option-name (car rest))
        (setq found t))
      (setq rest (cdr rest)))
    found))

(defun bash-completion--side-channel-data (name value)
  "Return an echo command that outputs NAME=VALUE as side-channel data.

Parse that data from the buffer output using
`bash-completion--side-channel-data'."
  (format " echo -n \"\e\e%s=%s\e\e\";" name value))

(defun bash-completion--parse-side-channel-data (name)
  "Parse side-channel data NAME from the current buffer.

This parses data added by `bash-completion--side-channel-data'
being run by the shell and removes it from the buffer.

Return the parsed value, as a string or nil."
  (save-excursion
    (goto-char (point-min))
    (let ((case-fold-search nil))
      (when (search-forward-regexp
             (format "\e\e%s=\\([^\e]*\\)\e\e"
                     (regexp-quote name))
             nil 'noerror)
        (prog1 (match-string 1)
          (delete-region (match-beginning 0) (match-end 0)))))))

(provide 'bash-completion)

;; Local Variables:
;; indent-tabs-mode: nil
;; End:
;;; bash-completion.el ends here<|MERGE_RESOLUTION|>--- conflicted
+++ resolved
@@ -126,13 +126,6 @@
 ;; Full history is available on
 ;; https://github.com/szermatt/emacs-bash-completion
 
-<<<<<<< HEAD
-(require 'comint)
-(require 'ansi-color)
-(eval-when-compile (require 'cl))
-
-=======
->>>>>>> 783a1e79
 ;;; Code:
 
 (require 'comint)
@@ -521,7 +514,6 @@
    or a function, if DYNAMIC-TABLE is non-nil, a lambda such as the one
    returned by `completion-table-dynamic'"
   (when bash-completion-enabled
-<<<<<<< HEAD
     (let ((bash-completion-use-separate-processes
            bash-completion-use-separate-processes)
           (process (bash-completion-get-process)))
@@ -547,23 +539,6 @@
                        use-separate-processes))
                   (bash-completion--complete comp process))))
            (bash-completion--complete comp process)))))))
-=======
-    (let* ((process (bash-completion-require-process))
-           (comp (bash-completion--parse
-                  comp-start comp-pos
-                  (process-get process 'wordbreaks)
-                  (process-get process 'bash-major-version)))
-           (stub-start (bash-completion--stub-start comp)))
-      (bash-completion--customize comp process)
-      (list
-       stub-start
-       comp-pos
-       (if dynamic-table
-           (bash-completion--completion-table-with-cache
-            (lambda (_)
-              (bash-completion-comm comp process)))
-         (bash-completion-comm comp process))))))
->>>>>>> 783a1e79
 
 (defun bash-completion--find-last (elt array)
   "Return the position of the last instance of ELT in array or nil."
@@ -1151,16 +1126,12 @@
                 ;; but only in some environment. disable this dreadful
                 ;; business to get a saner way of handling spaces.
                 ;; Noticed in bash_completion v1.872.
-<<<<<<< HEAD
-                "function quote_readline { echo \"$1\"; }\n"))
-=======
                 "function quote_readline { echo \"$1\"; }\n"
                 ;; User's profiles can turn line editing back on,
                 ;; so make sure it's off
                 "set +o emacs\n"
                 "set +o vi\n"))
 
->>>>>>> 783a1e79
               (bash-completion-send "PROMPT_COMMAND='';PS1='\t$?\v'" process bash-completion-initial-timeout)
               (bash-completion--setup-bash-common process)
               (push (cons remote process) bash-completion-processes)
@@ -1400,7 +1371,6 @@
 `bash-completion-use-separate-processes' is nil.
 
 Return the status code of the command, as a number."
-<<<<<<< HEAD
   (let ((process (or process (bash-completion-get-process)))
         (timeout (or timeout bash-completion-process-timeout))
         (prompt-regexp (if bash-completion-use-separate-processes
@@ -1435,30 +1405,6 @@
                                (1- (line-end-position))
                              (line-end-position))))))
         (delete-region (point) (point-max))
-=======
-  ;; (message commandline)
-  (let ((process (or process (bash-completion-require-process)))
-        (timeout (or timeout bash-completion-process-timeout)))
-    (with-current-buffer (process-buffer process)
-      (erase-buffer)
-      (process-send-string process (concat commandline "\n"))
-      (while (not (progn (goto-char 1) (search-forward "\v" nil t)))
-        (unless (accept-process-output process timeout)
-          (error (concat
-                  "Timeout while waiting for an answer from "
-                  "bash-completion process.\nProcess output: <<<EOF\n%sEOF")
-                 (buffer-string))))
-      (let* ((control-v-position (point))
-             (control-t-position (progn (search-backward "\t" nil t) (point)))
-             (status-code (string-to-number
-                           (buffer-substring-no-properties
-                            (1+ control-t-position) (1- control-v-position)))))
-        (delete-region control-t-position (point-max))
-        ;; (message "status: %d content: \"%s\""
-        ;;       status-code
-        ;;       (buffer-substring-no-properties
-        ;;        (point-min) (point-max)))
->>>>>>> 783a1e79
         (if (string=
              "124"
              (bash-completion--parse-side-channel-data "wrapped-status"))
