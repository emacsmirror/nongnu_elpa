;;; fedi-http.el --- HTTP request/response functions  -*- lexical-binding: t -*-

;; Copyright (C) 2020-2023 Marty Hiatt and mastodon.el authors
;; Author: Marty Hiatt <martianhiatus@riseup.net>
;; Version: 0.0.2
;; Homepage: https://codeberg.org/martianh/fedi.el

;; This file is not part of GNU Emacs.

;; This file is part of fedi.el

;; fedi-http.el is free software: you can redistribute it and/or modify
;; it under the terms of the GNU General Public License as published by
;; the Free Software Foundation, either version 3 of the License, or
;; (at your option) any later version.

;; fedi.el is distributed in the hope that it will be useful,
;; but WITHOUT ANY WARRANTY; without even the implied warranty of
;; MERCHANTABILITY or FITNESS FOR A PARTICULAR PURPOSE.  See the
;; GNU General Public License for more details.

;; You should have received a copy of the GNU General Public License
;; along with fedi.el.  If not, see <http://www.gnu.org/licenses/>.

;;; Commentary:

;; fed-http.el provides HTTP request/response convenience functions.

;; All request functions aim to have regular arguments: a URL, a parameters
;; alist, optional headers if appropriate, callback if async, etc.

;; There are also helpfer functions for constructing query parameters and
;; array parameter lists.

;; Code from mastodon-http.el, see its boilerplate for authorship, etc.

;;; Code:

(require 'json)
;; (require 'request) ; for attachments upload
(require 'url)

(autoload 'shr-render-buffer "shr")
(autoload 'fedi-auth--access-token "fedi-auth")
(autoload 'fedi-toot--update-status-fields "fedi-toot")

;; (defvar fedi-toot--media-attachment-ids)
;; (defvar fedi-toot--media-attachment-filenames)

(defvar fedi-instance-url)
(defvar fedi-http--api-version)

(defconst fedi-http--timeout 15
  "HTTP request timeout, in seconds.  Has no effect on Emacs < 26.1.")

;; via https://github.com/SqrtMinusOne/reverso.el, thanks Korytov Pavel!
;; to set a user-agent var for your package:
;; (defvar lem-user-agent
;;   (nth (random (length fedi-user-agents))
;;        fedi-user-agents)
;;   "User-Agent to use for requests.")
(defconst fedi-user-agents
  '("Mozilla/5.0 (Windows NT 10.0; Win64; x64) AppleWebKit/537.36 (KHTML, like Gecko) Chrome/104.0.0.0 Safari/537.36"
    "Mozilla/5.0 (X11; Linux x86_64; rv:103.0) Gecko/20100101 Firefox/103.0"
    "Mozilla/5.0 (Windows NT 10.0; Win64; x64; rv:103.0) Gecko/20100101 Firefox/103.0"
    "Mozilla/5.0 (Macintosh; Intel Mac OS X 10_15_7) AppleWebKit/537.36 (KHTML, like Gecko) Chrome/104.0.0.0 Safari/537.36"
    "Mozilla/5.0 (Windows NT 10.0; rv:103.0) Gecko/20100101 Firefox/103.0"
    "Mozilla/5.0 (Windows NT 10.0; Win64; x64) AppleWebKit/537.36 (KHTML, like Gecko) Chrome/103.0.0.0 Safari/537.36"
    "Mozilla/5.0 (Macintosh; Intel Mac OS X 10_15_7) AppleWebKit/605.1.15 (KHTML, like Gecko) Version/15.6 Safari/605.1.15"
    "Mozilla/5.0 (Macintosh; Intel Mac OS X 10.15; rv:103.0) Gecko/20100101 Firefox/103.0")
  "User-Agents to use for reverso.el requests.
A random one is picked at package initialization.")

(defun fedi-http--api (endpoint &optional url ver-str)
  "Return Fedi API URL for ENDPOINT."
  (concat (or url fedi-instance-url) "/api/"
          (or ver-str fedi-http--api-version)
          "/" endpoint))

(defun fedi-http--response ()
  "Capture response buffer content as string."
  (with-current-buffer (current-buffer)
    (buffer-substring-no-properties (point-min) (point-max))))

(defun fedi-http--response-body (pattern)
  "Return substring matching PATTERN from `fedi-http--response'."
  (let ((resp (fedi-http--response)))
    (string-match pattern resp)
    (match-string 0 resp)))

(defun fedi-http--status ()
  "Return HTTP Response Status Code from `fedi-http--response'."
  (let* ((status-line (fedi-http--response-body "^HTTP/1.*$")))
    (string-match "[0-9][0-9][0-9]" status-line)
    (match-string 0 status-line)))

(defun fedi-http--url-retrieve-synchronously (url &optional silent)
  "Retrieve URL asynchronously.
This is a thin abstraction over the system
`url-retrieve-synchronously'.  Depending on which version of this
is available we will call it with or without a timeout.
SILENT means don't message."
  (if (< (cdr (func-arity 'url-retrieve-synchronously)) 4)
      (url-retrieve-synchronously url)
    (url-retrieve-synchronously url (or silent nil) nil fedi-http--timeout)))

(defun fedi-http--triage (response success)
  "Determine if RESPONSE was successful.
Call SUCCESS if successful. Message status and JSON error from
RESPONSE if unsuccessful."
<<<<<<< HEAD
  (let ((status (with-current-buffer response
                  (fedi-http--status))))
    (cond ((string-prefix-p "2" status)
           (funcall success))
          ((string-prefix-p "404" status)
           (message "Error %s: page not found" status))
          (t
           (let ((json-response (with-current-buffer response
                                  (fedi-http--process-json))))
             (user-error "Error %s: %s" status
                         (alist-get 'error json-response)))))))
=======
  (let ((status (condition-case err
                    (with-current-buffer response
                      (fedi-http--status))
                  (wrong-type-argument
                   "Looks like we got no response from the server."))))
    (if (string-prefix-p "2" status)
        (funcall success)
      (if (string-prefix-p "404" status)
          (message "Error %s: page not found" status)
        (let ((json-response (with-current-buffer response
                               (fedi-http--process-json))))
          (message "Error %s: %s" status (alist-get 'error json-response)))))))
>>>>>>> 772f1725

(defun fedi-http--read-file-as-string (filename)
  "Read a file FILENAME as a string. Used to generate image preview."
  (with-temp-buffer
    (insert-file-contents filename)
    (string-to-unibyte (buffer-string))))

(defun fedi-http--build-params-string (params)
  "Build a request parameters string from parameters alist PARAMS."
  ;; (url-build-query-string args nil))
  ;; url-build-query-string adds 'nil' for empty params so lets stick with our
  ;; own:
  (mapconcat (lambda (p)
               (concat (url-hexify-string (car p))
                       "=" (url-hexify-string (cdr p))))
             params "&"))

(defun fedi-http--build-array-params-alist (param-str array)
  "Return parameters alist using PARAM-STR and ARRAY param values.
Used for API form data parameters that take an array."
  (cl-loop for x in array
           collect (cons param-str x)))

(defun fedi-http--post (url &optional params headers json)
  "POST synchronously to URL, optionally with PARAMS and HEADERS.
JSON means we are posting a JSON payload, so we add headers and
json-string PARAMS."
  (let* ((url-request-data
          (when params
            (if json
                (json-encode params)
              (fedi-http--build-params-string params))))
         ;; TODO: perhaps leave these headers to the package now that
         ;; `fedi-request' takes header args?
         (headers (when json
                    (append headers
                            '(("Content-Type" . "application/json")
                              ("Accept" . "application/json")))))
         (url-request-extra-headers
          (append url-request-extra-headers ; set in macro
                  headers)))
    (with-temp-buffer
      (fedi-http--url-retrieve-synchronously url))))

(defun fedi-http--concat-params-to-url (url params)
  "Build a query string with PARAMS and concat to URL."
  (if params
      (concat url "?"
              (fedi-http--build-params-string params))
    url))

(defun fedi-http--get (url &optional params silent)
  "Make synchronous GET request to URL.
PARAMS is an alist of any extra parameters to send with the request.
SILENT means don't message."
  (let ((url (fedi-http--concat-params-to-url url params)))
    (fedi-http--url-retrieve-synchronously url silent)))

(defun fedi-http--get-response (url &optional params no-headers silent vector)
  "Make synchronous GET request to URL. Return JSON and response headers.
PARAMS is an alist of any extra parameters to send with the request.
SILENT means don't message.
NO-HEADERS means don't collect http response headers.
VECTOR means return json arrays as vectors."
  (with-current-buffer (fedi-http--get url params silent)
    (fedi-http--process-response no-headers vector)))

(defun fedi-http--get-json (url &optional params silent vector)
  "Return only JSON data from URL request.
PARAMS is an alist of any extra parameters to send with the request.
SILENT means don't message.
VECTOR means return json arrays as vectors."
  (car (fedi-http--get-response url params :no-headers silent vector)))

(defun fedi-http--process-json ()
  "Return only JSON data from async URL request.
Callback to `fedi-http--get-json-async', usually
`fedi-tl--init*', is run on the result."
  (car (fedi-http--process-response :no-headers)))

(defun fedi-http--render-html-err (string)
  "Render STRING as HTML in a temp buffer.
STRING should be HTML for a 404 errror."
  (with-temp-buffer
    (insert string)
    (shr-render-buffer (current-buffer))
    (view-mode))) ; for 'q' to kill buffer and window
;; FIXME: this is awful, it pops up also:
;; (error ""))) ; stop subsequent processing

(defun fedi-http--process-response (&optional no-headers vector)
  "Process http response.
Return a cons of JSON list and http response headers.
If response is HTML, it's likely an error so render it with shr.
If NO-HEADERS is non-nil, just return the JSON.
VECTOR means return json arrays as vectors.
Callback to `fedi-http--get-response-async'."
  ;; view raw response:
  ;; (switch-to-buffer (current-buffer))
  (let ((headers (unless no-headers
                   (fedi-http--process-headers))))
    (goto-char (point-min))
    (re-search-forward "^$" nil 'move)
    (let ((json-array-type (if vector 'vector 'list))
          (json-string (decode-coding-string
                        (buffer-substring-no-properties (point) (point-max))
                        'utf-8)))
      (kill-buffer)
      (cond ((or (string-empty-p json-string) (null json-string))
             nil)
            ;; if we get html, just render it and error:
            ;; ideally we should handle the status code in here rather than
            ;; this crappy hack?
            ((string-prefix-p "\n<" json-string) ; html hack
             (fedi-http--render-html-err json-string))
            ;; if no json or html, maybe we have a plain string error message
            ;; (misskey does this, but there are probably better ways to do
            ;; this):
            ((not (or (string-prefix-p "\n{" json-string)
                      (string-prefix-p "\n[" json-string)))
             (error "%s" json-string))
            (t
             `(,(json-read-from-string json-string) . ,headers))))))

(defun fedi-http--process-headers ()
  "Return an alist of http response headers."
  (switch-to-buffer (current-buffer))
  (goto-char (point-min))
  (let* ((head-str (buffer-substring-no-properties
                    (point-min)
                    (re-search-forward "^$" nil 'move)))
         (head-list (split-string head-str "\n")))
    (mapcar (lambda (x)
              (let ((list (split-string x ": ")))
                (cons (car list) (cadr list))))
            head-list)))

(defun fedi-http--delete (url &optional params)
  "Make DELETE request to URL.
PARAMS is an alist of any extra parameters to send with the request."
  ;; url-request-data only works with POST requests?
  (let ((url (fedi-http--concat-params-to-url url params)))
    (with-temp-buffer
      (fedi-http--url-retrieve-synchronously url))))

(defun fedi-http--put (url &optional params headers json)
  "Make PUT request to URL.
PARAMS is an alist of any extra parameters to send with the request.
HEADERS is an alist of any extra headers to send with the request.
If JSON, encode params as JSON."
  (let* ((url-request-data
          (when params
            (if json
                (json-encode params)
              (fedi-http--build-params-string params))))
         (headers (when json
                    (append headers
                            '(("Content-Type" . "application/json")
                              ("Accept" . "application/json")))))
         (url-request-extra-headers
          (append url-request-extra-headers ; auth set in macro
                  headers)))
    (with-temp-buffer
      (fedi-http--url-retrieve-synchronously url))))

(defun fedi-http--patch-json (url &optional params json)
  "Make synchronous PATCH request to URL. Return JSON response.
Optionally specify the PARAMS to send."
  (with-current-buffer (fedi-http--patch url params json)
    (fedi-http--process-json)))

(defun fedi-http--patch (url &optional params json)
  "Make synchronous PATCH request to BASE-URL.
Optionally specify the PARAMS to send."
  (let* ((url-request-data
          (when params
            (if json
                (json-encode params)
              (fedi-http--build-params-string params))))
         ;; (url (fedi-http--concat-params-to-url base-url params)))))
         (headers (when json
                    '(("Content-Type" . "application/json")
                      ("Accept" . "application/json"))))
         (url-request-extra-headers
          (append url-request-extra-headers headers)))
    (fedi-http--url-retrieve-synchronously url)))

 ;; Asynchronous functions

(defun fedi-http--get-async (url &optional params callback &rest cbargs)
  "Make GET request to URL.
Pass response buffer to CALLBACK function with args CBARGS.
PARAMS is an alist of any extra parameters to send with the request."
  (let ((url (fedi-http--concat-params-to-url url params)))
    (url-retrieve url callback cbargs)))

(defun fedi-http--get-response-async (url &optional params callback &rest cbargs)
  "Make GET request to URL. Call CALLBACK with http response and CBARGS.
PARAMS is an alist of any extra parameters to send with the request."
  (fedi-http--get-async
   url
   params
   (lambda (status)
     (when status ; for flakey servers
       (apply callback (fedi-http--process-response) cbargs)))))

(defun fedi-http--get-json-async (url &optional params callback &rest cbargs)
  "Make GET request to URL. Call CALLBACK with json-list and CBARGS.
PARAMS is an alist of any extra parameters to send with the request."
  (fedi-http--get-async
   url
   params
   (lambda (status)
     (when status ;; only when we actually get sth?
       (apply callback (fedi-http--process-json) cbargs)))))

(defun fedi-http--post-async (url params _headers
                                  &optional callback &rest cbargs)
  "POST asynchronously to URL with PARAMS and HEADERS.
Then run function CALLBACK with arguements CBARGS."
  (let (;(request-timeout 5)
        (url-request-data (when params
                            (fedi-http--build-params-string params))))
    (with-temp-buffer
      (url-retrieve url callback cbargs))))

;; ;; TODO: test for curl first?
;; (defun fedi-http--post-media-attachment (url filename caption)
;;   "Make POST request to upload FILENAME with CAPTION to the server's media URL.
;; The upload is asynchronous. On succeeding,
;; `fedi-toot--media-attachment-ids' is set to the id(s) of the
;; item uploaded, and `fedi-toot--update-status-fields' is run."
;;   (let* ((file (file-name-nondirectory filename))
;;          (request-backend 'curl))
;;     (request
;;       url
;;       :type "POST"
;;       :params `(("description" . ,caption))
;;       :files `(("file" . (,file :file ,filename
;;                                 :mime-type "multipart/form-data")))
;;       :parser 'json-read
;;       :headers `(("Authorization" . ,(concat "Bearer "
;;                                              (fedi-auth--access-token))))
;;       :sync nil
;;       :success (cl-function
;;                 (lambda (&key data &allow-other-keys)
;;                   (when data
;;                     (push (alist-get 'id data)
;;                           fedi-toot--media-attachment-ids) ; add ID to list
;;                     (message "%s file %s with id %S and caption '%s' uploaded!"
;;                              (capitalize (alist-get 'type data))
;;                              file
;;                              (alist-get 'id data)
;;                              (alist-get 'description data))
;;                     (fedi-toot--update-status-fields))))
;;       :error (cl-function
;;               (lambda (&key error-thrown &allow-other-keys)
;;                 (cond
;;                  ;; handle curl errors first (eg 26, can't read file/path)
;;                  ;; because the '=' test below fails for them
;;                  ;; they have the form (error . error message 24)
;;                  ((not (proper-list-p error-thrown)) ; not dotted list
;; 		  (message "Got error: %s. Shit went south." (cdr error-thrown)))
;;                  ;; handle fedi api errors
;;                  ;; they have the form (error http 401)
;; 		 ((= (car (last error-thrown)) 401)
;;                   (message "Got error: %s Unauthorized: The access token is invalid"
;;                            error-thrown))
;;                  ((= (car (last error-thrown)) 422)
;;                   (message "Got error: %s Unprocessable entity: file or file\
;;  type is unsupported or invalid"
;;                            error-thrown))
;;                  (t
;;                   (message "Got error: %s Shit went south"
;;                            error-thrown))))))))

(provide 'fedi-http)
;;; fedi-http.el ends here<|MERGE_RESOLUTION|>--- conflicted
+++ resolved
@@ -108,9 +108,11 @@
   "Determine if RESPONSE was successful.
 Call SUCCESS if successful. Message status and JSON error from
 RESPONSE if unsuccessful."
-<<<<<<< HEAD
-  (let ((status (with-current-buffer response
-                  (fedi-http--status))))
+  (let ((status (condition-case err
+                    (with-current-buffer response
+                      (fedi-http--status))
+                  (wrong-type-argument
+                   "Looks like we got no response from the server."))))
     (cond ((string-prefix-p "2" status)
            (funcall success))
           ((string-prefix-p "404" status)
@@ -120,20 +122,6 @@
                                   (fedi-http--process-json))))
              (user-error "Error %s: %s" status
                          (alist-get 'error json-response)))))))
-=======
-  (let ((status (condition-case err
-                    (with-current-buffer response
-                      (fedi-http--status))
-                  (wrong-type-argument
-                   "Looks like we got no response from the server."))))
-    (if (string-prefix-p "2" status)
-        (funcall success)
-      (if (string-prefix-p "404" status)
-          (message "Error %s: page not found" status)
-        (let ((json-response (with-current-buffer response
-                               (fedi-http--process-json))))
-          (message "Error %s: %s" status (alist-get 'error json-response)))))))
->>>>>>> 772f1725
 
 (defun fedi-http--read-file-as-string (filename)
   "Read a file FILENAME as a string. Used to generate image preview."
