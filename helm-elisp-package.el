--- conflicted
+++ resolved
@@ -220,12 +220,6 @@
            collect (cons (package-desc-name pkg-desc) pkg-desc) into available
            finally return
            ;; Always try to upgrade dependencies before installed.
-<<<<<<< HEAD
-           ;; See https://github.com/melpa/melpa/issues/6336#issuecomment-517073353
-           (cl-loop with all = (append dependencies installed)
-                    for pkg in all
-                    for avail-pkg = (assq (package-desc-name pkg) available)
-=======
            (cl-loop with all = (append dependencies installed)
                     with extra-upgrades
                     for pkg in all
@@ -239,7 +233,6 @@
                                                 (package--get-deps pkg))
                                 when (memq name deps)
                                 do (push (cons pkg p) extra-upgrades))
->>>>>>> 9df2e485
                     when (and avail-pkg
                               (version-list-< (package-desc-version pkg)
                                               (package-desc-version
