--- conflicted
+++ resolved
@@ -2,13 +2,8 @@
 
 ;; Author: Marty Hiatt <mousebot@disroot.org>
 ;; Copyright (C) 2024 Marty Hiatt <mousebot@disroot.org>
-<<<<<<< HEAD
-;; Version: 0.5
-;; Package-Requires: ((emacs "28.1"))
-=======
 ;; Version: 0.6
 ;; Package-Requires: ((emacs "28.1") (transient "0.5.0"))
->>>>>>> 40f1cbd7
 ;; Keywords: convenience, api, requests
 ;; URL: https://codeberg.org/martianh/tp.el
 
