--- conflicted
+++ resolved
@@ -129,11 +129,9 @@
   "String that is put before every time entry in a journal file.
   By default, this is an org-mode sub-heading."
   :type 'string :group 'org-journal)
-(defcustom org-journal-do-hide-entries-on-new t
-  "If set to non nil value, then org-mode will try to hide
-   time entries when creating new one. It will hide them only
-   if 'org-journal-time-prefix is valid org heading prefix
-   with trailing space.")
+(defcustom org-journal-hide-entries-p t
+  "If true, org-journal-mode will hide all but the current entry
+   when creating a new one.")
 
 (require 'calendar)
 ;;;###autoload
@@ -189,7 +187,6 @@
 without adding an entry."
   (interactive "P")
   (org-journal-dir-check-or-create)
-<<<<<<< HEAD
   (let* ((entry-path (concat org-journal-dir
                              (format-time-string org-journal-file-format)))
          (entry-path-exists-p (file-exists-p entry-path))
@@ -211,46 +208,23 @@
 
       ;; switch to the outline, hide subtrees
       (org-journal-mode)
-      (hide-sublevels 2)
+      (if org-journal-hide-entries-p
+          (hide-sublevels (org-journal-time-entry-level))
+        (show-all))
 
       ;; open the recent entry when the prefix is given
       (unless should-add-entry-p
         (show-entry))
 
       (set-buffer-modified-p unsaved))))
-=======
-  (find-file (concat org-journal-dir
-                     (format-time-string org-journal-file-format)))
-  (goto-char (point-max))
-  (unless prefix
-    (let ((unsaved (buffer-modified-p))
-          (date-string (concat org-journal-date-prefix
-                               (format-time-string org-journal-date-format)))
-          (level (org-journal-figure-time-entry-level)))
-      (unless (buffer-contains-substring? date-string)
-        (insert date-string))
-      (unless (eq (current-column) 0) (insert "\n"))
-      (insert "\n" org-journal-time-prefix
-              (format-time-string org-journal-time-format))
-      (org-journal-mode)
-      (when (and org-journal-do-hide-entries-on-new
-                 level)
-        (hide-sublevels level)
-        (show-entry))
-      (set-buffer-modified-p unsaved))))
-
-(defun buffer-contains-substring? (string)
-  (save-excursion
-    (save-match-data
-      (goto-char (point-min))
-      (search-forward string nil t))))
-
-(defun org-journal-figure-time-entry-level ()
-  "Return the level of time entry based on value of 'org-journal-time-prefix.
-   Return nil, when it's impossible to figure out it's level."
-  (when (eq (string-match-p "\*+ " org-journal-time-prefix 0) 0)
-      (- (length org-journal-time-prefix) 1)))
->>>>>>> e239a95e
+
+(defun org-journal-time-entry-level ()
+  "Return the headline level of time entries based on the number
+of leading asterisks in 'org-journal-time-prefix.
+
+Return nil when it's impossible to figure out the level."
+  (if (string-match "\\(^\*+\\)" org-journal-time-prefix)
+      (length (match-string 1 org-journal-time-prefix))))
 
 (defun org-journal-calendar-date->time (calendar-date)
   "Convert a date as returned from the calendar to a time"
