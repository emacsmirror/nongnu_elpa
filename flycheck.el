;;; flycheck.el --- On-the-fly syntax checking (Flymake done right) -*- lexical-binding: t; -*-

;; Copyright (c) 2012, 2013 Sebastian Wiesner <lunaryorn@gmail.com>
;;
;; Author: Sebastian Wiesner <lunaryorn@gmail.com>
;; URL: https://github.com/lunaryorn/flycheck
;; Keywords: convenience languages tools
;; Version: 0.14-cvs
;; Package-Requires: ((s "1.6.0") (dash "1.2") (cl-lib "0.1") (emacs "24.1"))

;; This file is not part of GNU Emacs.

;; This program is free software: you can redistribute it and/or modify
;; it under the terms of the GNU General Public License as published by
;; the Free Software Foundation, either version 3 of the License, or
;; (at your option) any later version.

;; This program is distributed in the hope that it will be useful,
;; but WITHOUT ANY WARRANTY; without even the implied warranty of
;; MERCHANTABILITY or FITNESS FOR A PARTICULAR PURPOSE.  See the
;; GNU General Public License for more details.

;; You should have received a copy of the GNU General Public License
;; along with this program.  If not, see <http://www.gnu.org/licenses/>.

;;; Commentary:

;; Modern on-the-fly syntax checking for GNU Emacs (aka "flymake done right")

;; Provide `flycheck-mode' which enables on-the-fly syntax checking for a large
;; number of different modes and languages (see `flycheck-checkers' for a
;; complete list).
;;
;; Support for new modes and languages can be added by defining a new syntax
;; checker (see `flycheck-define-checker').

;;; Code:

(eval-when-compile
  (require 'jka-compr)                  ; For JKA workarounds in
                                        ; `flycheck-temp-file-system'
  (require 'compile)                    ; Compile Mode integration
  (require 'sh-script))                 ; `sh-shell' for sh checker predicates

(require 's)
(require 'dash)
(require 'rx)             ; For Regexp fanciness in `flycheck-define-checker'
(require 'cl-lib)         ; For `cl-defstruct'
(require 'help-mode)      ; For `define-button-type'
(require 'find-func)      ; For `find-function-space-re', etc.
(require 'package)        ; For `package-buffer-info' and `package-version-join'


;;;; Compatibility
(eval-and-compile
  (unless (fboundp 'defvar-local)
    (defmacro defvar-local (var val &optional docstring)
      "Define VAR as a buffer-local variable with default value VAL.
Like `defvar' but additionally marks the variable as being automatically
buffer-local wherever it is set."
      (declare (debug defvar) (doc-string 3))
      `(progn
         (defvar ,var ,val ,docstring)
         (make-variable-buffer-local ',var))))

  (unless (fboundp 'setq-local)
    (defmacro setq-local (var val)
      "Set variable VAR to value VAL in current buffer."
      `(set (make-local-variable ',var) ,val)))

  (unless (fboundp 'user-error)
    ;; Provide `user-error' for Emacs 24.2
    (defalias 'user-error 'error)
    ;; And make the debugger ignore our Flycheck user errors in Emacs 24.2
    (add-to-list 'debug-ignored-errors "\\`No more Flycheck errors\\'")
    (add-to-list 'debug-ignored-errors "\\`Flycheck mode disabled\\'")
    (add-to-list 'debug-ignored-errors
                 "\\`Configured syntax checker .* cannot be used\\'")))


;;;; Customization
(defgroup flycheck nil
  "On-the-fly syntax checking (aka \"flymake done right\")."
  :prefix "flycheck-"
  :group 'tools
  :link '(url-link :tag "Online manual" "http://flycheck.lunaryorn.com")
  :link '(url-link :tag "Github" "https://github.com/lunaryorn/flycheck")
  :link '(custom-manual "(flycheck)Top")
  :link '(info-link "(flycheck)Usage"))

(defgroup flycheck-config-files nil
  "Configuration files for on-the-fly syntax checkers."
  :prefix "flycheck-"
  :group 'flycheck
  :link '(info-link "(flycheck)Configuration"))

(defgroup flycheck-options nil
  "Options for on-the-fly syntax checkers."
  :prefix "flycheck-"
  :group 'flycheck
  :link '(info-link "(flycheck)Configuration"))

(defgroup flycheck-faces nil
  "Faces used by on-the-fly syntax checking."
  :prefix "flycheck-"
  :group 'flycheck
  :link '(info-link "(flycheck)Configuration"))

(defcustom flycheck-checkers
  '(bash
    coffee-coffeelint
    css-csslint
    elixir
    emacs-lisp
    emacs-lisp-checkdoc
    erlang
    go-gofmt
    go-build
    go-test
    haml
    html-tidy
    javascript-jshint
    json-jsonlint
    less
    lua
    perl
    php
    php-phpcs
    puppet-parser
    puppet-lint
    python-flake8
    python-pylint
    rst
    ruby-rubocop
    ruby
    ruby-jruby
    rust
    sass
    scala
    scss
    sh-dash
    sh-bash
    tex-chktex
    tex-lacheck
    xml-xmlstarlet
    zsh)
  "Syntax checkers available for automatic selection.

A list of Flycheck syntax checkers to choose from when syntax
checking a buffer.  Flycheck will automatically select a suitable
syntax checker from this list, unless `flycheck-checker' is set,
either directly or with `flycheck-select-checker'.

Syntax checkers in this list must be defined with
`flycheck-define-checker'."
  :group 'flycheck
  :type '(repeat (symbol :tag "Checker")))

(defvar-local flycheck-checker nil
  "Syntax checker to use for the current buffer.

If unset or nil, automatically select a suitable syntax checker
from `flycheck-checkers' on every syntax check.

If set to a syntax checker only use this syntax checker and never
select one from `flycheck-checkers' automatically.  If the syntax
checker is unusable in the current buffer an error is signaled.

A syntax checker assigned to this variable must be defined with
`flycheck-define-checker'.

Use the command `flycheck-select-checker' to select a syntax
checker for the current buffer, or set this variable as file
local variable to always use a specific syntax checker for a
file.")
(put 'flycheck-checker 'safe-local-variable 'flycheck-registered-checker-p)

(defcustom flycheck-locate-config-file-functions
  '(flycheck-locate-config-file-absolute-path
    flycheck-locate-config-file-projectile
    flycheck-locate-config-file-ancestor-directories
    flycheck-locate-config-file-home)
  "Functions to locate syntax checker configuration files.

Each function in this hook must accept two arguments: The value
of the configuration file variable, and the syntax checker
symbol.  It must return either a string with an absolute path to
the configuration file, or nil, if it cannot locate the
configuration file.

The functions in this hook are called in order of appearance, until a
function returns non-nil.  The configuration file returned by that
function is then given to the syntax checker if it exists.

This variable is an abnormal hook."
  :group 'flycheck
  :type 'hook)

(defcustom flycheck-process-error-functions '(flycheck-add-overlay)
  "Functions to process errors.

Each function in this hook must accept a single argument: A
Flycheck error to process.

All functions in this hook are called in order of appearance,
until a function returns non-nil.  Thus, a function in this hook
may return nil, to allow for further processing of the error, or
t, to indicate that the error was fully processed and inhibit any
further processing.

The functions are called for each newly parsed error immediately
after the corresponding syntax checker finished.  At this stage,
the overlays from the previous syntax checks are still present,
and there may be further syntax checkers in the chain.

This variable is an abnormal hook.")

(defcustom flycheck-display-errors-function 'flycheck-display-error-messages
  "Function to display error messages.

If set to a function, call the function with the list of errors
to display as single argument.  Each error is an instance of the
`flycheck-error' struct.

If set to nil, do not display errors at all."
  :group 'flycheck
  :type 'function
  :package-version '(flycheck . "0.13"))

(defcustom flycheck-indication-mode 'left-fringe
  "The indication mode for Flycheck errors and warnings.

Controls how Flycheck indicates errors in buffers.  May either be
`left-fringe', `right-fringe', or nil.

If set to `left-fringe' or `right-fringe', indicate errors and
warnings via icons in the left and right fringe respectively.

If set to nil, do not indicate errors and warnings, but just
highlight them according to `flycheck-highlighting-mode'."
  :group 'flycheck
  :type '(choice (const :tag "Indicate in the left fringe" left-fringe)
                 (const :tag "Indicate in the right fringe" right-fringe)
                 (const :tag "Do not indicate" nil)))

(defcustom flycheck-highlighting-mode 'sexps
  "The highlighting mode for Flycheck errors and warnings.

Controls how Flycheck highlights errors in buffers.  May either
be `columns', `sexps', `lines' or nil.

If `columns', highlight the error column.  If the error does not
have a column, highlight the whole line.

If `sexps', highlight the expression at the error column, if
there is any, otherwise behave like `columns'.

If `lines', always highlight the whole line.

If nil do no highlight errors at all, but only indicate according
to `flycheck-indication-mode'.

Note that this does not affect error navigation.  When navigating
errors with `next-error' and `previous-error' Flycheck always
jumps to the error column regardless of the highlighting mode."
  :group 'flycheck
  :type '(choice (const :tag "Highlight columns only" columns)
                 (const :tag "Highlight expressions" sexps)
                 (const :tag "Highlight whole lines" lines)
                 (const :tag "Do not highlight errors" nil))
  :package-version '(flycheck . "0.12"))

(defcustom flycheck-check-syntax-automatically '(save
                                                 idle-change
                                                 new-line
                                                 mode-enabled)
  "When Flycheck should check syntax automatically.

This variable is a list of events that may trigger syntax checks.
The following events are known:

`save' checks syntax automatically each time the buffer is saved.

`idle-change' checks syntax automatically some time after the
last change to the buffer occurred.

`new-line' checks syntax automatically each time a new line is
inserted into the buffer.

`mode-enabled' checks syntax automatically when `flycheck-mode'
is enabled.

For instance, set this variable to '(mode-enabled save) to only
check syntax automatically when saving a buffer, but never when
modifying its contents.

If nil, never check syntax automatically.  Use `flycheck-buffer'
to start a syntax check manually."
  :group 'flycheck
  :type '(set (const :tag "After the buffer was saved" save)
              (const :tag "After the buffer was changed and idle" idle-change)
              (const :tag "After a new line was inserted" new-line)
              (const :tag "After `flycheck-mode' was enabled" mode-enabled))
  :package-version '(flycheck . "0.12"))

(defcustom flycheck-idle-change-delay 0.5
  "How many seconds to wait before checking syntax automatically.

After the buffer was changed, Flycheck will wait as many seconds
as the value of this variable before starting a syntax check.  If
the buffer is modified during this time, Flycheck will wait
again.

This variable has no effect, if `idle-change' is not contained in
`flycheck-check-syntax-automatically'."
  :group 'flycheck
  :type 'number
  :package-version '(flycheck . "0.13"))

(defcustom flycheck-google-max-messages 5
  "How many messages to google at once.

If set to an integer, `flycheck-google-messages' will signal an
error if there are more Flycheck messages at point than the value
of this variable.

If set to nil, `flycheck-google-messages' will always google all
messages at point."
  :group 'flycheck
  :type '(choice (const :tag "Always google all messages" nil)
                 (integer :tag "Maximum messages to google"))
  :package-version '(flycheck . "0.10"))

(defcustom flycheck-mode-hook nil
  "Hooks to run after `flycheck-mode'."
  :group 'flycheck
  :type 'hook)

(defcustom flycheck-after-syntax-check-hook nil
  "Functions to run after each syntax check.

This hook is run after a syntax check was finished.

At this point, *all* chained checkers were run, and all errors
were parsed, highlighted and reported.  The variable
`flycheck-current-errors' contains all errors from all syntax
checkers run during the syntax check, so you can use the various
error analysis functions.

Note that this hook does *not* run after each individual syntax
checker in the syntax checker chain, but only after the *last
checker*.

This variable is a normal hook."
  :group 'flycheck
  :type 'hook)

(defcustom flycheck-before-syntax-check-hook nil
  "Functions to run before each syntax check.

This hook is run right before a syntax check starts.

Error information from the previous syntax check is *not*
cleared before this hook runs.

Note that this hook does *not* run before each individual syntax
checker in the syntax checker chain, but only before the *first
checker*.

This variable is a normal hook."
  :group 'flycheck
  :type 'hook)

(defcustom flycheck-syntax-check-failed-hook nil
  "Functions to run if a syntax check failed.

This hook is run whenever an error occurs during Flycheck's
internal processing.  No information about the error is given to
this hook.

You should use this hook to conduct additional cleanup actions
when Flycheck failed.

This variable is a normal hook."
  :group 'flycheck
  :type 'hook)

;; TODO: Remove the obsolete faces in 0.14
(defface flycheck-error
  '((((supports :underline (:style wave)))
     :underline (:style wave :color "Red1"))
    (t
     :underline t :inherit error))
  "Flycheck face for errors."
  :package-version '(flycheck . "0.13")
  :group 'flycheck-faces)
(define-obsolete-face-alias 'flycheck-error-face 'flycheck-error "0.13")

(defface flycheck-warning
  '((((supports :underline (:style wave)))
     :underline (:style wave :color "DarkOrange"))
    (t
     :underline t :inherit warning))
  "Flycheck face for warnings."
  :package-version '(flycheck . "0.13")
  :group 'flycheck-faces)
(define-obsolete-face-alias 'flycheck-warning-face 'flycheck-warning "0.13")

(defface flycheck-fringe-error
  '((t :inherit error))
  "Flycheck face for fringe error indicators.")

(defface flycheck-fringe-warning
  '((t :inherit warning))
  "Flycheck face for fringe warning indicators.")


;;;; Minor mode definition
;;;###autoload
(defconst flycheck-mode-line-lighter " FlyC"
  "The standard lighter for flycheck mode.")

(defvar-local flycheck-mode-line nil
  "The mode line lighter of variable `flycheck-mode'.")

(defvar flycheck-mode-map
  (let ((map (make-sparse-keymap))
        (pmap (make-sparse-keymap)))
    (define-key pmap "c" 'flycheck-buffer)
    (define-key pmap "C" 'flycheck-clear)
    (define-key pmap (kbd "C-c") 'flycheck-compile)
    (define-key pmap "n" 'flycheck-next-error)
    (define-key pmap "p" 'flycheck-previous-error)
    (define-key pmap "l" 'flycheck-list-errors)
    (define-key pmap (kbd "C-w") 'flycheck-copy-messages-as-kill)
    (define-key pmap "/" 'flycheck-google-messages)
    (define-key pmap "s" 'flycheck-select-checker)
    (define-key pmap "?" 'flycheck-describe-checker)
    (define-key pmap "i" 'flycheck-info)
    (define-key pmap "V" 'flycheck-version)
    (define-key map (kbd "C-c !") pmap)
    map)
  "Keymap of `flycheck-mode'.")

(easy-menu-change
 '("Tools") "Syntax Checking"
 '(["Check current buffer" flycheck-buffer t]
   ["Clear errors in buffer" flycheck-clear t]
   ["Compile current buffer" flycheck-compile t]
   "---"
   ["Go to next error" flycheck-next-error t]
   ["Go to next error" flycheck-previous-error t]
   ["Show all errors" flycheck-list-errors t]
   ["Google messages at point" flycheck-google-messages t]
   "---"
   ["Select syntax checker" flycheck-select-checker t]
   "---"
   ["Describe syntax checker" flycheck-describe-checker t]
   ["Read the Flycheck manual" flycheck-info t])
 "Spell Checking")

(easy-menu-change '("Tools") "--" nil "Spell Checking")

(defun flycheck-teardown ()
  "Teardown flyheck.

Completely clear the whole flycheck state.  Remove overlays, kill
running checks, and empty all variables used by flycheck."
  (flycheck-clean-deferred-check)
  (flycheck-clear)
  (flycheck-stop-checker)
  (flycheck-cancel-error-show-error-timer)
  (flycheck-safe-delete-temporaries)
  (flycheck-clear-checker))

(defvar-local flycheck-previous-next-error-function nil
  "Remember the previous `next-error-function'.")

(defconst flycheck-hooks-alist
  '(
    ;; Handle events that may start automatic syntax checks
    (after-save-hook                  . flycheck-handle-save)
    (after-change-functions           . flycheck-handle-change)
    ;; Handle events that may triggered pending deferred checks
    (window-configuration-change-hook . flycheck-perform-deferred-syntax-check)
    (post-command-hook                . flycheck-perform-deferred-syntax-check)
    ;; Tear down Flycheck if the buffer or Emacs are killed, or if the major
    ;; mode changes, to clean up temporary files and directories.
    (kill-buffer-hook                 . flycheck-teardown)
    (kill-emacs-hook                  . flycheck-teardown)
    (change-major-mode-hook           . flycheck-teardown)
    ;; Show or hide error popups after commands
    (post-command-hook                . flycheck-show-error-at-point-soon)
    (post-command-hook                . flycheck-hide-error-buffer)
    ;; Immediately show error popups when navigating to an error
    (next-error-hook                  . flycheck-show-error-at-point))
  "Hooks which Flycheck needs to hook in.

The `car' of each pair is a hook variable, the `cdr' a function
to be added or removed from the hook variable if Flycheck mode is
enabled and disabled respectively.")

;;;###autoload
(define-minor-mode flycheck-mode
  "Minor mode for on-the-fly syntax checking.

When called interactively, toggle `flycheck-mode'.  With prefix
ARG, enable `flycheck-mode' if ARG is positive, otherwise disable
it.

When called from Lisp, enable `flycheck-mode' if ARG is omitted,
nil or positive.  If ARG is `toggle', toggle `flycheck-mode'.
Otherwise behave as if called interactively.

In `flycheck-mode' the buffer is automatically syntax-checked
using the first suitable syntax checker from `flycheck-checkers'.
Use `flycheck-select-checker' to select a checker for the current
buffer manually.

\\{flycheck-mode-map}"
  :init-value nil
  :keymap flycheck-mode-map
  :lighter flycheck-mode-line
  :group 'flycheck
  :require 'flycheck
  :after-hook (flycheck-buffer-automatically 'mode-enabled :force-deferred)
  (cond
   (flycheck-mode
    (flycheck-clear)

    (--each flycheck-hooks-alist
      (add-hook (car it) (cdr it) nil t))

    (setq flycheck-previous-next-error-function next-error-function)
    (setq next-error-function 'flycheck-next-error-function))
   (t
    (setq next-error-function flycheck-previous-next-error-function)

    (--each flycheck-hooks-alist
      (remove-hook (car it) (cdr it) t))

    (flycheck-teardown))))


;;; Version information
(defun flycheck-library-version ()
  "Get the version in the Flycheck library header."
  (-when-let* ((definition (symbol-function 'flycheck-mode))
               (source-file (find-lisp-object-file-name 'flycheck-mode
                                                        definition)))
    (with-temp-buffer
      (insert-file-contents source-file)
      (let ((info (package-buffer-info)))
        (if (fboundp 'package-desc-version)
            (package-version-join (package-desc-version info))
          (aref (package-buffer-info) 3))))))

(defun flycheck-package-version ()
  "Get the package version of Flycheck.

This is the version number of the installed Flycheck package."
  (when (boundp 'package-alist)
    (-when-let (info (assq 'flycheck package-alist))
      (package-version-join
       (if (fboundp 'package-desc-version)
           (package-desc-version (cadr info))
         (aref (cdr info) 0))))))

(defun flycheck-version (&optional show-version)
  "Get the Flycheck version as string.

If called interactively or if SHOW-VERSION is non-nil, show the
version in the echo area and the messages buffer.

The returned string includes both, the version from package.el
and the library version, if both a present and different.

If the version number could not be determined, signal an error,
if called interactively, or if SHOW-VERSION is non-nil, otherwise
just return nil."
  (interactive (list (not (or executing-kbd-macro noninteractive))))
  (let* ((lib-version (flycheck-library-version))
         (pkg-version (flycheck-package-version))
         (version (cond
                   ((and lib-version pkg-version
                         (not (string= lib-version pkg-version)))
                    (format "%s (package: %s)" lib-version pkg-version))
                   ((or pkg-version lib-version)
                    (format "%s" (or pkg-version lib-version))))))
    (when show-version
      (unless version
        (error "Could not find out Flycheck version"))
      (message "Flycheck version: %s" version))
    version))


;;; Global syntax checking
(defun flycheck-may-enable-mode ()
  "Determine whether Flycheck mode may be enabled.

Flycheck mode is not enabled under any of the following
conditions

The current buffer is a temporary buffer as determined by
`flycheck-temporary-buffer-p'.

The current buffer refers to a remote file, as determined by
`file-remote-p'.

No suitable syntax checker exists for the current buffer.

Return t if Flycheck mode may be enabled, and nil otherwise."
  (and (not (flycheck-temporary-buffer-p))
       (not (and (buffer-file-name) (file-remote-p (buffer-file-name) 'method)))
       (flycheck-get-checker-for-buffer)))

(defun flycheck-mode-on-safe ()
  "Enable `flycheck-mode' if it is safe to do so.

`flycheck-mode' is only enabled if `flycheck-may-enable-mode'
returns t."
  (when (flycheck-may-enable-mode)
    (flycheck-mode)))

;;;###autoload
(define-globalized-minor-mode global-flycheck-mode flycheck-mode
  flycheck-mode-on-safe
  :init-value nil
  :group 'flycheck
  :require 'flycheck)


;;; Manual syntax checking
(defun flycheck-clear ()
  "Clear all errors in the current buffer."
  (interactive)
  (flycheck-delete-all-overlays)
  (flycheck-clear-errors)
  (flycheck-hide-error-buffer))

(defun flycheck-buffer ()
  "Check syntax in the current buffer."
  (interactive)
  (flycheck-clean-deferred-check)
  (if flycheck-mode
      (unless (flycheck-running-p)
        ;; Clear error list and mark all overlays for deletion.  We do not
        ;; delete all overlays immediately to avoid excessive re-displays and
        ;; flickering, if the same errors gets highlighted again after the check
        ;; completed.
        (run-hooks 'flycheck-before-syntax-check-hook)
        (flycheck-clear-errors)
        (flycheck-mark-all-overlays-for-deletion)
        (condition-case err
            (let ((checker (flycheck-get-checker-for-buffer)))
              (if checker
                  (flycheck-start-checker checker)
                (flycheck-clear)
                (flycheck-report-status "-")))
          (error
           (flycheck-report-error)
           (signal (car err) (cdr err)))))
    (user-error "Flycheck mode disabled")))

(defun flycheck-compile-name (_name)
  "Get a name for a Flycheck compilation buffer.

_NAME is ignored."
  (format "*Flycheck %s*" (buffer-file-name)))

(defun flycheck-compile ()
  "Run syntax checker as compiler."
  (interactive)
  (unless (buffer-file-name)
    (user-error "Cannot compile buffers without backing file"))
  (let ((checker (flycheck-get-checker-for-buffer)))
    (if checker
        (let* ((command (flycheck-checker-shell-command checker))
               (buffer (compilation-start command nil
                                          #'flycheck-compile-name)))
          (with-current-buffer buffer
            (set (make-local-variable 'compilation-error-regexp-alist)
                 (flycheck-checker-compilation-error-regexp-alist checker))))
      (user-error "No suitable checker available"))))


;;;; Deferred syntax checking
(defvar-local flycheck-deferred-syntax-check nil
  "If non-nil, a deferred syntax check is pending.")

(defun flycheck-must-defer-check ()
  "Determine whether the syntax check has to be deferred.

A check has to be deferred if the buffer is not visible, or if the buffer is
currently being reverted.

Return t if the check is to be deferred, or nil otherwise."
  (or (not (get-buffer-window))
      ;; We must defer checks while a buffer is being reverted, to avoid race
      ;; conditions while the buffer contents are being restored.
      revert-buffer-in-progress-p))

(defun flycheck-deferred-check-p ()
  "Determine whether the current buffer has a deferred check.

Return t if so, or nil otherwise."
  flycheck-deferred-syntax-check)

(defun flycheck-buffer-deferred ()
  "Defer syntax check for the current buffer."
  (setq flycheck-deferred-syntax-check t))

(defun flycheck-clean-deferred-check ()
  "Clean an deferred syntax checking state."
  (setq flycheck-deferred-syntax-check nil))

(defun flycheck-perform-deferred-syntax-check ()
  "Perform any deferred syntax checks."
  (when (flycheck-deferred-check-p)
    (flycheck-clean-deferred-check)
    (flycheck-buffer-automatically)))


;;;; Automatic syntax checking
(defun flycheck-may-check-automatically (&optional condition)
  "Determine whether the buffer may be checked under CONDITION.

Read-only buffers may never be checked automatically.

If CONDITION is non-nil, determine whether syntax may checked
automatically according to
`flycheck-check-syntax-automatically'."
  (and (not buffer-read-only)
       (or (not condition)
           (memq condition flycheck-check-syntax-automatically))))

(defun flycheck-buffer-automatically (&optional condition force-deferred)
  "Automatically check syntax at CONDITION.

Syntax is not checked if `flycheck-may-check-automatically'
returns nil for CONDITION.

The syntax check is deferred if FORCE-DEFERRED is non-nil, or if
`flycheck-must-defer-check' returns t."
  (when (and flycheck-mode (flycheck-may-check-automatically condition))
    (if (or force-deferred (flycheck-must-defer-check))
        (flycheck-buffer-deferred)
      (with-demoted-errors
        (flycheck-buffer)))))

(defvar-local flycheck-idle-change-timer nil
  "Timer to mark the idle time since the last change.")

(defun flycheck-clear-idle-change-timer ()
  "Clear the idle change timer."
  (when flycheck-idle-change-timer
    (cancel-timer flycheck-idle-change-timer)
    (setq flycheck-idle-change-timer nil)))

(defun flycheck-handle-change (beg end _len)
  "Handle a buffer change between BEG and END.

BEG and END mark the beginning and end of the change text.  _LEN
is ignored.

Start a syntax check if a new line has been inserted into the
buffer."
  ;; Save and restore the match data, as recommended in (elisp)Change Hooks
  (save-match-data
    (when flycheck-mode
      ;; The buffer was changed, thus clear the idle timer
      (flycheck-clear-idle-change-timer)
      (if (s-contains? "\n" (buffer-substring beg end))
          (flycheck-buffer-automatically 'new-line :force-deferred)
        (setq flycheck-idle-change-timer
              (run-at-time flycheck-idle-change-delay nil #'flycheck-handle-idle-change))))))

(defun flycheck-handle-idle-change ()
  "Handle an expired idle time since the last change."
  (flycheck-clear-idle-change-timer)
  (flycheck-buffer-automatically 'idle-change :force-deferred))

(defun flycheck-handle-save ()
  "Handle a save of the buffer."
  (flycheck-buffer-automatically 'save))


;;;; Mode line reporting
(defun flycheck-report-status (status)
  "Report Flycheck STATUS."
  (let ((mode-line flycheck-mode-line-lighter))
    (setq mode-line (concat mode-line status))
    (setq flycheck-mode-line mode-line)
    (force-mode-line-update)))

(defun flycheck-report-error ()
  "Report a Flycheck error status.

Clears all Flycheck errors first."
  (flycheck-clear)
  (run-hooks 'flycheck-syntax-check-failed-hook)
  (flycheck-report-status "!"))

(defun flycheck-report-error-count (errors)
  "Report ERRORS in the current buffer.

Report a proper flycheck status."
  (if errors
      (let ((no-err-warnings (flycheck-count-errors errors)))
        (flycheck-report-status
         (format ":%s/%s" (car no-err-warnings) (cdr no-err-warnings))))
    (flycheck-report-status "")))


;;;; Utility functions
(defun flycheck-string-to-number-safe (string)
  "Safely convert STRING to a number.

If STRING is of string type, and a numeric string (see
`s-numeric?'), convert STRING to a number and return it.
Otherwise return nil."
  (when (and (stringp string) (s-numeric? string))
    (string-to-number string)))

(defvar-local flycheck-temp-files nil
  "A list of temporary files created by Flycheck.")

(defvar-local flycheck-temp-directories nil
  "A list of all temporary directories created by Flycheckg.")

(defun flycheck-temp-dir-system (prefix)
  "Create a unique temporary directory from PREFIX.

Add the directory to `flycheck-temp-directories'.

Return the path of the directory"
  (let* ((tempdir (make-temp-file prefix :directory)))
    (add-to-list 'flycheck-temp-directories tempdir)
    tempdir))

(defun flycheck-temp-file-system (filename prefix)
  "Create a temporary file named after FILENAME with PREFIX.

If FILENAME is nil, this function creates a temporary file with
PREFIX and a random suffix.  The path of the file is added to
`flycheck-temp-files'.

If FILENAME is non-nil, this function creates a temporary
directory with PREFIX and a random suffix using
`flycheck-temp-dir-system', and creates a file with the same name
as FILENAME in this directory.  The path of the file is *not*
added to `flycheck-temp-files', because the directory is already
tracked as temp file.

Return the path of the file."
  ;; HACK: Prevent re-compression to work around a supposed bug in Emacs.
  ;; `make-temp-file' calls `write-region' to set the contents of the new
  ;; temporary file, which in turn calls `jka-compr-write-region' for compressed
  ;; files. If `jka-compr-really-do-compress' is non-nil this function uses END
  ;; even though START is a string, hence breaking the `write-region' API that
  ;; we rely on.  Report upstream!
  (let ((jka-compr-really-do-compress nil)
        tempfile)
    (if filename
        (let ((directory (flycheck-temp-dir-system prefix)))
          (setq tempfile (expand-file-name (file-name-nondirectory filename)
                                           directory)))
      (setq tempfile (make-temp-file prefix)))
    (add-to-list 'flycheck-temp-files tempfile)
    tempfile))

(defun flycheck-temp-file-inplace (filename prefix)
  "Create an in-place copy of FILENAME with PREFIX added.

Add the path of the file to `flycheck-temp-files'.

If FILENAME is nil, fall back to `flycheck-temp-file-system'.

Return the path of the file."
  (if filename
      (let* ((directory (file-name-directory filename))
             (name (file-name-nondirectory filename))
             (tempname (format "%s-%s" prefix name))
             (tempfile (expand-file-name tempname directory)))
        (add-to-list 'flycheck-temp-files tempfile)
        tempfile)
    (flycheck-temp-file-system filename prefix)))

(defun flycheck-canonical-file-name (filename)
  "Turn FILENAME into canonical form.

Return FILENAME expanded and fully resolved, in a canonical form
without double slashes and without trailing slash, i.e. in a form
suitable for comparison of file names."
  (directory-file-name (file-truename filename)))

(defun flycheck-same-files-p (file1 file2)
  "Determine whether two files FILE1 and FILE2 are the same."
  (string= (flycheck-canonical-file-name file1)
           (flycheck-canonical-file-name file2)))

(defun flycheck-save-buffer-to-file (file-name)
  "Save the contents of the current buffer to FILE-NAME."
  (make-directory (file-name-directory file-name) t)
  (write-region nil nil file-name nil 0))

(defun flycheck-save-buffer-to-temp (temp-file-fn prefix)
  "Save buffer to temp file returned by TEMP-FILE-FN with PREFIX.

Return the name of the temporary file."
  (let ((filename (funcall temp-file-fn (buffer-file-name) prefix)))
    ;; Do not flush short-lived temporary files onto disk
    (let ((write-region-inhibit-fsync t))
      (flycheck-save-buffer-to-file filename))
    filename))

(defun flycheck-option-with-value-argument (option value)
  "Create arguments specifying OPTION with VALUE.

OPTION is a string denoting the option to pass, VALUE a string
containing the value for this option.

If OPTION ends with a equal sign =, OPTION and VALUE are
concatenated to a single string, which is then wrapped in a list
and returned.

Otherwise `(list OPTION VALUE)' is returned."
  (if (s-ends-with? "=" option)
      (list (concat option value))
    (list option value)))

(defun flycheck-temporary-buffer-p ()
  "Determine whether the current buffer is a temporary buffer.

Buffers whose names start with a space are considered temporary
buffers."
  (s-starts-with? " " (buffer-name)))

(defun flycheck-safe-delete-files (files)
  "Safely delete FILES."
  (--each files (ignore-errors (delete-file it))))

(defun flycheck-safe-delete-directories (directories)
  "Safely delete DIRECTORIES."
  (--each directories (ignore-errors (delete-directory it :recursive))))

(defun flycheck-safe-delete-temporaries ()
  "Safely delete all temp files and directories of Flycheck.

Safely delete all files listed in `flycheck-temp-files' and all
directories in `flycheck-temp-directories', and set both
variables to nil."
  (flycheck-safe-delete-directories flycheck-temp-directories)
  (flycheck-safe-delete-files flycheck-temp-files)
  (setq flycheck-temp-directories nil
        flycheck-temp-files nil))

(eval-and-compile
  (defun flycheck-rx-message (form)
    (let ((body (or (cdr form) '((one-or-more not-newline)))))
      (rx-submatch-n `(group-n 4 ,@body))))

  (defun flycheck-rx-to-string (form &optional no-group)
    "Like `rx-to-string' for FORM, but with special keywords:

`line'
     matches the line number.

`column'
     matches the column number.

`file-name'
     matches the file name.

`(message SEXP ...)'
     matches the message. SEXP constitutes the body of the message.  If no SEXP
     is given use a default body of `(one-or-more not-newline)'

NO-GROUP is passed to `rx-to-string'."
    (let ((rx-constituents
           (append
            `((line . ,(rx (group-n 2 (one-or-more digit))))
              (column . ,(rx (group-n 3 (one-or-more digit))))
              (file-name . ,(rx (group-n 1 (minimal-match
                                            (one-or-more not-newline)))))
              (message flycheck-rx-message 0 nil))
            rx-constituents nil)))
      (rx-to-string form no-group))))

(defun flycheck-current-load-file ()
  "Get the source file currently being loaded.

Always return the name of the corresponding source file, never
any byte-compiled file.

Return nil, if the currently loaded file cannot be determined."
  ;; If we're loading from a file, just use the file being loaded.  Otherwise
  ;; use the current buffer file name, in case of `eval-buffer' and the like.
  (-when-let (filename (if load-in-progress load-file-name (buffer-file-name)))
    (if (s-ends-with? ".elc" filename)
        (s-chop-suffix "c" filename)
      filename)))


;;;; Minibuffer tools
(defvar read-flycheck-checker-history nil
  "History of `read-flycheck-checker'.")

(defun read-flycheck-checker (prompt)
  "Read a flycheck checker from minibuffer with PROMPT.

Return the checker as symbol, or nil if no checker was
chosen."
  (let* ((input (completing-read prompt obarray
                                 #'flycheck-valid-checker-p t
                                 nil 'read-flycheck-checker-history)))
    (if (string= input "") nil (intern input))))


;;;; Obsolete checker declarations
;;;###autoload
(defmacro flycheck-declare-checker (symbol docstring &rest properties)
  "Declare SYMBOL as syntax checker with DOCSTRING and PROPERTIES.

DOCSTRING provides documentation for the new checker.  Use
`flycheck-checker-documentation' to access the documentation
string of a checker, and `flycheck-describe-checker' to get help
about a checker.

The following PROPERTIES are understood:

`:command' A list with the executable (in `car') and the
arguments (in `cdr') of the syntax checker.  The executable is
checked for existence with `executable-find' before executing the
checker.  The arguments are substituted with
`flycheck-substitute-argument' before execution, see the
documentation of this function for a list of special tags allowed
in arguments.

`:error-patterns' A list of error patterns to parse the output of
the checker.  Each pattern is a list (REGEXP LEVEL).  REGEXP is a
regular expression that matches an error.  This regular
expression may contain match groups extracting specific
information about the error.  The 1st group is the file name, the
2nd group the line number, the 3rd group the column number and
the 4th group the error message.  A group is ignored if it did
not match or the match returned an empty string.  LEVEL is either
warning or error and determines the severity of the error message
parsed with the pattern.

`:error-parser' A function symbol to parse errors with.  The
function must accept three arguments OUTPUT CHECKER BUFFER, where
OUTPUT is the output as string and CHECKER the checker symbol
that was used to check BUFFER.  The function must return a list
of `flycheck-error' objects parsed from OUTPUT.

`:modes' A major mode symbol or a list thereof.  If present the
checker is only used in these modes.

`:predicate' A function symbol or lambda expression.  If present
the syntax checker is only used if this function returns non-nil
when called in the buffer to check.

May also be a form, but this usage is obsolete.

`:next-checkers' A list where each element is either a checker
symbol to run after this checker or a cons cell (PREDICATE
. CHECKER).  In the latter case, CHECKER is the checker symbol to
run, and the PREDICATE symbol specifies when to run the checker:
If PREDICATE is `no-errors' run the next checker only if this
checker returned no errors at all.  If PREDICATE is
`warnings-only', run the next checker only if this checker
returned only warnings.  Only the first usable and
registered (see `flycheck-registered-checker-p') is run.

A checker must have a `:command' property, either
`:error-patterns' or `:error-parser' (but not both), and at least
one of `:predicate' and `:modes'.  If `:predicate' and `:modes'
are present, both must match for the checker to be used."
  (declare (indent 1)
           (doc-string 2))
  `(flycheck-set-checker-properties ',symbol
     :command ,(plist-get properties :command)
     :error-patterns ,(plist-get properties :error-patterns)
     :error-parser (or ,(plist-get properties :error-parser)
                       'flycheck-parse-with-patterns)
     :modes ,(plist-get properties :modes)
     :predicate ,(plist-get properties :predicate)
     :next-checkers ,(plist-get properties :next-checkers)
     :documentation ,docstring))

(make-obsolete 'flycheck-declare-checker 'flycheck-define-checker
               "0.14")

(defun flycheck-clear-checker-properties (symbol)
  "Remove all Flycheck checker properties from SYMBOL."
  (--each '(checker command error-parser error-patterns modes predicate
                    next-checkers documentation file)
    (put symbol (intern (concat ":flycheck-" (symbol-name it))) nil)))

(defun flycheck-set-checker-properties (symbol &rest properties)
  "Set Flycheck checker PROPERTIES on SYMBOL."
  (declare (indent 1))
  (flycheck-clear-checker-properties symbol) ; Clear old properties first
  (--each '(command error-parser modes next-checkers documentation)
    (let ((name (symbol-name it)))
      (put symbol (intern (concat ":flycheck-" name))
           (plist-get properties (intern (concat ":" name))))))
  (put symbol :flycheck-error-patterns
       (--map (cons (car it) (cadr it)) (plist-get properties :error-patterns)))
  (-when-let (predicate (plist-get properties :predicate))
    (unless (functionp predicate)
      (message "Warning: Using an obsolete, non-function predicate for checker %s. \
Use a function or lambda expression"
               symbol)
      (setq predicate #'(lambda () (eval predicate))))
    (put symbol :flycheck-predicate predicate))
  (put symbol :flycheck-file (flycheck-current-load-file))
  (flycheck-verify-checker symbol)
  (put symbol :flycheck-checker t))

(defun flycheck-error-pattern-p (pattern)
  "Check whether PATTERN is a valid error pattern."
  (and
   (consp pattern)
   (stringp (car pattern))
   (memq (cdr pattern) '(warning error))))

(defun flycheck-error-patterns-list-p (patterns)
  "Check whether PATTERNS is a list of valid error patterns."
  (-all? 'flycheck-error-pattern-p patterns))

(defun flycheck-verify-checker (checker)
  "Verify CHECKER.

Ensure that all required properties are present, and signal an
error if not."
  (let ((command (get checker :flycheck-command))
        (patterns (get checker :flycheck-error-patterns))
        (parser (get checker :flycheck-error-parser))
        (modes (get checker :flycheck-modes))
        (predicate (get checker :flycheck-predicate))
        (next-checkers (get checker :flycheck-next-checkers))
        (doc (get checker :flycheck-documentation)))
    (unless (and doc (stringp doc))
      (error "Checker %s must have documentation" checker))
    (unless command
      (error "Checker %s must have a :command" checker))
    (unless (stringp (car command))
      (error "Checker %s must have an executable in :command" checker))
    (unless (flycheck-command-arguments-list-p command)
      (error "Checker %s has invalid :command arguments" checker))
    (when (and (eq parser 'flycheck-parse-with-patterns) (null patterns))
      (error "Checker %s must have :error-patterns" checker))
    (unless (or (null patterns) (flycheck-error-patterns-list-p patterns))
      (error "Checker %s has invalid :error-patterns" checker))
    (unless (or (null parser) (fboundp parser))
      (error "Function definition of error parser %s of checker %s is void"
             parser checker))
    (unless (or modes predicate)
      (error "Checker %s must have :modes or :predicate" checker))
    (unless (or (symbolp modes) (-all? #'symbolp modes))
      (error "Modes of checker %s must be a major mode or a list thereof"
             checker))
    (unless (or (null predicate) (functionp predicate))
      (error "Predicate of checker %s must be a function" checker))
    (unless (or
             (null next-checkers)
             (and (listp next-checkers)
                  (--all? (or (symbolp it)
                              (and (listp it)
                                   (memq (car it) '(no-errors warnings-only))
                                   (symbolp (cdr it))))
                          next-checkers)))
      (error "Checker %s has invalid next checkers" checker))))


;;;; Checker definitions
(eval-and-compile
  (defun flycheck-command-argument-p (arg)
    "Check whether ARG is a valid command argument."
    (pcase arg
      ((pred stringp) t)
      ((or `source `source-inplace `source-original `temporary-directory) t)
      (`(config-file ,option-name ,config-file-var)
       (and (stringp option-name)
            (symbolp config-file-var)))
      (`(option ,option-name ,option-var)
       (and (stringp option-name)
            (symbolp option-var)))
      (`(option ,option-name ,option-var ,filter)
       (and (stringp option-name)
            (symbolp option-var)
            (symbolp filter)))
      (`(eval ,_) t)
      (_ nil)))

  (defun flycheck-command-arguments-list-p (arguments)
    "Check whether ARGUMENTS is a list of valid arguments."
    (-all? 'flycheck-command-argument-p arguments)))

(defmacro flycheck-define-checker (symbol doc-string &rest properties)
  "Define SYMBOL as syntax checker with DOC-STRING and PROPERTIES."
  (declare (indent 1)
           (doc-string 2))
  (let ((command (plist-get properties :command))
        (parser (plist-get properties :error-parser))
        (patterns (plist-get properties :error-patterns))
        (modes (plist-get properties :modes))
        (predicate (plist-get properties :predicate))
        (next-checkers (plist-get properties :next-checkers)))
    (when (null command)
      (error "Missing :command"))
    (unless (flycheck-command-arguments-list-p command)
      (error "Invalid command %S " command))
    (when (and (null parser) (null patterns))
      (error "Missing :error-pattern or :error-parser"))
    (unless (or (null parser) (functionp parser))
      (error "%S is not a function" parser))
    (unless (--all? (memq (car it) '(warning error)) patterns)
      (error "Patterns %S have invalid levels" patterns))
    (unless (or modes predicate)
      (error "Missing :modes or :predicate"))
    (unless (or (symbolp modes) (-all? #'symbolp modes))
      (error "Invalid :modes %s, must be a symbol or a list thereof" modes))
    (unless (or (null predicate) (functionp predicate))
      (error "%S is not a function" predicate))
    (unless (or
             (null next-checkers)
             (and (listp next-checkers)
                  (--all? (or (symbolp it)
                              (and (listp it)
                                   (memq (car it) '(no-errors warnings-only))
                                   (symbolp (cdr it))))
                          next-checkers)))
      (error "Invalid next checkers %S" next-checkers))
    `(progn
       (put ',symbol :flycheck-documentation ,doc-string)
       (put ',symbol :flycheck-command ',command)
       (put ',symbol :flycheck-error-parser
            #',(or parser 'flycheck-parse-with-patterns))
       (put ',symbol :flycheck-error-patterns
            ',(--map (cons (flycheck-rx-to-string `(and ,@(cdr it)) :no-group)
                           (car it))
                     (plist-get properties :error-patterns)))
       (put ',symbol :flycheck-modes
            ',(if (and modes (symbolp modes)) (list modes) modes))
       (put ',symbol :flycheck-predicate #',predicate)
       (put ',symbol :flycheck-next-checkers ',next-checkers)
       (put ',symbol :flycheck-file (flycheck-current-load-file))
       (put ',symbol :flycheck-checker t))))

;;;###autoload
(defmacro flycheck-def-config-file-var (symbol checker &optional file-name)
  "Define SYMBOL as config file variable for CHECKER, with default FILE-NAME.

SYMBOL is declared as customizable variable (see `defcustom`)
providing a configuration file for CHECKER.  The CHECKER argument
is used for documentation purposes only.  If given use FILE-NAME
as initial value.

Use this together with the `config-file' cell in syntax checker
commands."
  (declare (indent 3))
  `(progn
     (put ',checker :flycheck-config-file-var ',symbol)
     (defcustom ,symbol ,file-name
       ,(format "Configuration file for `%s'.

Locate the configuration file using the functions from
`flycheck-locate-config-file-functions'.  If the file is found
pass it to the syntax checker as configuration file.  Otherwise
invoke the syntax checker without a configuration file.

Use this variable as file-local variable if you need a specific
configuration file a buffer." checker)
       :type '(choice (const :tag "No configuration file" nil)
                      (string :tag "File name or path"))
       :group 'flycheck-config-files
       :safe #'stringp)
     (make-variable-buffer-local ',symbol)))

;;;###autoload
(defmacro flycheck-def-option-var (symbol init-value checker docstring
                                          &rest custom-args)
  "Define SYMBOL as option variable with INIT-VALUE for CHECKER.

INIT-VALUE is the initial value for the new variable.  DOCSTRING
is its docstring.

The variable is declared with `defcustom', and declared
buffer-local.  CUSTOM-ARGS are forwarded to `defcustom'.

Use this together with the `option' cell in syntax checker
commands."
  (declare (indent 3)
           (doc-string 4))
  `(progn
     (let ((options (flycheck-checker-option-vars ',checker)))
       (put ',checker :flycheck-option-vars (-uniq (cons ',symbol options))))
     (defcustom ,symbol ,init-value
       ,(format "%s

This variable is an option for the syntax checker `%s'." docstring checker)
       :group 'flycheck-options
       ,@custom-args)
     (make-variable-buffer-local ',symbol)))


;;;; Checker API
(defun flycheck-defined-checkers ()
  "Find all defined syntax checkers.

The returned list is sorted alphapetically by the symbol name of
the syntax checkers."
  (let (defined-checkers)
    (mapatoms (lambda (symbol)
                (when (flycheck-valid-checker-p symbol)
                  (push symbol defined-checkers))))
    (sort defined-checkers #'string<)))

(defun flycheck-registered-checker-p (checker)
  "Determine whether CHECKER is registered.

A checker is registered if it is contained in `flycheck-checkers'."
  (memq checker flycheck-checkers))

(defun flycheck-valid-checker-p (checker)
  "Check whether a CHECKER is valid.

A valid checker is a symbol declared as checker with
`flycheck-define-checker'."
  (get checker :flycheck-checker))

(defun flycheck-checker-modes (checker)
  "Get the modes of CHECKER."
  (let ((modes (get checker :flycheck-modes)))
    (if (and modes (symbolp modes))
        (list modes)
      modes)))

(defun flycheck-checker-predicate (checker)
  "Get the predicate function of CHECKER."
  (get checker :flycheck-predicate))

(defun flycheck-checker-next-checkers (checker)
  "Get the next checkers for CHECKER."
  (get checker :flycheck-next-checkers))

(defun flycheck-checker-command (checker)
  "Get the raw command of CHECKER.

The command list returned by this function is not substituted,
and hence still contains special tags and symbols.  Use
`flycheck-checker-substituted-command' to get an executable
command list with no special tags and symbols."
  (get checker :flycheck-command))

(defun flycheck-checker-error-patterns (checker)
  "Get the error patterns of CHECKER.

Each pattern has the form `(REGEXP . LEVEL)' where REGEXP is the
regular expression, and LEVEL the corresponding level symbol."
  (get checker :flycheck-error-patterns))

(defun flycheck-checker-error-parser (checker)
  "Get the error parser of CHECKER."
  (get checker :flycheck-error-parser))

(defun flycheck-checker-pattern-to-error-regexp (pattern)
  "Convert PATTERN into an error regexp for compile.el.

Return a list representing PATTERN, suitable as element in
`compilation-error-regexp-alist'."
  (let* ((regexp (car pattern))
         (level (cdr pattern))
         (level-no (pcase level
                     (`error 2)
                     (`warning 1))))
    (list regexp 1 2 3 level-no)))

(defun flycheck-checker-compilation-error-regexp-alist (checker)
  "Convert error patterns of CHECKER for use with compile.el.

Return an alist of all error patterns of CHECKER, suitable for
use with `compilation-error-regexp-alist'."
  (-map #'flycheck-checker-pattern-to-error-regexp
        (flycheck-checker-error-patterns checker)))

(defun flycheck-checker-documentation (checker)
  "Get the documentation of CHECKER."
  (documentation-property checker :flycheck-documentation))

(defun flycheck-checker-file (checker)
  "Get the file CHECKER was defined in.

Return nil if the file cannot be determined."
  (get checker :flycheck-file))

(defun flycheck-checker-config-file-var (checker)
  "Get the associated configuration file variable of CHECKER.

Return nil if CHECKER has no associated configuration file
variable."
  (get checker :flycheck-config-file-var))

(defun flycheck-checker-option-vars (checker)
  "Get the associated option variables of CHECKER.

Return a (possibly empty) list of variable symbols."
  (get checker :flycheck-option-vars))

(defun flycheck-locate-config-file (filename checker)
  "Locate the configuration file FILENAME for CHECKER.

Locate the configuration file using
`flycheck-locate-config-file-functions'.

Return the absolute path of the configuration file, or nil if no
configuration file was found."
  (-when-let (filepath (run-hook-with-args-until-success
                        'flycheck-locate-config-file-functions
                        filename checker))
    (when (file-exists-p filepath)
      filepath)))

(defun flycheck-substitute-argument (arg checker)
  "Substitute ARG for CHECKER.

If ARG is a string, return ARG unchanged.

If ARG is `source' or `source-inplace', create a temporary file
to check and return its path.  With `source', try to retain the
non-directory component of the buffer's file name in the
temporary file.

If ARG is `source-original', return the path of the actual file
to check, or an empty string if the buffer has no file name.
Note that the contents of the file may not be up to date with the
contents of the buffer to check.  Do not use this as primary
input to a checker!

If ARG is `temporary-directory', create a unique temporary
directory and return its path.

If ARG is a form `(config-file OPTION VARIABLE)' search the
configuration file bound to VARIABLE with
`flycheck-find-config-file' and return a list of arguments that
pass this configuration file to the syntax checker, or nil if the
configuration file was not found.  If OPTION ends with a =
character, the returned list contains a single element only,
being the concatenation of OPTION and the path of the
configuration file.  Otherwise the list has two items, the first
being OPTION, the second the path of the configuration file.

If ARG is a form `(option OPTION VARIABLE [FILTER])' retrieve the
value of VARIABLE and return a list of arguments that pass this
value as value for OPTION to the syntax checker.  FILTER is an
optional function to be applied to the value of VARIABLE.  This
function must return nil or a string.  In the former case, return
nil.  In the latter case, return a list of arguments as described
above.  If OPTION ends with a =, process it like in a
`config-file' cell (see above).

If ARG is a form `(eval FORM), return the result of evaluating
FORM in the buffer to be checked.  FORM must either return a
string or a list of strings, or nil to indicate that nothing
should be substituted for CELL.  In case of other return values
an error is signaled.  _No_ further substitutions are performed,
neither in FORM before it is evaluated, nor in the result of
evaluating FORM.

In all other cases, signal an error."
  (pcase arg
    ((pred stringp) arg)
    (`source
     (flycheck-save-buffer-to-temp #'flycheck-temp-file-system "flycheck"))
    (`source-inplace
     (flycheck-save-buffer-to-temp #'flycheck-temp-file-inplace "flycheck"))
    (`source-original (or (buffer-file-name) ""))
    (`temporary-directory (flycheck-temp-dir-system "flycheck"))
    (`(config-file ,option-name ,file-name-var)
     (-when-let* ((value (symbol-value file-name-var))
                  (file-name (flycheck-locate-config-file value checker)))
       (flycheck-option-with-value-argument option-name file-name)))
    (`(option ,option-name ,variable)
     (-when-let (value (symbol-value variable))
       (unless (stringp value)
         (error "Value %S of %S for option %s is not a string"
                value variable option-name))
       (flycheck-option-with-value-argument option-name value)))
    (`(option ,option-name ,variable ,filter)
     (-when-let (value (funcall filter (symbol-value variable)))
       (unless (stringp value)
         (error "Value %S of %S (filter: %S) for option %s is not a string"
                value variable filter option-name))
       (flycheck-option-with-value-argument option-name value)))
    (`(eval ,form)
     (let ((result (eval form)))
       (if (or (null result)
               (stringp result)
               (and (listp result) (-all? #'stringp result)))
           result
         (error "Invalid result from evaluation of %S: %S" form result))))
    (_ (error "Unsupported argument %S" arg))))

(defun flycheck-checker-substituted-command (checker)
  "Get the substituted command of a CHECKER.

Substitute each argument in the command of CHECKER using
`flycheck-substitute-argument'.  This replaces any special
symbols in the command."
  (-flatten (--keep (flycheck-substitute-argument it checker)
                   (flycheck-checker-command checker))))

(defun flycheck-substitute-shell-argument (arg checker)
  "Substitute ARG for CHECKER.

Like `flycheck-substitute-argument', but return a single string
suitable for use as argument to a shell command, and do not
substitute with temporary files.  `source' and `source-inplace'
are substituted with the buffer file name."
  (if (memq arg '(source source-inplace source-original))
      (shell-quote-argument (buffer-file-name))
    (let ((args (flycheck-substitute-argument arg checker)))
      (if (stringp args)
          (shell-quote-argument args)
        (s-join " " (-map #'shell-quote-argument args))))))

(defun flycheck-checker-shell-command (checker)
  "Get a shell command for CHECKER.

Substitutions are performed like in
`flycheck-checker-substituted-command', but with
`flycheck-substitute-shell-argument'.

Return the command of CHECKER as single string, suitable for
shell execution."
  (s-join " " (--keep (flycheck-substitute-shell-argument it checker)
                      (flycheck-checker-command checker))))

(defun flycheck-checker-executable (checker)
  "Get the executable of CHECKER.

The executable is the `car' of the checker command as returned by
`flycheck-checker-command'."
  (let* ((command (flycheck-checker-command checker))
         (executable (flycheck-substitute-argument (car command) checker)))
    (if (listp executable) (car executable) executable)))

(defun flycheck-check-modes (checker)
  "Check the allowed modes of CHECKER.

Check the current `major-mode' against the modes allowed for
CHECKER.  Return t if the modes match or nil otherwise."
  (let ((modes (flycheck-checker-modes checker)))
    (or (not modes) (memq major-mode modes))))

(defun flycheck-check-predicate (checker)
  "Check the predicate of CHECKER.

Check the predicate of CHECKER.  Return t if CHECKER has no
predicate function, otherwise return the result of calling the
predicate function."
  (let ((predicate (flycheck-checker-predicate checker)))
    (or (not predicate) (funcall predicate))))

(defun flycheck-check-executable (checker)
  "Check the executable of the CHECKER."
  (when (executable-find (flycheck-checker-executable checker)) t))

(defun flycheck-may-use-checker (checker)
  "Determine whether a CHECKER may be used.

Return t if CHECKER may be used for the current buffer and nil
otherwise."
  (unless (flycheck-valid-checker-p checker)
    (error "%s is no defined flycheck syntax checker (see `flycheck-define-checker')"
           checker))
  (and (flycheck-check-modes checker)
       (flycheck-check-predicate checker)
       (flycheck-check-executable checker)))

(defun flycheck-may-use-next-checker (next-checker)
  "Determine whether NEXT-CHECKER may be used."
  (when (symbolp next-checker)
    (setq next-checker (cons t next-checker)))
  (let ((predicate (car next-checker))
        (next-checker (cdr next-checker)))
    (and (or (eq predicate t)
             (and (eq predicate 'no-errors)
                  (not (flycheck-has-current-errors-p)))
             (and (eq predicate 'warnings-only)
                  (not (flycheck-has-current-errors-p 'error))))
         (flycheck-registered-checker-p next-checker)
         (flycheck-may-use-checker next-checker))))


;;;; Configuration file functions
(defun flycheck-locate-config-file-absolute-path (filepath _checker)
  "Locate a configuration file by a FILEPATH.

If FILEPATH is a contains a path separator, expand it against the
default directory and return it.  Otherwise return nil.

_CHECKER is ignored."
  (when (file-name-directory filepath)
    (expand-file-name filepath)))

(defun flycheck-locate-config-file-projectile (filename _checker)
  "Locate a configuration FILENAME in a projectile project.

If the Projectile library (see URL
`https://github.com/bbatsov/projectile') is available and the
current buffer is within a Projectile project, search FILENAME in
the root directory of the project.  If the file is found, return
its absolute path.

Otherwise return nil.

_CHECKER is ignored."
  (when (fboundp 'projectile-project-root)
    (condition-case nil
        (let* ((root-directory (projectile-project-root))
               (filepath (expand-file-name filename root-directory)))
          (when (file-exists-p filepath)
            filepath))
      (error nil))))

(defun flycheck-locate-config-file-ancestor-directories (filename _checker)
  "Locate a configuration FILENAME in ancestor directories.

If the current buffer has a file name, search FILENAME in the
directory of the current buffer and all ancestors thereof (see
`locate-dominating-file').  If the file is found, return its
absolute path.  Otherwise return nil.

_CHECKER is ignored."
  (-when-let* ((basefile (buffer-file-name))
               (directory (locate-dominating-file basefile filename)))
    (expand-file-name filename directory)))

(defun flycheck-locate-config-file-home (filename _checker)
  "Locate a configuration FILENAME in the home directory.

Return the absolute path, if FILENAME exists in the user's home
directory, or nil otherwise."
  (let ((path (expand-file-name filename "~")))
    (when (file-exists-p path)
      path)))

(--each '(flycheck-locate-config-file-absolute-path
          flycheck-locate-config-file-projectile
          flycheck-locate-config-file-ancestor-directories
          flycheck-locate-config-file-home)
  (custom-add-frequent-value 'flycheck-locate-config-file-functions it))


;;;; Option filters
(defun flycheck-option-int (value)
  "Convert an integral option VALUE to a string.

If VALUE is nil, return nil.  Otherwise return VALUE converted to
a string."
  (when value
    (number-to-string value)))


;;;; Checker selection
(defvar-local flycheck-last-checker nil
  "The last checker used for the current buffer.")

(defun flycheck-clear-checker ()
  "Clear configured and remembered checkers in the current buffer."
  (setq flycheck-last-checker nil))

(defun flycheck-try-last-checker-for-buffer ()
  "Try the last checker for the current buffer.

Return the checker if it may be used, or nil otherwise."
  ;; We should not use the last checker if it was removed from the list of
  ;; allowed checkers in the meantime
  (when (and (flycheck-registered-checker-p flycheck-last-checker)
             (flycheck-may-use-checker flycheck-last-checker))
    flycheck-last-checker))

(defun flycheck-get-new-checker-for-buffer ()
  "Find a new checker for the current buffer.

If a checker is found set `flycheck-last-checker' to re-use this
checker for the next check.

Return the checker if there is any, or nil otherwise."
  (-when-let (checker (-first #'flycheck-may-use-checker flycheck-checkers))
    (setq flycheck-last-checker checker)))

(defun flycheck-get-checker-for-buffer ()
  "Find the checker for the current buffer.

Return checker if there is a checker for the current buffer, or
nil otherwise."
  (if flycheck-checker
      (if (flycheck-may-use-checker flycheck-checker)
          flycheck-checker
        (user-error "Configured syntax checker %s cannot be used"
                    flycheck-checker))
    (or (flycheck-try-last-checker-for-buffer)
        (flycheck-get-new-checker-for-buffer))))

(defun flycheck-get-next-checker-for-buffer (checker)
  "Get the checker to run after CHECKER for the current buffer."
  (-when-let (next-checkers (flycheck-checker-next-checkers checker))
    (let ((next-checker (-first #'flycheck-may-use-next-checker next-checkers)))
      (if (symbolp next-checker)
          next-checker
        (cdr next-checker)))))

(defun flycheck-select-checker (checker)
  "Select CHECKER for the current buffer.

CHECKER is a syntax checker symbol (see `flycheck-checkers') or
nil.  It does not need to be registered in `flycheck-checkers'.
If nil deselect the current syntax checker (if any) and use
automatic checker selection via `flycheck-checkers'.

If called interactively prompt for CHECKER.  If no syntax checker
is entered deselect the current syntax checker.  With prefix arg
immediately deselect the current syntax checker without any
prompt.

Set `flycheck-checker' to CHECKER and automatically start a new
syntax check if the syntax checker changed."
  (interactive
   (if current-prefix-arg
       (list nil)
     (list (read-flycheck-checker "Select checker: "))))
  (when (not (eq checker flycheck-checker))
    (setq flycheck-checker checker)
    (when flycheck-mode
      (flycheck-buffer))))


;;;; Documentation
;;;###autoload
(defun flycheck-info ()
  "Open the Flycheck manual."
  (interactive)
  (info "flycheck"))

(define-button-type 'help-flycheck-checker-def
  :supertype 'help-xref
  'help-function 'flycheck-goto-checker-definition
  'help-echo (purecopy "mouse-2, RET: find Flycheck checker definition"))

(defconst flycheck-find-checker-regexp
  (concat "^\\s-*(\\(flycheck-declare-flycheck\\|checker-define-checker\\) "
          find-function-space-re "%s\\(\\s-\\|$\\)")
  "Regular expression to find a checker definition.")

(add-to-list 'find-function-regexp-alist
             '(flycheck-checker . flycheck-find-checker-regexp))

(defun flycheck-goto-checker-definition (checker file)
  "Go to to the definition of CHECKER in FILE."
  (let ((location (find-function-search-for-symbol
                   checker 'flycheck-checker file)))
    (pop-to-buffer (car location))
    (if (cdr location)
        (goto-char (cdr location))
      (message "Unable to find checker location in file"))))

(defun flycheck-checker-at-point ()
  "Return the Flycheck checker found at or before point.

Return 0 if there is no checker."
  (let ((symbol (variable-at-point :any-symbol)))
    (if (and (symbolp symbol) (flycheck-valid-checker-p symbol))
        symbol
      0)))

(defun flycheck-describe-checker (checker)
  "Display the documentation of CHECKER.

CHECKER is a checker symbol.

Pop up a help buffer with the documentation of CHECKER."
  (interactive
   (let* ((checker (flycheck-checker-at-point))
          (enable-recursive-minibuffers t)
          (prompt (if (symbolp checker)
                      (format "Describe syntax checker (default %s): " checker)
                    "Describe syntax checker: "))
          (reply (read-flycheck-checker prompt)))
     (list (or reply checker))))
  (if (or (null checker) (not (flycheck-valid-checker-p checker)))
      (message "You didn't specify a Flycheck syntax checker.")
    (help-setup-xref (list #'flycheck-describe-checker checker)
                     (called-interactively-p 'interactive))
    (save-excursion
      (with-help-window (help-buffer)
        (let ((executable (flycheck-checker-executable checker))
              (filename (flycheck-checker-file checker))
              (modes (flycheck-checker-modes checker))
              (config-file-var (flycheck-checker-config-file-var checker))
              (option-vars (sort (flycheck-checker-option-vars checker)
                                 #'string<)))
          (princ (format "%s is a Flycheck syntax checker" checker))
          (when filename
            (princ (format " in `%s'" (file-name-nondirectory filename)))
            (with-current-buffer standard-output
              (save-excursion
                (re-search-backward "`\\([^`']+\\)'" nil t)
                (help-xref-button 1 'help-flycheck-checker-def checker filename))))
          (princ ".\n\n")
          (princ (format "  This syntax checker executes \"%s\"" executable))
          (if config-file-var
              (princ (format ", using a configuration file from `%s'.\n"
                             config-file-var))
            (princ ".\n"))
          (if modes
           (princ (format "  It checks syntax in the major mode(s) %s. "
                          (s-join ", " (--map (format "`%s'" it) modes)))))
          (with-current-buffer (help-buffer)
            (save-excursion
              (goto-char (point-min))
              (forward-paragraph)
              (fill-region-as-paragraph (point) (point-max))))
          (princ "\n")
          (when option-vars
            (princ "\n  This syntax checker can be configured with these options:\n\n")
            (--each option-vars
              (princ (format "     * `%s'\n" it)))))
        (princ (format "\nDocumentation:\n%s"
                       (flycheck-checker-documentation checker)))))))


;;;; Checker error API
(cl-defstruct (flycheck-error
               (:constructor flycheck-error-new)
               (:constructor flycheck-error-new-at (line column
                                                         &optional level message
                                                         &key checker filename
                                                         (buffer (current-buffer)))))
  buffer checker filename line column message level)

(defmacro flycheck-error-with-buffer (err &rest forms)
  "Switch to the buffer of ERR and evaluate FORMS.

If the buffer of ERR is not live, FORMS are not evaluated."
  (declare (indent 1) (debug t))
  `(when (buffer-live-p (flycheck-error-buffer ,err))
     (with-current-buffer (flycheck-error-buffer ,err)
       ,@forms)))

(defun flycheck-error-line-region (err)
  "Get the line region of ERR.

ERR is a Flycheck error whose region to get.

Return a cons cell `(BEG . END)' where BEG is the first
non-whitespace character on the line ERR refers to, and END the
end of the line."
  (flycheck-error-with-buffer err
    (save-excursion
      (save-restriction
        (widen)
        (goto-char (point-min))
        (forward-line (- (flycheck-error-line err) 1))
        (back-to-indentation)
        (let ((beg (point))
              (end (line-end-position)))
          (when (= beg end)
            ;; The current line is empty, so include the previous line break
            ;; character(s) to have any region at all
            (forward-line -1)
            (setq beg (line-end-position)))
          (cons beg end))))))

(defun flycheck-error-column-region (err)
  "Get the error column region of ERR.

ERR is a Flycheck error whose region to get.

Return a cons cell `(BEG . END)' where BEG is the character
before the error column, and END the actual error column, or nil
if ERR has no column."
  (-when-let (column (flycheck-error-column err))
    (save-excursion
      (save-restriction
        (widen)
        (let ((line (flycheck-error-line err)))
          (goto-char (point-min))
          (forward-line (- line 1))
          (cond
           ((> line (line-number-at-pos))
            ;; If the line is beyond the end of the file, return the very last
            ;; column in the file
            (cons (- (point-max) 1) (point-max)))
           ((= (line-beginning-position) (line-end-position))
              ;; The line is empty, so there is no column to highlight on this
              ;; line.  Thus, return the last column of the previous line
            (let ((end (line-beginning-position)))
              (forward-line -1)
              (cons (line-end-position) end)))
           (:else
            ;; The end is either the column offset of the line, or
            ;; the end of the line, if the column offset points beyond the end
            ;; of the line.
            (let ((end (min (+ (line-beginning-position) column)
                           (+ (line-end-position) 1))))
              (cons (- end 1) end)))))))))

(defun flycheck-error-sexp-region (err)
  "Get the sexp region of ERR.

ERR is a Flycheck error whose region to get.

Return a cons cell `(BEG . END)' where BEG is the beginning of
the symbol at the error column, and END the end of the symbol.
If ERR has no error column, or if there is no symbol at this
column, return nil."
  (-when-let (column (car (flycheck-error-column-region err)))
    (save-excursion
      (save-restriction
        (widen)
        (goto-char column)
        (bounds-of-thing-at-point 'sexp)))))

(defun flycheck-error-region-for-mode (err mode)
  "Get the region of ERR for the highlighting MODE.

ERR is a Flycheck error.  MODE may either be `columns', `sexps' or `lines'.

If `columns', return the column region of ERR, or the
line region if ERR has no column.

If `sexps', return the sexp region of ERR, or the result of
`columns', if there is no symbol at the error column.

If `lines', return the line region.

Otherwise signal an error."
  (pcase mode
    (`columns (or (flycheck-error-column-region err)
                  (flycheck-error-line-region err)))
    (`sexps (or (flycheck-error-sexp-region err)
                (flycheck-error-region-for-mode err 'columns)))
    (`lines (flycheck-error-line-region err))
    (_ (error "Invalid mode %S" mode))))

(defun flycheck-error-pos (err)
  "Get the buffer position of ERR.

ERR is a Flycheck error whose position to get.

The error position is the error column, or the first
non-whitespace character of the error line, if ERR has no error column."
  (car (or (flycheck-error-column-region err)
           (flycheck-error-line-region err))))

(defun flycheck-error-format (err)
  "Format ERR as human-readable string.

Return a string that represents the given ERR.  This string does
_not_ include the file name."
  (let ((line (flycheck-error-line err))
        (column (flycheck-error-column err))
        (level (symbol-name (flycheck-error-level err)))
        (checker (symbol-name (flycheck-error-checker err)))
        (message (flycheck-error-message err)))
    (if column
        (s-lex-format "${line}:${column}:${level}: ${message} (${checker})")
      (s-lex-format "${line}:${level}: ${message} (${checker})"))))


;;;; General error parsing
(defun flycheck-parse-output (output checker buffer)
  "Parse OUTPUT from CHECKER in BUFFER.

OUTPUT is a string with the output from the checker symbol
CHECKER.  BUFFER is the buffer which was checked.

Return the errors parsed with the error patterns of CHECKER."
  (let* ((parser (flycheck-checker-error-parser checker))
         (errors (funcall parser output checker buffer)))
    (--each errors
      (setf (flycheck-error-buffer it) buffer)
      (setf (flycheck-error-checker it) checker))
    (-map #'flycheck-sanitize-error errors)))

(defun flycheck-fix-error-filename (err buffer-files)
  "Fix the file name of ERR from BUFFER-FILES.

If the file name of ERR is in BUFFER-FILES, replace it with the
return value of the function `buffer-file-name'."
  (flycheck-error-with-buffer err
    (-when-let (filename (flycheck-error-filename err))
      (when (--any? (flycheck-same-files-p filename it) buffer-files)
        (setf (flycheck-error-filename err) (buffer-file-name)))))
  err)

(defun flycheck-fix-error-filenames (errors buffer-files)
  "Fix the file names of all ERRORS from BUFFER-FILES.

See `flycheck-fix-error-filename' for details."
  (--map (flycheck-fix-error-filename it buffer-files) errors))

(defun flycheck-sanitize-error (err)
  "Sanitize ERR.

Make the error filename absolute, and clean up whitespace in the
error message."
  (flycheck-error-with-buffer err
    (let ((filename (flycheck-error-filename err))
          (message (flycheck-error-message err)))
      (when message
        (setf (flycheck-error-message err) (s-trim message)))
      (when filename
        (setf (flycheck-error-filename err) (expand-file-name filename)))))
  err)


;;;; Error parsing with regular expressions
(defun flycheck-match-string-non-empty (group match &optional trim-first)
  "Get a non-empty string from a GROUP in MATCH.

If the string returned by GROUP is empty, return nil instead.

If TRIM-FIRST is t trim leading and trailing white space in the matched
string."
  (let ((matched-string (nth group match)))
    (save-match-data
      (when matched-string
        (when trim-first
          (setq matched-string (s-trim matched-string)))
        (when (not (s-blank? matched-string))
          matched-string)))))

(defun flycheck-match-int (group match)
  "Get an integer from a GROUP in MATCH.

Return nil if the group did not match a number."
  (flycheck-string-to-number-safe
   (flycheck-match-string-non-empty group match t)))

(defun flycheck-get-regexp (patterns)
  "Create a single regular expression from PATTERNS."
  (rx-to-string `(or ,@(--map `(regexp ,(car it)) patterns)) :no-group))

(defun flycheck-tokenize-output-with-patterns (output patterns)
  "Tokenize OUTPUT with PATTERNS.

Split the output into error tokens, using all regular expressions
from the error PATTERNS.  An error token is simply a string
containing a single error from OUTPUT.  Such a token can then be
parsed into a structured error by applying the PATTERNS again,
see `flycheck-parse-errors-with-patterns'.

Return a list of error tokens."
  (let ((regexp (flycheck-get-regexp patterns))
        (errors nil)
        (last-match 0))
    (while (string-match regexp output last-match)
      (!cons (match-string 0 output) errors)
      (setq last-match (match-end 0)))
    errors))

(defun flycheck-try-parse-error-with-pattern (err pattern)
  "Try to parse a single ERR with a PATTERN.

Return the parsed error if PATTERN matched ERR, or nil
otherwise."
  (let* ((regexp (car pattern))
         (level (cdr pattern))
         (match (s-match regexp err)))
    (when match
      (flycheck-error-new
       :filename (flycheck-match-string-non-empty 1 match)
       :line (flycheck-match-int 2 match)
       :column (flycheck-match-int 3 match)
       :message (flycheck-match-string-non-empty 4 match t)
       :level level))))

(defun flycheck-parse-error-with-patterns (err patterns)
  "Parse a single ERR with error PATTERNS.

Apply each pattern in PATTERNS to ERR, in the given order, and
return the first parsed error."
  ;; Try to parse patterns in the order of declaration to make sure that the
  ;; first match wins.
  (car (--keep (flycheck-try-parse-error-with-pattern err it) patterns)))

(defun flycheck-parse-errors-with-patterns (errors patterns)
  "Parse ERRORS with PATTERNS.

ERRORS is a list of strings where each string is an unparsed
error message, typically from `flycheck-split-output'.  PATTERNS
is a list of error patterns to parse ERRORS with.

Return a list of parsed errors."
  (--map (flycheck-parse-error-with-patterns it patterns) errors))

(defun flycheck-parse-with-patterns (output checker _buffer)
  "Parse OUTPUT from CHECKER with error patterns.

Uses the error patterns of CHECKER to tokenize the output and
tries to parse each error token with all patterns, in the order
of declaration.  Hence an error is never matched twice by two
different patterns.  The pattern declared first always wins.

_BUFFER is ignored.

Return a list of parsed errors and warnings (as `flycheck-error'
objects)."
  (let ((patterns (flycheck-checker-error-patterns checker)))
    (-> output
      (flycheck-tokenize-output-with-patterns patterns)
      (flycheck-parse-errors-with-patterns patterns))))


;;;; Error parsers
(defun flycheck-parse-xml-region (beg end)
  "Parse the xml region between BEG and END.

Wrapper around `xml-parse-region' which transforms the return
value of this function into one compatible to
`libxml-parse-xml-region' by simply returning the first element
from the node list."
  (car (xml-parse-region beg end)))

(defvar flycheck-xml-parser
  (if (fboundp 'libxml-parse-xml-region)
      'libxml-parse-xml-region 'flycheck-parse-xml-region)
  "Parse an xml string from a region.

Use libxml if Emacs is built with libxml support.  Otherwise fall
back to `xml-parse-region'.")

(defun flycheck-parse-xml-string (xml)
  "Parse an XML string.

Return the document tree parsed from XML in the form (ROOT ATTRS
BODY...).  ROOT is a symbol identifying the name of the root
element.  ATTRS is an alist of the attributes of the root node.
BODY is zero or more body elements, either as strings (in case of
text nodes) or as XML nodes, in the same for as the root node."
  (with-temp-buffer
    (insert xml)
    (funcall flycheck-xml-parser (point-min) (point-max))))

(defun flycheck-parse-checkstyle-error-node (node filename)
  "Parse a single error NODE for FILENAME in a Checkstyle doc.

Return the corresponding Flycheck error, or nil of NODE is not an
error node."
  (when (listp node)
    (let* ((name (car node))
           (attrs (cadr node))
           (line (flycheck-string-to-number-safe (cdr (assq 'line attrs))))
           (column (flycheck-string-to-number-safe (cdr (assq 'column attrs))))
           (severity (cdr (assq 'severity attrs)))
           (message (cdr (assq 'message attrs))))
      (when (eq name 'error)
        (flycheck-error-new
         :filename filename
         :line line
         :column (when (and column (> column 0)) column)
         :message message
         :level (if (string= severity "error") 'error 'warning))))))

(defun flycheck-parse-checkstyle-file-node (node)
  "Parse a single file NODE in a Checkstyle document.

Return a list of all errors contained in the NODE, or nil if NODE
is not a file node."
  (when (listp node)                    ; Ignore text nodes
    (let* ((name (car node))
           (attrs (cadr node))
           (body (cddr node))
           (filename (cdr (assq 'name attrs))))
      (when (eq name 'file)
        (--keep (flycheck-parse-checkstyle-error-node it filename) body)))))

(eval-and-compile
  ;; Parser must be defined during compilation, to allow syntax checkers parse
  ;; the verification
  (defun flycheck-parse-checkstyle (output _checker _buffer)
    "Parse Checkstyle errors from OUTPUT.

Parse Checkstyle-like XML output.  Use this error parser for
checkers that have an option to output errors in this format.

_CHECKER and _BUFFER are ignored.

See URL `http://checkstyle.sourceforge.net/' for information
about Checkstyle."
    (-when-let (root (flycheck-parse-xml-string output))
      (unless (eq (car root) 'checkstyle)
        (error "Unexpected root element %s" (car root)))
      ;; cddr gets us the body of the node without its name and its attributes
      (-flatten (-keep #'flycheck-parse-checkstyle-file-node (cddr root))))))


;;;; Error analysis
(defvar-local flycheck-current-errors nil
  "A list of all errors and warnings in the current buffer.")

(defun flycheck-clear-errors ()
  "Remove all error information from the current buffer."
  (setq flycheck-current-errors nil)
  (flycheck-report-status ""))

(defun flycheck-relevant-error-p (err)
  "Determine whether ERR is relevant for the current buffer.

Return t if ERR may be shown for the current buffer, or nil
otherwise."
  (flycheck-error-with-buffer err
    (let ((file-name (flycheck-error-filename err)))
      (and
       (or (not file-name) (flycheck-same-files-p file-name (buffer-file-name)))
       (not (s-blank? (flycheck-error-message err)))
       (flycheck-error-line err)))))

(defun flycheck-relevant-errors (errors)
  "Filter the relevant errors from ERRORS.

Return a list of all errors that are relevant for their
corresponding buffer."
  (-filter #'flycheck-relevant-error-p errors))

(defun flycheck-error-<= (err1 err2)
  "Determine whether ERR1 goes before ERR2.

Compare by line numbers and then by column numbers."
  (let ((line1 (flycheck-error-line err1))
        (line2 (flycheck-error-line err2)))
    (if (= line1 line2)
        (let ((col1 (flycheck-error-column err1))
              (col2 (flycheck-error-column err2)))
          (or (not col1)                ; Sort errors for the whole line first
              (and col2 (<= col1 col2))))
      (< line1 line2))))

(defun flycheck-sort-errors (errors)
  "Sort ERRORS by line and column numbers.

ERRORS is modified by side effects."
  (sort errors 'flycheck-error-<=))

(defun flycheck-count-errors (errors)
  "Count the number of warnings and errors in ERRORS.

Return a cons cell whose `car' is the number of errors and whose
`car' is the number of warnings."
  (let* ((groups (-group-by 'flycheck-error-level errors))
         (errors (cdr (assq 'error groups)))
         (warnings (cdr (assq 'warning groups))))
    (cons (length errors) (length warnings))))

(defun flycheck-has-errors-p (errors &optional level)
  "Determine if there are any ERRORS with LEVEL.

If LEVEL is omitted check if ERRORS is not nil."
  (if level
      (--any? (eq (flycheck-error-level it) level) errors)
    (when errors t)))

(defun flycheck-has-current-errors-p (&optional level)
  "Determine if the current buffer has errors with LEVEL.

If LEVEL is omitted if the current buffer has any errors at all."
  (flycheck-has-errors-p flycheck-current-errors level))


;;;; Error overlay management
(when (fboundp 'define-fringe-bitmap)
  ;; define-fringe-bitmap is not available if Emacs is built without GUI
  ;; support, see https://github.com/lunaryorn/flycheck/issues/57
  (define-fringe-bitmap 'flycheck-fringe-exclamation-mark
    [24 60 60 24 24 0 0 24 24] nil nil 'center))

(defconst flycheck-fringe-exclamation-mark
  (if (get 'exclamation-mark 'fringe)
      'exclamation-mark
    'flycheck-fringe-exclamation-mark)
  "The symbol to use as exclamation mark bitmap.

Defaults to the built-in exclamation mark if available or to the
flycheck exclamation mark otherwise.")

(put 'flycheck-error-overlay 'flycheck-overlay t)
(put 'flycheck-error-overlay 'face 'flycheck-error)
(put 'flycheck-error-overlay 'priority 110)
(put 'flycheck-error-overlay 'help-echo "Unknown error.")
(put 'flycheck-error-overlay 'flycheck-fringe-face 'flycheck-fringe-error)
(put 'flycheck-error-overlay 'flycheck-fringe-bitmap
     flycheck-fringe-exclamation-mark)

(put 'flycheck-warning-overlay 'flycheck-overlay t)
(put 'flycheck-warning-overlay 'face 'flycheck-warning)
(put 'flycheck-warning-overlay 'priority 100)
(put 'flycheck-warning-overlay 'help-echo "Unknown warning.")
(put 'flycheck-warning-overlay 'flycheck-fringe-face 'flycheck-fringe-warning)
(put 'flycheck-warning-overlay 'flycheck-fringe-bitmap 'question-mark)

(defun flycheck-make-fringe-icon (category)
  "Create the fringe icon for CATEGORY.

Return a propertized string that shows a fringe bitmap according
to CATEGORY and the side specified `flycheck-indication-mode'.
Use this string as `before-string' of an overlay to actually show
the icon.

If `flycheck-indication-mode' is neither `left-fringe' nor
`right-fringe', returned nil."
  (when (memq flycheck-indication-mode '(left-fringe right-fringe))
    (let ((bitmap (get category 'flycheck-fringe-bitmap))
          (face (get category 'flycheck-fringe-face)))
      (propertize "!" 'display (list flycheck-indication-mode bitmap face)))))

(defun flycheck-add-overlay (err)
  "Add overlay for ERR.

Return the created overlay."
  (flycheck-error-with-buffer err
    (pcase-let* ((mode flycheck-highlighting-mode)
                 ;; Default to lines highlighting.  If MODE is nil, we want the
                 ;; line for the sake of indication and error messages.  We erase
                 ;; the highlighting later on
                 (`(,beg . ,end) (flycheck-error-region-for-mode
                                  err (or mode 'lines)))
                 (overlay (make-overlay beg end))
                 (level (flycheck-error-level err))
                 (category (pcase level
                             (`warning 'flycheck-warning-overlay)
                             (`error 'flycheck-error-overlay)
                             (_ (error "Invalid error level %S" level)))))
      (overlay-put overlay 'flycheck-error err)
      ;; TODO: Consider hooks to re-check if overlay contents change
      (overlay-put overlay 'category category)
      (unless mode
        ;; Erase the highlighting from the overlay if requested by the user
        (overlay-put overlay 'face nil))
      (-when-let (icon (flycheck-make-fringe-icon category))
        (overlay-put overlay 'before-string icon))
      (overlay-put overlay 'help-echo (flycheck-error-message err))
      overlay)))

(defun flycheck-filter-overlays (overlays)
  "Get all Flycheck overlays from OVERLAYS."
  (--filter (overlay-get it 'flycheck-overlay) overlays))

(defun flycheck-overlays-at (pos)
  "Get all Flycheck overlays at POS."
  (flycheck-filter-overlays (overlays-at pos)))

(defun flycheck-overlays-in (beg end)
  "Get all Flycheck overlays between BEG and END."
  (flycheck-filter-overlays (overlays-in beg end)))

(defun flycheck-overlay-errors-at (pos)
  "Return a list of all flycheck errors overlayed at POS."
  (--map (overlay-get it 'flycheck-error) (flycheck-overlays-at pos)))

(defvar-local flycheck-overlays-to-delete nil
  "Overlays mark for deletion after all syntax checks completed.")
(put 'flycheck-overlays-to-delete 'permanent-local t)

(defun flycheck-delete-all-overlays ()
  "Remove all flycheck overlays in the current buffer."
  (flycheck-delete-marked-overlays)
  (save-restriction
    (widen)
    (-each (flycheck-overlays-in (point-min) (point-max)) #'delete-overlay)))

(defun flycheck-mark-all-overlays-for-deletion ()
  "Mark all current overlays for deletion."
  (setq flycheck-overlays-to-delete
        (append (flycheck-overlays-in (point-min) (point-max))
                flycheck-overlays-to-delete)))

(defun flycheck-delete-marked-overlays ()
  "Delete all overlays marked for deletion."
  (-each flycheck-overlays-to-delete #'delete-overlay)
  (setq flycheck-overlays-to-delete nil))


;;;; Error navigation
(defun flycheck-navigatable-position-p (pos)
  "Determine whether POS can be navigated to."
  (and (>= pos (point-min))
       (<= pos (point-max))
       (and (flycheck-overlays-at pos))))

(defun flycheck-next-error-function (n reset)
  "Visit the N-th error from the current point.

Intended for use with `next-error-function'."
  ;; TODO: Horribly inefficient, possibly improve by considering less errors.
  (let* ((n (or n 1))
         (current-pos (if reset (point-min) (point)))
         (before-and-after (->> flycheck-current-errors
                             (-map 'flycheck-error-pos)
                             (-uniq)
                             (-filter #'flycheck-navigatable-position-p)
                             (--remove (= current-pos it))
                             (--split-with (>= current-pos it))))
         (before (nreverse (car before-and-after)))
         (after (cadr before-and-after))
         (error-pos (nth (- (abs n) 1) (if (< n 0) before after))))
    (if error-pos
        (goto-char error-pos)
      (user-error "No more Flycheck errors"))))

(defun flycheck-next-error (&optional n reset)
  "Visit the N-th error from the current point.

If RESET is given and non-nil, re-start from the beginning of the buffer.

N specifies how many errors to move forwards.  If negative, move backwards."
  (interactive "P")
  (flycheck-next-error-function n reset))

(defun flycheck-previous-error (&optional n)
  "Visit the N-th previous error.

If given, N specifies the number of errors to move backwards.  If
N is negative, move forwards instead."
  (interactive "P")
  (flycheck-next-error (- (or n 1))))

(defun flycheck-first-error (&optional n)
  "Visit the N-th error from beginning of the buffer.

If given, N specifies the number of errors to move forward from
the beginning of the buffer."
  (interactive "P")
  (flycheck-next-error n :reset))


;;;; Error list
(defconst flycheck-error-list-buffer "*Flycheck errors*"
  "The name of the buffer to show error lists.")

(defconst flycheck-list-error-regex-alist
  '(("^\\(?1:.+?\\):\\(?2:[0-9]+\\):\\(?:\\(?3:[0-9]+\\):\\)?error:" 1 2 3 2)
    ("^\\(?1:.+?\\):\\(?2:[0-9]+\\):\\(?:\\(?3:[0-9]+\\):\\)?warning:" 1 2 3 1))
  "Compilation mode expressions for Flycheck error listings.")

(define-derived-mode flycheck-error-list-mode compilation-mode "Flycheck errors"
  "A major mode for a Flycheck error listing."
  (setq-local compilation-error-regexp-alist flycheck-list-error-regex-alist))

(defun flycheck-list-buffer-label (buffer)
  "Create a list label for BUFFER relative to DIRECTORY.

BUFFER is a buffer object.

The label is either the file name of BUFFER, or the buffer name.
The file name is made relative to the current
`default-directory'.

Return the label as string."
  (-if-let (filename (buffer-file-name buffer))
    (file-relative-name filename)
    (format "#<buffer %s>" (buffer-name buffer))))

(defun flycheck-list-error-label (err)
  "Create a list label for ERR.

ERR is a Flycheck error.

The label is either the file name of ERR, the file name of the
buffer of ERR, or the buffer name.  The file name is made
relative to the current `default-directory'.

Return the label as string."
  (-if-let (filename (flycheck-error-filename err))
    (file-relative-name filename)
    (flycheck-list-buffer-label (flycheck-error-buffer err))))

(defun flycheck-list-add-header (buffer)
  "Add a error header for BUFFER .

Insert an error list header for BUFFER into the current buffer.
The header contains the filename of BUFFER relative to the
current `default-directory', or the buffer name, if BUFFER has no
file name."
  (insert (format "\n\n\C-l\n*** %s: Syntax and style errors (Flycheck v%s)\n"
                  (flycheck-list-buffer-label buffer)
                  (or (flycheck-version) "Unknown"))))

(defun flycheck-list-add-errors (errors)
  "Add a list of all ERRORS to the current buffer.

Insert a human-readable listing of ERRORS into the current
buffer.  The file names of ERRORS are printed relative to the
current `default-directory'."
  (--each errors
    (insert (flycheck-list-error-label it))
    (insert ":")
    (insert (flycheck-error-format it))
    (insert "\n")))

(defun flycheck-list-errors ()
  "List all errors in current buffer.

Show all Flycheck errors in the current buffer in a separate window.

Return the buffer containing the error listing."
  (interactive)
  (if flycheck-mode
      (let ((source-buffer (current-buffer))
            (source-directory default-directory)
            (errors flycheck-current-errors)
            (list-buffer (get-buffer-create flycheck-error-list-buffer)))
        (with-current-buffer list-buffer
          (flycheck-error-list-mode)
          (setq default-directory source-directory)
          (let ((inhibit-read-only t))
            (goto-char (point-max))
            (flycheck-list-add-header source-buffer)
            (flycheck-list-add-errors errors)))
        (pop-to-buffer list-buffer)
        ;; Before before the first current error, and recenter the window
        (goto-char (point-max))
        (re-search-backward "\C-l" nil :no-error)
        (beginning-of-line)
        (forward-line 1)
        (recenter 0)
        ;; Switch back to the old window
        (other-window -1)
        list-buffer)
    (user-error "Flycheck mode not enabled")))


;;;; General error display
(defun flycheck-display-errors (errors)
  "Display ERRORS using `flycheck-display-errors-function'."
  (when flycheck-display-errors-function
    (funcall flycheck-display-errors-function errors)))

(defvar-local flycheck-error-show-error-timer nil
  "Timer to automatically show the error at point in minibuffer.")

(defun flycheck-cancel-error-show-error-timer ()
  "Cancel the error display timer for the current buffer."
  (when flycheck-error-show-error-timer
    (cancel-timer flycheck-error-show-error-timer)
    (setq flycheck-error-show-error-timer nil)))

(defun flycheck-show-error-at-point ()
  "Show the all error messages at point in minibuffer."
  (flycheck-cancel-error-show-error-timer)
  (when flycheck-mode
    (-when-let (errors (flycheck-overlay-errors-at (point)))
      (flycheck-display-errors errors))))

(defun flycheck-show-error-at-point-soon ()
  "Show the first error message at point in minibuffer asap.

Show the error message at point in minibuffer after a short delay."
  (flycheck-cancel-error-show-error-timer)
  (when (flycheck-overlays-at (point))
    (setq flycheck-error-show-error-timer
          (run-at-time 0.9 nil 'flycheck-show-error-at-point))))


;;;; Error display functions
(defconst flycheck-error-message-buffer "*Flycheck error messages*"
  "The name of the buffer to show long error messages in.")

(defun flycheck-error-message-buffer ()
  "Get the buffer object to show long error messages in.

Get the buffer named by variable `flycheck-error-message-buffer',
or nil if the buffer does not exist."
  (get-buffer flycheck-error-message-buffer))

(defun flycheck-display-error-messages (errors)
  "Display the messages of ERRORS.

Concatenate all non-nil messages of ERRORS separated by empty
lines, and display them with `display-message-or-buffer', which
shows the messages either in the echo area or in a separate
buffer, depending on the number of lines.

In the latter case, show messages in
`flycheck-error-message-buffer'."
  (-when-let (messages (-keep #'flycheck-error-message errors))
    (display-message-or-buffer (s-join "\n\n" messages)
                               flycheck-error-message-buffer)))

(defun flycheck-hide-error-buffer ()
  "Hide the Flycheck error buffer if necessary.

Hide the error buffer if there is no error under point."
  (-when-let* ((buffer (flycheck-error-message-buffer))
               (window (get-buffer-window buffer)))
    (unless (flycheck-overlays-at (point))
      (quit-window nil window))))


;;;; Working with error messages
(defun flycheck-copy-messages-as-kill (pos)
  "Copy each error message under POS into kill ring.

Each error message under point is copied into the kill ring."
  (interactive "d")
  (-when-let* ((errors (flycheck-overlay-errors-at pos))
               (messages (-keep #'flycheck-error-message errors)))
    (-each (nreverse messages) #'kill-new)
    (flycheck-display-errors errors)))

(defun flycheck-google-messages (pos &optional quote-flag)
  "Google each error message at POS.

Issue a separate Google query for each error message at POS.
Signal an error if there are more messages at POS than
`flycheck-google-max-messages'.

Enclose the Google query in quotation marks, if
`google-wrap-in-quotes' is t.  With QUOTE-FLAG, invert the effect
of `google-wrap-in-quotes'.

This function requires the Google This library from URL
`https://github.com/Bruce-Connor/emacs-google-this'."
  (interactive "d\nP")
  (if (fboundp 'google-string)
      (-when-let (messages (->> pos
                             flycheck-overlay-errors-at
                             (-keep #'flycheck-error-message)))
        (when (and flycheck-google-max-messages
                   (> (length messages) flycheck-google-max-messages))
          (user-error "More than %s messages at point"
                      flycheck-google-max-messages))
        (--each messages
          (google-string quote-flag it :no-confirm)))
    (user-error "Please install Google This from \
https://github.com/Bruce-Connor/emacs-google-this")))


;;;; Checker process management
(defvar-local flycheck-current-process nil
  "The current syntax checking process.")
(put 'flycheck-current-process 'permanent-local t)

(defun flycheck-running-p ()
  "Determine whether a syntax check is running."
  (when (and flycheck-current-process
             (memq (process-status flycheck-current-process) '(exit signal)))
    (flycheck-delete-process flycheck-current-process)
    (setq flycheck-current-process nil))
  (when flycheck-current-process t))

(defun flycheck-delete-process (process)
  "Delete PROCESS and clear it's resources."
  (flycheck-safe-delete-files (process-get process :flycheck-temp-files))
  (flycheck-safe-delete-directories
   (process-get process :flycheck-temp-directories))
  (delete-process process))

(defun flycheck-receive-checker-output (process output)
  "Receive a syntax checking PROCESS OUTPUT."
  (let ((pending-output (process-get process :flycheck-pending-output)))
    (process-put process :flycheck-pending-output
                 (cons output pending-output))))

(defun flycheck-get-output (process)
  "Get the complete output of PROCESS."
  (with-demoted-errors
    (let ((pending-output (process-get process :flycheck-pending-output)))
      (apply #'concat (nreverse pending-output)))))

(defun flycheck-finish-syntax-check (checker exit-status files output)
  "Finish a syntax check from CHECKER with EXIT-STATUS.

FILES is a list of files given as input to the checker.  OUTPUT
is the output of the syntax checker.

Parse the OUTPUT and report an appropriate error status."
  (flycheck-report-status "")
  (let (errors)
    (condition-case err
        (setq errors (flycheck-parse-output output checker (current-buffer)))
      (error
       (message "Failed to parse errors from checker %S in output: %s\n\
Error: %s" checker output (error-message-string err))
       (flycheck-report-error)
       (setq errors :errored)))
    (unless (eq errors :errored)
      (setq errors (-> errors
                     (flycheck-fix-error-filenames files)
                     flycheck-relevant-errors))
      (setq flycheck-current-errors (-> errors
                                      (append flycheck-current-errors nil)
                                      flycheck-sort-errors))
      ;; Process all new errors
      (--each errors
        (run-hook-with-args-until-success 'flycheck-process-error-functions it))
      (flycheck-report-error-count flycheck-current-errors)
      (when (and (/= exit-status 0) (not errors))
        (message "Checker %S returned non-zero exit code %s, but no errors from \
output: %s\nChecker definition probably flawed."
                 checker exit-status output)
        (flycheck-report-status "?"))
      (let ((next-checker (flycheck-get-next-checker-for-buffer checker)))
        (if next-checker
            (flycheck-start-checker next-checker)
          (flycheck-delete-marked-overlays)
          (run-hooks 'flycheck-after-syntax-check-hook)
          (when (eq (current-buffer) (window-buffer))
            (flycheck-show-error-at-point)))))))

(defun flycheck-handle-signal (process _event)
  "Handle a signal from the syntax checking PROCESS.

_EVENT is ignored."
  (when (memq (process-status process) '(signal exit))
    (let ((checker (process-get process :flycheck-checker))
          (files (process-get process :flycheck-temp-files))
          (exit-status (process-exit-status process))
          (output (flycheck-get-output process))
          (buffer (process-buffer process)))
      (flycheck-delete-process process)
      (when (buffer-live-p buffer)
        (with-current-buffer buffer
          (setq flycheck-current-process nil)
          (flycheck-report-status "")
          (when flycheck-mode
            (condition-case err
                (flycheck-finish-syntax-check checker exit-status files output)
              (error
               (flycheck-report-error)
               (signal (car err) (cdr err))))))))))

(defun flycheck-start-checker (checker)
  "Start a syntax CHECKER."
  (condition-case err
      (let* ((command (flycheck-checker-substituted-command checker))
             (program (car command))
             (args (cdr command))
             (process-connection-type nil) ; Use pipes to receive checker output
             (process (apply 'start-file-process
                             "flycheck" (current-buffer)
                             program args)))
        (setq flycheck-current-process process)
        (set-process-filter process 'flycheck-receive-checker-output)
        (set-process-sentinel process 'flycheck-handle-signal)
        (set-process-query-on-exit-flag process nil)
        (flycheck-report-status "*")
        (process-put process :flycheck-temp-files
                     flycheck-temp-files)
        (process-put process :flycheck-temp-directories
                     flycheck-temp-directories)
        ;; Now that temporary files and directories are attached to the process,
        ;; we can reset the variables used to collect them
        (setq flycheck-temp-files nil
              flycheck-temp-directories nil)
        (process-put process :flycheck-checker checker))
    (error
     (flycheck-report-error)
     (flycheck-safe-delete-temporaries)
     (when flycheck-current-process
       ;; Clear the process if it's already there
       (flycheck-delete-process flycheck-current-process)
       (setq flycheck-current-process nil))
     (signal (car err) (cdr err)))))

(defun flycheck-stop-checker ()
  "Stop any syntax checker for the current buffer."
  (when (flycheck-running-p)
    (interrupt-process flycheck-current-process)))


;;;; Built-in checkers
(flycheck-define-checker bash
  "A Bash syntax checker using the Bash shell.

See URL `http://www.gnu.org/software/bash/'."
  :command ("bash" "--norc" "-n" "--" source)
  :error-patterns ((error line-start
                          file-name ":" (one-or-more (not (any digit)))
                          line (zero-or-more " ") ":" (zero-or-more " ")
                          (message) line-end))
  :modes sh-mode
  :predicate (lambda () (eq sh-shell 'bash)))

(flycheck-def-config-file-var flycheck-coffeelintrc coffee-coffeelint
                              ".coffeelint.json")

(flycheck-define-checker coffee-coffeelint
  "A CoffeeScript syntax and style checker using coffeelint.

See URL `http://www.coffeelint.org/'."
  :command
  ("coffeelint" (config-file "--file" flycheck-coffeelintrc) "--csv" source)
  :error-patterns
  ((error "SyntaxError: " (message) " on line " line)
   (error line-start file-name "," line ",error," (message) line-end)
   (warning line-start file-name "," line ",warn," (message) line-end))
  :modes coffee-mode)

(flycheck-define-checker css-csslint
  "A CSS syntax and style checker using csslint.

See URL `https://github.com/stubbornella/csslint'."
  :command ("csslint" "--format=compact" source)
  :error-patterns
  ((error line-start
          file-name
          ": line " line
          ", col " column
          ", Error - " (message) line-end)
   (warning line-start
            file-name ": line "
            line ", col "
            column ", Warning - " (message) line-end))
  :modes css-mode)

(flycheck-define-checker elixir
  "An Elixir syntax checker using the Elixir interpreter.

See URL `http://elixir-lang.org/'."
  :command ("elixirc"
            "-o" temporary-directory    ; Move compiler output out of the way
            "--ignore-module-conflict"  ; Prevent tedious module redefinition
                                        ; warning.
            source)
  :error-patterns
  ((error line-start "** (" (zero-or-more not-newline) ") "
          file-name ":" line ": " (message) line-end)
   (warning line-start
            file-name ":"
            line ": "
            (group-n 4 (or
                        (and "redefining" (zero-or-more not-newline))
                        (and (zero-or-more not-newline)
                             (or "obsolete" "unused"))
                        (and (zero-or-more not-newline)
                             (or "shadowed" "always matches"
                                 "deprecated" "future reserved")
                             (zero-or-more not-newline))))
            line-end))
  :modes elixir-mode)

(defconst flycheck-emacs-command
  `(,(concat invocation-directory invocation-name)
    "--no-site-file" "--no-site-lisp" "--batch" "--eval")
  "A command to execute an Emacs Lisp form in a background process.")

(defun flycheck-temp-compilation-buffer-p ()
  "Determine whether the current buffer is a temporary buffer.

Return t if the current buffer is a temporary buffer created
during byte-compilation or autoloads generation, or nil otherwise."
  (or (member (buffer-name) '(" *Compiler Input*" " *autoload-file*"))
      (s-ends-with? "-autoloads.el" (buffer-name))))

(defconst flycheck-emacs-lisp-check-form
  '(progn
     ;; Initialize packages to at least try to load dependencies of the checked
     ;; file
     (package-initialize)

     ;; Try best to make local dependencies available
     (defun flycheck-extend-load-path (filename)
       (add-to-list 'load-path (file-name-directory filename)))

     (defvar flycheck-byte-compiled-files nil)
     (defun flycheck-byte-compile-dest-file (source)
       (let ((temp-file (make-temp-file (file-name-nondirectory source))))
         (add-to-list 'flycheck-byte-compiled-files temp-file)
         temp-file))

     (setq byte-compile-dest-file-function 'flycheck-byte-compile-dest-file)
     (mapc 'flycheck-extend-load-path command-line-args-left)
     (mapc 'byte-compile-file command-line-args-left)
     (mapc 'delete-file flycheck-byte-compiled-files)))

(flycheck-define-checker emacs-lisp
  "An Emacs Lisp syntax checker using the Emacs Lisp Byte compiler."
  :command ((eval flycheck-emacs-command)
            (eval (prin1-to-string flycheck-emacs-lisp-check-form))
            source-inplace)
  :error-patterns
  ((error line-start file-name ":" line ":" column ":Error:"
          (group-n 4
                   (zero-or-more not-newline)
                   (zero-or-more "\n    " (zero-or-more not-newline)))
          line-end)
   (warning line-start file-name ":" line ":" column ":Warning:"
            (group-n 4
                     (zero-or-more not-newline)
                     (zero-or-more "\n    " (zero-or-more not-newline)))
            line-end))
  :modes (emacs-lisp-mode lisp-interaction-mode)
  ;; Ensure that we only check buffers with a backing file.  For buffers without
  ;; a backing file we cannot guarantee that file names in error messages are
  ;; properly resolved, because `byte-compile-file' emits file names *relative
  ;; to the directory of the checked file* instead of the working directory.
  ;; Hence our backwards-substitution will fail, because the checker process has
  ;; a different base directory to resolve relative file names than the flycheck
  ;; code working on the buffer to check.
  :predicate
  (lambda ()
    (and (buffer-file-name)
         ;; Do not check buffers which should not be byte-compiled.  The
         ;; checker process will refuse to compile these anyway
         (not (and (boundp 'no-byte-compile) no-byte-compile))
         ;; Checking temporary buffers from `byte-compile-file' or autoload
         ;; buffers interferes with package installation. See
         ;; https://github.com/lunaryorn/flycheck/issues/45 and
         ;; https://github.com/bbatsov/prelude/issues/248
         (not (flycheck-temp-compilation-buffer-p))))
  :next-checkers (emacs-lisp-checkdoc))

(defconst flycheck-emacs-lisp-checkdoc-form
  '(progn
     (require 'checkdoc)

     (let ((filename (car command-line-args-left))
           (process-default-directory default-directory))
       (with-temp-buffer
         (insert-file-contents filename t)
         (setq buffer-file-name filename)
         (setq default-directory process-default-directory)
         (with-demoted-errors
           (checkdoc-current-buffer t)
           (with-current-buffer checkdoc-diagnostic-buffer
             (princ (buffer-substring-no-properties (point-min)
                                                    (point-max)))
             (kill-buffer)))))))

(flycheck-define-checker emacs-lisp-checkdoc
  "An Emacs Lisp style checker using CheckDoc.

The checker runs `checkdoc-current-buffer'."
  :command ((eval flycheck-emacs-command)
            (eval (prin1-to-string flycheck-emacs-lisp-checkdoc-form))
            source)
  :error-patterns
  ((warning line-start file-name ":" line ": " (message) line-end))
  :modes (emacs-lisp-mode)
  :predicate
  (lambda ()
    (and (not (flycheck-temp-compilation-buffer-p))
         ;; Do not check Carton files.  These really don't need to follow
         ;; Checkdoc conventions
         (not (and (buffer-file-name)
                   (string= (file-name-nondirectory (buffer-file-name))
                            "Carton"))))))

(flycheck-define-checker erlang
  "An Erlang syntax checker using the Erlang interpreter."
  :command ("erlc" "-o" temporary-directory "-Wall" source)
  :error-patterns
  ((warning line-start file-name ":" line ": Warning:" (message) line-end)
   (error line-start file-name ":" line ": " (message) line-end))
  :modes erlang-mode)

(flycheck-define-checker go-gofmt
  "A Go syntax and style checker using the gofmt utility.

See URL `http://golang.org/cmd/gofmt/'."
  :command ("gofmt" source)
  :error-patterns
  ((error line-start file-name ":" line ":" column ": " (message) line-end))
:modes go-mode
  :next-checkers ((no-errors . go-build) (no-errors . go-test)))

(flycheck-define-checker go-build
  "A Go syntax and type checker using the `go build' command.

See URL `https://golang.org/cmd/go'.

This syntax checker may cause bogus warnings due to an upstream
bug in Go.

See URL `https://code.google.com/p/go/issues/detail?id=4851' for
more information."
  :command ("go" "build" "-o" "/dev/null")
  :error-patterns
  ((error line-start file-name ":" line ": " (message) line-end))
  :modes go-mode
  :predicate
  (lambda ()
    (and (not (s-ends-with? "_test.go" (buffer-file-name)))
         (not (buffer-modified-p)))))

(flycheck-define-checker go-test
  "A Go syntax and type checker using the `go test' command.

See URL `https://golang.org/cmd/go'."
  ;; This command builds the test executable and leaves it in the current
  ;; directory.  Unfortunately 'go test -c' does not have the '-o' option.
  :command ("go" "test" "-c")
  :error-patterns
  ((error line-start file-name ":" line ": " (message) line-end))
  :modes go-mode
  :predicate
  (lambda ()
    (and (s-ends-with? "_test.go" (buffer-file-name))
         (not (buffer-modified-p)))))

(flycheck-define-checker haml
  "A Haml syntax checker using the Haml compiler.

See URL `http://haml.info'."
  :command ("haml" "-c" source)
  :error-patterns
  ((error line-start "Syntax error on line " line ": " (message) line-end))
  :modes haml-mode)

(flycheck-def-config-file-var flycheck-tidyrc html-tidy ".tidyrc")

(flycheck-define-checker html-tidy
  "A HTML syntax and style checker using Tidy.

See URL `https://github.com/w3c/tidy-html5'."
  :command ("tidy" (config-file "-config" flycheck-tidyrc) "-e" "-q" source)
  :error-patterns
  ((error line-start
          "line " line
          " column " column
          " - Error: " (message) line-end)
   (warning line-start
            "line " line
            " column " column
            " - Warning: " (message) line-end))
  :modes (html-mode nxhtml-mode web-mode))

(flycheck-def-config-file-var flycheck-jshintrc javascript-jshint ".jshintrc")

(flycheck-define-checker javascript-jshint
  "A JavaScript syntax and style checker using jshint.

See URL `http://www.jshint.com'."
  :command ("jshint" "--checkstyle-reporter"
            (config-file "--config" flycheck-jshintrc)
            source)
  :error-parser flycheck-parse-checkstyle
  :modes (js-mode js2-mode js3-mode))

(flycheck-define-checker json-jsonlint
  "A JSON syntax and style checker using jsonlint.

See URL `https://github.com/zaach/jsonlint'."
  :command ("jsonlint" "-c" "-q" source)
  :error-patterns
  ((error line-start
          file-name
          ": line " line
          ", col " column ", "
          (message) line-end))
  :predicate
  (lambda ()
    (or
     (eq major-mode 'json-mode)
     (and buffer-file-name
          (string= "json" (file-name-extension buffer-file-name))))))

<<<<<<< HEAD
(flycheck-define-checker lua
=======
(flycheck-declare-checker less
  "A LESS syntax checker using lessc.
At least version 1.4 of lessc is required.

See URL `http://lesscss.org'."
  :command '("lessc" "--lint" "--no-color" source)
  :error-patterns
  '(("^\\(?4:[^\e\n]*\\|FileError:.*\n\\) in \\(?1:[^ \r\n\t\e]+\\)\\(?::\\| on line \\)\\(?2:[0-9]+\\)\\(?::\\|, column \\)\\(?3:[0-9]+\\):?" error))
  :modes 'less-css-mode)

(flycheck-declare-checker lua
>>>>>>> 928bc73e
  "A Lua syntax checker using the Lua compiler.

See URL `http://www.lua.org/'."
  :command ("luac" "-p" source)
  :error-patterns
  ((error line-start
          (minimal-match (zero-or-more not-newline)) ; Skip name of the luac
                                                     ; executable
          ": " file-name ":" line ": " (message) line-end))
  :modes lua-mode)

(flycheck-define-checker perl
  "A Perl syntax checker using the Perl interpreter.

See URL `http://www.perl.org'."
  :command ("perl" "-w" "-c" source)
  :error-patterns
  ((error line-start (minimal-match (message))
          " at " file-name " line " line
          (or "." (and ", " (zero-or-more not-newline))) line-end))
  :modes (perl-mode cperl-mode))

(flycheck-define-checker php
  "A PHP syntax checker using the PHP command line interpreter.

See URL `http://php.net/manual/en/features.commandline.php'."
  :command ("php" "-l" "-d" "error_reporting=E_ALL" "-d" "display_errors=1"
            "-d" "log_errors=0" source)
  :error-patterns
  ((error line-start (or "Parse" "Fatal" "syntax") " error" (any ":" ",") " "
          (message) " in " file-name " on line " line line-end))
  :modes (php-mode php+-mode)
  :next-checkers ((warnings-only . php-phpcs)))

(flycheck-def-option-var flycheck-phpcs-standard nil php-phpcs
  "The coding standard for PHP CodeSniffer.

When nil, use the default standard from the global PHP
CodeSniffer configuration.  When set to a string, pass the string
to PHP CodeSniffer which will interpret it as name as a standard,
or as path to a standard specification."
  :type '(choice (const :tag "Default standard" nil)
                 (string :tag "Standard name or file")))
(put 'flycheck-phpcs-standard 'safe-local-variable #'stringp)

(flycheck-define-checker php-phpcs
  "A PHP style checker using PHP_CodeSniffer.

See URL `http://pear.php.net/package/PHP_CodeSniffer/'."
  :command ("phpcs" "--report=emacs"
            (option "--standard=" flycheck-phpcs-standard)
            source)
  ;; Though phpcs supports Checkstyle output which we could feed to
  ;; `flycheck-parse-checkstyle', we are still using error patterns here,
  ;; because PHP has notoriously unstable output habits.  See URL
  ;; `https://github.com/lunaryorn/flycheck/issues/78' and URL
  ;; `https://github.com/lunaryorn/flycheck/issues/118'
  :error-patterns
  ((error line-start
          file-name ":" line ":" column ": error - " (message)
          line-end)
   (warning line-start
            file-name ":" line ":" column ": warning - " (message)
            line-end))
  :modes (php-mode php+-mode))

(flycheck-define-checker puppet-parser
  "A Puppet DSL syntax checker using puppet's own parser.

See URL `http://www.puppetlabs.com/'."
  :command ("puppet" "parser" "validate" "--color=false" source)
  :error-patterns
  ((error line-start
          (minimal-match (zero-or-more not-newline)) ; Skip puppetc executable
                                                     ; name
          ": Could not parse for environment " (one-or-more word)
          ": " (group-n 4 (minimal-match (zero-or-more anything)))
          " at "  (group-n 1 "/" (zero-or-more not-newline)) ":" line line-end))
  :modes puppet-mode
  :next-checkers ((no-errors . puppet-lint)))

(flycheck-define-checker puppet-lint
  "A Puppet DSL style checker using puppet-lint.

See URL `http://www.puppet-lint.com/'."
  :command ("puppet-lint" "--with-filename" source-original)
  :error-patterns
  ((warning line-start
            file-name " - WARNING: " (message) " on line " line
            line-end)
   (error line-start
          file-name " - ERROR: " (message) " on line " line
          line-end))
  :modes puppet-mode
  :predicate (lambda () (and (buffer-file-name) (not (buffer-modified-p)))))

(flycheck-def-config-file-var flycheck-flake8rc python-flake8 ".flake8rc")

(flycheck-def-option-var flycheck-flake8-maximum-complexity nil python-flake8
  "The maximum McCabe complexity of methods.

If nil, do not check the complexity of methods.  If set to an
integer, report any complexity greater than the value of this
variable as warning.

If set to an integer, this variable overrules any similar setting
in the configuration file denoted by `flycheck-flake8rc'."
  :type '(choice (const :tag "Do not check McCabe complexity" nil)
                 (integer :tag "Maximum complexity")))
(put 'flycheck-flake8-maximum-complexity 'safe-local-variable #'integerp)

(flycheck-def-option-var flycheck-flake8-maximum-line-length nil python-flake8
  "The maximum length of lines.

If set to an integer, the value of this variable denotes the
maximum length of lines, overruling any similar setting in the
configuration file denoted by `flycheck-flake8rc'.  An error will
be reported for any line longer than the value of this variable.

If set to nil, use the maximum line length from the configuration
file denoted by `flycheck-flake8rc', or the PEP 8 recommendation
of 79 characters if there is no configuration with this setting."
  :type '(choice (const :tag "Default value")
                 (integer :tag "Maximum line length in characters")))
(put 'flycheck-flake8-maximum-line-length 'safe-local-variable #'integerp)

(flycheck-define-checker python-flake8
  "A Python syntax and style checker using Flake8.

For best error reporting, use Flake8 2.0 or newer.

See URL `http://pypi.python.org/pypi/flake8'."
  :command ("flake8"
            (config-file "--config" flycheck-flake8rc)
            (option "--max-complexity"
                    flycheck-flake8-maximum-complexity
                    flycheck-option-int)
            (option "--max-line-length"
                    flycheck-flake8-maximum-line-length
                    flycheck-option-int)
            source-inplace)
  :error-patterns
  ((error line-start
          file-name ":" line ":" (optional column ":") " "
          (group-n 4 "E" (one-or-more digit) (zero-or-more not-newline))
          line-end)
   (warning line-start
            file-name ":" line ":" (optional column ":") " "
            (group-n 4 (or "F"          ; Pyflakes in Flake8 >= 2.0
                           "W"          ; Pyflakes in Flake8 < 2.0
                           "C"          ; McCabe in Flake >= 2.0
                           "N")         ; pep8-naming in Flake8 >= 2.0
                     (one-or-more digit) (zero-or-more not-newline))
            line-end)
   ;; Syntax errors in Flake8 < 2.0, in Flake8 >= 2.0 syntax errors are caught
   ;; by the E.* pattern above
   (error line-start file-name ":" line ":" (message) line-end))
  :modes python-mode)

(flycheck-define-checker python-pylint
  "A Python syntax and style checker using Pylint.

See URL `http://pypi.python.org/pypi/pylint'."
  :command ("epylint" source-inplace)
  :error-patterns
  ((warning line-start file-name ":" line
            ": Warning (W" (zero-or-more not-newline) "): "
            (message) line-end)
   (error line-start file-name ":" line
          ": Error (E" (zero-or-more not-newline) "): "
          (message) line-end)
   (error line-start file-name ":" line ": [F] " (message) line-end))
  :modes python-mode)

(flycheck-define-checker rst
  "A ReStructuredText (RST) syntax checker using Docutils.

See URL `http://docutils.sourceforge.net/'."
  :command ("rst2pseudoxml.py" "--report=2" "--exit-status=1" "--halt=5" source)
  :error-patterns
  ((warning line-start file-name ":" line ": (WARNING/2) " (message) line-end)
   (error line-start
          file-name ":" line
          ": (" (or "ERROR/3" "SEVERE/4") ") "
          (message) line-end))
  :modes rst-mode)

(flycheck-def-config-file-var flycheck-rubocoprc ruby-rubocop ".rubocop.yml")

(flycheck-define-checker ruby-rubocop
  "A Ruby syntax and style checker using the RuboCop tool.

See URL `http://batsov.com/rubocop/'."
  :command ("rubocop" "--format" "emacs" "--silent"
            (config-file "--config" flycheck-rubocoprc)
            source)
  :error-patterns
  ((warning line-start
            file-name ":" line ":" column ": " (or "C" "W") ": " (message)
            line-end)
   (error line-start
          file-name ":" line ":" column ": " (or "E" "F") ": " (message)
          line-end))
  :modes ruby-mode)

(flycheck-define-checker ruby
  "A Ruby syntax checker using the standard (MRI) Ruby interpreter.

See URL `http://www.ruby-lang.org/'."
  :command ("ruby" "-w" "-c" source)
  :error-patterns
  ;; These patterns support output from JRuby, too, to deal with RVM or Rbenv
  ((error line-start "SyntaxError in " file-name ":" line ": " (message) line-end)
   (warning line-start
            file-name ":" line ":" (optional column ":")
            " warning: " (message) line-end)
   (error line-start file-name ":" line ": " (message) line-end))
  :modes 'ruby-mode)

(flycheck-define-checker ruby-jruby
  "A Ruby syntax checker using the JRuby interpreter.

See URL `http://jruby.org/'."
  :command ("jruby" "-w" "-c" source)
  :error-patterns
  ((error line-start "SyntaxError in " file-name ":" line ": " (message) line-end)
   (warning line-start file-name ":" line " warning: " (message) line-end)
   (error line-start file-name ":" line ": " (message) line-end))
  :modes ruby-mode)

(flycheck-define-checker rust
  "A Rust syntax checker using Rust compiler.

See URL `http://rust-lang.org'."
  :command ("rustc" "--parse-only" source)
  :error-patterns
  ((error line-start file-name ":" line ":" column ": "
          (one-or-more digit) ":" (one-or-more digit) " error: "
          (message) line-end))
  :modes rust-mode)

(flycheck-define-checker sass
  "A Sass syntax checker using the Sass compiler.

See URL `http://sass-lang.com'."
  :command ("sass" "-c" source)
  :error-patterns
  ((error line-start "Syntax error on line " line ": " (message))
   (warning line-start "WARNING on line " line " of " file-name
            ":" (optional "\r") "\n" (message) line-end)
   (error line-start "Syntax error: " (message)
          (optional "\r") "\n        on line " line " of " file-name line-end))
  :modes sass-mode)

(flycheck-define-checker scala
  "A Scala syntax checker using the Scala compiler.

See URL `http://www.scala-lang.org/'."
  :command ("scalac" "-Ystop-after:parser" source)
  :error-patterns
  ((error line-start file-name ":" line ": error: " (message) line-end))
  :modes scala-mode)

(flycheck-define-checker scss
  "A SCSS syntax checker using the SCSS compiler.

See URL `http://sass-lang.com'."
  :command ("scss" "-c" source)
  :error-patterns
  ((error line-start "Syntax error on line " line ": " (message))
   (warning line-start "WARNING on line " line " of " file-name
            ":" (optional "\r") "\n" (message) line-end)
   (error line-start "Syntax error: " (message)
          (optional "\r") "\n        on line " line " of " file-name line-end))
  :modes scss-mode)

(flycheck-define-checker sh-dash
  "A POSIX Shell syntax checker using the Dash shell.

See URL `http://gondor.apana.org.au/~herbert/dash/'."
  :command ("dash" "-n" source)
  :error-patterns
  ((error line-start file-name ": " line ": " (backref 1) ": " (message)))
  :modes sh-mode
  :predicate (lambda () (eq sh-shell 'sh)))

(flycheck-define-checker sh-bash
  "A POSIX Shell syntax checker using the Bash shell.

See URL `http://www.gnu.org/software/bash/'."
  :command ("bash" "--posix" "--norc" "-n" "--" source)
  :error-patterns
  ((error line-start
          file-name ":" (one-or-more (not (any digit)))
          line (zero-or-more " ") ":" (zero-or-more " ")
          (message) line-end))
  :modes sh-mode
  :predicate (lambda () (eq sh-shell 'sh)))

(flycheck-def-config-file-var flycheck-chktexrc tex-chktex ".chktexrc")

(flycheck-define-checker tex-chktex
  "A TeX and LaTeX syntax and style checker using chktex.

See URL `http://baruch.ev-en.org/proj/chktex/'."
  :command ("chktex" (config-file "-l" flycheck-chktexrc) "-v0" "-q" "-I"
            source-inplace)
  :error-patterns
  ((warning line-start file-name ":" line ":" column ":" (message) line-end))
  :modes (latex-mode plain-tex-mode))

(flycheck-define-checker tex-lacheck
  "A LaTeX syntax and style checker using lacheck.

See URL `http://www.ctan.org/pkg/lacheck'."
  :command ("lacheck" source-inplace)
  :error-patterns
  ((warning line-start "\"" file-name "\", line " line ": " (message) line-end))
  :modes latex-mode)

(flycheck-define-checker xml-xmlstarlet
  "A XML syntax checker and validator using the xmlstarlet utility.

See URL `http://xmlstar.sourceforge.net/'."
  :command ("xmlstarlet" "val" "-e" "-q" source)
  :error-patterns
  ((error line-start file-name ":" line "." column ": " (message) line-end))
  :modes (xml-mode nxml-mode))

(flycheck-define-checker zsh
  "A Zsh syntax checker using the Zsh shell.

See URL `http://www.zsh.org/'."
  :command ("zsh" "-n" "-d" "-f" source)
  :error-patterns ((error line-start file-name ":" line ": " (message) line-end))
  :modes sh-mode
  :predicate (lambda () (eq sh-shell 'zsh)))

(provide 'flycheck)

;; Local Variables:
;; coding: utf-8
;; End:

;;; flycheck.el ends here<|MERGE_RESOLUTION|>--- conflicted
+++ resolved
@@ -3092,9 +3092,6 @@
      (and buffer-file-name
           (string= "json" (file-name-extension buffer-file-name))))))
 
-<<<<<<< HEAD
-(flycheck-define-checker lua
-=======
 (flycheck-declare-checker less
   "A LESS syntax checker using lessc.
 At least version 1.4 of lessc is required.
@@ -3105,8 +3102,7 @@
   '(("^\\(?4:[^\e\n]*\\|FileError:.*\n\\) in \\(?1:[^ \r\n\t\e]+\\)\\(?::\\| on line \\)\\(?2:[0-9]+\\)\\(?::\\|, column \\)\\(?3:[0-9]+\\):?" error))
   :modes 'less-css-mode)
 
-(flycheck-declare-checker lua
->>>>>>> 928bc73e
+(flycheck-define-checker lua
   "A Lua syntax checker using the Lua compiler.
 
 See URL `http://www.lua.org/'."
