;;; flycheck.el --- On-the-fly syntax checking (Flymake done right) -*- lexical-binding: t; -*-

;; Copyright (c) 2012, 2013 Sebastian Wiesner <lunaryorn@gmail.com>
;;
;; Author: Sebastian Wiesner <lunaryorn@gmail.com>
;; URL: https://github.com/flycheck/flycheck
;; Keywords: convenience languages tools
;; Version: 0.15-cvs
<<<<<<< HEAD
;; Package-Requires: ((s "1.6.0") (dash "2.0.0") (f "0.6.0") (cl-lib "0.3") (emacs "24.1"))
=======
;; Package-Requires: ((s "1.6.0") (dash "1.6.0") (f "0.6.0") (cl-lib "0.3") (emacs "24.1") (pkg-info "0.1))
>>>>>>> 834947e5

;; This file is not part of GNU Emacs.

;; This program is free software: you can redistribute it and/or modify
;; it under the terms of the GNU General Public License as published by
;; the Free Software Foundation, either version 3 of the License, or
;; (at your option) any later version.

;; This program is distributed in the hope that it will be useful,
;; but WITHOUT ANY WARRANTY; without even the implied warranty of
;; MERCHANTABILITY or FITNESS FOR A PARTICULAR PURPOSE.  See the
;; GNU General Public License for more details.

;; You should have received a copy of the GNU General Public License
;; along with this program.  If not, see <http://www.gnu.org/licenses/>.

;;; Commentary:

;; Modern on-the-fly syntax checking for GNU Emacs (aka "flymake done right")

;; Provide `flycheck-mode' which enables on-the-fly syntax checking for a large
;; number of different modes and languages (see `flycheck-checkers' for a
;; complete list).
;;
;; Support for new modes and languages can be added by defining a new syntax
;; checker (see `flycheck-define-checker').

;;; Code:

(eval-when-compile
  (require 'jka-compr)                  ; For JKA workarounds in
                                        ; `flycheck-temp-file-system'
  (require 'compile)                    ; Compile Mode integration
  (require 'sh-script))                 ; `sh-shell' for sh checker predicates

(require 's)
(require 'dash)
(require 'f)
(require 'rx)             ; For Regexp fanciness in `flycheck-define-checker'
(require 'cl-lib)         ; For `cl-defstruct'
(require 'help-mode)      ; For `define-button-type'
(require 'find-func)      ; For `find-function-space-re', etc.
(require 'package)        ; For `package-buffer-info' and `package-version-join'


;;;; Compatibility
(eval-and-compile
  (unless (fboundp 'defvar-local)
    (defmacro defvar-local (var val &optional docstring)
      "Define VAR as a buffer-local variable with default value VAL.
Like `defvar' but additionally marks the variable as being automatically
buffer-local wherever it is set."
      (declare (debug defvar) (doc-string 3))
      `(progn
         (defvar ,var ,val ,docstring)
         (make-variable-buffer-local ',var))))

  (unless (fboundp 'setq-local)
    (defmacro setq-local (var val)
      "Set variable VAR to value VAL in current buffer."
      `(set (make-local-variable ',var) ,val)))

  (unless (fboundp 'user-error)
    ;; Provide `user-error' for Emacs 24.2
    (defalias 'user-error 'error)
    ;; And make the debugger ignore our Flycheck user errors in Emacs 24.2
    (add-to-list 'debug-ignored-errors
                 (rx string-start "No more Flycheck errors" string-end))
    (add-to-list 'debug-ignored-errors
                 (rx string-start "Flycheck mode disabled" string-end))
    (add-to-list 'debug-ignored-errors
                 (rx string-start "Configured syntax checker "
                     symbol-start (one-or-more not-newline) symbol-end
                     " cannot be used" string-end))))


;;;; Customization
(defgroup flycheck nil
  "On-the-fly syntax checking (aka \"flymake done right\")."
  :prefix "flycheck-"
  :group 'tools
  :link '(url-link :tag "Online manual" "http://flycheck.lunaryorn.com")
  :link '(url-link :tag "Github" "https://github.com/flycheck/flycheck")
  :link '(custom-manual "(flycheck)Top")
  :link '(info-link "(flycheck)Usage"))

(defgroup flycheck-config-files nil
  "Configuration files for on-the-fly syntax checkers."
  :prefix "flycheck-"
  :group 'flycheck
  :link '(info-link "(flycheck)Configuration"))

(defgroup flycheck-options nil
  "Options for on-the-fly syntax checkers."
  :prefix "flycheck-"
  :group 'flycheck
  :link '(info-link "(flycheck)Configuration"))

(defgroup flycheck-faces nil
  "Faces used by on-the-fly syntax checking."
  :prefix "flycheck-"
  :group 'flycheck
  :link '(info-link "(flycheck)Configuration"))

(defcustom flycheck-checkers
  '(bash
    c/c++-clang
    c/c++-cppcheck
    coffee
    coffee-coffeelint
    css-csslint
    d-dmd
    elixir
    emacs-lisp
    emacs-lisp-checkdoc
    erlang
    go-gofmt
    go-build
    go-test
    haml
    haskell-hdevtools
    haskell-ghc
    haskell-hlint
    html-tidy
    javascript-jshint
    json-jsonlint
    less
    lua
    perl
    php
    php-phpcs
    puppet-parser
    puppet-lint
    python-flake8
    python-pylint
    rst
    ruby-rubocop
    ruby
    ruby-jruby
    rust
    sass
    scala
    scss
    sh-dash
    sh-bash
    tex-chktex
    tex-lacheck
    xml-xmlstarlet
    xml-xmllint
    zsh)
  "Syntax checkers available for automatic selection.

A list of Flycheck syntax checkers to choose from when syntax
checking a buffer.  Flycheck will automatically select a suitable
syntax checker from this list, unless `flycheck-checker' is set,
either directly or with `flycheck-select-checker'.

Syntax checkers in this list must be defined with
`flycheck-define-checker'."
  :group 'flycheck
  :type '(repeat (symbol :tag "Checker"))
  :risky t)

(defvar-local flycheck-checker nil
  "Syntax checker to use for the current buffer.

If unset or nil, automatically select a suitable syntax checker
from `flycheck-checkers' on every syntax check.

If set to a syntax checker only use this syntax checker and never
select one from `flycheck-checkers' automatically.  If the syntax
checker is unusable in the current buffer an error is signaled.

A syntax checker assigned to this variable must be defined with
`flycheck-define-checker'.

Use the command `flycheck-select-checker' to select a syntax
checker for the current buffer, or set this variable as file
local variable to always use a specific syntax checker for a
file.")
(put 'flycheck-checker 'safe-local-variable 'flycheck-registered-checker-p)

(defcustom flycheck-locate-config-file-functions
  '(flycheck-locate-config-file-absolute-path
    flycheck-locate-config-file-projectile
    flycheck-locate-config-file-ancestor-directories
    flycheck-locate-config-file-home)
  "Functions to locate syntax checker configuration files.

Each function in this hook must accept two arguments: The value
of the configuration file variable, and the syntax checker
symbol.  It must return either a string with an absolute path to
the configuration file, or nil, if it cannot locate the
configuration file.

The functions in this hook are called in order of appearance, until a
function returns non-nil.  The configuration file returned by that
function is then given to the syntax checker if it exists.

This variable is an abnormal hook."
  :group 'flycheck
  :type 'hook
  :risky t)

(defcustom flycheck-process-error-functions '(flycheck-add-overlay)
  "Functions to process errors.

Each function in this hook must accept a single argument: A
Flycheck error to process.

All functions in this hook are called in order of appearance,
until a function returns non-nil.  Thus, a function in this hook
may return nil, to allow for further processing of the error, or
t, to indicate that the error was fully processed and inhibit any
further processing.

The functions are called for each newly parsed error immediately
after the corresponding syntax checker finished.  At this stage,
the overlays from the previous syntax checks are still present,
and there may be further syntax checkers in the chain.

This variable is an abnormal hook."
  :group 'flycheck
  :type 'hook
  :package-version '(flycheck . "0.13")
  :risky t)

(defcustom flycheck-display-errors-function #'flycheck-display-error-messages
  "Function to display error messages.

If set to a function, call the function with the list of errors
to display as single argument.  Each error is an instance of the
`flycheck-error' struct.

If set to nil, do not display errors at all."
  :group 'flycheck
  :type '(choice (const :tag "Display error messages"
                        flycheck-display-error-messages)
                 (const :tag "Display errors in error list"
                        flycheck-display-errors-in-list)
                 (function :tag "Error display function"))
  :package-version '(flycheck . "0.13")
  :risky t)

(defcustom flycheck-indication-mode 'left-fringe
  "The indication mode for Flycheck errors and warnings.

Controls how Flycheck indicates errors in buffers.  May either be
`left-fringe', `right-fringe', or nil.

If set to `left-fringe' or `right-fringe', indicate errors and
warnings via icons in the left and right fringe respectively.

If set to nil, do not indicate errors and warnings, but just
highlight them according to `flycheck-highlighting-mode'."
  :group 'flycheck
  :type '(choice (const :tag "Indicate in the left fringe" left-fringe)
                 (const :tag "Indicate in the right fringe" right-fringe)
                 (const :tag "Do not indicate" nil))
  :safe #'symbolp)

(defcustom flycheck-highlighting-mode 'symbols
  "The highlighting mode for Flycheck errors and warnings.

The highlighting mode controls how Flycheck highlights errors in
buffers.  The following modes are known:

`columns'
     highlights the error column.  If the error does not have a
     column, highlight the whole line.

`symbols'
     highlights the symbol at the error column, if there is any, otherwise
     behave like `columns'.

`sexps'
     highlights the expression at the error column, if there is
     any, otherwise behave like `columns'.  Note that this mode
     can be *very* slow in some modes.

`lines'
     highlights the whole line.

nil
     does not highlight errors at all.  Errors will still be
     indicated according to `flycheck-indication-mode'."
  :group 'flycheck
  :type '(choice (const :tag "Highlight columns only" columns)
                 (const :tag "Highlight symbols" symbols)
                 (const :tag "Highlight expressions" sexps)
                 (const :tag "Highlight whole lines" lines)
                 (const :tag "Do not highlight errors" nil))
  :package-version '(flycheck . "0.14")
  :safe #'symbolp)

(defcustom flycheck-check-syntax-automatically '(save
                                                 idle-change
                                                 new-line
                                                 mode-enabled)
  "When Flycheck should check syntax automatically.

This variable is a list of events that may trigger syntax checks.
The following events are known:

`save'
     checks syntax automatically each time the buffer is saved.

`idle-change'
     checks syntax automatically some time after the last change
     to the buffer occurred.

`new-line'
     checks syntax automatically each time a new line is inserted
     into the buffer.

`mode-enabled'
     checks syntax automatically when `flycheck-mode' is enabled.

For instance, set this variable to '(mode-enabled save) to only
check syntax automatically when saving a buffer, but never when
modifying its contents.

If nil, never check syntax automatically.  Use `flycheck-buffer'
to start a syntax check manually."
  :group 'flycheck
  :type '(set (const :tag "After the buffer was saved" save)
              (const :tag "After the buffer was changed and idle" idle-change)
              (const :tag "After a new line was inserted" new-line)
              (const :tag "After `flycheck-mode' was enabled" mode-enabled))
  :package-version '(flycheck . "0.12")
  :safe #'symbolp)

(defcustom flycheck-idle-change-delay 0.5
  "How many seconds to wait before checking syntax automatically.

After the buffer was changed, Flycheck will wait as many seconds
as the value of this variable before starting a syntax check.  If
the buffer is modified during this time, Flycheck will wait
again.

This variable has no effect, if `idle-change' is not contained in
`flycheck-check-syntax-automatically'."
  :group 'flycheck
  :type 'number
  :package-version '(flycheck . "0.13")
  :safe #'numberp)

(defcustom flycheck-google-max-messages 5
  "How many messages to google at once.

If set to an integer, `flycheck-google-messages' will signal an
error if there are more Flycheck messages at point than the value
of this variable.

If set to nil, `flycheck-google-messages' will always google all
messages at point."
  :group 'flycheck
  :type '(choice (const :tag "Always google all messages" nil)
                 (integer :tag "Maximum messages to google"))
  :package-version '(flycheck . "0.10")
  :safe #'numberp)

(defcustom flycheck-mode-hook nil
  "Hooks to run after `flycheck-mode'."
  :group 'flycheck
  :type 'hook
  :risky t)

(defcustom flycheck-after-syntax-check-hook nil
  "Functions to run after each syntax check.

This hook is run after a syntax check was finished.

At this point, *all* chained checkers were run, and all errors
were parsed, highlighted and reported.  The variable
`flycheck-current-errors' contains all errors from all syntax
checkers run during the syntax check, so you can use the various
error analysis functions.

Note that this hook does *not* run after each individual syntax
checker in the syntax checker chain, but only after the *last
checker*.

This variable is a normal hook."
  :group 'flycheck
  :type 'hook)

(defcustom flycheck-before-syntax-check-hook nil
  "Functions to run before each syntax check.

This hook is run right before a syntax check starts.

Error information from the previous syntax check is *not*
cleared before this hook runs.

Note that this hook does *not* run before each individual syntax
checker in the syntax checker chain, but only before the *first
checker*.

This variable is a normal hook."
  :group 'flycheck
  :type 'hook
  :risky t)

(defcustom flycheck-syntax-check-failed-hook nil
  "Functions to run if a syntax check failed.

This hook is run whenever an error occurs during Flycheck's
internal processing.  No information about the error is given to
this hook.

You should use this hook to conduct additional cleanup actions
when Flycheck failed.

This variable is a normal hook."
  :group 'flycheck
  :type 'hook
  :risky t)

(defface flycheck-error
  '((((supports :underline (:style wave)))
     :underline (:style wave :color "Red1"))
    (t
     :underline t :inherit error))
  "Flycheck face for errors."
  :package-version '(flycheck . "0.13")
  :group 'flycheck-faces)

(defface flycheck-warning
  '((((supports :underline (:style wave)))
     :underline (:style wave :color "DarkOrange"))
    (t
     :underline t :inherit warning))
  "Flycheck face for warnings."
  :package-version '(flycheck . "0.13")
  :group 'flycheck-faces)

(defface flycheck-fringe-error
  '((t :inherit error))
  "Flycheck face for fringe error indicators."
  :package-version '(flycheck . "0.13")
  :group 'flycheck-face)

(defface flycheck-fringe-warning
  '((t :inherit warning))
  "Flycheck face for fringe warning indicators."
  :package-version '(flycheck . "0.13")
  :group 'flycheck-face)


;;;; Minor mode definition
;;;###autoload
(defconst flycheck-mode-line-lighter " FlyC"
  "The standard lighter for flycheck mode.")

(defvar-local flycheck-mode-line nil
  "The mode line lighter of variable `flycheck-mode'.")

(defvar flycheck-mode-map
  (let ((map (make-sparse-keymap))
        (pmap (make-sparse-keymap)))
    (define-key pmap "c" 'flycheck-buffer)
    (define-key pmap "C" 'flycheck-clear)
    (define-key pmap (kbd "C-c") 'flycheck-compile)
    (define-key pmap "n" 'flycheck-next-error)
    (define-key pmap "p" 'flycheck-previous-error)
    (define-key pmap "l" 'flycheck-list-errors)
    (define-key pmap (kbd "C-w") 'flycheck-copy-messages-as-kill)
    (define-key pmap "/" 'flycheck-google-messages)
    (define-key pmap "s" 'flycheck-select-checker)
    (define-key pmap "?" 'flycheck-describe-checker)
    (define-key pmap "i" 'flycheck-info)
    (define-key pmap "V" 'flycheck-version)
    (define-key map (kbd "C-c !") pmap)
    map)
  "Keymap of `flycheck-mode'.")

(easy-menu-change
 '("Tools") "Syntax Checking"
 '(["Check current buffer" flycheck-buffer t]
   ["Clear errors in buffer" flycheck-clear t]
   ["Compile current buffer" flycheck-compile t]
   "---"
   ["Go to next error" flycheck-next-error t]
   ["Go to next error" flycheck-previous-error t]
   ["Show all errors" flycheck-list-errors t]
   ["Google messages at point" flycheck-google-messages t]
   "---"
   ["Select syntax checker" flycheck-select-checker t]
   "---"
   ["Describe syntax checker" flycheck-describe-checker t]
   ["Read the Flycheck manual" flycheck-info t])
 "Spell Checking")

(easy-menu-change '("Tools") "--" nil "Spell Checking")

(defun flycheck-teardown ()
  "Teardown flyheck.

Completely clear the whole flycheck state.  Remove overlays, kill
running checks, and empty all variables used by flycheck."
  (flycheck-clean-deferred-check)
  (flycheck-clear)
  (flycheck-stop-checker)
  (flycheck-cancel-error-show-error-timer)
  (flycheck-safe-delete-temporaries)
  (flycheck-clear-checker))

(defvar-local flycheck-previous-next-error-function nil
  "Remember the previous `next-error-function'.")

(defconst flycheck-hooks-alist
  '(
    ;; Handle events that may start automatic syntax checks
    (after-save-hook                  . flycheck-handle-save)
    (after-change-functions           . flycheck-handle-change)
    ;; Handle events that may triggered pending deferred checks
    (window-configuration-change-hook . flycheck-perform-deferred-syntax-check)
    (post-command-hook                . flycheck-perform-deferred-syntax-check)
    ;; Tear down Flycheck if the buffer or Emacs are killed, or if the major
    ;; mode changes, to clean up temporary files and directories.
    (kill-buffer-hook                 . flycheck-teardown)
    (kill-emacs-hook                  . flycheck-teardown)
    (change-major-mode-hook           . flycheck-teardown)
    ;; Show or hide error popups after commands
    (post-command-hook                . flycheck-show-error-at-point-soon)
    (post-command-hook                . flycheck-hide-error-buffer)
    ;; Immediately show error popups when navigating to an error
    (next-error-hook                  . flycheck-show-error-at-point))
  "Hooks which Flycheck needs to hook in.

The `car' of each pair is a hook variable, the `cdr' a function
to be added or removed from the hook variable if Flycheck mode is
enabled and disabled respectively.")

;;;###autoload
(define-minor-mode flycheck-mode
  "Minor mode for on-the-fly syntax checking.

When called interactively, toggle `flycheck-mode'.  With prefix
ARG, enable `flycheck-mode' if ARG is positive, otherwise disable
it.

When called from Lisp, enable `flycheck-mode' if ARG is omitted,
nil or positive.  If ARG is `toggle', toggle `flycheck-mode'.
Otherwise behave as if called interactively.

In `flycheck-mode' the buffer is automatically syntax-checked
using the first suitable syntax checker from `flycheck-checkers'.
Use `flycheck-select-checker' to select a checker for the current
buffer manually.

\\{flycheck-mode-map}"
  :init-value nil
  :keymap flycheck-mode-map
  :lighter flycheck-mode-line
  :group 'flycheck
  :require 'flycheck
  :after-hook (flycheck-buffer-automatically 'mode-enabled :force-deferred)
  (cond
   (flycheck-mode
    (flycheck-clear)

    (--each flycheck-hooks-alist
      (add-hook (car it) (cdr it) nil t))

    (setq flycheck-previous-next-error-function next-error-function)
    (setq next-error-function 'flycheck-next-error-function))
   (t
    (setq next-error-function flycheck-previous-next-error-function)

    (--each flycheck-hooks-alist
      (remove-hook (car it) (cdr it) t))

    (flycheck-teardown))))


;;; Version information
(defun flycheck-library-version ()
  "Get the version in the Flycheck library header."
  (-when-let (version (pkg-info-defining-library-version 'flycheck-mode))
    (pkg-info-format-version version)))

(defun flycheck-package-version ()
  "Get the package version of Flycheck.

This is the version number of the installed Flycheck package."
  (-when-let (version (pkg-info-package-version 'flycheck))
    (pkg-info-format-version version)))

(defun flycheck-version (&optional show-version)
  "Get the Flycheck version as string.

If called interactively or if SHOW-VERSION is non-nil, show the
version in the echo area and the messages buffer.

The returned string includes both, the version from package.el
and the library version, if both a present and different.

If the version number could not be determined, signal an error,
if called interactively, or if SHOW-VERSION is non-nil, otherwise
just return nil."
  (interactive (list (not (or executing-kbd-macro noninteractive))))
  (let* ((lib-version (flycheck-library-version))
         (pkg-version (flycheck-package-version))
         (version (cond
                   ((and lib-version pkg-version
                         (not (string= lib-version pkg-version)))
                    (format "%s (package: %s)" lib-version pkg-version))
                   ((or pkg-version lib-version)
                    (format "%s" (or pkg-version lib-version))))))
    (when show-version
      (unless version
        (error "Could not find out Flycheck version"))
      (message "Flycheck version: %s" version))
    version))


;;; Global syntax checking
(defun flycheck-may-enable-mode ()
  "Determine whether Flycheck mode may be enabled.

Flycheck mode is not enabled under any of the following
conditions

The current buffer is a temporary buffer as determined by
`flycheck-temporary-buffer-p'.

The current buffer refers to a remote file, as determined by
`file-remote-p'.

No suitable syntax checker exists for the current buffer.

Return t if Flycheck mode may be enabled, and nil otherwise."
  (and (not (flycheck-temporary-buffer-p))
       (not (and (buffer-file-name) (file-remote-p (buffer-file-name) 'method)))
       (flycheck-get-checker-for-buffer)))

(defun flycheck-mode-on-safe ()
  "Enable `flycheck-mode' if it is safe to do so.

`flycheck-mode' is only enabled if `flycheck-may-enable-mode'
returns t."
  (when (flycheck-may-enable-mode)
    (flycheck-mode)))

;;;###autoload
(define-globalized-minor-mode global-flycheck-mode flycheck-mode
  flycheck-mode-on-safe
  :init-value nil
  :group 'flycheck
  :require 'flycheck)


;;; Manual syntax checking
(defun flycheck-clear ()
  "Clear all errors in the current buffer."
  (interactive)
  (flycheck-delete-all-overlays)
  (flycheck-clear-errors)
  (flycheck-hide-error-buffer))

(defun flycheck-buffer ()
  "Check syntax in the current buffer."
  (interactive)
  (flycheck-clean-deferred-check)
  (if flycheck-mode
      (unless (flycheck-running-p)
        ;; Clear error list and mark all overlays for deletion.  We do not
        ;; delete all overlays immediately to avoid excessive re-displays and
        ;; flickering, if the same errors gets highlighted again after the check
        ;; completed.
        (run-hooks 'flycheck-before-syntax-check-hook)
        (flycheck-clear-errors)
        (flycheck-mark-all-overlays-for-deletion)
        (condition-case err
            (let ((checker (flycheck-get-checker-for-buffer)))
              (if checker
                  (flycheck-start-checker checker)
                (flycheck-clear)
                (flycheck-report-status "-")))
          (error
           (flycheck-report-error)
           (signal (car err) (cdr err)))))
    (user-error "Flycheck mode disabled")))

(defun flycheck-compile-name (_name)
  "Get a name for a Flycheck compilation buffer.

_NAME is ignored."
  (format "*Flycheck %s*" (buffer-file-name)))

(defun flycheck-compile ()
  "Run syntax checker as compiler."
  (interactive)
  (unless (buffer-file-name)
    (user-error "Cannot compile buffers without backing file"))
  (let ((checker (flycheck-get-checker-for-buffer)))
    (if checker
        (let* ((command (flycheck-checker-shell-command checker))
               (buffer (compilation-start command nil
                                          #'flycheck-compile-name)))
          (with-current-buffer buffer
            (set (make-local-variable 'compilation-error-regexp-alist)
                 (flycheck-checker-compilation-error-regexp-alist checker))))
      (user-error "No suitable checker available"))))


;;;; Deferred syntax checking
(defvar-local flycheck-deferred-syntax-check nil
  "If non-nil, a deferred syntax check is pending.")

(defun flycheck-must-defer-check ()
  "Determine whether the syntax check has to be deferred.

A check has to be deferred if the buffer is not visible, or if the buffer is
currently being reverted.

Return t if the check is to be deferred, or nil otherwise."
  (or (not (get-buffer-window))
      ;; We must defer checks while a buffer is being reverted, to avoid race
      ;; conditions while the buffer contents are being restored.
      revert-buffer-in-progress-p))

(defun flycheck-deferred-check-p ()
  "Determine whether the current buffer has a deferred check.

Return t if so, or nil otherwise."
  flycheck-deferred-syntax-check)

(defun flycheck-buffer-deferred ()
  "Defer syntax check for the current buffer."
  (setq flycheck-deferred-syntax-check t))

(defun flycheck-clean-deferred-check ()
  "Clean an deferred syntax checking state."
  (setq flycheck-deferred-syntax-check nil))

(defun flycheck-perform-deferred-syntax-check ()
  "Perform any deferred syntax checks."
  (when (flycheck-deferred-check-p)
    (flycheck-clean-deferred-check)
    (flycheck-buffer-automatically)))


;;;; Automatic syntax checking
(defun flycheck-may-check-automatically (&optional condition)
  "Determine whether the buffer may be checked under CONDITION.

Read-only buffers may never be checked automatically.

If CONDITION is non-nil, determine whether syntax may checked
automatically according to
`flycheck-check-syntax-automatically'."
  (and (not buffer-read-only)
       (or (not condition)
           (memq condition flycheck-check-syntax-automatically))))

(defun flycheck-buffer-automatically (&optional condition force-deferred)
  "Automatically check syntax at CONDITION.

Syntax is not checked if `flycheck-may-check-automatically'
returns nil for CONDITION.

The syntax check is deferred if FORCE-DEFERRED is non-nil, or if
`flycheck-must-defer-check' returns t."
  (when (and flycheck-mode (flycheck-may-check-automatically condition))
    (if (or force-deferred (flycheck-must-defer-check))
        (flycheck-buffer-deferred)
      (with-demoted-errors
        (flycheck-buffer)))))

(defvar-local flycheck-idle-change-timer nil
  "Timer to mark the idle time since the last change.")

(defun flycheck-clear-idle-change-timer ()
  "Clear the idle change timer."
  (when flycheck-idle-change-timer
    (cancel-timer flycheck-idle-change-timer)
    (setq flycheck-idle-change-timer nil)))

(defun flycheck-handle-change (beg end _len)
  "Handle a buffer change between BEG and END.

BEG and END mark the beginning and end of the change text.  _LEN
is ignored.

Start a syntax check if a new line has been inserted into the
buffer."
  ;; Save and restore the match data, as recommended in (elisp)Change Hooks
  (save-match-data
    (when flycheck-mode
      ;; The buffer was changed, thus clear the idle timer
      (flycheck-clear-idle-change-timer)
      (if (s-contains? "\n" (buffer-substring beg end))
          (flycheck-buffer-automatically 'new-line :force-deferred)
        (setq flycheck-idle-change-timer
              (run-at-time flycheck-idle-change-delay nil #'flycheck-handle-idle-change))))))

(defun flycheck-handle-idle-change ()
  "Handle an expired idle time since the last change."
  (flycheck-clear-idle-change-timer)
  (flycheck-buffer-automatically 'idle-change :force-deferred))

(defun flycheck-handle-save ()
  "Handle a save of the buffer."
  (flycheck-buffer-automatically 'save))


;;;; Mode line reporting
(defun flycheck-report-status (status)
  "Report Flycheck STATUS."
  (let ((mode-line flycheck-mode-line-lighter))
    (setq mode-line (concat mode-line status))
    (setq flycheck-mode-line mode-line)
    (force-mode-line-update)))

(defun flycheck-report-error ()
  "Report a Flycheck error status.

Clears all Flycheck errors first."
  (flycheck-clear)
  (run-hooks 'flycheck-syntax-check-failed-hook)
  (flycheck-report-status "!"))

(defun flycheck-report-error-count (errors)
  "Report ERRORS in the current buffer.

Report a proper flycheck status."
  (if errors
      (let ((no-err-warnings (flycheck-count-errors errors)))
        (flycheck-report-status
         (format ":%s/%s" (car no-err-warnings) (cdr no-err-warnings))))
    (flycheck-report-status "")))


;;;; Utility functions
(defun flycheck-sexp-to-string (sexp)
  "Convert SEXP to a string.

Like `prin1-to-string' but ensure that the returned string
is loadable."
  (let ((print-quoted t)
        (print-length nil)
        (print-level nil))
    (prin1-to-string sexp)))

(defun flycheck-string-to-number-safe (string)
  "Safely convert STRING to a number.

If STRING is of string type, and a numeric string (see
`s-numeric?'), convert STRING to a number and return it.
Otherwise return nil."
  (when (and (stringp string) (s-numeric? string))
    (string-to-number string)))

(defun flycheck-string-list-p (obj)
  "Determine if OBJ is a list of strings."
  (and (listp obj) (-all? #'stringp obj)))

(defvar-local flycheck-temp-files nil
  "A list of temporary files created by Flycheck.")

(defvar-local flycheck-temp-directories nil
  "A list of all temporary directories created by Flycheckg.")

(defun flycheck-temp-dir-system (prefix)
  "Create a unique temporary directory from PREFIX.

Add the directory to `flycheck-temp-directories'.

Return the path of the directory"
  (let* ((tempdir (make-temp-file prefix :directory)))
    (add-to-list 'flycheck-temp-directories tempdir)
    tempdir))

(defun flycheck-temp-file-system (filename prefix)
  "Create a temporary file named after FILENAME with PREFIX.

If FILENAME is nil, this function creates a temporary file with
PREFIX and a random suffix.  The path of the file is added to
`flycheck-temp-files'.

If FILENAME is non-nil, this function creates a temporary
directory with PREFIX and a random suffix using
`flycheck-temp-dir-system', and creates a file with the same name
as FILENAME in this directory.  The path of the file is *not*
added to `flycheck-temp-files', because the directory is already
tracked as temp file.

Return the path of the file."
  ;; HACK: Prevent re-compression to work around a supposed bug in Emacs.
  ;; `make-temp-file' calls `write-region' to set the contents of the new
  ;; temporary file, which in turn calls `jka-compr-write-region' for compressed
  ;; files. If `jka-compr-really-do-compress' is non-nil this function uses END
  ;; even though START is a string, hence breaking the `write-region' API that
  ;; we rely on.  Report upstream!
  (let ((jka-compr-really-do-compress nil)
        tempfile)
    (if filename
        (let ((directory (flycheck-temp-dir-system prefix)))
          (setq tempfile (f-join directory (f-filename filename))))
      (setq tempfile (make-temp-file prefix)))
    (add-to-list 'flycheck-temp-files tempfile)
    tempfile))

(defun flycheck-temp-file-inplace (filename prefix)
  "Create an in-place copy of FILENAME with PREFIX added.

Add the path of the file to `flycheck-temp-files'.

If FILENAME is nil, fall back to `flycheck-temp-file-system'.

Return the path of the file."
  (if filename
      (let* ((tempname (format "%s-%s" prefix (f-filename filename)))
             (tempfile (f-expand (f-join (f-dirname filename) tempname))))
        (add-to-list 'flycheck-temp-files tempfile)
        tempfile)
    (flycheck-temp-file-system filename prefix)))

(defun flycheck-save-buffer-to-file (file-name)
  "Save the contents of the current buffer to FILE-NAME."
  (make-directory (f-dirname file-name) t)
  (write-region nil nil file-name nil 0))

(defun flycheck-save-buffer-to-temp (temp-file-fn prefix)
  "Save buffer to temp file returned by TEMP-FILE-FN with PREFIX.

Return the name of the temporary file."
  (let ((filename (funcall temp-file-fn (buffer-file-name) prefix)))
    ;; Do not flush short-lived temporary files onto disk
    (let ((write-region-inhibit-fsync t))
      (flycheck-save-buffer-to-file filename))
    filename))

(defun flycheck-option-with-value-argument (option value)
  "Create arguments specifying OPTION with VALUE.

OPTION is a string denoting the option to pass, VALUE a string
containing the value for this option.

If OPTION ends with a equal sign =, OPTION and VALUE are
concatenated to a single string, which is then wrapped in a list
and returned.

Otherwise `(list OPTION VALUE)' is returned."
  (if (s-ends-with? "=" option)
      (list (concat option value))
    (list option value)))

(defun flycheck-prepend-with-option (option items &optional prepend-fn)
  "Prepend OPTION to each item in ITEMS, using PREPEND-FN.

Prepend OPTION to each item in ITEMS.

ITEMS is a list of strings to pass to the syntax checker.  OPTION
is the option, as string.  PREPEND-FN is a function called to
prepend OPTION to each item in ITEMS.  If nil or omitted, use
`list'.

Return a flattened list where OPTION is prepended to each item in
ITEMS."
  (unless (stringp option)
    (error "Option %S is not a string" option))
  (unless prepend-fn
    (setq prepend-fn #'list))
  (-flatten (--map (funcall prepend-fn option it) items)))

(defun flycheck-temporary-buffer-p ()
  "Determine whether the current buffer is a temporary buffer.

Buffers whose names start with a space are considered temporary
buffers."
  (s-starts-with? " " (buffer-name)))

(defun flycheck-safe-delete-files (files)
  "Safely delete FILES."
  (--each files (ignore-errors (f-delete it))))

(defun flycheck-safe-delete-directories (directories)
  "Safely delete DIRECTORIES."
  (--each directories (ignore-errors (f-delete it :force))))

(defun flycheck-safe-delete-temporaries ()
  "Safely delete all temp files and directories of Flycheck.

Safely delete all files listed in `flycheck-temp-files' and all
directories in `flycheck-temp-directories', and set both
variables to nil."
  (flycheck-safe-delete-directories flycheck-temp-directories)
  (flycheck-safe-delete-files flycheck-temp-files)
  (setq flycheck-temp-directories nil
        flycheck-temp-files nil))

(eval-and-compile
  (defun flycheck-rx-message (form)
    "Translate the `(message)' FORM into a regular expression."
    (let ((body (or (cdr form) '((one-or-more not-newline)))))
      (rx-submatch-n `(group-n 4 ,@body))))

  (defun flycheck-rx-file-name (form)
    "Translate the `(file-name)' FORM into a regular expression."
    (let ((body (or (cdr form) '((minimal-match
                                  (one-or-more not-newline))))))
      (rx-submatch-n `(group-n 1 ,@body))))

  (defun flycheck-rx-to-string (form &optional no-group)
    "Like `rx-to-string' for FORM, but with special keywords:

`line'
     matches the line number.

`column'
     matches the column number.

`(file-name SEXP ...)'
     matches the file name.  SEXP constitutes the body of the message.  If no
     SEXP is given, use a default body  of `(minimal-match
     (one-or-more not-newline))'.

`(message SEXP ...)'
     matches the message. SEXP constitutes the body of the message.  If no SEXP
     is given, use a default body of `(one-or-more not-newline)'.

NO-GROUP is passed to `rx-to-string'."
    (let ((rx-constituents
           (append
            `((line . ,(rx (group-n 2 (one-or-more digit))))
              (column . ,(rx (group-n 3 (one-or-more digit))))
              (file-name flycheck-rx-file-name 0 nil)
              (message flycheck-rx-message 0 nil))
            rx-constituents nil)))
      (rx-to-string form no-group))))

(defun flycheck-current-load-file ()
  "Get the source file currently being loaded.

Always return the name of the corresponding source file, never
any byte-compiled file.

Return nil, if the currently loaded file cannot be determined."
  ;; If we're loading from a file, just use the file being loaded.  Otherwise
  ;; use the current buffer file name, in case of `eval-buffer' and the like.
  (-when-let (filename (if load-in-progress load-file-name (buffer-file-name)))
    (if (s-ends-with? ".elc" filename)
        (s-chop-suffix "c" filename)
      filename)))


;;;; Minibuffer tools
(defvar read-flycheck-checker-history nil
  "History of `read-flycheck-checker'.")

(defun read-flycheck-checker (prompt)
  "Read a flycheck checker from minibuffer with PROMPT.

Return the checker as symbol, or nil if no checker was
chosen."
  (let* ((input (completing-read prompt obarray
                                 #'flycheck-valid-checker-p t
                                 nil 'read-flycheck-checker-history)))
    (if (string= input "") nil (intern input))))


;;;; Obsolete checker declarations
;;;###autoload
(defmacro flycheck-declare-checker (symbol docstring &rest properties)
  "Declare SYMBOL as syntax checker with DOCSTRING and PROPERTIES.

DOCSTRING provides documentation for the new checker.  Use
`flycheck-checker-documentation' to access the documentation
string of a checker, and `flycheck-describe-checker' to get help
about a checker.

The following PROPERTIES are understood:

`:command'
     A list with the executable (in `car') and the arguments (in
     `cdr') of the syntax checker.  The executable is checked for
     existence with `executable-find' before executing the
     checker.  The arguments are substituted with
     `flycheck-substitute-argument' before execution, see the
     documentation of this function for a list of special tags
     allowed in arguments.

`:error-patterns'
     A list of error patterns to parse the output of the checker.
     Each pattern is a list (REGEXP LEVEL).  REGEXP is a regular
     expression that matches an error.  This regular expression
     may contain match groups extracting specific information
     about the error.  The 1st group is the file name, the 2nd
     group the line number, the 3rd group the column number and
     the 4th group the error message.  A group is ignored if it
     did not match or the match returned an empty string.  LEVEL
     is either warning or error and determines the severity of
     the error message parsed with the pattern.

`:error-parser'
     A function symbol to parse errors with.  The function must
     accept three arguments OUTPUT CHECKER BUFFER, where OUTPUT
     is the output as string and CHECKER the checker symbol that
     was used to check BUFFER.  The function must return a list
     of `flycheck-error' objects parsed from OUTPUT.

`:modes'
     A major mode symbol or a list thereof.  If present the
     checker is only used in these modes.

`:predicate'
     A function symbol or lambda expression.  If present the
     syntax checker is only used if this function returns non-nil
     when called in the buffer to check.

     May also be a form, but this usage is obsolete.

`:next-checkers'
     A list where each element is either a checker
     symbol to run after this checker or a cons cell (PREDICATE
     . CHECKER).  In the latter case, CHECKER is the checker symbol to
     run, and the PREDICATE symbol specifies when to run the checker:
     If PREDICATE is `no-errors' run the next checker only if this
     checker returned no errors at all.  If PREDICATE is
     `warnings-only', run the next checker only if this checker
     returned only warnings.  Only the first usable and
     registered (see `flycheck-registered-checker-p') is run.

A checker must have a `:command' property, at least one of
`:error-patterns' or `:error-parser', and at least one of
`:predicate' and `:modes'.  If `:predicate' and `:modes' are
present, both must match for the checker to be used."
  (declare (indent 1)
           (doc-string 2))
  `(flycheck-set-checker-properties ',symbol
     :command ,(plist-get properties :command)
     :error-patterns ,(plist-get properties :error-patterns)
     :error-parser (or ,(plist-get properties :error-parser)
                       'flycheck-parse-with-patterns)
     :modes ,(plist-get properties :modes)
     :predicate ,(plist-get properties :predicate)
     :next-checkers ,(plist-get properties :next-checkers)
     :documentation ,docstring))

(make-obsolete 'flycheck-declare-checker 'flycheck-define-checker
               "0.14")

(defun flycheck-clear-checker-properties (symbol)
  "Remove all Flycheck checker properties from SYMBOL."
  (--each '(checker command error-parser error-patterns modes predicate
                    next-checkers documentation file)
    (put symbol (intern (concat ":flycheck-" (symbol-name it))) nil)))

(defun flycheck-set-checker-properties (symbol &rest properties)
  "Set Flycheck checker PROPERTIES on SYMBOL."
  (declare (indent 1))
  (flycheck-clear-checker-properties symbol) ; Clear old properties first
  (--each '(command error-parser modes next-checkers documentation)
    (let ((name (symbol-name it)))
      (put symbol (intern (concat ":flycheck-" name))
           (plist-get properties (intern (concat ":" name))))))
  (put symbol :flycheck-error-patterns
       (--map (cons (car it) (cadr it)) (plist-get properties :error-patterns)))
  (-when-let (predicate (plist-get properties :predicate))
    (unless (functionp predicate)
      (setq predicate #'(lambda () (eval predicate))))
    (put symbol :flycheck-predicate predicate))
  (put symbol :flycheck-file (flycheck-current-load-file))
  (flycheck-verify-checker symbol)
  (put symbol :flycheck-checker t))

(defun flycheck-error-pattern-p (pattern)
  "Check whether PATTERN is a valid error pattern."
  (and
   (consp pattern)
   (stringp (car pattern))
   (memq (cdr pattern) '(warning error))))

(defun flycheck-error-patterns-list-p (patterns)
  "Check whether PATTERNS is a list of valid error patterns."
  (-all? 'flycheck-error-pattern-p patterns))

(defun flycheck-verify-checker (checker)
  "Verify CHECKER.

Ensure that all required properties are present, and signal an
error if not."
  (let ((command (get checker :flycheck-command))
        (patterns (get checker :flycheck-error-patterns))
        (parser (get checker :flycheck-error-parser))
        (modes (get checker :flycheck-modes))
        (predicate (get checker :flycheck-predicate))
        (next-checkers (get checker :flycheck-next-checkers))
        (doc (get checker :flycheck-documentation)))
    (unless (and doc (stringp doc))
      (error "Checker %s must have documentation" checker))
    (unless command
      (error "Checker %s must have a :command" checker))
    (unless (stringp (car command))
      (error "Checker %s must have an executable in :command" checker))
    (unless (flycheck-command-arguments-list-p command)
      (error "Checker %s has invalid :command arguments" checker))
    (when (and (eq parser 'flycheck-parse-with-patterns) (null patterns))
      (error "Checker %s must have :error-patterns" checker))
    (unless (or (null patterns) (flycheck-error-patterns-list-p patterns))
      (error "Checker %s has invalid :error-patterns" checker))
    (unless (or (null parser) (fboundp parser))
      (error "Function definition of error parser %s of checker %s is void"
             parser checker))
    (unless (or modes predicate)
      (error "Checker %s must have :modes or :predicate" checker))
    (unless (or (symbolp modes) (-all? #'symbolp modes))
      (error "Modes of checker %s must be a major mode or a list thereof"
             checker))
    (unless (or (null predicate) (functionp predicate))
      (error "Predicate of checker %s must be a function" checker))
    (unless (or
             (null next-checkers)
             (and (listp next-checkers)
                  (--all? (or (symbolp it)
                              (and (listp it)
                                   (memq (car it) '(no-errors warnings-only))
                                   (symbolp (cdr it))))
                          next-checkers)))
      (error "Checker %s has invalid next checkers" checker))))


;;;; Checker definitions
(eval-and-compile
  (defun flycheck-command-argument-p (arg)
    "Check whether ARG is a valid command argument."
    (pcase arg
      ((pred stringp) t)
      ((or `source `source-inplace `source-original `temporary-directory) t)
      (`(config-file ,option-name ,config-file-var)
       (and (stringp option-name)
            (symbolp config-file-var)))
      (`(,(or `option `option-list) ,option-name ,option-var)
       (and (stringp option-name)
            (symbolp option-var)))
      (`(,(or `option `option-list) ,option-name ,option-var ,prepender-or-filter)
       (and (stringp option-name)
            (-all? #'symbolp (list option-var prepender-or-filter))))
      (`(option-list ,option-name ,option-var ,prepender ,filter)
       (and (stringp option-name)
            (-all? #'symbolp (list option-var prepender filter))))
      (`(eval ,_) t)
      (_ nil)))

  (defun flycheck-command-arguments-list-p (arguments)
    "Check whether ARGUMENTS is a list of valid arguments."
    (-all? 'flycheck-command-argument-p arguments)))

(defmacro flycheck-define-checker (symbol doc-string &rest properties)
  "Define SYMBOL as syntax checker with DOC-STRING and PROPERTIES.

DOCSTRING provides documentation for the new syntax checker, as
shown with `flycheck-describe-checker'.

The following PROPERTIES constitute a syntax checker:

`:command (COMMAND ARG ...)'
     An unquoted list describing the syntax checker command to
     execute.  `COMMAND' and `ARG' are subject to substitution of
     special symbols and forms by `flycheck-substitute-argument',
     which provide the file to check, options and configuration
     file paths.  The `COMMAND' is checked with `executable-find'
     before execution.

`:error-patterns ((LEVEL SEXP ...) ...)'
     An unquoted list of error patterns to parse the output of
     the syntax checker `:command'.  LEVEL is either `error' or
     `warning' and denotes the severity of errors matched by the
     pattern.  The LEVEL is followed by one or more RX `SEXP's
     which parse the error and extract line, column, file name
     and error message.  See `rx' for general information about
     RX, and `flycheck-rx-to-string' for special RX forms
     provided by Flycheck.

`:error-parser FUNCTION'
`:error-parser (lambda (output checker buffer) BODY ...)'
     A function to parse errors with, either as unquoted symbol,
     or `lambda' form.  The function must accept three arguments
     OUTPUT CHECKER BUFFER, where OUTPUT is the syntax checker
     output as string, CHECKER the syntax checker that was used,
     and BUFFER a buffer object representing the checked buffer.
     The function must return a list of `flycheck-error' objects
     parsed from OUTPUT.  See Info node `(flycheck)Error API' for
     more information about `flycheck-error', and Info
     node `(flycheck)Error parsers' for a list of existing
     parsers.

`:modes MODE'
`:modes (MODE ...)'
     An unquoted major mode symbol or a list thereof.  If
     present, the syntax checker is only used if the major mode
     of the buffer to check is equal (as in `eq') to any given
     MODE.

`:predicate FUNCTION'
`:predicate (lambda () BODY ...)'
     A function to determine whether to use the syntax checker in
     the current buffer, either as unquoted function symbol or
     `lambda' form.  The syntax checker is only used if this
     function returns non-nil when called in the buffer to check.
     If `:modes' is given, the function is only called in
     matching modes.

`:next-checkers (ITEM ...)'
     An unquoted list defining the syntax checker to run after
     this syntax checker.  Each ITEM is either a syntax checker
     symbol, or a cons cell `(PREDICATE . CHECKER)'.  In the
     former case, the syntax checker is always considered.  In
     the later case, CHECKER is only considered if the PREDICATE
     matches.  PREDICATE is either `no-errors' or
     `warnings-only'.  In the former case, CHECKER is only
     considered if this checker reported no errors or warnings at
     all, in the latter case, CHECKER is only considered if this
     checker reported only warnings, but no errors.  The first
     registered and available syntax checker with matching
     predicate is executed after this checker.

A syntax checker must have a `:command', and at least one of
`:error-patterns' or `:error-parser', and at least one of
`:modes' and `:predicate'.  If `:predicate' and `:modes' are
given, both must match for the syntax checker to be used.
`:next-checkers' is entirely optional.

Signal a (compile-time) error if any property has an invalid
value."
  (declare (indent 1)
           (doc-string 2))
  (let ((command (plist-get properties :command))
        (parser (plist-get properties :error-parser))
        (patterns (plist-get properties :error-patterns))
        (modes (plist-get properties :modes))
        (predicate (plist-get properties :predicate))
        (next-checkers (plist-get properties :next-checkers)))
    (when (null command)
      (error "Missing :command"))
    (unless (flycheck-command-arguments-list-p command)
      (error "Invalid command %S " command))
    (when (and (null parser) (null patterns))
      (error "Missing :error-pattern or :error-parser"))
    (unless (or (null parser) (functionp parser))
      (error "%S is not a function" parser))
    (unless (--all? (memq (car it) '(warning error)) patterns)
      (error "Patterns %S have invalid levels" patterns))
    (unless (or modes predicate)
      (error "Missing :modes or :predicate"))
    (unless (or (symbolp modes) (-all? #'symbolp modes))
      (error "Invalid :modes %s, must be a symbol or a list thereof" modes))
    (unless (or (null predicate) (functionp predicate))
      (error "%S is not a function" predicate))
    (unless (or
             (null next-checkers)
             (and (listp next-checkers)
                  (--all? (or (symbolp it)
                              (and (listp it)
                                   (memq (car it) '(no-errors warnings-only))
                                   (symbolp (cdr it))))
                          next-checkers)))
      (error "Invalid next checkers %S" next-checkers))
    `(progn
       (put ',symbol :flycheck-documentation ,doc-string)
       (put ',symbol :flycheck-command ',command)
       (put ',symbol :flycheck-error-parser
            #',(or parser 'flycheck-parse-with-patterns))
       (put ',symbol :flycheck-error-patterns
            ',(--map (cons (flycheck-rx-to-string `(and ,@(cdr it)) :no-group)
                           (car it))
                     (plist-get properties :error-patterns)))
       (put ',symbol :flycheck-modes
            ',(if (and modes (symbolp modes)) (list modes) modes))
       (put ',symbol :flycheck-predicate #',predicate)
       (put ',symbol :flycheck-next-checkers ',next-checkers)
       (put ',symbol :flycheck-file (flycheck-current-load-file))
       (put ',symbol :flycheck-checker t))))

;;;###autoload
(defmacro flycheck-def-config-file-var (symbol checker &optional file-name
                                               &rest custom-args)
  "Define SYMBOL as config file variable for CHECKER, with default FILE-NAME.

SYMBOL is declared as customizable variable (see `defcustom`)
providing a configuration file for CHECKER.  The CHECKER argument
is used for documentation purposes only.  If given use FILE-NAME
as initial value.

The variable is declared with `defcustom', and declared
buffer-local.  CUSTOM-ARGS are forwarded to `defcustom'

Use this together with the `config-file' cell in syntax checker
commands."
  (declare (indent 3))
  `(progn
     (put ',checker :flycheck-config-file-var ',symbol)
     (defcustom ,symbol ,file-name
       ,(format "Configuration file for `%s'.

Locate the configuration file using the functions from
`flycheck-locate-config-file-functions'.  If the file is found
pass it to the syntax checker as configuration file.  Otherwise
invoke the syntax checker without a configuration file.

Use this variable as file-local variable if you need a specific
configuration file a buffer." checker)
       :type '(choice (const :tag "No configuration file" nil)
                      (string :tag "File name or path"))
       :group 'flycheck-config-files
       ,@custom-args)
     (make-variable-buffer-local ',symbol)))

;;;###autoload
(defmacro flycheck-def-option-var (symbol init-value checker docstring
                                          &rest custom-args)
  "Define SYMBOL as option variable with INIT-VALUE for CHECKER.

INIT-VALUE is the initial value for the new variable.  DOCSTRING
is its docstring.

The variable is declared with `defcustom', and declared
buffer-local.  CUSTOM-ARGS are forwarded to `defcustom'.

Use this together with the `option' cell in syntax checker
commands."
  (declare (indent 3)
           (doc-string 4))
  `(progn
     (let ((options (flycheck-checker-option-vars ',checker)))
       (put ',checker :flycheck-option-vars (-uniq (cons ',symbol options))))
     (defcustom ,symbol ,init-value
       ,(format "%s

This variable is an option for the syntax checker `%s'." docstring checker)
       :group 'flycheck-options
       ,@custom-args)
     (make-variable-buffer-local ',symbol)))


;;;; Checker API
(defun flycheck-defined-checkers ()
  "Find all defined syntax checkers.

The returned list is sorted alphapetically by the symbol name of
the syntax checkers."
  (let (defined-checkers)
    (mapatoms (lambda (symbol)
                (when (flycheck-valid-checker-p symbol)
                  (push symbol defined-checkers))))
    (sort defined-checkers #'string<)))

(defun flycheck-registered-checker-p (checker)
  "Determine whether CHECKER is registered.

A checker is registered if it is contained in `flycheck-checkers'."
  (memq checker flycheck-checkers))

(defun flycheck-valid-checker-p (checker)
  "Check whether a CHECKER is valid.

A valid checker is a symbol define as syntax checker with
`flycheck-define-checker'."
  (get checker :flycheck-checker))

(defun flycheck-checker-modes (checker)
  "Get the modes of CHECKER."
  (let ((modes (get checker :flycheck-modes)))
    (if (and modes (symbolp modes))
        (list modes)
      modes)))

(defun flycheck-checker-predicate (checker)
  "Get the predicate function of CHECKER."
  (get checker :flycheck-predicate))

(defun flycheck-checker-next-checkers (checker)
  "Get the next checkers for CHECKER."
  (get checker :flycheck-next-checkers))

(defun flycheck-checker-command (checker)
  "Get the raw command of CHECKER.

The command list returned by this function is not substituted,
and hence still contains special tags and symbols.  Use
`flycheck-checker-substituted-command' to get an executable
command list with no special tags and symbols."
  (get checker :flycheck-command))

(defun flycheck-checker-error-patterns (checker)
  "Get the error patterns of CHECKER.

Each pattern has the form `(REGEXP . LEVEL)' where REGEXP is the
regular expression, and LEVEL the corresponding level symbol."
  (get checker :flycheck-error-patterns))

(defun flycheck-checker-error-parser (checker)
  "Get the error parser of CHECKER."
  (get checker :flycheck-error-parser))

(defun flycheck-checker-pattern-to-error-regexp (pattern)
  "Convert PATTERN into an error regexp for compile.el.

Return a list representing PATTERN, suitable as element in
`compilation-error-regexp-alist'."
  (let* ((regexp (car pattern))
         (level (cdr pattern))
         (level-no (pcase level
                     (`error 2)
                     (`warning 1))))
    (list regexp 1 2 3 level-no)))

(defun flycheck-checker-compilation-error-regexp-alist (checker)
  "Convert error patterns of CHECKER for use with compile.el.

Return an alist of all error patterns of CHECKER, suitable for
use with `compilation-error-regexp-alist'."
  (-map #'flycheck-checker-pattern-to-error-regexp
        (flycheck-checker-error-patterns checker)))

(defun flycheck-checker-documentation (checker)
  "Get the documentation of CHECKER."
  (documentation-property checker :flycheck-documentation))

(defun flycheck-checker-file (checker)
  "Get the file CHECKER was defined in.

Return nil if the file cannot be determined."
  (get checker :flycheck-file))

(defun flycheck-checker-config-file-var (checker)
  "Get the associated configuration file variable of CHECKER.

Return nil if CHECKER has no associated configuration file
variable."
  (get checker :flycheck-config-file-var))

(defun flycheck-checker-option-vars (checker)
  "Get the associated option variables of CHECKER.

Return a (possibly empty) list of variable symbols."
  (get checker :flycheck-option-vars))

(defun flycheck-locate-config-file (filename checker)
  "Locate the configuration file FILENAME for CHECKER.

Locate the configuration file using
`flycheck-locate-config-file-functions'.

Return the absolute path of the configuration file, or nil if no
configuration file was found."
  (-when-let (filepath (run-hook-with-args-until-success
                        'flycheck-locate-config-file-functions
                        filename checker))
    (when (file-exists-p filepath)
      filepath)))

(defun flycheck-substitute-argument (arg checker)
  "Substitute ARG for CHECKER.

ARG may be one of the following forms:

STRING
     Return ARG unchanged.

`source', `source-inplace'
     Create a temporary file to check and return its path.  With
     `source-inplace' create the temporary file in the same
     directory as the original file.  With `source', try to
     retain the non-directory component of the buffer's file name
     in the temporary file.

`source-original'
     Return the path of the actual file to check, or an empty
     string if the buffer has no file name.  Note that the
     contents of the file may not be up to date with the contents
     of the buffer to check.  Do not use this as primary input to
     a checker!

`temporary-directory'
     Create a unique temporary directory and return its path.

`(config-file OPTION VARIABLE)'
     Search the configuration file bound to VARIABLE with
     `flycheck-find-config-file' and return a list of arguments
     that pass this configuration file to the syntax checker, or
     nil if the configuration file was not found.

     If OPTION ends with a = character, the returned list
     contains a single element only, being the concatenation of
     OPTION and the path of the configuration file.  Otherwise
     the list has two items, the first being OPTION, the second
     the path of the configuration file.

`(option OPTION VARIABLE [FILTER])'
     Retrieve the value of VARIABLE and return a list of
     arguments that pass this value as value for OPTION to the
     syntax checker.

     FILTER is an optional function to be applied to the value of
     VARIABLE.  This function must return nil or a string.  In
     the former case, return nil.  In the latter case, return a
     list of arguments as described above.  If OPTION ends with a
     =, process it like in a `config-file' cell (see above).

`(option-list OPTION VARIABLE [PREPEND-FN [FILTER]])'
     Retrieve the value of VARIABLE, which must be a list,
     and prepend OPTION before each item in this list, using
     PREPEND-FN.

     PREPEND-FN is called with the OPTION and each item of the
     list as second argument, and should return OPTION prepended
     before the item, either as string or as list.

     FILTER is an optional function to be applied to each item in
     the list.  Items for which FILTER returns nil are dropped.
     If the list is non-nil after the application of FILTER,
     return a list `(OPTION ITEM1 OPTION ITEM2 ...)'.  Otherwise
     return nil.

`(eval FORM)
     Return the result of evaluating FORM in the buffer to be
     checked.  FORM must either return a string or a list of
     strings, or nil to indicate that nothing should be
     substituted for CELL.  For all other return types, signal an
     error

     _No_ further substitutions are performed, neither in FORM
     before it is evaluated, nor in the result of evaluating
     FORM.

In all other cases, signal an error.

Note that substitution is *not* recursive.  No symbols or cells
are substituted within the body of cells!"
  (pcase arg
    ((pred stringp) arg)
    (`source
     (flycheck-save-buffer-to-temp #'flycheck-temp-file-system "flycheck"))
    (`source-inplace
     (flycheck-save-buffer-to-temp #'flycheck-temp-file-inplace "flycheck"))
    (`source-original (or (buffer-file-name) ""))
    (`temporary-directory (flycheck-temp-dir-system "flycheck"))
    (`(config-file ,option-name ,file-name-var)
     (-when-let* ((value (symbol-value file-name-var))
                  (file-name (flycheck-locate-config-file value checker)))
       (flycheck-option-with-value-argument option-name file-name)))
    (`(option ,option-name ,variable)
     (-when-let (value (symbol-value variable))
       (unless (stringp value)
         (error "Value %S of %S for option %s is not a string"
                value variable option-name))
       (flycheck-option-with-value-argument option-name value)))
    (`(option ,option-name ,variable ,filter)
     (-when-let (value (funcall filter (symbol-value variable)))
       (unless (stringp value)
         (error "Value %S of %S (filter: %S) for option %s is not a string"
                value variable filter option-name))
       (flycheck-option-with-value-argument option-name value)))
    (`(option-list ,option-name ,variable)
     (-when-let (value (symbol-value variable))
       (unless (and (listp value) (-all? #'stringp value))
         (error "Value %S of %S for option %S is not a list of strings"
                value variable option-name))
       (flycheck-prepend-with-option option-name value)))
    (`(option-list ,option-name ,variable ,prepend-fn)
     (-when-let (value (symbol-value variable))
       (unless (and (listp value) (-all? #'stringp value))
         (error "Value %S of %S for option %S is not a list of strings"
                value variable option-name))
       (flycheck-prepend-with-option option-name value prepend-fn)))
    (`(option-list ,option-name ,variable ,prepend-fn ,filter)
     (-when-let (value (-keep filter (symbol-value variable)))
       (unless (and (listp value) (-all? #'stringp value))
         (error "Value %S of %S for option %S is not a list of strings"
                value variable option-name))
       (flycheck-prepend-with-option option-name value prepend-fn)))
    (`(eval ,form)
     (let ((result (eval form)))
       (if (or (null result)
               (stringp result)
               (and (listp result) (-all? #'stringp result)))
           result
         (error "Invalid result from evaluation of %S: %S" form result))))
    (_ (error "Unsupported argument %S" arg))))

(defun flycheck-checker-substituted-command (checker)
  "Get the substituted command of a CHECKER.

Substitute each argument in the command of CHECKER using
`flycheck-substitute-argument'.  This replaces any special
symbols in the command."
  (-flatten (--keep (flycheck-substitute-argument it checker)
                    (flycheck-checker-command checker))))

(defun flycheck-substitute-shell-argument (arg checker)
  "Substitute ARG for CHECKER.

Like `flycheck-substitute-argument', but return a single string
suitable for use as argument to a shell command, and do not
substitute with temporary files.  `source' and `source-inplace'
are substituted with the buffer file name."
  (if (memq arg '(source source-inplace source-original))
      (shell-quote-argument (buffer-file-name))
    (let ((args (flycheck-substitute-argument arg checker)))
      (if (stringp args)
          (shell-quote-argument args)
        (s-join " " (-map #'shell-quote-argument args))))))

(defun flycheck-checker-shell-command (checker)
  "Get a shell command for CHECKER.

Substitutions are performed like in
`flycheck-checker-substituted-command', but with
`flycheck-substitute-shell-argument'.

Return the command of CHECKER as single string, suitable for
shell execution."
  (s-join " " (--keep (flycheck-substitute-shell-argument it checker)
                      (flycheck-checker-command checker))))

(defun flycheck-checker-executable (checker)
  "Get the executable of CHECKER.

The executable is the `car' of the checker command as returned by
`flycheck-checker-command'."
  (let* ((command (flycheck-checker-command checker))
         (executable (flycheck-substitute-argument (car command) checker)))
    (if (listp executable) (car executable) executable)))

(defun flycheck-check-modes (checker)
  "Check the allowed modes of CHECKER.

Check the current `major-mode' against the modes allowed for
CHECKER.  Return t if the modes match or nil otherwise."
  (let ((modes (flycheck-checker-modes checker)))
    (or (not modes) (memq major-mode modes))))

(defun flycheck-check-predicate (checker)
  "Check the predicate of CHECKER.

Check the predicate of CHECKER.  Return t if CHECKER has no
predicate function, otherwise return the result of calling the
predicate function."
  (let ((predicate (flycheck-checker-predicate checker)))
    (or (not predicate) (funcall predicate))))

(defun flycheck-check-executable (checker)
  "Check the executable of the CHECKER."
  (when (executable-find (flycheck-checker-executable checker)) t))

(defun flycheck-may-use-checker (checker)
  "Determine whether a CHECKER may be used.

Return t if CHECKER may be used for the current buffer and nil
otherwise."
  (unless (flycheck-valid-checker-p checker)
    (error "%s is no defined flycheck syntax checker (see `flycheck-define-checker')"
           checker))
  (and (flycheck-check-modes checker)
       (flycheck-check-predicate checker)
       (flycheck-check-executable checker)))

(defun flycheck-may-use-next-checker (next-checker)
  "Determine whether NEXT-CHECKER may be used."
  (when (symbolp next-checker)
    (setq next-checker (cons t next-checker)))
  (let ((predicate (car next-checker))
        (next-checker (cdr next-checker)))
    (and (or (eq predicate t)
             (and (eq predicate 'no-errors)
                  (not (flycheck-has-current-errors-p)))
             (and (eq predicate 'warnings-only)
                  (not (flycheck-has-current-errors-p 'error))))
         (flycheck-registered-checker-p next-checker)
         (flycheck-may-use-checker next-checker))))


;;;; Configuration file functions
(defun flycheck-locate-config-file-absolute-path (filepath _checker)
  "Locate a configuration file by a FILEPATH.

If FILEPATH is a contains a path separator, expand it against the
default directory and return it.  Otherwise return nil.

_CHECKER is ignored."
  ;; If the path is just a plain file name, skip it.
  (unless (string= (f-filename filepath) filepath)
    (f-expand filepath)))

(defun flycheck-locate-config-file-projectile (filename _checker)
  "Locate a configuration FILENAME in a projectile project.

If the Projectile library (see URL
`https://github.com/bbatsov/projectile') is available and the
current buffer is within a Projectile project, search FILENAME in
the root directory of the project.  If the file is found, return
its absolute path.

Otherwise return nil.

_CHECKER is ignored."
  (when (fboundp 'projectile-project-root)
    (condition-case nil
        (let ((filepath (f-join (projectile-project-root) filename)))
          (when (f-exists? filepath)
            filepath))
      (error nil))))

(defun flycheck-locate-config-file-ancestor-directories (filename _checker)
  "Locate a configuration FILENAME in ancestor directories.

If the current buffer has a file name, search FILENAME in the
directory of the current buffer and all ancestors thereof (see
`locate-dominating-file').  If the file is found, return its
absolute path.  Otherwise return nil.

_CHECKER is ignored."
  (-when-let* ((basefile (buffer-file-name))
               (directory (locate-dominating-file basefile filename)))
    (f-join directory filename)))

(defun flycheck-locate-config-file-home (filename _checker)
  "Locate a configuration FILENAME in the home directory.

Return the absolute path, if FILENAME exists in the user's home
directory, or nil otherwise."
  (let ((path (f-join (f-expand "~") filename)))
    (when (f-exists? path)
      path)))

(--each '(flycheck-locate-config-file-absolute-path
          flycheck-locate-config-file-projectile
          flycheck-locate-config-file-ancestor-directories
          flycheck-locate-config-file-home)
  (custom-add-frequent-value 'flycheck-locate-config-file-functions it))


;;;; Generic option filters
(defun flycheck-option-int (value)
  "Convert an integral option VALUE to a string.

If VALUE is nil, return nil.  Otherwise return VALUE converted to
a string."
  (when value
    (number-to-string value)))

(defun flycheck-option-comma-separated-list (value &optional separator filter)
  "Convert VALUE into a list separated by SEPARATOR.

SEPARATOR is a string to separate items in VALUE, defaulting to
\",\".  FILTER is an optional function, which takes a single
argument and returns either a string or nil.

If VALUE is a list, apply FILTER to each item in VALUE, remove
all nil items, and return a single string of all remaining items
separated by SEPARATOR.

Otherwise, apply FILTER to VALUE and return the result.  FILTER is ignored."
  (let ((filter (or filter #'identity))
        (separator (or separator ",")))
    (if (listp value)
        (-when-let (value (-keep filter value))
          (s-join separator value))
      (funcall filter value))))


;;;; Checker selection
(defvar-local flycheck-last-checker nil
  "The last checker used for the current buffer.")

(defun flycheck-clear-checker ()
  "Clear configured and remembered checkers in the current buffer."
  (setq flycheck-last-checker nil))

(defun flycheck-try-last-checker-for-buffer ()
  "Try the last checker for the current buffer.

Return the checker if it may be used, or nil otherwise."
  ;; We should not use the last checker if it was removed from the list of
  ;; allowed checkers in the meantime
  (when (and (flycheck-registered-checker-p flycheck-last-checker)
             (flycheck-may-use-checker flycheck-last-checker))
    flycheck-last-checker))

(defun flycheck-get-new-checker-for-buffer ()
  "Find a new checker for the current buffer.

If a checker is found set `flycheck-last-checker' to re-use this
checker for the next check.

Return the checker if there is any, or nil otherwise."
  (-when-let (checker (-first #'flycheck-may-use-checker flycheck-checkers))
    (setq flycheck-last-checker checker)))

(defun flycheck-get-checker-for-buffer ()
  "Find the checker for the current buffer.

Return checker if there is a checker for the current buffer, or
nil otherwise."
  (if flycheck-checker
      (if (flycheck-may-use-checker flycheck-checker)
          flycheck-checker
        (user-error "Configured syntax checker %s cannot be used"
                    flycheck-checker))
    (or (flycheck-try-last-checker-for-buffer)
        (flycheck-get-new-checker-for-buffer))))

(defun flycheck-get-next-checker-for-buffer (checker)
  "Get the checker to run after CHECKER for the current buffer."
  (-when-let (next-checkers (flycheck-checker-next-checkers checker))
    (let ((next-checker (-first #'flycheck-may-use-next-checker next-checkers)))
      (if (symbolp next-checker)
          next-checker
        (cdr next-checker)))))

(defun flycheck-select-checker (checker)
  "Select CHECKER for the current buffer.

CHECKER is a syntax checker symbol (see `flycheck-checkers') or
nil.  It does not need to be registered in `flycheck-checkers'.
If nil deselect the current syntax checker (if any) and use
automatic checker selection via `flycheck-checkers'.

If called interactively prompt for CHECKER.  If no syntax checker
is entered deselect the current syntax checker.  With prefix arg
immediately deselect the current syntax checker without any
prompt.

Set `flycheck-checker' to CHECKER and automatically start a new
syntax check if the syntax checker changed."
  (interactive
   (if current-prefix-arg
       (list nil)
     (list (read-flycheck-checker "Select checker: "))))
  (when (not (eq checker flycheck-checker))
    (setq flycheck-checker checker)
    (when flycheck-mode
      (flycheck-buffer))))


;;;; Documentation
;;;###autoload
(defun flycheck-info ()
  "Open the Flycheck manual."
  (interactive)
  (info "flycheck"))

(define-button-type 'help-flycheck-checker-def
  :supertype 'help-xref
  'help-function 'flycheck-goto-checker-definition
  'help-echo (purecopy "mouse-2, RET: find Flycheck checker definition"))

(defconst flycheck-find-checker-regexp
  ;; We use `eval-and-compile' and `rx-to-string' here instead of simply `rx',
  ;; because we need to dynamically add the regexp from `find-function-space-re'
  (eval-when-compile
    (rx-to-string
     `(and line-start (zero-or-more (syntax whitespace))
           "("
           symbol-start
           (or "flycheck-declare-checker" "flycheck-define-checker")
           symbol-end
           (regexp ,find-function-space-re)
           symbol-start
           "%s"
           symbol-end
           (or (syntax whitespace) line-end))))
  "Regular expression to find a checker definition.")

(add-to-list 'find-function-regexp-alist
             '(flycheck-checker . flycheck-find-checker-regexp))

(defun flycheck-goto-checker-definition (checker file)
  "Go to to the definition of CHECKER in FILE."
  (let ((location (find-function-search-for-symbol
                   checker 'flycheck-checker file)))
    (pop-to-buffer (car location))
    (if (cdr location)
        (goto-char (cdr location))
      (message "Unable to find checker location in file"))))

(defun flycheck-checker-at-point ()
  "Return the Flycheck checker found at or before point.

Return 0 if there is no checker."
  (let ((symbol (variable-at-point :any-symbol)))
    (if (and (symbolp symbol) (flycheck-valid-checker-p symbol))
        symbol
      0)))

(defun flycheck-describe-checker (checker)
  "Display the documentation of CHECKER.

CHECKER is a checker symbol.

Pop up a help buffer with the documentation of CHECKER."
  (interactive
   (let* ((checker (flycheck-checker-at-point))
          (enable-recursive-minibuffers t)
          (prompt (if (symbolp checker)
                      (format "Describe syntax checker (default %s): " checker)
                    "Describe syntax checker: "))
          (reply (read-flycheck-checker prompt)))
     (list (or reply checker))))
  (if (or (null checker) (not (flycheck-valid-checker-p checker)))
      (message "You didn't specify a Flycheck syntax checker.")
    (help-setup-xref (list #'flycheck-describe-checker checker)
                     (called-interactively-p 'interactive))
    (save-excursion
      (with-help-window (help-buffer)
        (let ((executable (flycheck-checker-executable checker))
              (filename (flycheck-checker-file checker))
              (modes (flycheck-checker-modes checker))
              (config-file-var (flycheck-checker-config-file-var checker))
              (option-vars (-sort #'string<
                                  (flycheck-checker-option-vars checker))))
          (princ (format "%s is a Flycheck syntax checker" checker))
          (when filename
            (princ (format " in `%s'" (file-name-nondirectory filename)))
            (with-current-buffer standard-output
              (save-excursion
                (re-search-backward "`\\([^`']+\\)'" nil t)
                (help-xref-button 1 'help-flycheck-checker-def checker filename))))
          (princ ".\n\n")
          (princ (format "  This syntax checker executes \"%s\"" executable))
          (if config-file-var
              (princ (format ", using a configuration file from `%s'.\n"
                             config-file-var))
            (princ ".\n"))
          (if modes
           (princ (format "  It checks syntax in the major mode(s) %s. "
                          (s-join ", " (--map (format "`%s'" it) modes)))))
          (with-current-buffer (help-buffer)
            (save-excursion
              (goto-char (point-min))
              (forward-paragraph)
              (fill-region-as-paragraph (point) (point-max))))
          (princ "\n")
          (when option-vars
            (princ "\n  This syntax checker can be configured with these options:\n\n")
            (--each option-vars
              (princ (format "     * `%s'\n" it)))))
        (princ (format "\nDocumentation:\n%s"
                       (flycheck-checker-documentation checker)))))))


;;;; Checker error API
(cl-defstruct (flycheck-error
               (:constructor flycheck-error-new)
               (:constructor flycheck-error-new-at (line column
                                                         &optional level message
                                                         &key checker filename
                                                         (buffer (current-buffer)))))
  "Structure representing an error reported by a syntax checker.
Slots:

`buffer'
     The buffer the reported was reported for, as buffer object.

`checker'
     The syntax checker which reported this error, as symbol.

`filename'
     The file name the error refers to, as string.

`line'
     The line number the error refers to, as number.

`column'
     The column number the error refers to, as number.

`level'
     The error level, as either `warning' or `error'."
  buffer checker filename line column message level)

(defmacro flycheck-error-with-buffer (err &rest forms)
  "Switch to the buffer of ERR and evaluate FORMS.

If the buffer of ERR is not live, FORMS are not evaluated."
  (declare (indent 1) (debug t))
  `(when (buffer-live-p (flycheck-error-buffer ,err))
     (with-current-buffer (flycheck-error-buffer ,err)
       ,@forms)))

(defun flycheck-error-line-region (err)
  "Get the line region of ERR.

ERR is a Flycheck error whose region to get.

Return a cons cell `(BEG . END)' where BEG is the first
non-whitespace character on the line ERR refers to, and END the
end of the line."
  (flycheck-error-with-buffer err
    (save-excursion
      (save-restriction
        (widen)
        (goto-char (point-min))
        (forward-line (- (flycheck-error-line err) 1))
        (back-to-indentation)
        (let ((beg (point))
              (end (line-end-position)))
          (when (= beg end)
            ;; The current line is empty, so include the previous line break
            ;; character(s) to have any region at all
            (forward-line -1)
            (setq beg (line-end-position)))
          (cons beg end))))))

(defun flycheck-error-column-region (err)
  "Get the error column region of ERR.

ERR is a Flycheck error whose region to get.

Return a cons cell `(BEG . END)' where BEG is the character
before the error column, and END the actual error column, or nil
if ERR has no column."
  (-when-let (column (flycheck-error-column err))
    (save-excursion
      (save-restriction
        (widen)
        (let ((line (flycheck-error-line err)))
          (goto-char (point-min))
          (forward-line (- line 1))
          (cond
           ((> line (line-number-at-pos))
            ;; If the line is beyond the end of the file, return the very last
            ;; column in the file
            (cons (- (point-max) 1) (point-max)))
           ((= (line-beginning-position) (line-end-position))
              ;; The line is empty, so there is no column to highlight on this
              ;; line.  Thus, return the last column of the previous line
            (let ((end (line-beginning-position)))
              (forward-line -1)
              (cons (line-end-position) end)))
           (:else
            ;; The end is either the column offset of the line, or
            ;; the end of the line, if the column offset points beyond the end
            ;; of the line.
            (let ((end (min (+ (line-beginning-position) column)
                           (+ (line-end-position) 1))))
              (cons (- end 1) end)))))))))

(defun flycheck-error-thing-region (thing err)
  "Get the region of THING at the column of ERR.

ERR is a Flycheck error whose region to get.  THING is a
understood by `thing-at-point'.

Return a cons cell `(BEG . END)' where BEG is the beginning of
the THING at the error column, and END the end of the symbol.  If
ERR has no error column, or if there is no THING at this column,
return nil."
  (-when-let (column (car (flycheck-error-column-region err)))
    (save-excursion
      (save-restriction
        (widen)
        (goto-char column)
        (bounds-of-thing-at-point thing)))))

(defun flycheck-error-region-for-mode (err mode)
  "Get the region of ERR for the highlighting MODE.

ERR is a Flycheck error.  MODE may be one of the following symbols:

`columns'
     Get the column region of ERR, or the line region if ERR
     has no column.

`symbols'
     Get the symbol region of ERR, or the result of `columns', if
     there is no sexp at the error column.

`sexps'
     Get the sexp region of ERR, or the result of `columns', if
     there is no sexp at the error column.

`lines'
     Return the line region.

Otherwise signal an error."
  (pcase mode
    (`columns (or (flycheck-error-column-region err)
                  (flycheck-error-line-region err)))
    (`symbols (or (flycheck-error-thing-region 'symbol err)
                  (flycheck-error-region-for-mode err 'columns)))
    (`sexps (or (flycheck-error-thing-region 'sexp err)
                (flycheck-error-region-for-mode err 'columns)))
    (`lines (flycheck-error-line-region err))
    (_ (error "Invalid mode %S" mode))))

(defun flycheck-error-pos (err)
  "Get the buffer position of ERR.

ERR is a Flycheck error whose position to get.

The error position is the error column, or the first
non-whitespace character of the error line, if ERR has no error column."
  (car (or (flycheck-error-column-region err)
           (flycheck-error-line-region err))))

(defun flycheck-error-format (err)
  "Format ERR as human-readable string.

Return a string that represents the given ERR.  This string does
_not_ include the file name."
  (let ((line (flycheck-error-line err))
        (column (flycheck-error-column err))
        (level (symbol-name (flycheck-error-level err)))
        (checker (symbol-name (flycheck-error-checker err)))
        (message (flycheck-error-message err)))
    (if column
        (s-lex-format "${line}:${column}:${level}: ${message} (${checker})")
      (s-lex-format "${line}:${level}: ${message} (${checker})"))))


;;;; General error parsing
(defun flycheck-parse-output (output checker buffer)
  "Parse OUTPUT from CHECKER in BUFFER.

OUTPUT is a string with the output from the checker symbol
CHECKER.  BUFFER is the buffer which was checked.

Return the errors parsed with the error patterns of CHECKER."
  (let* ((parser (flycheck-checker-error-parser checker))
         (errors (funcall parser output checker buffer)))
    (--each errors
      (setf (flycheck-error-buffer it) buffer)
      (setf (flycheck-error-checker it) checker))
    (-map #'flycheck-sanitize-error errors)))

(defun flycheck-fix-error-filename (err buffer-files)
  "Fix the file name of ERR from BUFFER-FILES.

If the file name of ERR is in BUFFER-FILES, replace it with the
return value of the function `buffer-file-name'."
  (flycheck-error-with-buffer err
    (-when-let (filename (flycheck-error-filename err))
      (when (--any? (f-same? filename it) buffer-files)
        (setf (flycheck-error-filename err) (buffer-file-name)))))
  err)

(defun flycheck-fix-error-filenames (errors buffer-files)
  "Fix the file names of all ERRORS from BUFFER-FILES.

See `flycheck-fix-error-filename' for details."
  (--map (flycheck-fix-error-filename it buffer-files) errors))

(defun flycheck-sanitize-error (err)
  "Sanitize ERR.

Make the error filename absolute, and clean up whitespace in the
error message."
  (flycheck-error-with-buffer err
    (let ((filename (flycheck-error-filename err))
          (message (flycheck-error-message err)))
      (when message
        (setf (flycheck-error-message err) (s-trim message)))
      (when filename
        (setf (flycheck-error-filename err) (f-expand filename)))))
  err)


;;;; Error parsing with regular expressions
(defun flycheck-match-string-non-empty (group match &optional trim-first)
  "Get a non-empty string from a GROUP in MATCH.

If the string returned by GROUP is empty, return nil instead.

If TRIM-FIRST is t trim leading and trailing white space in the matched
string."
  (let ((matched-string (nth group match)))
    (save-match-data
      (when matched-string
        (when trim-first
          (setq matched-string (s-trim matched-string)))
        (when (not (s-blank? matched-string))
          matched-string)))))

(defun flycheck-match-int (group match)
  "Get an integer from a GROUP in MATCH.

Return nil if the group did not match a number."
  (flycheck-string-to-number-safe
   (flycheck-match-string-non-empty group match t)))

(defun flycheck-get-regexp (patterns)
  "Create a single regular expression from PATTERNS."
  (rx-to-string `(or ,@(--map `(regexp ,(car it)) patterns)) :no-group))

(defun flycheck-tokenize-output-with-patterns (output patterns)
  "Tokenize OUTPUT with PATTERNS.

Split the output into error tokens, using all regular expressions
from the error PATTERNS.  An error token is simply a string
containing a single error from OUTPUT.  Such a token can then be
parsed into a structured error by applying the PATTERNS again,
see `flycheck-parse-errors-with-patterns'.

Return a list of error tokens."
  (let ((regexp (flycheck-get-regexp patterns))
        (errors nil)
        (last-match 0))
    (while (string-match regexp output last-match)
      (!cons (match-string 0 output) errors)
      (setq last-match (match-end 0)))
    errors))

(defun flycheck-try-parse-error-with-pattern (err pattern)
  "Try to parse a single ERR with a PATTERN.

Return the parsed error if PATTERN matched ERR, or nil
otherwise."
  (let* ((regexp (car pattern))
         (level (cdr pattern))
         (match (s-match regexp err)))
    (when match
      (flycheck-error-new
       :filename (flycheck-match-string-non-empty 1 match)
       :line (flycheck-match-int 2 match)
       :column (flycheck-match-int 3 match)
       :message (flycheck-match-string-non-empty 4 match t)
       :level level))))

(defun flycheck-parse-error-with-patterns (err patterns)
  "Parse a single ERR with error PATTERNS.

Apply each pattern in PATTERNS to ERR, in the given order, and
return the first parsed error."
  ;; Try to parse patterns in the order of declaration to make sure that the
  ;; first match wins.
  (car (--keep (flycheck-try-parse-error-with-pattern err it) patterns)))

(defun flycheck-parse-errors-with-patterns (errors patterns)
  "Parse ERRORS with PATTERNS.

ERRORS is a list of strings where each string is an unparsed
error message, typically from `flycheck-split-output'.  PATTERNS
is a list of error patterns to parse ERRORS with.

Return a list of parsed errors."
  (--map (flycheck-parse-error-with-patterns it patterns) errors))

(defun flycheck-parse-with-patterns (output checker _buffer)
  "Parse OUTPUT from CHECKER with error patterns.

Uses the error patterns of CHECKER to tokenize the output and
tries to parse each error token with all patterns, in the order
of declaration.  Hence an error is never matched twice by two
different patterns.  The pattern declared first always wins.

_BUFFER is ignored.

Return a list of parsed errors and warnings (as `flycheck-error'
objects)."
  (let ((patterns (flycheck-checker-error-patterns checker)))
    (-> output
      (flycheck-tokenize-output-with-patterns patterns)
      (flycheck-parse-errors-with-patterns patterns))))


;;;; Error parsers
(defun flycheck-parse-xml-region (beg end)
  "Parse the xml region between BEG and END.

Wrapper around `xml-parse-region' which transforms the return
value of this function into one compatible to
`libxml-parse-xml-region' by simply returning the first element
from the node list."
  (car (xml-parse-region beg end)))

(defvar flycheck-xml-parser
  (if (fboundp 'libxml-parse-xml-region)
      'libxml-parse-xml-region 'flycheck-parse-xml-region)
  "Parse an xml string from a region.

Use libxml if Emacs is built with libxml support.  Otherwise fall
back to `xml-parse-region'.")

(defun flycheck-parse-xml-string (xml)
  "Parse an XML string.

Return the document tree parsed from XML in the form (ROOT ATTRS
BODY...).  ROOT is a symbol identifying the name of the root
element.  ATTRS is an alist of the attributes of the root node.
BODY is zero or more body elements, either as strings (in case of
text nodes) or as XML nodes, in the same for as the root node."
  (with-temp-buffer
    (insert xml)
    (funcall flycheck-xml-parser (point-min) (point-max))))

(defun flycheck-parse-checkstyle-file-node (node)
  "Parse a single file NODE in a Checkstyle document.

Return a list of all errors contained in the NODE, or nil if NODE
is not a file node."
  (let ((filename (cdr (assq 'name (cadr node)))))
    (->> (cddr node)
      (--filter (and (listp it) (eq (car it) 'error)))
      (--map
       (let* ((attrs (cadr it))
              (line (flycheck-string-to-number-safe
                     (cdr (assq 'line attrs))))
              (column (flycheck-string-to-number-safe
                       (cdr (assq 'column attrs))))
              (severity (cdr (assq 'severity attrs)))
              (message (cdr (assq 'message attrs))))
         (flycheck-error-new
          :filename filename
          :line line
          :column (when (and column (> column 0)) column)
          :message message
          :level (if (string= severity "error") 'error 'warning)))))))

(eval-and-compile
  ;; Parser must be defined during compilation, to allow syntax checkers parse
  ;; the verification
  (defun flycheck-parse-checkstyle (output _checker _buffer)
    "Parse Checkstyle errors from OUTPUT.

Parse Checkstyle-like XML output.  Use this error parser for
checkers that have an option to output errors in this format.

_CHECKER and _BUFFER are ignored.

See URL `http://checkstyle.sourceforge.net/' for information
about Checkstyle."
    (-when-let (root (flycheck-parse-xml-string output))
      (unless (eq (car root) 'checkstyle)
        (error "Unexpected root element %s" (car root)))
      ;; cddr gets us the body of the node without its name and its attributes
      (->> (cddr root)
        (--filter (and (listp it) (eq (car it) 'file)))
        (-mapcat #'flycheck-parse-checkstyle-file-node)))))

(defun flycheck-parse-cppcheck-error-node (node)
  "Parse a single error NODE from Cppcheck XML.

Return a list of all Flycheck errors this node represents."
  (let ((attrs (cadr node)))
    (->> (cddr node)
      (--filter (and (listp it) (eq (car it) 'location)))
      (--map (let ((locattrs (cadr it)))
               (flycheck-error-new
                :filename (cdr (assq 'file locattrs))
                :line (flycheck-string-to-number-safe
                       (cdr (assq 'line locattrs)))
                :message (cdr (assq 'verbose attrs))
                :level (if (string= (cdr (assq 'severity attrs)) "error")
                           'error 'warning)))))))

(eval-and-compile
  (defun flycheck-parse-cppcheck (output _checker _buffer)
    "Parse Cppcheck errors from OUTPUT.

Parse Cppcheck XML v2 output.

_BUFFER and _ERROR are ignored.

See URL `http://cppcheck.sourceforge.net/' for more information
about Cppcheck."
    (-when-let* ((root (flycheck-parse-xml-string output))
                 (errors (--first (eq (car it) 'errors) (cddr root))))
      (unless (eq (car root) 'results)
        (error "Unexpected root element %s" (car root)))
      (->> errors
        ;; Filter error nodes
        (--filter (and (listp it) (eq (car it) 'error)))
        (-mapcat #'flycheck-parse-cppcheck-error-node)))))


;;;; Error analysis
(defvar-local flycheck-current-errors nil
  "A list of all errors and warnings in the current buffer.")

(defun flycheck-clear-errors ()
  "Remove all error information from the current buffer."
  (setq flycheck-current-errors nil)
  (flycheck-report-status ""))

(defun flycheck-relevant-error-p (err)
  "Determine whether ERR is relevant for the current buffer.

Return t if ERR may be shown for the current buffer, or nil
otherwise."
  (flycheck-error-with-buffer err
    (let ((file-name (flycheck-error-filename err)))
      (and
       (or (not file-name) (f-same? file-name (buffer-file-name)))
       (not (s-blank? (flycheck-error-message err)))
       (flycheck-error-line err)))))

(defun flycheck-relevant-errors (errors)
  "Filter the relevant errors from ERRORS.

Return a list of all errors that are relevant for their
corresponding buffer."
  (-filter #'flycheck-relevant-error-p errors))

(defun flycheck-error-<= (err1 err2)
  "Determine whether ERR1 goes before ERR2.

Compare by line numbers and then by column numbers."
  (let ((line1 (flycheck-error-line err1))
        (line2 (flycheck-error-line err2)))
    (if (= line1 line2)
        (let ((col1 (flycheck-error-column err1))
              (col2 (flycheck-error-column err2)))
          (or (not col1)                ; Sort errors for the whole line first
              (and col2 (<= col1 col2))))
      (< line1 line2))))

(defun flycheck-sort-errors (errors)
  "Sort ERRORS by line and column numbers.

ERRORS is modified by side effects."
  (sort errors 'flycheck-error-<=))

(defun flycheck-count-errors (errors)
  "Count the number of warnings and errors in ERRORS.

Return a cons cell whose `car' is the number of errors and whose
`car' is the number of warnings."
  (let* ((groups (-group-by 'flycheck-error-level errors))
         (errors (cdr (assq 'error groups)))
         (warnings (cdr (assq 'warning groups))))
    (cons (length errors) (length warnings))))

(defun flycheck-has-errors-p (errors &optional level)
  "Determine if there are any ERRORS with LEVEL.

If LEVEL is omitted check if ERRORS is not nil."
  (if level
      (--any? (eq (flycheck-error-level it) level) errors)
    (when errors t)))

(defun flycheck-has-current-errors-p (&optional level)
  "Determine if the current buffer has errors with LEVEL.

If LEVEL is omitted if the current buffer has any errors at all."
  (flycheck-has-errors-p flycheck-current-errors level))


;;;; Error overlay management
(when (fboundp 'define-fringe-bitmap)
  ;; define-fringe-bitmap is not available if Emacs is built without GUI
  ;; support, see https://github.com/flycheck/flycheck/issues/57
  (define-fringe-bitmap 'flycheck-fringe-exclamation-mark
    [24 60 60 24 24 0 0 24 24] nil nil 'center))

(defconst flycheck-fringe-exclamation-mark
  (if (get 'exclamation-mark 'fringe)
      'exclamation-mark
    'flycheck-fringe-exclamation-mark)
  "The symbol to use as exclamation mark bitmap.

Defaults to the built-in exclamation mark if available or to the
flycheck exclamation mark otherwise.")

(put 'flycheck-error-overlay 'flycheck-overlay t)
(put 'flycheck-error-overlay 'face 'flycheck-error)
(put 'flycheck-error-overlay 'priority 110)
(put 'flycheck-error-overlay 'help-echo "Unknown error.")
(put 'flycheck-error-overlay 'flycheck-fringe-face 'flycheck-fringe-error)
(put 'flycheck-error-overlay 'flycheck-fringe-bitmap
     flycheck-fringe-exclamation-mark)

(put 'flycheck-warning-overlay 'flycheck-overlay t)
(put 'flycheck-warning-overlay 'face 'flycheck-warning)
(put 'flycheck-warning-overlay 'priority 100)
(put 'flycheck-warning-overlay 'help-echo "Unknown warning.")
(put 'flycheck-warning-overlay 'flycheck-fringe-face 'flycheck-fringe-warning)
(put 'flycheck-warning-overlay 'flycheck-fringe-bitmap 'question-mark)

(defun flycheck-make-fringe-icon (category)
  "Create the fringe icon for CATEGORY.

Return a propertized string that shows a fringe bitmap according
to CATEGORY and the side specified `flycheck-indication-mode'.
Use this string as `before-string' of an overlay to actually show
the icon.

If `flycheck-indication-mode' is neither `left-fringe' nor
`right-fringe', returned nil."
  (when (memq flycheck-indication-mode '(left-fringe right-fringe))
    (let ((bitmap (get category 'flycheck-fringe-bitmap))
          (face (get category 'flycheck-fringe-face)))
      (propertize "!" 'display (list flycheck-indication-mode bitmap face)))))

(defun flycheck-add-overlay (err)
  "Add overlay for ERR.

Return the created overlay."
  (flycheck-error-with-buffer err
    (pcase-let* ((mode flycheck-highlighting-mode)
                 ;; Default to lines highlighting.  If MODE is nil, we want the
                 ;; line for the sake of indication and error messages.  We erase
                 ;; the highlighting later on
                 (`(,beg . ,end) (flycheck-error-region-for-mode
                                  err (or mode 'lines)))
                 (overlay (make-overlay beg end))
                 (level (flycheck-error-level err))
                 (category (pcase level
                             (`warning 'flycheck-warning-overlay)
                             (`error 'flycheck-error-overlay)
                             (_ (error "Invalid error level %S" level)))))
      (overlay-put overlay 'flycheck-error err)
      ;; TODO: Consider hooks to re-check if overlay contents change
      (overlay-put overlay 'category category)
      (unless mode
        ;; Erase the highlighting from the overlay if requested by the user
        (overlay-put overlay 'face nil))
      (-when-let (icon (flycheck-make-fringe-icon category))
        (overlay-put overlay 'before-string icon))
      (overlay-put overlay 'help-echo (flycheck-error-message err))
      overlay)))

(defun flycheck-filter-overlays (overlays)
  "Get all Flycheck overlays from OVERLAYS."
  (--filter (overlay-get it 'flycheck-overlay) overlays))

(defun flycheck-overlays-at (pos)
  "Get all Flycheck overlays at POS."
  (flycheck-filter-overlays (overlays-at pos)))

(defun flycheck-overlays-in (beg end)
  "Get all Flycheck overlays between BEG and END."
  (flycheck-filter-overlays (overlays-in beg end)))

(defun flycheck-overlay-errors-at (pos)
  "Return a list of all flycheck errors overlayed at POS."
  (--map (overlay-get it 'flycheck-error) (flycheck-overlays-at pos)))

(defvar-local flycheck-overlays-to-delete nil
  "Overlays mark for deletion after all syntax checks completed.")
(put 'flycheck-overlays-to-delete 'permanent-local t)

(defun flycheck-delete-all-overlays ()
  "Remove all flycheck overlays in the current buffer."
  (flycheck-delete-marked-overlays)
  (save-restriction
    (widen)
    (-each (flycheck-overlays-in (point-min) (point-max)) #'delete-overlay)))

(defun flycheck-mark-all-overlays-for-deletion ()
  "Mark all current overlays for deletion."
  (setq flycheck-overlays-to-delete
        (append (flycheck-overlays-in (point-min) (point-max))
                flycheck-overlays-to-delete)))

(defun flycheck-delete-marked-overlays ()
  "Delete all overlays marked for deletion."
  (-each flycheck-overlays-to-delete #'delete-overlay)
  (setq flycheck-overlays-to-delete nil))


;;;; Error navigation
(defun flycheck-next-error-function (n reset)
  "Visit the N-th error from the current point.

Intended for use with `next-error-function'."
  (let* ((n (or n 1))
         (forward? (> n 0))
         (point (if reset (point-min) (point)))
         (overlays-at-point (flycheck-overlays-at point))
         (pos (or
               (if forward?
                   (-max (-map #'overlay-end overlays-at-point))
                 (-min (-map #'overlay-start overlays-at-point)))
               point))
         (min (if forward? pos (point-min)))
         (max (if forward? (point-max) pos))
         (candidates (->> (flycheck-overlays-in min max)
                       (-map #'overlay-start)
                       -uniq
                       (-sort (if forward? #'<= #'>=))))
         (error-pos (nth (- (abs n) 1) candidates)))
    (if error-pos
        (goto-char error-pos)
      (user-error "No more Flycheck errors"))))

(defun flycheck-next-error (&optional n reset)
  "Visit the N-th error from the current point.

If RESET is given and non-nil, re-start from the beginning of the buffer.

N specifies how many errors to move forwards.  If negative, move backwards."
  (interactive "P")
  (when (consp n)
    ;; Universal prefix argument means reset
    (setq reset t n nil))
  (flycheck-next-error-function n reset))

(defun flycheck-previous-error (&optional n)
  "Visit the N-th previous error.

If given, N specifies the number of errors to move backwards.  If
N is negative, move forwards instead."
  (interactive "P")
  (flycheck-next-error (- (or n 1))))

(defun flycheck-first-error (&optional n)
  "Visit the N-th error from beginning of the buffer.

If given, N specifies the number of errors to move forward from
the beginning of the buffer."
  (interactive "P")
  (flycheck-next-error n :reset))


;;;; Error list
(defconst flycheck-error-list-buffer "*Flycheck errors*"
  "The name of the buffer to show error lists.")

(defun flycheck-error-list-buffer ()
  "Get the buffer to show error lists.

If the buffer does not exist yet, create it.

Return the buffer object."
  (get-buffer-create flycheck-error-list-buffer))

(defconst flycheck-list-error-regex-alist
  '(("^\\(?1:.+?\\):\\(?2:[0-9]+\\):\\(?:\\(?3:[0-9]+\\):\\)?error:" 1 2 3 2)
    ("^\\(?1:.+?\\):\\(?2:[0-9]+\\):\\(?:\\(?3:[0-9]+\\):\\)?warning:" 1 2 3 1))
  "Compilation mode expressions for Flycheck error listings.")

(defvar flycheck-error-list-mode-map
  (let ((map (make-sparse-keymap)))
    (define-key map "g" #'flycheck-error-list-refresh)
    map)
  "Keymap for Flycheck error list buffers.")

(define-derived-mode flycheck-error-list-mode compilation-mode "Flycheck errors"
  "A major mode for a Flycheck error listing."
  (setq-local compilation-error-regexp-alist flycheck-list-error-regex-alist))

(defvar-local flycheck-error-list-source-buffer nil
  "The current source buffer of the error list.")

(defvar-local flycheck-error-list-last-errors nil
  "The last errors in the error list.

The value of this variable is a list of Flycheck error objects
that were last added to the error list with
`flycheck-error-list-add-errors'.")

(defun flycheck-error-list-last-errors ()
  "Get the last errors in the error list.

Return a list of the last errors in the error list (as by
`flycheck-error-list-last-errors'), or nil if there is no error
list buffer currently."
  (-when-let (list-buffer (get-buffer flycheck-error-list-buffer))
    (buffer-local-value 'flycheck-error-list-last-errors list-buffer)))

(defun flycheck-error-list-buffer-label (buffer)
  "Create a list label for BUFFER relative to DIRECTORY.

BUFFER is a buffer object.

The label is either the file name of BUFFER, or the buffer name.
The file name is made relative to the current
`default-directory'.

Return the label as string."
  (-if-let (filename (buffer-file-name buffer))
    (file-relative-name filename)
    (format "#<buffer %s>" (buffer-name buffer))))

(defun flycheck-error-list-error-label (err)
  "Create a list label for ERR.

ERR is a Flycheck error.

The label is either the file name of ERR, the file name of the
buffer of ERR, or the buffer name.  The file name is made
relative to the current `default-directory'.

Return the label as string."
  (-if-let (filename (flycheck-error-filename err))
    (file-relative-name filename)
    (flycheck-error-list-buffer-label (flycheck-error-buffer err))))

(defun flycheck-error-list-insert-header (buffer)
  "Insert an error header for BUFFER into the current buffer.

Insert an error list header for BUFFER into the current buffer.
The header contains the filename of BUFFER relative to the
current `default-directory', or the buffer name, if BUFFER has no
file name."
  (insert (format "\n\n\C-l\n*** %s: Syntax and style errors (Flycheck v%s)\n"
                  (flycheck-error-list-buffer-label buffer)
                  (or (flycheck-version) "Unknown"))))

(defun flycheck-error-list-insert-errors (errors)
  "Insert a list of all ERRORS into the current buffer.

Insert a human-readable listing of ERRORS into the current
buffer.  The file names of ERRORS are printed relative to the
current `default-directory'."
  (--each errors
    (insert (flycheck-error-list-error-label it))
    (insert ":")
    (insert (flycheck-error-format it))
    (insert "\n")))

(defun flycheck-error-list-add-errors (errors &optional source-buffer)
  "Add ERRORS from SOURCE-BUFFER to the Flycheck error list.

ERRORS is a list of Flycheck errors to show.  SOURCE-BUFFER is
the buffer from which these errors originate, defaulting to the
current buffer.

The name of SOURCE-BUFFER is shown in the header inserted for
ERRORS.  It is also added to `flycheck-error-list-source-buffer'
and thus used by `flycheck-error-list-refresh'."
  (let* ((source-buffer (or source-buffer (current-buffer)))
         ;; Remember the default directory of the source buffer
         (source-directory (buffer-local-value 'default-directory source-buffer)))
    (with-current-buffer (flycheck-error-list-buffer)
      (flycheck-error-list-mode)
      (setq default-directory source-directory ; Change to the right directory
                                        ; to resolve error references properly
            flycheck-error-list-source-buffer source-buffer
            flycheck-error-list-last-errors errors)
      (let ((inhibit-read-only t))
        (goto-char (point-max))
        (flycheck-error-list-insert-header source-buffer)
        (flycheck-error-list-insert-errors errors)))))

(defun flycheck-error-list-goto-current-errors ()
  "Move the point to the beginning of the current errors."
  (goto-char (point-max))
  (re-search-backward "\C-l" nil :no-error)
  (beginning-of-line)
  (forward-line 1))

(defun flycheck-error-list-recenter ()
  "Recenter the current error list buffer.

Move the point to the beginning of the current errors, and
recenter the display, if the error list is currently shown."
  (-if-let (window (get-buffer-window))
    (with-selected-window window
      ;; We must move the point with the right window selected, for otherwise
      ;; the point location is mysteriously wrong when recentering :|
      (flycheck-error-list-goto-current-errors)
      (recenter 0))
    ;; If there is no window, just update the location of the point
    (flycheck-error-list-goto-current-errors)))

(defun flycheck-error-list-refresh ()
  "Refresh the current error list.

Add all errors currently reported for the current
`flycheck-error-list-source-buffer', and recenter the error
list."
  (interactive)
  (unless (derived-mode-p 'flycheck-error-list-mode)
    (user-error "The current buffer is no error list"))
  (let ((source flycheck-error-list-source-buffer))
    (when (buffer-live-p source)
      (unless (buffer-local-value 'flycheck-mode source)
        (user-error "Flycheck mode disabled in %S" source))
      (let ((errors (buffer-local-value 'flycheck-current-errors source)))
        (flycheck-error-list-add-errors errors source))
      (flycheck-error-list-recenter))))

(defun flycheck-list-errors (&optional pos)
  "List all errors at POS in current buffer.

Show all Flycheck errors at POS in the current buffer in a
separate window.  If POS is omitted or nil, show all errors.

Interactively, show all Flycheck errors.  With prefix arg, only
show errors at point.

Return the buffer containing the error listing."
  (interactive (when current-prefix-arg (list (point))))
  (unless flycheck-mode
    (user-error "Flycheck mode not enabled"))
  (let ((errors (if pos
                    (flycheck-overlay-errors-at pos)
                  flycheck-current-errors)))
    (flycheck-error-list-add-errors errors)
    (pop-to-buffer (flycheck-error-list-buffer))
    (flycheck-error-list-recenter)
    ;; Switch back to the old window
    (other-window -1)
    (flycheck-error-list-buffer)))


;;;; General error display
(defun flycheck-display-errors (errors)
  "Display ERRORS using `flycheck-display-errors-function'."
  (when flycheck-display-errors-function
    (funcall flycheck-display-errors-function errors)))

(defvar-local flycheck-error-show-error-timer nil
  "Timer to automatically show the error at point in minibuffer.")

(defun flycheck-cancel-error-show-error-timer ()
  "Cancel the error display timer for the current buffer."
  (when flycheck-error-show-error-timer
    (cancel-timer flycheck-error-show-error-timer)
    (setq flycheck-error-show-error-timer nil)))

(defun flycheck-show-error-at-point ()
  "Show the all error messages at point in minibuffer."
  (flycheck-cancel-error-show-error-timer)
  (when flycheck-mode
    (-when-let (errors (flycheck-overlay-errors-at (point)))
      (flycheck-display-errors errors))))

(defun flycheck-show-error-at-point-soon ()
  "Show the first error message at point in minibuffer asap.

Show the error message at point in minibuffer after a short delay."
  (flycheck-cancel-error-show-error-timer)
  (when (flycheck-overlays-at (point))
    (setq flycheck-error-show-error-timer
          (run-at-time 0.9 nil 'flycheck-show-error-at-point))))


;;;; Error display functions
(defconst flycheck-error-message-buffer "*Flycheck error messages*"
  "The name of the buffer to show long error messages in.")

(defun flycheck-error-message-buffer ()
  "Get the buffer object to show long error messages in.

Get the buffer named by variable `flycheck-error-message-buffer',
or nil if the buffer does not exist."
  (get-buffer flycheck-error-message-buffer))

(defun flycheck-may-use-echo-area-p ()
  "Determine whether the echo area may be used.

The echo area may be used if the cursor is not in the echo area,
and if the echo area is not occupied by minibuffer input."
  (not (or cursor-in-echo-area (active-minibuffer-window))))

(defun flycheck-display-error-messages (errors)
  "Display the messages of ERRORS.

Concatenate all non-nil messages of ERRORS separated by empty
lines, and display them with `display-message-or-buffer', which
shows the messages either in the echo area or in a separate
buffer, depending on the number of lines.

In the latter case, show messages in
`flycheck-error-message-buffer'."
  (-when-let (messages (-keep #'flycheck-error-message errors))
    (when (flycheck-may-use-echo-area-p)
      (display-message-or-buffer (s-join "\n\n" messages)
                                 flycheck-error-message-buffer))))

(defun flycheck-hide-error-buffer ()
  "Hide the Flycheck error buffer if necessary.

Hide the error buffer if there is no error under point."
  (-when-let* ((buffer (flycheck-error-message-buffer))
               (window (get-buffer-window buffer)))
    (unless (flycheck-overlays-at (point))
      (quit-window nil window))))

(defun flycheck-display-errors-in-list (errors)
  "Display ERRORS in the error list.

Add all ERRORS to the error list, but do *not* show the error
list.

Note that this function does *not* actually show the error list,
it just adds ERRORS to it."
  (unless (equal errors (flycheck-error-list-last-errors))
    (flycheck-error-list-add-errors errors)
    (with-current-buffer (flycheck-error-list-buffer)
      (flycheck-error-list-recenter))))


;;;; Working with error messages
(defun flycheck-copy-messages-as-kill (pos)
  "Copy each error message under POS into kill ring.

Each error message under point is copied into the kill ring."
  (interactive "d")
  (-when-let* ((errors (flycheck-overlay-errors-at pos))
               (messages (-keep #'flycheck-error-message errors)))
    (-each (reverse messages) #'kill-new)
    (message (s-join "\n" messages))))

(defun flycheck-google-messages (pos &optional quote-flag)
  "Google each error message at POS.

Issue a separate Google query for each error message at POS.
Signal an error if there are more messages at POS than
`flycheck-google-max-messages'.

Enclose the Google query in quotation marks, if
`google-wrap-in-quotes' is t.  With QUOTE-FLAG, invert the effect
of `google-wrap-in-quotes'.

This function requires the Google This library from URL
`https://github.com/Bruce-Connor/emacs-google-this'."
  (interactive "d\nP")
  (if (fboundp 'google-string)
      (-when-let (messages (->> pos
                             flycheck-overlay-errors-at
                             (-keep #'flycheck-error-message)))
        (when (and flycheck-google-max-messages
                   (> (length messages) flycheck-google-max-messages))
          (user-error "More than %s messages at point"
                      flycheck-google-max-messages))
        (--each messages
          (google-string quote-flag it :no-confirm)))
    (user-error "Please install Google This from \
https://github.com/Bruce-Connor/emacs-google-this")))


;;;; Checker process management
(defvar-local flycheck-current-process nil
  "The current syntax checking process.")
(put 'flycheck-current-process 'permanent-local t)

(defun flycheck-running-p ()
  "Determine whether a syntax check is running."
  (when (and flycheck-current-process
             (memq (process-status flycheck-current-process) '(exit signal)))
    (flycheck-delete-process flycheck-current-process)
    (setq flycheck-current-process nil))
  (when flycheck-current-process t))

(defun flycheck-delete-process (process)
  "Delete PROCESS and clear it's resources."
  (flycheck-safe-delete-files (process-get process :flycheck-temp-files))
  (flycheck-safe-delete-directories
   (process-get process :flycheck-temp-directories))
  (delete-process process))

(defun flycheck-receive-checker-output (process output)
  "Receive a syntax checking PROCESS OUTPUT."
  (let ((pending-output (process-get process :flycheck-pending-output)))
    (process-put process :flycheck-pending-output
                 (cons output pending-output))))

(defun flycheck-get-output (process)
  "Get the complete output of PROCESS."
  (with-demoted-errors
    (let ((pending-output (process-get process :flycheck-pending-output)))
      (apply #'concat (nreverse pending-output)))))

(defun flycheck-finish-syntax-check (checker exit-status files output)
  "Finish a syntax check from CHECKER with EXIT-STATUS.

FILES is a list of files given as input to the checker.  OUTPUT
is the output of the syntax checker.

Parse the OUTPUT and report an appropriate error status."
  (flycheck-report-status "")
  (let (errors)
    (condition-case err
        (setq errors (flycheck-parse-output output checker (current-buffer)))
      (error
       (message "Failed to parse errors from checker %S in output: %s\n\
Error: %s" checker output (error-message-string err))
       (flycheck-report-error)
       (setq errors :errored)))
    (unless (eq errors :errored)
      (setq errors (-> errors
                     (flycheck-fix-error-filenames files)
                     flycheck-relevant-errors))
      (setq flycheck-current-errors (-> errors
                                      (append flycheck-current-errors nil)
                                      flycheck-sort-errors))
      ;; Process all new errors
      (--each errors
        (run-hook-with-args-until-success 'flycheck-process-error-functions it))
      (flycheck-report-error-count flycheck-current-errors)
      (when (and (/= exit-status 0) (not errors))
        (message "Checker %S returned non-zero exit code %s, but no errors from \
output: %s\nChecker definition probably flawed."
                 checker exit-status output)
        (flycheck-report-status "?"))
      (let ((next-checker (flycheck-get-next-checker-for-buffer checker)))
        (if next-checker
            (flycheck-start-checker next-checker)
          (flycheck-delete-marked-overlays)
          (run-hooks 'flycheck-after-syntax-check-hook)
          (when (eq (current-buffer) (window-buffer))
            (flycheck-show-error-at-point)))))))

(defun flycheck-handle-signal (process _event)
  "Handle a signal from the syntax checking PROCESS.

_EVENT is ignored."
  (when (memq (process-status process) '(signal exit))
    (let ((checker (process-get process :flycheck-checker))
          (files (process-get process :flycheck-temp-files))
          (exit-status (process-exit-status process))
          (output (flycheck-get-output process))
          (buffer (process-buffer process)))
      (flycheck-delete-process process)
      (when (buffer-live-p buffer)
        (with-current-buffer buffer
          (setq flycheck-current-process nil)
          (flycheck-report-status "")
          (when flycheck-mode
            (condition-case err
                (flycheck-finish-syntax-check checker exit-status files output)
              (error
               (flycheck-report-error)
               (signal (car err) (cdr err))))))))))

(defun flycheck-start-checker (checker)
  "Start a syntax CHECKER."
  (condition-case err
      (let* ((command (flycheck-checker-substituted-command checker))
             (program (car command))
             (args (cdr command))
             (process-connection-type nil) ; Use pipes to receive checker output
             (process (apply 'start-process
                             "flycheck" (current-buffer)
                             program args)))
        (setq flycheck-current-process process)
        (set-process-filter process 'flycheck-receive-checker-output)
        (set-process-sentinel process 'flycheck-handle-signal)
        (set-process-query-on-exit-flag process nil)
        (flycheck-report-status "*")
        (process-put process :flycheck-temp-files
                     flycheck-temp-files)
        (process-put process :flycheck-temp-directories
                     flycheck-temp-directories)
        ;; Now that temporary files and directories are attached to the process,
        ;; we can reset the variables used to collect them
        (setq flycheck-temp-files nil
              flycheck-temp-directories nil)
        (process-put process :flycheck-checker checker))
    (error
     (flycheck-report-error)
     (flycheck-safe-delete-temporaries)
     (when flycheck-current-process
       ;; Clear the process if it's already there
       (flycheck-delete-process flycheck-current-process)
       (setq flycheck-current-process nil))
     (signal (car err) (cdr err)))))

(defun flycheck-stop-checker ()
  "Stop any syntax checker for the current buffer."
  (when (flycheck-running-p)
    (interrupt-process flycheck-current-process)))


;;;; Built-in checkers
(flycheck-define-checker bash
  "A Bash syntax checker using the Bash shell.

See URL `http://www.gnu.org/software/bash/'."
  :command ("bash" "--norc" "-n" "--" source)
  :error-patterns ((error line-start
                          (file-name) ":" (one-or-more (not (any digit)))
                          line (zero-or-more " ") ":" (zero-or-more " ")
                          (message) line-end))
  :modes sh-mode
  :predicate (lambda () (eq sh-shell 'bash)))

(flycheck-def-option-var flycheck-clang-warnings '("all" "extra") c/c++-clang
  "A list of additional warnings to enable in Clang.

The value of this variable is a list of strings, where each string
is the name of a warning category to enable.  By default, all
recommended warnings and some extra warnings are enabled (as by
`-Wall' and `-Wextra' respectively).

Refer to the Clang manual at URL
`http://clang.llvm.org/docs/UsersManual.html' for more
information about warnings."
  :type '(choice (const :tag "No additional warnings" nil)
                 (repeat :tag "Additional warnings"
                         (string :tag "Warning name")))
  :safe #'flycheck-string-list-p
  :package-version '(flycheck . "0.14"))

(flycheck-def-option-var flycheck-clang-include-path nil c/c++-clang
  "A list of include directories for Clang.

The value of this variable is a list of strings, where each
string is a directory to add to the include path of Clang.
Relative paths are relative to the file being checked."
  :type '(repeat (directory :tag "Include directory"))
  :safe #'flycheck-string-list-p
  :package-version '(flycheck . "0.14"))

(flycheck-define-checker c/c++-clang
  "A C/C++ syntax checker using Clang.

See URL `http://clang.llvm.org/'."
  :command ("clang"
            "-fsyntax-only"
            "-fno-color-diagnostics"    ; Do not include color codes in output
            "-fno-caret-diagnostics"    ; Do not visually indicate the source
                                        ; location
            "-fno-diagnostics-show-option" ; Do not show the corresponding
                                        ; warning group
            (option-list "-W" flycheck-clang-warnings s-prepend)
            (option-list "-I" flycheck-clang-include-path)
            "-x" (eval
                  (cl-case major-mode
                    (c++-mode "c++")
                    (c-mode "c"))) source)
  :error-patterns
  ((warning line-start (file-name) ":" line ":" column
            ": warning: " (message) line-end)
   (error line-start (file-name) ":" line ":" column
          ": " (or "fatal error" "error") ": " (message) line-end))
  :modes (c-mode c++-mode)
  :next-checkers ((warnings-only . c/c++-cppcheck)))

(flycheck-def-option-var flycheck-cppcheck-checks '("style") c/c++-cppcheck
  "Enabled checks for Cppcheck.

The value of this variable is a list of strings, where each
string is the name of an additional check to enable.  By default,
all coding style checks are enabled.

See section \"Enable message\" in the Cppcheck manual at URL
`http://cppcheck.sourceforge.net/manual.pdf', and the
documentation of the `--enable' option for more information,
including a list of supported checks."
  :type '(repeat :tag "Additional checks"
                 (string :tag "Check name"))
  ;; Quote this lambda, to allow `describe-variable' to display the lambda
  ;; properly
  :safe #'flycheck-string-list-p
  :package-version '(flycheck . "0.14"))

(flycheck-define-checker c/c++-cppcheck
  "A C/C++ checker using cppcheck.

See URL `http://cppcheck.sourceforge.net/'."
  :command ("cppcheck" "--quiet" "--xml-version=2" "--inline-suppr"
            (option "--enable=" flycheck-cppcheck-checks
                    flycheck-option-comma-separated-list)
            source)
  :error-parser flycheck-parse-cppcheck
  :modes (c-mode c++-mode))

(flycheck-def-config-file-var flycheck-coffeelintrc coffee-coffeelint
                              ".coffeelint.json"
  :safe #'stringp)

(flycheck-define-checker coffee
  "A CoffeeScript syntax checker using coffee.

See URL `http://coffeescript.org/'."
  ;; --print suppresses generation of compiled .js files
  :command ("coffee" "--compile" "--print" source)
  :error-patterns
  ((error line-start (file-name) ":" line ":" column
          ": error: " (message) line-end))
  :modes coffee-mode
  :next-checkers ((warnings-only . coffee-coffeelint)))

(flycheck-define-checker coffee-coffeelint
  "A CoffeeScript style checker using coffeelint.

See URL `http://www.coffeelint.org/'."
  :command
  ("coffeelint" (config-file "--file" flycheck-coffeelintrc) "--csv" source)
  :error-patterns
  ((error "SyntaxError: " (message) " on line " line)
   (error line-start (file-name) "," line ","
          (optional (optional (one-or-more digit)) ",") ; optional end line
          "error," (message) line-end)
   (warning line-start (file-name) "," line ","
            (optional (optional (one-or-more digit)) ",")
            "warn," (message) line-end))
  :modes coffee-mode)

(flycheck-define-checker css-csslint
  "A CSS syntax and style checker using csslint.

See URL `https://github.com/stubbornella/csslint'."
  :command ("csslint" "--format=compact" source)
  :error-patterns
  ((error line-start
          (file-name)
          ": line " line
          ", col " column
          ", Error - " (message) line-end)
   (warning line-start
            (file-name) ": line "
            line ", col "
            column ", Warning - " (message) line-end))
  :modes css-mode)

(defconst flycheck-d-module-re (rx "module" (one-or-more (syntax whitespace))
                                   (group (one-or-more (not (syntax whitespace))))
                                   ";")
  "Regular expression to match a D module declaration.")

(defun flycheck-d-module-name ()
  "Determine the D module name of the current buffer.

Return the name as string, or nil if there is no module
declaration in the current buffer."
  (save-restriction
    (widen)
    (save-excursion
      (goto-char (point-min))
      (save-match-data
        (when (re-search-forward flycheck-d-module-re nil :no-error)
          (match-string-no-properties 1))))))

(defun flycheck-d-base-directory ()
  "Get the relative base directory path for this module."
  (let* ((name (flycheck-d-module-name))
         (nesting (if name (cl-count ?. name) 0))
         (basedir (f-dirname (buffer-file-name))))
    (when (equal (f-filename (buffer-file-name)) "package.d")
      ;; a/b/package.d corresponds to module a.b, hence increment the nesting
      ;; level to account for the file name, too.
      (cl-incf nesting))
    (while (> nesting 0)
      (setq basedir (f-parent basedir))
      (cl-decf nesting))
    basedir))

(flycheck-define-checker d-dmd
  "A D syntax checker using the DMD compiler.

See URL `http://dlang.org/'."
  :command ("dmd" "-debug" "-o-" "-property"
                  "-wi" ; Compilation will continue even if there are warnings
                  (eval (s-concat "-I" (flycheck-d-base-directory)))
                  source)
  :error-patterns
  ((error line-start (file-name) "(" line "): Error: " (message) line-end)
   (warning line-start (file-name) "(" line "): " (or "Warning" "Deprecation") ": " (message) line-end))
  :modes d-mode)

(flycheck-define-checker elixir
  "An Elixir syntax checker using the Elixir interpreter.

See URL `http://elixir-lang.org/'."
  :command ("elixirc"
            "-o" temporary-directory    ; Move compiler output out of the way
            "--ignore-module-conflict"  ; Prevent tedious module redefinition
                                        ; warning.
            source)
  :error-patterns
  ((error line-start "** (" (zero-or-more not-newline) ") "
          (file-name) ":" line ": " (message) line-end)
   (warning line-start
            (file-name) ":"
            line ": "
            (message)
            line-end))
  :modes elixir-mode)

(defconst flycheck-emacs-command
  `(,(concat invocation-directory invocation-name)
    "--no-site-file" "--no-site-lisp" "--batch")
  "A command to execute an Emacs Lisp form in a background process.")

(defun flycheck-temp-compilation-buffer-p ()
  "Determine whether the current buffer is a temporary buffer.

Return t if the current buffer is a temporary buffer created
during byte-compilation or autoloads generation, or nil otherwise."
  (or (member (buffer-name) '(" *Compiler Input*" " *autoload-file*"))
      (s-ends-with? "-autoloads.el" (buffer-name))))

(defconst flycheck-emacs-lisp-check-form
  '(progn
     ;; Try best to make local dependencies available
     (defun flycheck-extend-load-path (filename)
       (add-to-list 'load-path (file-name-directory filename)))

     (defvar flycheck-byte-compiled-files nil)
     (defun flycheck-byte-compile-dest-file (source)
       (let ((temp-file (make-temp-file (file-name-nondirectory source))))
         (add-to-list 'flycheck-byte-compiled-files temp-file)
         temp-file))

     (setq byte-compile-dest-file-function 'flycheck-byte-compile-dest-file)
     (mapc 'flycheck-extend-load-path command-line-args-left)
     (mapc 'byte-compile-file command-line-args-left)
     (mapc 'delete-file flycheck-byte-compiled-files)))

(flycheck-def-option-var flycheck-emacs-lisp-load-path nil emacs-lisp
  "Load path to use in the Emacs Lisp syntax checker.

When set to a list of strings, add each directory in this list to
the `load-path' before invoking the byte compiler.  Relative
paths in this list are expanded against the `default-directory'
of the buffer to check.  When nil, only use the built-in
`load-path' of Emacs.

The directory of the file being checked is always part of the
`load-path' while checking, regardless of the value of this
variable.

Set this variable to `load-path' to use the `load-path' of your
Emacs session for syntax checking.

Note that changing this variable can lead to wrong results of the
syntax check, e.g. if an unexpected version of a required library
is used."
  :type '(repeat directory)
  :risky t
  :package-version '(flycheck . "0.14"))

(flycheck-def-option-var flycheck-emacs-lisp-initialize-packages
    'auto emacs-lisp
  "Whether to initialize packages in the Emacs Lisp syntax checker.

To initialize packages, call `package-initialize' before
byte-compiling the file to check.

When nil, never initialize packages.  When `auto', initialize
packages only when checking files from `user-emacs-directory'.
For any other non-nil value, always initialize packages."
  :type '(choice (const :tag "Do not initialize packages" nil)
                 (const :tag "Initialize packages for configuration only" auto)
                 (const :tag "Always initialize packages" t))
  :risky t
  :package-version '(flycheck . "0.14"))

(defun flycheck-option-emacs-lisp-package-initialize (value)
  "Option filter for `flycheck-emacs-lisp-initialize-packages'."
  (when (eq value 'auto)
    (let ((user-dir (f-expand user-emacs-directory)))
      (setq value (s-starts-with? (file-name-as-directory user-dir)
                                  (buffer-file-name)))))
  ;; Return the function name, if packages shall be initialized, otherwise
  ;; return nil to have Flycheck drop the whole option
  (when value "package-initialize"))

(flycheck-def-option-var flycheck-emacs-lisp-package-user-dir nil emacs-lisp
  "Package directory for the Emacs Lisp syntax checker.

When set to a string, set `package-user-dir' to the value of this
variable before initializing packages.

This variable has no effect, if
`flycheck-emacs-lisp-initialize-packages' is nil."
  :type '(choice (const :tag "Default package directory" nil)
                 (directory :tag "Custom package directory"))
  :risky t
  :package-version '(flycheck . "0.14"))

(defun flycheck-option-emacs-lisp-package-user-dir (value)
  "Option filter for `flycheck-emacs-lisp-package-user-dir'."
  (unless value
    ;; Inherit the package directory from our Emacs session
    (setq value package-user-dir))
  (when value
    (flycheck-sexp-to-string `(setq package-user-dir ,value))))

(flycheck-define-checker emacs-lisp
  "An Emacs Lisp syntax checker using the Emacs Lisp Byte compiler."
  :command ((eval flycheck-emacs-command)
            (option-list "--directory" flycheck-emacs-lisp-load-path nil
                         ;; Expand relative paths against the directory of the
                         ;; buffer to check
                         f-expand)
            (option "--eval" flycheck-emacs-lisp-package-user-dir
                    flycheck-option-emacs-lisp-package-user-dir)
            (option "--funcall" flycheck-emacs-lisp-initialize-packages
                    flycheck-option-emacs-lisp-package-initialize)
            "--eval"
            (eval (flycheck-sexp-to-string flycheck-emacs-lisp-check-form))
            source-inplace)
  :error-patterns
  ((error line-start (file-name) ":" line ":" column ":Error:"
          (message (zero-or-more not-newline)
                   (zero-or-more "\n    " (zero-or-more not-newline)))
          line-end)
   (warning line-start (file-name) ":" line ":" column ":Warning:"
            (message (zero-or-more not-newline)
                     (zero-or-more "\n    " (zero-or-more not-newline)))
            line-end))
  :modes (emacs-lisp-mode lisp-interaction-mode)
  ;; Ensure that we only check buffers with a backing file.  For buffers without
  ;; a backing file we cannot guarantee that file names in error messages are
  ;; properly resolved, because `byte-compile-file' emits file names *relative
  ;; to the directory of the checked file* instead of the working directory.
  ;; Hence our backwards-substitution will fail, because the checker process has
  ;; a different base directory to resolve relative file names than the flycheck
  ;; code working on the buffer to check.
  :predicate
  (lambda ()
    (and (buffer-file-name)
         ;; Do not check buffers which should not be byte-compiled.  The
         ;; checker process will refuse to compile these anyway
         (not (and (boundp 'no-byte-compile) no-byte-compile))
         ;; Checking temporary buffers from `byte-compile-file' or autoload
         ;; buffers interferes with package installation. See
         ;; https://github.com/flycheck/flycheck/issues/45 and
         ;; https://github.com/bbatsov/prelude/issues/248
         (not (flycheck-temp-compilation-buffer-p))))
  :next-checkers (emacs-lisp-checkdoc))

(defconst flycheck-emacs-lisp-checkdoc-form
  '(progn
     (require 'checkdoc)

     (let ((filename (car command-line-args-left))
           (process-default-directory default-directory))
       (with-temp-buffer
         (insert-file-contents filename t)
         (setq buffer-file-name filename)
         (setq default-directory process-default-directory)
         (with-demoted-errors
           (checkdoc-current-buffer t)
           (with-current-buffer checkdoc-diagnostic-buffer
             (princ (buffer-substring-no-properties (point-min)
                                                    (point-max)))
             (kill-buffer)))))))

(flycheck-define-checker emacs-lisp-checkdoc
  "An Emacs Lisp style checker using CheckDoc.

The checker runs `checkdoc-current-buffer'."
  :command ((eval flycheck-emacs-command) "--eval"
            (eval (flycheck-sexp-to-string flycheck-emacs-lisp-checkdoc-form))
            source)
  :error-patterns
  ((warning line-start (file-name) ":" line ": " (message) line-end))
  :modes (emacs-lisp-mode)
  :predicate
  (lambda ()
    (and (not (flycheck-temp-compilation-buffer-p))
         ;; Do not check Cask/Carton files.  These really don't need to follow
         ;; Checkdoc conventions
         (not (and (buffer-file-name)
                   (member (f-filename (buffer-file-name))
                           '("Cask" "Carton")))))))

(flycheck-define-checker erlang
  "An Erlang syntax checker using the Erlang interpreter."
  :command ("erlc" "-o" temporary-directory "-Wall" source)
  :error-patterns
  ((warning line-start (file-name) ":" line ": Warning:" (message) line-end)
   (error line-start (file-name) ":" line ": " (message) line-end))
  :modes erlang-mode)

(flycheck-define-checker go-gofmt
  "A Go syntax and style checker using the gofmt utility.

See URL `http://golang.org/cmd/gofmt/'."
  :command ("gofmt" source)
  :error-patterns
  ((error line-start (file-name) ":" line ":" column ": " (message) line-end))
:modes go-mode
  :next-checkers ((no-errors . go-build) (no-errors . go-test)))

(flycheck-define-checker go-build
  "A Go syntax and type checker using the `go build' command.

See URL `https://golang.org/cmd/go'.

This syntax checker may cause bogus warnings due to an upstream
bug in Go.

See URL `https://code.google.com/p/go/issues/detail?id=4851' for
more information."
  :command ("go" "build" "-o" "/dev/null")
  :error-patterns
  ((error line-start (file-name) ":" line ": " (message) line-end))
  :modes go-mode
  :predicate
  (lambda ()
    (and (not (s-ends-with? "_test.go" (buffer-file-name)))
         (not (buffer-modified-p)))))

(flycheck-define-checker go-test
  "A Go syntax and type checker using the `go test' command.

See URL `https://golang.org/cmd/go'."
  ;; This command builds the test executable and leaves it in the current
  ;; directory.  Unfortunately 'go test -c' does not have the '-o' option.
  :command ("go" "test" "-c")
  :error-patterns
  ((error line-start (file-name) ":" line ": " (message) line-end))
  :modes go-mode
  :predicate
  (lambda ()
    (and (s-ends-with? "_test.go" (buffer-file-name))
         (not (buffer-modified-p)))))

(flycheck-define-checker haml
  "A Haml syntax checker using the Haml compiler.

See URL `http://haml.info'."
  :command ("haml" "-c" source)
  :error-patterns
  ((error line-start "Syntax error on line " line ": " (message) line-end))
  :modes haml-mode)

(flycheck-define-checker haskell-hdevtools
  "A Haskell syntax and type checker using hdevtools.

See URL `https://github.com/bitc/hdevtools'."
  :command ("hdevtools" "check" "-g" "-Wall" source-inplace)
  :error-patterns
  ((warning line-start (file-name) ":" line ":" column ":"
            (or " " "\n    ") "Warning:" (optional "\n")
            (one-or-more " ")
            (message (one-or-more not-newline)
                     (zero-or-more "\n"
                                   (one-or-more " ")
                                   (one-or-more not-newline)))
            line-end)
   (error line-start (file-name) ":" line ":" column ":"
          (or (message (one-or-more not-newline))
              (and "\n" (one-or-more " ")
                   (message (one-or-more not-newline)
                            (zero-or-more "\n"
                                          (one-or-more " ")
                                          (one-or-more not-newline)))))
          line-end))
  :modes haskell-mode
  :next-checkers ((warnings-only . haskell-hlint)))

(flycheck-define-checker haskell-ghc
  "A Haskell syntax and type checker using ghc.

See URL `http://www.haskell.org/ghc/'."
  :command ("ghc" "-Wall" "-fno-code" source-inplace)
  :error-patterns
  ((warning line-start (file-name) ":" line ":" column ":"
            (or " " "\n    ") "Warning:" (optional "\n")
            (one-or-more " ")
            (message (one-or-more not-newline)
                     (zero-or-more "\n"
                                   (one-or-more " ")
                                   (one-or-more not-newline)))
            line-end)
   (error line-start (file-name) ":" line ":" column ":"
          (or (message (one-or-more not-newline))
              (and "\n" (one-or-more " ")
                   (message (one-or-more not-newline)
                            (zero-or-more "\n"
                                          (one-or-more " ")
                                          (one-or-more not-newline)))))
          line-end))
  :modes haskell-mode
  :next-checkers ((warnings-only . haskell-hlint)))

(flycheck-define-checker haskell-hlint
  "A Haskell style checker using hlint.

See URL `http://community.haskell.org/~ndm/hlint/'."
  :command ("hlint" source-inplace)
  :error-patterns
  ((warning line-start
            (file-name) ":" line ":" column
            ": Warning: "
            (message (one-or-more not-newline)
                     (one-or-more "\n" (one-or-more not-newline)))
            line-end)
   (error line-start
          (file-name) ":" line ":" column
          ": Error: "
          (message (one-or-more not-newline)
                   (one-or-more "\n" (one-or-more not-newline)))
          line-end))
  :modes haskell-mode)

(flycheck-def-config-file-var flycheck-tidyrc html-tidy ".tidyrc"
  :safe #'stringp)

(flycheck-define-checker html-tidy
  "A HTML syntax and style checker using Tidy.

See URL `https://github.com/w3c/tidy-html5'."
  :command ("tidy" (config-file "-config" flycheck-tidyrc) "-e" "-q" source)
  :error-patterns
  ((error line-start
          "line " line
          " column " column
          " - Error: " (message) line-end)
   (warning line-start
            "line " line
            " column " column
            " - Warning: " (message) line-end))
  :modes (html-mode nxhtml-mode web-mode))

(flycheck-def-config-file-var flycheck-jshintrc javascript-jshint ".jshintrc"
  :safe #'stringp)

(flycheck-define-checker javascript-jshint
  "A JavaScript syntax and style checker using jshint.

See URL `http://www.jshint.com'."
  :command ("jshint" "--checkstyle-reporter"
            (config-file "--config" flycheck-jshintrc)
            source)
  :error-parser flycheck-parse-checkstyle
  :modes (js-mode js2-mode js3-mode))

(flycheck-define-checker json-jsonlint
  "A JSON syntax and style checker using jsonlint.

See URL `https://github.com/zaach/jsonlint'."
  :command ("jsonlint" "-c" "-q" source)
  :error-patterns
  ((error line-start
          (file-name)
          ": line " line
          ", col " column ", "
          (message) line-end))
  :predicate
  (lambda ()
    (or
     (eq major-mode 'json-mode)
     (and buffer-file-name
          (string= "json" (file-name-extension buffer-file-name))))))

(flycheck-define-checker less
  "A LESS syntax checker using lessc.
At least version 1.4 of lessc is required.

See URL `http://lesscss.org'."
  :command ("lessc" "--lint" "--no-color" source)
  :error-patterns
  ((error line-start (one-or-more word) ":"
          (message)
          " in "
          (file-name)

          " on line " line
          ", column " column ":"
          line-end))
  :modes less-css-mode)

(flycheck-define-checker lua
  "A Lua syntax checker using the Lua compiler.

See URL `http://www.lua.org/'."
  :command ("luac" "-p" source)
  :error-patterns
  ((error line-start
          (minimal-match (zero-or-more not-newline)) ; Skip name of the luac
                                                     ; executable
          ": " (file-name) ":" line ": " (message) line-end))
  :modes lua-mode)

(flycheck-define-checker perl
  "A Perl syntax checker using the Perl interpreter.

See URL `http://www.perl.org'."
  :command ("perl" "-w" "-c" source)
  :error-patterns
  ((error line-start (minimal-match (message))
          " at " (file-name) " line " line
          (or "." (and ", " (zero-or-more not-newline))) line-end))
  :modes (perl-mode cperl-mode))

(flycheck-define-checker php
  "A PHP syntax checker using the PHP command line interpreter.

See URL `http://php.net/manual/en/features.commandline.php'."
  :command ("php" "-l" "-d" "error_reporting=E_ALL" "-d" "display_errors=1"
            "-d" "log_errors=0" source)
  :error-patterns
  ((error line-start (or "Parse" "Fatal" "syntax") " error" (any ":" ",") " "
          (message) " in " (file-name) " on line " line line-end))
  :modes (php-mode php+-mode)
  :next-checkers ((warnings-only . php-phpcs)))

(flycheck-def-option-var flycheck-phpcs-standard nil php-phpcs
  "The coding standard for PHP CodeSniffer.

When nil, use the default standard from the global PHP
CodeSniffer configuration.  When set to a string, pass the string
to PHP CodeSniffer which will interpret it as name as a standard,
or as path to a standard specification."
  :type '(choice (const :tag "Default standard" nil)
                 (string :tag "Standard name or file"))
  :safe #'stringp)

(flycheck-define-checker php-phpcs
  "A PHP style checker using PHP_CodeSniffer.

See URL `http://pear.php.net/package/PHP_CodeSniffer/'."
  :command ("phpcs" "--report=emacs"
            (option "--standard=" flycheck-phpcs-standard)
            source)
  ;; Though phpcs supports Checkstyle output which we could feed to
  ;; `flycheck-parse-checkstyle', we are still using error patterns here,
  ;; because PHP has notoriously unstable output habits.  See URL
  ;; `https://github.com/flycheck/flycheck/issues/78' and URL
  ;; `https://github.com/flycheck/flycheck/issues/118'
  :error-patterns
  ((error line-start
          (file-name) ":" line ":" column ": error - " (message)
          line-end)
   (warning line-start
            (file-name) ":" line ":" column ": warning - " (message)
            line-end))
  :modes (php-mode php+-mode))

(flycheck-define-checker puppet-parser
  "A Puppet DSL syntax checker using puppet's own parser.

See URL `http://www.puppetlabs.com/'."
  :command ("puppet" "parser" "validate" "--color=false" source)
  :error-patterns
  ((error line-start
          (minimal-match (zero-or-more not-newline)) ; Skip puppetc executable
                                                     ; name
          ": Could not parse for environment " (one-or-more word)
          ": " (message (minimal-match (zero-or-more anything)))
          " at "  (file-name "/" (zero-or-more not-newline)) ":" line line-end))
  :modes puppet-mode
  :next-checkers ((no-errors . puppet-lint)))

(flycheck-define-checker puppet-lint
  "A Puppet DSL style checker using puppet-lint.

See URL `http://www.puppet-lint.com/'."
  :command ("puppet-lint" "--with-filename" source-original)
  :error-patterns
  ((warning line-start
            (file-name) " - WARNING: " (message) " on line " line
            line-end)
   (error line-start
          (file-name) " - ERROR: " (message) " on line " line
          line-end))
  :modes puppet-mode
  :predicate (lambda () (and (buffer-file-name) (not (buffer-modified-p)))))

(flycheck-def-config-file-var flycheck-flake8rc python-flake8 ".flake8rc"
  :safe #'stringp)

(flycheck-def-option-var flycheck-flake8-maximum-complexity nil python-flake8
  "The maximum McCabe complexity of methods.

If nil, do not check the complexity of methods.  If set to an
integer, report any complexity greater than the value of this
variable as warning.

If set to an integer, this variable overrules any similar setting
in the configuration file denoted by `flycheck-flake8rc'."
  :type '(choice (const :tag "Do not check McCabe complexity" nil)
                 (integer :tag "Maximum complexity"))
  :safe #'integerp)

(flycheck-def-option-var flycheck-flake8-maximum-line-length nil python-flake8
  "The maximum length of lines.

If set to an integer, the value of this variable denotes the
maximum length of lines, overruling any similar setting in the
configuration file denoted by `flycheck-flake8rc'.  An error will
be reported for any line longer than the value of this variable.

If set to nil, use the maximum line length from the configuration
file denoted by `flycheck-flake8rc', or the PEP 8 recommendation
of 79 characters if there is no configuration with this setting."
  :type '(choice (const :tag "Default value")
                 (integer :tag "Maximum line length in characters"))
  :safe #'integerp)

(flycheck-define-checker python-flake8
  "A Python syntax and style checker using Flake8.

For best error reporting, use Flake8 2.0 or newer.

See URL `http://pypi.python.org/pypi/flake8'."
  :command ("flake8"
            (config-file "--config" flycheck-flake8rc)
            (option "--max-complexity"
                    flycheck-flake8-maximum-complexity
                    flycheck-option-int)
            (option "--max-line-length"
                    flycheck-flake8-maximum-line-length
                    flycheck-option-int)
            source-inplace)
  :error-patterns
  ((error line-start
          (file-name) ":" line ":" (optional column ":") " "
          (message "E" (one-or-more digit) (zero-or-more not-newline))
          line-end)
   (warning line-start
            (file-name) ":" line ":" (optional column ":") " "
            (message (or "F"            ; Pyflakes in Flake8 >= 2.0
                         "W"            ; Pyflakes in Flake8 < 2.0
                         "C"            ; McCabe in Flake >= 2.0
                         "N")           ; pep8-naming in Flake8 >= 2.0
                     (one-or-more digit) (zero-or-more not-newline))
            line-end)
   ;; Syntax errors in Flake8 < 2.0, in Flake8 >= 2.0 syntax errors are caught
   ;; by the E.* pattern above
   (error line-start (file-name) ":" line ":" (message) line-end))
  :modes python-mode)

(flycheck-define-checker python-pylint
  "A Python syntax and style checker using Pylint.

This syntax checker requires Pylint 1.0 or newer.

See URL `http://pypi.python.org/pypi/pylint'."
  ;; -r n disables the scoring report
  :command ("pylint" "-r" "n"
            "--msg-template" "{path}:{line}:{C}:{msg} ({msg_id})"
            source-inplace)
  :error-patterns
  ((error line-start (file-name) ":" line ":"
          (or "E" "F") ":" (message) line-end)
   ;; We ignore Convention level messages
   (warning line-start (file-name) ":" line ":"
            (or "W" "R") ":" (message) line-end))
  :modes python-mode)

(flycheck-define-checker rst
  "A ReStructuredText (RST) syntax checker using Docutils.

See URL `http://docutils.sourceforge.net/'."
  :command ("rst2pseudoxml.py" "--report=2" "--exit-status=1" "--halt=5" source)
  :error-patterns
  ((warning line-start (file-name) ":" line ": (WARNING/2) " (message) line-end)
   (error line-start
          (file-name) ":" line
          ": (" (or "ERROR/3" "SEVERE/4") ") "
          (message) line-end))
  :modes rst-mode)

(flycheck-def-config-file-var flycheck-rubocoprc ruby-rubocop ".rubocop.yml"
  :safe #'stringp)

(flycheck-define-checker ruby-rubocop
  "A Ruby syntax and style checker using the RuboCop tool.

See URL `http://batsov.com/rubocop/'."
  :command ("rubocop" "--format" "emacs" "--silent"
            (config-file "--config" flycheck-rubocoprc)
            source)
  :error-patterns
  ((warning line-start
            (file-name) ":" line ":" column ": " (or "C" "W") ": " (message)
            line-end)
   (error line-start
          (file-name) ":" line ":" column ": " (or "E" "F") ": " (message)
          line-end))
  :modes ruby-mode)

(flycheck-define-checker ruby
  "A Ruby syntax checker using the standard (MRI) Ruby interpreter.

See URL `http://www.ruby-lang.org/'."
  :command ("ruby" "-w" "-c" source)
  :error-patterns
  ;; These patterns support output from JRuby, too, to deal with RVM or Rbenv
  ((error line-start
          "SyntaxError in " (file-name) ":" line ": " (message)
          line-end)
   (warning line-start
            (file-name) ":" line ":" (optional column ":")
            " warning: " (message) line-end)
   (error line-start (file-name) ":" line ": " (message) line-end))
  :modes 'ruby-mode)

(flycheck-define-checker ruby-jruby
  "A Ruby syntax checker using the JRuby interpreter.

See URL `http://jruby.org/'."
  :command ("jruby" "-w" "-c" source)
  :error-patterns
  ((error line-start
          "SyntaxError in " (file-name) ":" line ": " (message)
          line-end)
   (warning line-start (file-name) ":" line " warning: " (message) line-end)
   (error line-start (file-name) ":" line ": " (message) line-end))
  :modes ruby-mode)

(flycheck-define-checker rust
  "A Rust syntax checker using Rust compiler.

See URL `http://rust-lang.org'."
  :command ("rustc" "--parse-only" source)
  :error-patterns
  ((error line-start (file-name) ":" line ":" column ": "
          (one-or-more digit) ":" (one-or-more digit) " error: "
          (message) line-end))
  :modes rust-mode)

(flycheck-define-checker sass
  "A Sass syntax checker using the Sass compiler.

See URL `http://sass-lang.com'."
  :command ("sass" "-c" source)
  :error-patterns
  ((error line-start "Syntax error on line " line ": " (message))
   (warning line-start "WARNING on line " line " of " (file-name)
            ":" (optional "\r") "\n" (message) line-end)
   (error line-start
          "Syntax error: " (message)
          (optional "\r") "\n        on line " line " of " (file-name)
          line-end))
  :modes sass-mode)

(flycheck-define-checker scala
  "A Scala syntax checker using the Scala compiler.

See URL `http://www.scala-lang.org/'."
  :command ("scalac" "-Ystop-after:parser" source)
  :error-patterns
  ((error line-start (file-name) ":" line ": error: " (message) line-end))
  :modes scala-mode)

(flycheck-define-checker scss
  "A SCSS syntax checker using the SCSS compiler.

See URL `http://sass-lang.com'."
  :command ("scss" "-c" source)
  :error-patterns
  ((error line-start "Syntax error on line " line ": " (message))
   (warning line-start "WARNING on line " line " of " (file-name)
            ":" (optional "\r") "\n" (message) line-end)
   (error line-start
          "Syntax error: " (message)
          (optional "\r") "\n        on line " line " of " (file-name)
          line-end))
  :modes scss-mode)

(flycheck-define-checker sh-dash
  "A POSIX Shell syntax checker using the Dash shell.

See URL `http://gondor.apana.org.au/~herbert/dash/'."
  :command ("dash" "-n" source)
  :error-patterns
  ((error line-start (file-name) ": " line ": " (backref 1) ": " (message)))
  :modes sh-mode
  :predicate (lambda () (eq sh-shell 'sh)))

(flycheck-define-checker sh-bash
  "A POSIX Shell syntax checker using the Bash shell.

See URL `http://www.gnu.org/software/bash/'."
  :command ("bash" "--posix" "--norc" "-n" "--" source)
  :error-patterns
  ((error line-start
          (file-name) ":" (one-or-more (not (any digit)))
          line (zero-or-more " ") ":" (zero-or-more " ")
          (message) line-end))
  :modes sh-mode
  :predicate (lambda () (eq sh-shell 'sh)))

(flycheck-def-config-file-var flycheck-chktexrc tex-chktex ".chktexrc"
  :safe #'stringp)

(flycheck-define-checker tex-chktex
  "A TeX and LaTeX syntax and style checker using chktex.

See URL `http://baruch.ev-en.org/proj/chktex/'."
  :command ("chktex" (config-file "-l" flycheck-chktexrc) "-v0" "-q" "-I"
            source-inplace)
  :error-patterns
  ((warning line-start (file-name) ":" line ":" column ":" (message) line-end))
  :modes (latex-mode plain-tex-mode))

(flycheck-define-checker tex-lacheck
  "A LaTeX syntax and style checker using lacheck.

See URL `http://www.ctan.org/pkg/lacheck'."
  :command ("lacheck" source-inplace)
  :error-patterns
  ((warning line-start
            "\"" (file-name) "\", line " line ": " (message)
            line-end))
  :modes latex-mode)

(flycheck-define-checker xml-xmlstarlet
  "A XML syntax checker and validator using the xmlstarlet utility.

See URL `http://xmlstar.sourceforge.net/'."
  :command ("xmlstarlet" "val" "-e" "-q" source)
  :error-patterns
  ((error line-start (file-name) ":" line "." column ": " (message) line-end))
  :modes (xml-mode nxml-mode))

(flycheck-define-checker xml-xmllint
  "A XML syntax checker and validator using the xmllint utility.

The xmllint is part of libxml2, see URL
`http://www.xmlsoft.org/'."
  :command ("xmllint" "--noout" source)
  :error-patterns
  ((error line-start (file-name) ":" line ": " (message) line-end))
  :modes (xml-mode nxml-mode))

(flycheck-define-checker zsh
  "A Zsh syntax checker using the Zsh shell.

See URL `http://www.zsh.org/'."
  :command ("zsh" "-n" "-d" "-f" source)
  :error-patterns
  ((error line-start (file-name) ":" line ": " (message) line-end))
  :modes sh-mode
  :predicate (lambda () (eq sh-shell 'zsh)))

(provide 'flycheck)

;; Local Variables:
;; coding: utf-8
;; End:

;;; flycheck.el ends here<|MERGE_RESOLUTION|>--- conflicted
+++ resolved
@@ -6,11 +6,7 @@
 ;; URL: https://github.com/flycheck/flycheck
 ;; Keywords: convenience languages tools
 ;; Version: 0.15-cvs
-<<<<<<< HEAD
-;; Package-Requires: ((s "1.6.0") (dash "2.0.0") (f "0.6.0") (cl-lib "0.3") (emacs "24.1"))
-=======
-;; Package-Requires: ((s "1.6.0") (dash "1.6.0") (f "0.6.0") (cl-lib "0.3") (emacs "24.1") (pkg-info "0.1))
->>>>>>> 834947e5
+;; Package-Requires: ((s "1.6.0") (dash "2.0.0") (f "0.6.0") (cl-lib "0.3") (emacs "24.1") (pkg-info "0.1))
 
 ;; This file is not part of GNU Emacs.
 
