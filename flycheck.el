;;; flycheck.el --- On-the-fly syntax checking (Flymake done right) -*- lexical-binding: t; -*-

;; Copyright (c) 2012, 2013 Sebastian Wiesner <lunaryorn@gmail.com>
;;
;; Author: Sebastian Wiesner <lunaryorn@gmail.com>
;; URL: https://github.com/flycheck/flycheck
;; Keywords: convenience languages tools
;; Version: 0.15-cvs
;; Package-Requires: ((s "1.6.0") (dash "2.0.0") (f "0.6.0") (pkg-info "0.1") (cl-lib "0.3") (emacs "24.1"))

;; This file is not part of GNU Emacs.

;; This program is free software: you can redistribute it and/or modify
;; it under the terms of the GNU General Public License as published by
;; the Free Software Foundation, either version 3 of the License, or
;; (at your option) any later version.

;; This program is distributed in the hope that it will be useful,
;; but WITHOUT ANY WARRANTY; without even the implied warranty of
;; MERCHANTABILITY or FITNESS FOR A PARTICULAR PURPOSE.  See the
;; GNU General Public License for more details.

;; You should have received a copy of the GNU General Public License
;; along with this program.  If not, see <http://www.gnu.org/licenses/>.

;;; Commentary:

;; Modern on-the-fly syntax checking for GNU Emacs (aka "flymake done right")

;; Provide `flycheck-mode' which enables on-the-fly syntax checking for a large
;; number of different modes and languages (see `flycheck-checkers' for a
;; complete list).
;;
;; Support for new modes and languages can be added by defining a new syntax
;; checker (see `flycheck-define-checker').

;;; Code:

(eval-when-compile
  (require 'jka-compr)                  ; For JKA workarounds in
                                        ; `flycheck-temp-file-system'
  (require 'compile)                    ; Compile Mode integration
  (require 'sh-script)                  ; `sh-shell' for sh checker predicates
)

(require 's)
(require 'dash)
(require 'f)
(require 'pkg-info)
(require 'rx)                ; Regexp fanciness in `flycheck-define-checker'
(require 'cl-lib)            ; `cl-defstruct'
(require 'help-mode)         ; `define-button-type'
(require 'find-func)         ; `find-function-space-re', etc.


;;;; Compatibility
(eval-and-compile
  (unless (fboundp 'defvar-local)
    (defmacro defvar-local (var val &optional docstring)
      "Define VAR as a buffer-local variable with default value VAL.
Like `defvar' but additionally marks the variable as being automatically
buffer-local wherever it is set."
      (declare (debug defvar) (doc-string 3))
      `(progn
         (defvar ,var ,val ,docstring)
         (make-variable-buffer-local ',var))))

  (unless (fboundp 'setq-local)
    (defmacro setq-local (var val)
      "Set variable VAR to value VAL in current buffer."
      `(set (make-local-variable ',var) ,val)))

  (unless (fboundp 'user-error)
    ;; Provide `user-error' for Emacs 24.2
    (defalias 'user-error 'error)
    ;; And make the debugger ignore our Flycheck user errors in Emacs 24.2
    (add-to-list 'debug-ignored-errors
                 (rx string-start "No more Flycheck errors" string-end))
    (add-to-list 'debug-ignored-errors
                 (rx string-start "Flycheck mode disabled" string-end))
    (add-to-list 'debug-ignored-errors
                 (rx string-start "Configured syntax checker "
                     symbol-start (one-or-more not-newline) symbol-end
                     " cannot be used" string-end))))


;;;; Customization
(defgroup flycheck nil
  "On-the-fly syntax checking (aka \"flymake done right\")."
  :prefix "flycheck-"
  :group 'tools
  :link '(url-link :tag "Online manual" "http://flycheck.github.io")
  :link '(url-link :tag "Github" "https://github.com/flycheck/flycheck")
  :link '(custom-manual "(flycheck)Top")
  :link '(info-link "(flycheck)Usage"))

(defgroup flycheck-config-files nil
  "Configuration files for on-the-fly syntax checkers."
  :prefix "flycheck-"
  :group 'flycheck
  :link '(info-link "(flycheck)Configuration"))

(defgroup flycheck-options nil
  "Options for on-the-fly syntax checkers."
  :prefix "flycheck-"
  :group 'flycheck
  :link '(info-link "(flycheck)Configuration"))

(defgroup flycheck-faces nil
  "Faces used by on-the-fly syntax checking."
  :prefix "flycheck-"
  :group 'flycheck
  :link '(info-link "(flycheck)Configuration"))

(defcustom flycheck-checkers
  '(bash
    c/c++-clang
    c/c++-cppcheck
    coffee
    coffee-coffeelint
    css-csslint
    d-dmd
    elixir
    emacs-lisp
    emacs-lisp-checkdoc
    erlang
    go-gofmt
    go-build
    go-test
    haml
    haskell-hdevtools
    haskell-ghc
    haskell-hlint
    html-tidy
    javascript-jshint
    javascript-gjslint
    json-jsonlint
    less
    lua
    perl
    php
    php-phpmd
    php-phpcs
    puppet-parser
    puppet-lint
    python-flake8
    python-pylint
    rst
    ruby-rubocop
    ruby
    ruby-jruby
    rust
    sass
    scala
    scss
    sh-dash
    sh-bash
    slim
    tex-chktex
    tex-lacheck
    xml-xmlstarlet
    xml-xmllint
    yaml-ruby
    zsh)
  "Syntax checkers available for automatic selection.

A list of Flycheck syntax checkers to choose from when syntax
checking a buffer.  Flycheck will automatically select a suitable
syntax checker from this list, unless `flycheck-checker' is set,
either directly or with `flycheck-select-checker'.

Syntax checkers in this list must be defined with
`flycheck-define-checker'."
  :group 'flycheck
  :type '(repeat (symbol :tag "Checker"))
  :risky t)

(defvar-local flycheck-checker nil
  "Syntax checker to use for the current buffer.

If unset or nil, automatically select a suitable syntax checker
from `flycheck-checkers' on every syntax check.

If set to a syntax checker only use this syntax checker and never
select one from `flycheck-checkers' automatically.  If the syntax
checker is unusable in the current buffer an error is signaled.

A syntax checker assigned to this variable must be defined with
`flycheck-define-checker'.

Use the command `flycheck-select-checker' to select a syntax
checker for the current buffer, or set this variable as file
local variable to always use a specific syntax checker for a
file.")
(put 'flycheck-checker 'safe-local-variable 'flycheck-registered-checker-p)

(defcustom flycheck-locate-config-file-functions
  '(flycheck-locate-config-file-absolute-path
    flycheck-locate-config-file-projectile
    flycheck-locate-config-file-ancestor-directories
    flycheck-locate-config-file-home)
  "Functions to locate syntax checker configuration files.

Each function in this hook must accept two arguments: The value
of the configuration file variable, and the syntax checker
symbol.  It must return either a string with an absolute path to
the configuration file, or nil, if it cannot locate the
configuration file.

The functions in this hook are called in order of appearance, until a
function returns non-nil.  The configuration file returned by that
function is then given to the syntax checker if it exists.

This variable is an abnormal hook."
  :group 'flycheck
  :type 'hook
  :risky t)

(defcustom flycheck-process-error-functions '(flycheck-add-overlay)
  "Functions to process errors.

Each function in this hook must accept a single argument: A
Flycheck error to process.

All functions in this hook are called in order of appearance,
until a function returns non-nil.  Thus, a function in this hook
may return nil, to allow for further processing of the error, or
any non-nil value, to indicate that the error was fully processed
and inhibit any further processing.

The functions are called for each newly parsed error immediately
after the corresponding syntax checker finished.  At this stage,
the overlays from the previous syntax checks are still present,
and there may be further syntax checkers in the chain.

This variable is an abnormal hook."
  :group 'flycheck
  :type 'hook
  :package-version '(flycheck . "0.13")
  :risky t)

(defcustom flycheck-display-errors-delay 0.9
  "Delay in seconds before displaying errors at point.

Use floating point numbers to express fractions of seconds."
  :group 'flycheck
  :type 'number
  :package-version '(flycheck . "0.15")
  :safe #'numberp)

(defcustom flycheck-display-errors-function #'flycheck-display-error-messages
  "Function to display error messages.

If set to a function, call the function with the list of errors
to display as single argument.  Each error is an instance of the
`flycheck-error' struct.

If set to nil, do not display errors at all."
  :group 'flycheck
  :type '(choice (const :tag "Display error messages"
                        flycheck-display-error-messages)
                 (function :tag "Error display function"))
  :package-version '(flycheck . "0.13")
  :risky t)

(defcustom flycheck-indication-mode 'left-fringe
  "The indication mode for Flycheck errors and warnings.

Controls how Flycheck indicates errors in buffers.  May either be
`left-fringe', `right-fringe', or nil.

If set to `left-fringe' or `right-fringe', indicate errors and
warnings via icons in the left and right fringe respectively.

If set to nil, do not indicate errors and warnings, but just
highlight them according to `flycheck-highlighting-mode'."
  :group 'flycheck
  :type '(choice (const :tag "Indicate in the left fringe" left-fringe)
                 (const :tag "Indicate in the right fringe" right-fringe)
                 (const :tag "Do not indicate" nil))
  :safe #'symbolp)

(defcustom flycheck-highlighting-mode 'symbols
  "The highlighting mode for Flycheck errors and warnings.

The highlighting mode controls how Flycheck highlights errors in
buffers.  The following modes are known:

`columns'
     highlights the error column.  If the error does not have a
     column, highlight the whole line.

`symbols'
     highlights the symbol at the error column, if there is any, otherwise
     behave like `columns'.

`sexps'
     highlights the expression at the error column, if there is
     any, otherwise behave like `columns'.  Note that this mode
     can be *very* slow in some modes.

`lines'
     highlights the whole line.

nil
     does not highlight errors at all.  Errors will still be
     indicated according to `flycheck-indication-mode'."
  :group 'flycheck
  :type '(choice (const :tag "Highlight columns only" columns)
                 (const :tag "Highlight symbols" symbols)
                 (const :tag "Highlight expressions" sexps)
                 (const :tag "Highlight whole lines" lines)
                 (const :tag "Do not highlight errors" nil))
  :package-version '(flycheck . "0.14")
  :safe #'symbolp)

(defcustom flycheck-check-syntax-automatically '(save
                                                 idle-change
                                                 new-line
                                                 mode-enabled)
  "When Flycheck should check syntax automatically.

This variable is a list of events that may trigger syntax checks.
The following events are known:

`save'
     checks syntax automatically each time the buffer is saved.

`idle-change'
     checks syntax automatically some time after the last change
     to the buffer occurred.

`new-line'
     checks syntax automatically each time a new line is inserted
     into the buffer.

`mode-enabled'
     checks syntax automatically when `flycheck-mode' is enabled.

For instance, set this variable to '(mode-enabled save) to only
check syntax automatically when saving a buffer, but never when
modifying its contents.

If nil, never check syntax automatically.  Use `flycheck-buffer'
to start a syntax check manually."
  :group 'flycheck
  :type '(set (const :tag "After the buffer was saved" save)
              (const :tag "After the buffer was changed and idle" idle-change)
              (const :tag "After a new line was inserted" new-line)
              (const :tag "After `flycheck-mode' was enabled" mode-enabled))
  :package-version '(flycheck . "0.12")
  :safe #'symbolp)

(defcustom flycheck-idle-change-delay 0.5
  "How many seconds to wait before checking syntax automatically.

After the buffer was changed, Flycheck will wait as many seconds
as the value of this variable before starting a syntax check.  If
the buffer is modified during this time, Flycheck will wait
again.

This variable has no effect, if `idle-change' is not contained in
`flycheck-check-syntax-automatically'."
  :group 'flycheck
  :type 'number
  :package-version '(flycheck . "0.13")
  :safe #'numberp)

(defcustom flycheck-google-max-messages 5
  "How many messages to google at once.

If set to an integer, `flycheck-google-messages' will signal an
error if there are more Flycheck messages at point than the value
of this variable.

If set to nil, `flycheck-google-messages' will always google all
messages at point."
  :group 'flycheck
  :type '(choice (const :tag "Always google all messages" nil)
                 (integer :tag "Maximum messages to google"))
  :package-version '(flycheck . "0.10")
  :safe #'numberp)

(defcustom flycheck-standard-error-navigation t
  "Whether to support error navigation with `next-error'.

If non-nil, enable navigation of Flycheck errors with
`next-error', `previous-error' and `first-error'.  Otherwise,
these functions just navigate errors from compilation modes.

Flycheck error navigation with `flycheck-next-error',
`flycheck-previous-error' and `flycheck-first-error' is always
enabled, regardless of the value of this variable.

Note that this setting only takes effect when `flycheck-mode' is
enabled.  Changing it will not affect buffers which already have
`flycheck-mode' enabled."
  :group 'flycheck
  :type 'boolean
  :package-version '(flycheck . "0.15")
  :safe #'booleanp)

(defcustom flycheck-completion-system 'ido
  "How to complete in minibuffer prompts.

`ido'
     Use IDO.  This is default, however `grizzl' is the recommended system.

`grizzl'

     Use Grizzl, see URL `https://github.com/d11wtq/grizzl'.
     This is the recommended setting, but you need to install
     Grizzl separately.

nil
     Use the standard unfancy `completing-read'.  Not recommended."
  :group 'flycheck
  :type '(choice (const :tag "IDO" ido)
                 (const :tag "Grizzl" grizzl)
                 (const :tag "Completing read" nil)))

(defcustom flycheck-mode-hook nil
  "Hooks to run after `flycheck-mode'."
  :group 'flycheck
  :type 'hook
  :risky t)

(defcustom flycheck-after-syntax-check-hook nil
  "Functions to run after each syntax check.

This hook is run after a syntax check was finished.

At this point, *all* chained checkers were run, and all errors
were parsed, highlighted and reported.  The variable
`flycheck-current-errors' contains all errors from all syntax
checkers run during the syntax check, so you can use the various
error analysis functions.

Note that this hook does *not* run after each individual syntax
checker in the syntax checker chain, but only after the *last
checker*.

This variable is a normal hook."
  :group 'flycheck
  :type 'hook)

(defcustom flycheck-before-syntax-check-hook nil
  "Functions to run before each syntax check.

This hook is run right before a syntax check starts.

Error information from the previous syntax check is *not*
cleared before this hook runs.

Note that this hook does *not* run before each individual syntax
checker in the syntax checker chain, but only before the *first
checker*.

This variable is a normal hook."
  :group 'flycheck
  :type 'hook
  :risky t)

(defcustom flycheck-syntax-check-failed-hook nil
  "Functions to run if a syntax check failed.

This hook is run whenever an error occurs during Flycheck's
internal processing.  No information about the error is given to
this hook.

You should use this hook to conduct additional cleanup actions
when Flycheck failed.

This variable is a normal hook."
  :group 'flycheck
  :type 'hook
  :risky t)

(defface flycheck-error
  '((((supports :underline (:style wave)))
     :underline (:style wave :color "Red1"))
    (t
     :underline t :inherit error))
  "Flycheck face for errors."
  :package-version '(flycheck . "0.13")
  :group 'flycheck-faces)

(defface flycheck-warning
  '((((supports :underline (:style wave)))
     :underline (:style wave :color "DarkOrange"))
    (t
     :underline t :inherit warning))
  "Flycheck face for warnings."
  :package-version '(flycheck . "0.13")
  :group 'flycheck-faces)

(defface flycheck-fringe-error
  '((t :inherit error))
  "Flycheck face for fringe error indicators."
  :package-version '(flycheck . "0.13")
  :group 'flycheck-faces)

(defface flycheck-fringe-warning
  '((t :inherit warning))
  "Flycheck face for fringe warning indicators."
  :package-version '(flycheck . "0.13")
  :group 'flycheck-faces)

(defface flycheck-error-list-highlight
  '((t :inherit highlight))
  "Flycheck face to highlight errors in the error list."
  :package-version '(flycheck . "0.15")
  :group 'flycheck-faces)

(defface flycheck-error-list-highlight-at-point
  '((t :inherit lazy-highlight))
  "Flycheck face to highlight error at point in the error list."
  :package-version '(flycheck . "0.15")
  :group 'flycheck-faces)


;;;; Minor mode definition
;;;###autoload
(defconst flycheck-mode-line-lighter " FlyC"
  "The standard lighter for flycheck mode.")

(defvar-local flycheck-mode-line nil
  "The mode line lighter of variable `flycheck-mode'.")

(defvar flycheck-mode-map
  (let ((map (make-sparse-keymap))
        (pmap (make-sparse-keymap)))
    (define-key pmap "c" 'flycheck-buffer)
    (define-key pmap "C" 'flycheck-clear)
    (define-key pmap (kbd "C-c") 'flycheck-compile)
    (define-key pmap "n" 'flycheck-next-error)
    (define-key pmap "p" 'flycheck-previous-error)
    (define-key pmap "l" 'flycheck-list-errors)
    (define-key pmap (kbd "C-w") 'flycheck-copy-messages-as-kill)
    (define-key pmap "/" 'flycheck-google-messages)
    (define-key pmap "s" 'flycheck-select-checker)
    (define-key pmap "?" 'flycheck-describe-checker)
    (define-key pmap "i" 'flycheck-info)
    (define-key pmap "V" 'flycheck-version)
    (define-key map (kbd "C-c !") pmap)
    map)
  "Keymap of `flycheck-mode'.")

(easy-menu-change
 '("Tools") "Syntax Checking"
 '(["Check current buffer" flycheck-buffer t]
   ["Clear errors in buffer" flycheck-clear t]
   ["Compile current buffer" flycheck-compile t]
   "---"
   ["Go to next error" flycheck-next-error t]
   ["Go to next error" flycheck-previous-error t]
   ["Show all errors" flycheck-list-errors t]
   ["Google messages at point" flycheck-google-messages t]
   "---"
   ["Select syntax checker" flycheck-select-checker t]
   "---"
   ["Describe syntax checker" flycheck-describe-checker t]
   ["Read the Flycheck manual" flycheck-info t])
 "Spell Checking")

(easy-menu-change '("Tools") "--" nil "Spell Checking")

(defun flycheck-teardown ()
  "Teardown flyheck.

Completely clear the whole flycheck state.  Remove overlays, kill
running checks, and empty all variables used by flycheck."
  (flycheck-clean-deferred-check)
  (flycheck-clear)
  (flycheck-stop-checker)
  (flycheck-cancel-error-display-error-at-point-timer)
  (flycheck-safe-delete-temporaries)
  (flycheck-clear-checker))

(defvar-local flycheck-old-next-error-function nil
  "Remember the old `next-error-function'.")

(defconst flycheck-hooks-alist
  '(
    ;; Handle events that may start automatic syntax checks
    (after-save-hook                  . flycheck-handle-save)
    (after-change-functions           . flycheck-handle-change)
    ;; Handle events that may triggered pending deferred checks
    (window-configuration-change-hook . flycheck-perform-deferred-syntax-check)
    (post-command-hook                . flycheck-perform-deferred-syntax-check)
    ;; Tear down Flycheck if the buffer or Emacs are killed, or if the major
    ;; mode changes, to clean up temporary files and directories.
    (kill-buffer-hook                 . flycheck-teardown)
    (kill-emacs-hook                  . flycheck-teardown)
    (change-major-mode-hook           . flycheck-teardown)
    ;; Update the error list if necessary
    (post-command-hook                . flycheck-error-list-update-source)
    (post-command-hook                . flycheck-error-list-highlight-errors)
    ;; Show or hide error popups after commands
    (post-command-hook                . flycheck-display-error-at-point-soon)
    (post-command-hook                . flycheck-hide-error-buffer)
    ;; Immediately show error popups when navigating to an error
    (next-error-hook                  . flycheck-display-error-at-point))
  "Hooks which Flycheck needs to hook in.

The `car' of each pair is a hook variable, the `cdr' a function
to be added or removed from the hook variable if Flycheck mode is
enabled and disabled respectively.")

;;;###autoload
(define-minor-mode flycheck-mode
  "Minor mode for on-the-fly syntax checking.

When called interactively, toggle `flycheck-mode'.  With prefix
ARG, enable `flycheck-mode' if ARG is positive, otherwise disable
it.

When called from Lisp, enable `flycheck-mode' if ARG is omitted,
nil or positive.  If ARG is `toggle', toggle `flycheck-mode'.
Otherwise behave as if called interactively.

In `flycheck-mode' the buffer is automatically syntax-checked
using the first suitable syntax checker from `flycheck-checkers'.
Use `flycheck-select-checker' to select a checker for the current
buffer manually.

\\{flycheck-mode-map}"
  :init-value nil
  :keymap flycheck-mode-map
  :lighter flycheck-mode-line
  :group 'flycheck
  :require 'flycheck
  :after-hook (flycheck-buffer-automatically 'mode-enabled :force-deferred)
  (cond
   (flycheck-mode
    (flycheck-clear)

    (--each flycheck-hooks-alist
      (add-hook (car it) (cdr it) nil t))

    (setq flycheck-old-next-error-function (if flycheck-standard-error-navigation
                                               next-error-function
                                             :unset))
    (when flycheck-standard-error-navigation
      (setq next-error-function 'flycheck-next-error-function)))
   (t
    (unless (eq flycheck-old-next-error-function :unset)
      (setq next-error-function flycheck-old-next-error-function))

    (--each flycheck-hooks-alist
      (remove-hook (car it) (cdr it) t))

    (flycheck-teardown))))


;;; Version information
(defun flycheck-library-version ()
  "Get the version in the Flycheck library header."
  (-when-let (version (pkg-info-defining-library-version 'flycheck-mode))
    (pkg-info-format-version version)))

(defun flycheck-package-version ()
  "Get the package version of Flycheck.

This is the version number of the installed Flycheck package."
  (-when-let (version (pkg-info-package-version 'flycheck))
    (pkg-info-format-version version)))

(defun flycheck-version (&optional show-version)
  "Get the Flycheck version as string.

If called interactively or if SHOW-VERSION is non-nil, show the
version in the echo area and the messages buffer.

The returned string includes both, the version from package.el
and the library version, if both a present and different.

If the version number could not be determined, signal an error,
if called interactively, or if SHOW-VERSION is non-nil, otherwise
just return nil."
  (interactive (list (not (or executing-kbd-macro noninteractive))))
  (let* ((lib-version (flycheck-library-version))
         (pkg-version (flycheck-package-version))
         (version (cond
                   ((and lib-version pkg-version
                         (not (string= lib-version pkg-version)))
                    (format "%s (package: %s)" lib-version pkg-version))
                   ((or pkg-version lib-version)
                    (format "%s" (or pkg-version lib-version))))))
    (when show-version
      (unless version
        (error "Could not find out Flycheck version"))
      (message "Flycheck version: %s" version))
    version))


;;; Global syntax checking
(defun flycheck-may-enable-mode ()
  "Determine whether Flycheck mode may be enabled.

Flycheck mode is not enabled for

- ephemeral buffers (see `flycheck-ephemeral-buffer-p'),
- encrypted buffers (see `flycheck-encrypted-buffer-p'),
- remote files (see `file-remote-p'),
- or if no suitable syntax checker exists.

Return t if Flycheck mode may be enabled, and nil otherwise."
  (and (not (flycheck-ephemeral-buffer-p))
       (not (flycheck-encrypted-buffer-p))
       (not (and (buffer-file-name) (file-remote-p (buffer-file-name) 'method)))
       (flycheck-get-checker-for-buffer)))

(defun flycheck-mode-on-safe ()
  "Enable `flycheck-mode' if it is safe to do so.

`flycheck-mode' is only enabled if `flycheck-may-enable-mode'
returns t."
  (when (flycheck-may-enable-mode)
    (flycheck-mode)))

;;;###autoload
(define-globalized-minor-mode global-flycheck-mode flycheck-mode
  flycheck-mode-on-safe
  :init-value nil
  :group 'flycheck
  :require 'flycheck)


;;; Manual syntax checking
(defun flycheck-clear ()
  "Clear all errors in the current buffer."
  (interactive)
  (flycheck-delete-all-overlays)
  (flycheck-clear-errors)
  (flycheck-error-list-refresh)
  (flycheck-hide-error-buffer))

(defun flycheck-buffer ()
  "Check syntax in the current buffer."
  (interactive)
  (flycheck-clean-deferred-check)
  (if flycheck-mode
      (unless (flycheck-running-p)
        ;; Clear error list and mark all overlays for deletion.  We do not
        ;; delete all overlays immediately to avoid excessive re-displays and
        ;; flickering, if the same errors gets highlighted again after the check
        ;; completed.
        (run-hooks 'flycheck-before-syntax-check-hook)
        (flycheck-clear-errors)
        (flycheck-mark-all-overlays-for-deletion)
        (condition-case err
            (let ((checker (flycheck-get-checker-for-buffer)))
              (if checker
                  (flycheck-start-checker checker)
                (flycheck-clear)
                (flycheck-report-status "-")))
          (error
           (flycheck-report-error)
           (signal (car err) (cdr err)))))
    (user-error "Flycheck mode disabled")))

(defun flycheck-compile-name (_name)
  "Get a name for a Flycheck compilation buffer.

_NAME is ignored."
  (format "*Flycheck %s*" (buffer-file-name)))

(defun flycheck-compile ()
  "Run syntax checker as compiler."
  (interactive)
  (unless (buffer-file-name)
    (user-error "Cannot compile buffers without backing file"))
  (let ((checker (flycheck-get-checker-for-buffer)))
    (if checker
        (let* ((command (flycheck-checker-shell-command checker))
               (buffer (compilation-start command nil
                                          #'flycheck-compile-name)))
          (with-current-buffer buffer
            (set (make-local-variable 'compilation-error-regexp-alist)
                 (flycheck-checker-compilation-error-regexp-alist checker))))
      (user-error "No suitable checker available"))))


;;;; Deferred syntax checking
(defvar-local flycheck-deferred-syntax-check nil
  "If non-nil, a deferred syntax check is pending.")

(defun flycheck-must-defer-check ()
  "Determine whether the syntax check has to be deferred.

A check has to be deferred if the buffer is not visible, or if the buffer is
currently being reverted.

Return t if the check is to be deferred, or nil otherwise."
  (or (not (get-buffer-window))
      ;; We must defer checks while a buffer is being reverted, to avoid race
      ;; conditions while the buffer contents are being restored.
      revert-buffer-in-progress-p))

(defun flycheck-deferred-check-p ()
  "Determine whether the current buffer has a deferred check.

Return t if so, or nil otherwise."
  flycheck-deferred-syntax-check)

(defun flycheck-buffer-deferred ()
  "Defer syntax check for the current buffer."
  (setq flycheck-deferred-syntax-check t))

(defun flycheck-clean-deferred-check ()
  "Clean an deferred syntax checking state."
  (setq flycheck-deferred-syntax-check nil))

(defun flycheck-perform-deferred-syntax-check ()
  "Perform any deferred syntax checks."
  (when (flycheck-deferred-check-p)
    (flycheck-clean-deferred-check)
    (flycheck-buffer-automatically)))


;;;; Automatic syntax checking
(defun flycheck-may-check-automatically (&optional condition)
  "Determine whether the buffer may be checked under CONDITION.

Read-only buffers may never be checked automatically.

If CONDITION is non-nil, determine whether syntax may checked
automatically according to
`flycheck-check-syntax-automatically'."
  (and (not (or buffer-read-only (flycheck-ephemeral-buffer-p)))
       (or (not condition)
           (memq condition flycheck-check-syntax-automatically))))

(defun flycheck-buffer-automatically (&optional condition force-deferred)
  "Automatically check syntax at CONDITION.

Syntax is not checked if `flycheck-may-check-automatically'
returns nil for CONDITION.

The syntax check is deferred if FORCE-DEFERRED is non-nil, or if
`flycheck-must-defer-check' returns t."
  (when (and flycheck-mode (flycheck-may-check-automatically condition))
    (if (or force-deferred (flycheck-must-defer-check))
        (flycheck-buffer-deferred)
      (with-demoted-errors
        (flycheck-buffer)))))

(defvar-local flycheck-idle-change-timer nil
  "Timer to mark the idle time since the last change.")

(defun flycheck-clear-idle-change-timer ()
  "Clear the idle change timer."
  (when flycheck-idle-change-timer
    (cancel-timer flycheck-idle-change-timer)
    (setq flycheck-idle-change-timer nil)))

(defun flycheck-handle-change (beg end _len)
  "Handle a buffer change between BEG and END.

BEG and END mark the beginning and end of the change text.  _LEN
is ignored.

Start a syntax check if a new line has been inserted into the
buffer."
  ;; Save and restore the match data, as recommended in (elisp)Change Hooks
  (save-match-data
    (when flycheck-mode
      ;; The buffer was changed, thus clear the idle timer
      (flycheck-clear-idle-change-timer)
      (if (s-contains? "\n" (buffer-substring beg end))
          (flycheck-buffer-automatically 'new-line :force-deferred)
        (setq flycheck-idle-change-timer
              (run-at-time flycheck-idle-change-delay nil #'flycheck-handle-idle-change))))))

(defun flycheck-handle-idle-change ()
  "Handle an expired idle time since the last change."
  (flycheck-clear-idle-change-timer)
  (flycheck-buffer-automatically 'idle-change :force-deferred))

(defun flycheck-handle-save ()
  "Handle a save of the buffer."
  (flycheck-buffer-automatically 'save))


;;;; Mode line reporting
(defun flycheck-report-status (status)
  "Report Flycheck STATUS."
  (setq flycheck-mode-line (concat flycheck-mode-line-lighter status))
  (force-mode-line-update))

(defun flycheck-report-error ()
  "Report a Flycheck error status.

Clears all Flycheck errors first."
  (flycheck-clear)
  (run-hooks 'flycheck-syntax-check-failed-hook)
  (flycheck-report-status "!"))

(defun flycheck-report-error-count (errors)
  "Report ERRORS in the current buffer.

Report a proper flycheck status."
  (if errors
      (let ((no-err-warnings (flycheck-count-errors errors)))
        (flycheck-report-status
         (format ":%s/%s" (car no-err-warnings) (cdr no-err-warnings))))
    (flycheck-report-status "")))


;;;; Utility functions
(defun flycheck-sexp-to-string (sexp)
  "Convert SEXP to a string.

Like `prin1-to-string' but ensure that the returned string
is loadable."
  (let ((print-quoted t)
        (print-length nil)
        (print-level nil))
    (prin1-to-string sexp)))

(defun flycheck-string-to-number-safe (string)
  "Safely convert STRING to a number.

If STRING is of string type, and a numeric string (see
`s-numeric?'), convert STRING to a number and return it.
Otherwise return nil."
  (when (and (stringp string) (s-numeric? string))
    (string-to-number string)))

(defun flycheck-string-list-p (obj)
  "Determine if OBJ is a list of strings."
  (and (listp obj) (-all? #'stringp obj)))

(defvar-local flycheck-temporaries nil
  "Temporary files and directories created by Flycheck.")

(defun flycheck-temp-dir-system (prefix)
  "Create a unique temporary directory from PREFIX.

Add the directory to `flycheck-temporaries'.

Return the path of the directory"
  (let* ((tempdir (make-temp-file prefix :directory)))
    (push tempdir flycheck-temporaries)
    tempdir))

(defun flycheck-temp-file-system (filename prefix)
  "Create a temporary file named after FILENAME with PREFIX.

If FILENAME is nil, this function creates a temporary file with
PREFIX and a random suffix.  The path of the file is added to
`flycheck-temporaries'.

If FILENAME is non-nil, this function creates a temporary
directory with PREFIX and a random suffix using
`flycheck-temp-dir-system', and creates a file with the same name
as FILENAME in this directory

Return the path of the file."
  ;; HACK: Prevent re-compression to work around a supposed bug in Emacs.
  ;; `make-temp-file' calls `write-region' to set the contents of the new
  ;; temporary file, which in turn calls `jka-compr-write-region' for compressed
  ;; files. If `jka-compr-really-do-compress' is non-nil this function uses END
  ;; even though START is a string, hence breaking the `write-region' API that
  ;; we rely on.  Report upstream!
  (let ((jka-compr-really-do-compress nil)
        tempfile)
    (if filename
        (let ((directory (flycheck-temp-dir-system prefix)))
          (setq tempfile (f-join directory (f-filename filename))))
      (setq tempfile (make-temp-file prefix)))
    (push tempfile flycheck-temporaries)
    tempfile))

(defun flycheck-temp-file-inplace (filename prefix)
  "Create an in-place copy of FILENAME with PREFIX added.

Add the path of the file to `flycheck-temporaries'.

If FILENAME is nil, fall back to `flycheck-temp-file-system'.

Return the path of the file."
  (if filename
      (let* ((tempname (format "%s-%s" prefix (f-filename filename)))
             (tempfile (f-expand (f-join (f-dirname filename) tempname))))
        (push tempfile flycheck-temporaries)
        tempfile)
    (flycheck-temp-file-system filename prefix)))

(defun flycheck-save-buffer-to-file (file-name)
  "Save the contents of the current buffer to FILE-NAME."
  (make-directory (f-dirname file-name) t)
  (write-region nil nil file-name nil 0))

(defun flycheck-save-buffer-to-temp (temp-file-fn prefix)
  "Save buffer to temp file returned by TEMP-FILE-FN with PREFIX.

Return the name of the temporary file."
  (let ((filename (funcall temp-file-fn (buffer-file-name) prefix)))
    ;; Do not flush short-lived temporary files onto disk
    (let ((write-region-inhibit-fsync t))
      (flycheck-save-buffer-to-file filename))
    filename))

(defun flycheck-option-with-value-argument (option value)
  "Create arguments specifying OPTION with VALUE.

OPTION is a string denoting the option to pass, VALUE a string
containing the value for this option.

If OPTION ends with a equal sign =, OPTION and VALUE are
concatenated to a single string, which is then wrapped in a list
and returned.

Otherwise `(list OPTION VALUE)' is returned."
  (if (s-ends-with? "=" option)
      (list (concat option value))
    (list option value)))

(defun flycheck-prepend-with-option (option items &optional prepend-fn)
  "Prepend OPTION to each item in ITEMS, using PREPEND-FN.

Prepend OPTION to each item in ITEMS.

ITEMS is a list of strings to pass to the syntax checker.  OPTION
is the option, as string.  PREPEND-FN is a function called to
prepend OPTION to each item in ITEMS.  If nil or omitted, use
`list'.

Return a flattened list where OPTION is prepended to each item in
ITEMS."
  (unless (stringp option)
    (error "Option %S is not a string" option))
  (unless prepend-fn
    (setq prepend-fn #'list))
  (-flatten (--map (funcall prepend-fn option it) items)))

(defun flycheck-ephemeral-buffer-p ()
  "Determine whether the current buffer is an ephemeral buffer.

See Info node `(elisp)Buffer Names' for information about
ephemeral buffers."
  (s-starts-with? " " (buffer-name)))

(defun flycheck-encrypted-buffer-p ()
  "Determine whether the current buffer is an encrypted file.

See Info node `(epa)Top' for Emacs' interface to encrypted
files."
  ;; The EPA file handler sets this variable locally to remember the recipients
  ;; of the encrypted file for re-encryption.  Hence, a local binding of this
  ;; variable is a good indication that the buffer is encrypted.  I haven't
  ;; found any better indicator anyway.
  (local-variable-p 'epa-file-encrypt-to))

(defun flycheck-autoloads-file-p ()
  "Determine whether the current buffer is a autoloads file.

Autoloads are generated by package.el during installation."
  (s-ends-with? "-autoloads.el" (buffer-name)))

(defun flycheck-in-user-emacs-directory-p (filename)
  "Whether FILENAME is in `user-emacs-directory'."
  (s-starts-with? (file-name-as-directory (f-canonical user-emacs-directory))
                  (f-canonical filename)))

(defun flycheck-safe-delete (files-and-directories)
  "Safely delete FILES-AND-DIRECTORIES."
  (--each files-and-directories (ignore-errors (f-delete it :force))))

(defun flycheck-safe-delete-temporaries ()
  "Safely delete all temp files and directories of Flycheck.

Safely delete all files and directories listed in
`flycheck-temporaries' and set the variable's value to nil."
  (flycheck-safe-delete flycheck-temporaries)
  (setq flycheck-temporaries nil))

(eval-and-compile
  (defun flycheck-rx-message (form)
    "Translate the `(message)' FORM into a regular expression."
    (let ((body (or (cdr form) '((one-or-more not-newline)))))
      (rx-submatch-n `(group-n 4 ,@body))))

  (defun flycheck-rx-file-name (form)
    "Translate the `(file-name)' FORM into a regular expression."
    (let ((body (or (cdr form) '((minimal-match
                                  (one-or-more not-newline))))))
      (rx-submatch-n `(group-n 1 ,@body))))

  (defun flycheck-rx-to-string (form &optional no-group)
    "Like `rx-to-string' for FORM, but with special keywords:

`line'
     matches the line number.

`column'
     matches the column number.

`(file-name SEXP ...)'
     matches the file name.  SEXP constitutes the body of the message.  If no
     SEXP is given, use a default body  of `(minimal-match
     (one-or-more not-newline))'.

`(message SEXP ...)'
     matches the message. SEXP constitutes the body of the message.  If no SEXP
     is given, use a default body of `(one-or-more not-newline)'.

NO-GROUP is passed to `rx-to-string'."
    (let ((rx-constituents
           (append
            `((line . ,(rx (group-n 2 (one-or-more digit))))
              (column . ,(rx (group-n 3 (one-or-more digit))))
              (file-name flycheck-rx-file-name 0 nil)
              (message flycheck-rx-message 0 nil))
            rx-constituents nil)))
      (rx-to-string form no-group))))

(defun flycheck-current-load-file ()
  "Get the source file currently being loaded.

Always return the name of the corresponding source file, never
any byte-compiled file.

Return nil, if the currently loaded file cannot be determined."
  ;; If we're loading from a file, just use the file being loaded.  Otherwise
  ;; use the current buffer file name, in case of `eval-buffer' and the like.
  (-when-let (filename (if load-in-progress load-file-name (buffer-file-name)))
    (if (s-ends-with? ".elc" filename)
        (s-chop-suffix "c" filename)
      filename)))


;;;; Minibuffer tools
(defvar read-flycheck-checker-history nil
  "`completing-read' history of `read-flycheck-checker'.")

(defun read-flycheck-checker (prompt)
  "Read a flycheck checker from minibuffer with PROMPT.

Return the checker as symbol, or nil if no checker was
chosen."
  (let* ((candidates (-map #'symbol-name (flycheck-defined-checkers)))
         (input (cl-case flycheck-completion-system
                  (ido
                   (ido-completing-read prompt candidates nil :require-match
                                        nil 'read-flycheck-checker-history))
                  (grizzl
                   (if (and (fboundp 'grizzl-make-index)
                            (fboundp 'grizzl-completing-read))
                       (->> candidates
                         grizzl-make-index
                         (grizzl-completing-read prompt))
                     (user-error "Please install Grizzl from \
https://github.com/d11wtq/grizzl.")))
                  (otherwise
                   (completing-read prompt candidates nil :require-match
                                    nil 'read-flycheck-checker-history)))))
    (if (string= input "")
        (user-error "No syntax checker entered")
      (intern input))))


;;;; Obsolete checker declarations
;;;###autoload
(defmacro flycheck-declare-checker (symbol docstring &rest properties)
  "Declare SYMBOL as syntax checker with DOCSTRING and PROPERTIES.

DOCSTRING provides documentation for the new checker.  Use
`flycheck-checker-documentation' to access the documentation
string of a checker, and `flycheck-describe-checker' to get help
about a checker.

The following PROPERTIES are understood:

`:command'
     A list with the executable (in `car') and the arguments (in
     `cdr') of the syntax checker.  The executable is checked for
     existence with `executable-find' before executing the
     checker.  The arguments are substituted with
     `flycheck-substitute-argument' before execution, see the
     documentation of this function for a list of special tags
     allowed in arguments.

`:error-patterns'
     A list of error patterns to parse the output of the checker.
     Each pattern is a list (REGEXP LEVEL).  REGEXP is a regular
     expression that matches an error.  This regular expression
     may contain match groups extracting specific information
     about the error.  The 1st group is the file name, the 2nd
     group the line number, the 3rd group the column number and
     the 4th group the error message.  A group is ignored if it
     did not match or the match returned an empty string.  LEVEL
     is either warning or error and determines the severity of
     the error message parsed with the pattern.

`:error-parser'
     A function symbol to parse errors with.  The function must
     accept three arguments OUTPUT CHECKER BUFFER, where OUTPUT
     is the output as string and CHECKER the checker symbol that
     was used to check BUFFER.  The function must return a list
     of `flycheck-error' objects parsed from OUTPUT.

`:modes'
     A major mode symbol or a list thereof.  If present the
     checker is only used in these modes.

`:predicate'
     A function symbol or lambda expression.  If present the
     syntax checker is only used if this function returns non-nil
     when called in the buffer to check.

     May also be a form, but this usage is obsolete.

`:next-checkers'
     A list where each element is either a checker
     symbol to run after this checker or a cons cell (PREDICATE
     . CHECKER).  In the latter case, CHECKER is the checker symbol to
     run, and the PREDICATE symbol specifies when to run the checker:
     If PREDICATE is `no-errors' run the next checker only if this
     checker returned no errors at all.  If PREDICATE is
     `warnings-only', run the next checker only if this checker
     returned only warnings.  Only the first usable and
     registered (see `flycheck-registered-checker-p') is run.

A checker must have a `:command' property, at least one of
`:error-patterns' or `:error-parser', and at least one of
`:predicate' and `:modes'.  If `:predicate' and `:modes' are
present, both must match for the checker to be used."
  (declare (indent 1)
           (doc-string 2))
  `(flycheck-set-checker-properties ',symbol
     :command ,(plist-get properties :command)
     :error-patterns ,(plist-get properties :error-patterns)
     :error-parser (or ,(plist-get properties :error-parser)
                       'flycheck-parse-with-patterns)
     :modes ,(plist-get properties :modes)
     :predicate ,(plist-get properties :predicate)
     :next-checkers ,(plist-get properties :next-checkers)
     :documentation ,docstring))

(make-obsolete 'flycheck-declare-checker 'flycheck-define-checker
               "0.14")

(defun flycheck-clear-checker-properties (symbol)
  "Remove all Flycheck checker properties from SYMBOL."
  (--each '(checker command error-parser error-patterns modes predicate
                    next-checkers documentation file)
    (put symbol (intern (concat ":flycheck-" (symbol-name it))) nil)))

(defun flycheck-set-checker-properties (symbol &rest properties)
  "Set Flycheck checker PROPERTIES on SYMBOL."
  (declare (indent 1))
  (flycheck-clear-checker-properties symbol) ; Clear old properties first
  (--each '(command error-parser modes next-checkers documentation)
    (let ((name (symbol-name it)))
      (put symbol (intern (concat ":flycheck-" name))
           (plist-get properties (intern (concat ":" name))))))
  (put symbol :flycheck-error-patterns
       (--map (cons (car it) (cadr it)) (plist-get properties :error-patterns)))
  (-when-let (predicate (plist-get properties :predicate))
    (unless (functionp predicate)
      (setq predicate #'(lambda () (eval predicate))))
    (put symbol :flycheck-predicate predicate))
  (put symbol :flycheck-file (flycheck-current-load-file))
  (flycheck-verify-checker symbol)
  (put symbol :flycheck-checker t))

(defun flycheck-error-pattern-p (pattern)
  "Check whether PATTERN is a valid error pattern."
  (and
   (consp pattern)
   (stringp (car pattern))
   (memq (cdr pattern) '(warning error))))

(defun flycheck-error-patterns-list-p (patterns)
  "Check whether PATTERNS is a list of valid error patterns."
  (-all? 'flycheck-error-pattern-p patterns))

(defun flycheck-verify-checker (checker)
  "Verify CHECKER.

Ensure that all required properties are present, and signal an
error if not."
  (let ((command (get checker :flycheck-command))
        (patterns (get checker :flycheck-error-patterns))
        (parser (get checker :flycheck-error-parser))
        (modes (get checker :flycheck-modes))
        (predicate (get checker :flycheck-predicate))
        (next-checkers (get checker :flycheck-next-checkers))
        (doc (get checker :flycheck-documentation)))
    (unless (and doc (stringp doc))
      (error "Checker %s must have documentation" checker))
    (unless command
      (error "Checker %s must have a :command" checker))
    (unless (stringp (car command))
      (error "Checker %s must have an executable in :command" checker))
    (unless (flycheck-command-arguments-list-p command)
      (error "Checker %s has invalid :command arguments" checker))
    (when (and (eq parser 'flycheck-parse-with-patterns) (null patterns))
      (error "Checker %s must have :error-patterns" checker))
    (unless (or (null patterns) (flycheck-error-patterns-list-p patterns))
      (error "Checker %s has invalid :error-patterns" checker))
    (unless (or (null parser) (fboundp parser))
      (error "Function definition of error parser %s of checker %s is void"
             parser checker))
    (unless (or modes predicate)
      (error "Checker %s must have :modes or :predicate" checker))
    (unless (or (symbolp modes) (-all? #'symbolp modes))
      (error "Modes of checker %s must be a major mode or a list thereof"
             checker))
    (unless (or (null predicate) (functionp predicate))
      (error "Predicate of checker %s must be a function" checker))
    (unless (or
             (null next-checkers)
             (and (listp next-checkers)
                  (--all? (or (symbolp it)
                              (and (listp it)
                                   (memq (car it) '(no-errors warnings-only))
                                   (symbolp (cdr it))))
                          next-checkers)))
      (error "Checker %s has invalid next checkers" checker))))


;;;; Checker definitions
(eval-and-compile
  (defun flycheck-command-argument-p (arg)
    "Check whether ARG is a valid command argument."
    (pcase arg
      ((pred stringp) t)
      ((or `source `source-inplace `source-original `temporary-directory) t)
      (`(config-file ,option-name ,config-file-var)
       (and (stringp option-name)
            (symbolp config-file-var)))
      (`(,(or `option `option-list) ,option-name ,option-var)
       (and (stringp option-name)
            (symbolp option-var)))
      (`(option-flag ,option-name ,option-var)
       (and (stringp option-name)
            (symbolp option-var)))
      (`(,(or `option `option-list) ,option-name ,option-var ,prepender-or-filter)
       (and (stringp option-name)
            (-all? #'symbolp (list option-var prepender-or-filter))))
      (`(option-list ,option-name ,option-var ,prepender ,filter)
       (and (stringp option-name)
            (-all? #'symbolp (list option-var prepender filter))))
      (`(eval ,_) t)
      (_ nil)))

  (defun flycheck-command-arguments-list-p (arguments)
    "Check whether ARGUMENTS is a list of valid arguments."
    (-all? 'flycheck-command-argument-p arguments)))

(defmacro flycheck-define-checker (symbol doc-string &rest properties)
  "Define SYMBOL as syntax checker with DOC-STRING and PROPERTIES.

DOCSTRING provides documentation for the new syntax checker, as
shown with `flycheck-describe-checker'.

The following PROPERTIES constitute a syntax checker:

`:command (COMMAND ARG ...)'
     An unquoted list describing the syntax checker command to
     execute.  `COMMAND' and `ARG' are subject to substitution of
     special symbols and forms by `flycheck-substitute-argument',
     which provide the file to check, options and configuration
     file paths.  The `COMMAND' is checked with `executable-find'
     before execution.

`:error-patterns ((LEVEL SEXP ...) ...)'
     An unquoted list of error patterns to parse the output of
     the syntax checker `:command'.  LEVEL is either `error' or
     `warning' and denotes the severity of errors matched by the
     pattern.  The LEVEL is followed by one or more RX `SEXP's
     which parse the error and extract line, column, file name
     and error message.  See `rx' for general information about
     RX, and `flycheck-rx-to-string' for special RX forms
     provided by Flycheck.

`:error-parser FUNCTION'
`:error-parser (lambda (output checker buffer) BODY ...)'
     A function to parse errors with, either as unquoted symbol,
     or `lambda' form.  The function must accept three arguments
     OUTPUT CHECKER BUFFER, where OUTPUT is the syntax checker
     output as string, CHECKER the syntax checker that was used,
     and BUFFER a buffer object representing the checked buffer.
     The function must return a list of `flycheck-error' objects
     parsed from OUTPUT.  See Info node `(flycheck)Error API' for
     more information about `flycheck-error', and Info
     node `(flycheck)Error parsers' for a list of existing
     parsers.

`:modes MODE'
`:modes (MODE ...)'
     An unquoted major mode symbol or a list thereof.  If
     present, the syntax checker is only used if the major mode
     of the buffer to check is equal (as in `eq') to any given
     MODE.

`:predicate FUNCTION'
`:predicate (lambda () BODY ...)'
     A function to determine whether to use the syntax checker in
     the current buffer, either as unquoted function symbol or
     `lambda' form.  The syntax checker is only used if this
     function returns non-nil when called in the buffer to check.
     If `:modes' is given, the function is only called in
     matching modes.

`:next-checkers (ITEM ...)'
     An unquoted list defining the syntax checker to run after
     this syntax checker.  Each ITEM is either a syntax checker
     symbol, or a cons cell `(PREDICATE . CHECKER)'.  In the
     former case, the syntax checker is always considered.  In
     the later case, CHECKER is only considered if the PREDICATE
     matches.  PREDICATE is either `no-errors' or
     `warnings-only'.  In the former case, CHECKER is only
     considered if this checker reported no errors or warnings at
     all, in the latter case, CHECKER is only considered if this
     checker reported only warnings, but no errors.  The first
     registered and available syntax checker with matching
     predicate is executed after this checker.

A syntax checker must have a `:command', and at least one of
`:error-patterns' or `:error-parser', and at least one of
`:modes' and `:predicate'.  If `:predicate' and `:modes' are
given, both must match for the syntax checker to be used.
`:next-checkers' is entirely optional.

Signal a (compile-time) error if any property has an invalid
value."
  (declare (indent 1)
           (doc-string 2))
  (let ((command (plist-get properties :command))
        (parser (plist-get properties :error-parser))
        (patterns (plist-get properties :error-patterns))
        (modes (plist-get properties :modes))
        (predicate (plist-get properties :predicate))
        (next-checkers (plist-get properties :next-checkers)))
    (when (null command)
      (error "Missing :command"))
    (unless (flycheck-command-arguments-list-p command)
      (error "Invalid command %S " command))
    (when (and (null parser) (null patterns))
      (error "Missing :error-pattern or :error-parser"))
    (unless (or (null parser) (functionp parser))
      (error "%S is not a function" parser))
    (unless (or modes predicate)
      (error "Missing :modes or :predicate"))
    (unless (or (symbolp modes) (-all? #'symbolp modes))
      (error "Invalid :modes %s, must be a symbol or a list thereof" modes))
    (unless (or (null predicate) (functionp predicate))
      (error "%S is not a function" predicate))
    (unless (or
             (null next-checkers)
             (and (listp next-checkers)
                  (--all? (or (symbolp it)
                              (and (listp it)
                                   (memq (car it) '(no-errors warnings-only))
                                   (symbolp (cdr it))))
                          next-checkers)))
      (error "Invalid next checkers %S" next-checkers))
    `(progn
       (put ',symbol :flycheck-documentation ,doc-string)
       (put ',symbol :flycheck-command ',command)
       (put ',symbol :flycheck-error-parser
            #',(or parser 'flycheck-parse-with-patterns))
       (put ',symbol :flycheck-error-patterns
            ',(--map (cons (flycheck-rx-to-string `(and ,@(cdr it)) :no-group)
                           (car it))
                     (plist-get properties :error-patterns)))
       (put ',symbol :flycheck-modes
            ',(if (and modes (symbolp modes)) (list modes) modes))
       (put ',symbol :flycheck-predicate #',predicate)
       (put ',symbol :flycheck-next-checkers ',next-checkers)
       (put ',symbol :flycheck-file (flycheck-current-load-file))
       (put ',symbol :flycheck-checker t))))

;;;###autoload
(defmacro flycheck-def-config-file-var (symbol checker &optional file-name
                                               &rest custom-args)
  "Define SYMBOL as config file variable for CHECKER, with default FILE-NAME.

SYMBOL is declared as customizable variable (see `defcustom`)
providing a configuration file for CHECKER.  The CHECKER argument
is used for documentation purposes only.  If given use FILE-NAME
as initial value.

The variable is declared with `defcustom', and declared
buffer-local.  CUSTOM-ARGS are forwarded to `defcustom'

Use this together with the `config-file' cell in syntax checker
commands."
  (declare (indent 3))
  `(progn
     (put ',checker :flycheck-config-file-var ',symbol)
     (defcustom ,symbol ,file-name
       ,(format "Configuration file for `%s'.

If set to a string, locate the configuration file using the
functions from `flycheck-locate-config-file-functions'.  If the
file is found pass it to the syntax checker as configuration
file.

If no configuration file is found, or if this variable is set to
nil, invoke the syntax checker without a configuration file.

Use this variable as file-local variable if you need a specific
configuration file a buffer." checker)
       :type '(choice (const :tag "No configuration file" nil)
                      (string :tag "File name or path"))
       :group 'flycheck-config-files
       ,@custom-args)
     (make-variable-buffer-local ',symbol)))

;;;###autoload
(defmacro flycheck-def-option-var (symbol init-value checker docstring
                                          &rest custom-args)
  "Define SYMBOL as option variable with INIT-VALUE for CHECKER.

INIT-VALUE is the initial value for the new variable.  DOCSTRING
is its docstring.

The variable is declared with `defcustom', and declared
buffer-local.  CUSTOM-ARGS are forwarded to `defcustom'.

Use this together with the `option' cell in syntax checker
commands."
  (declare (indent 3)
           (doc-string 4))
  `(progn
     (let ((options (flycheck-checker-option-vars ',checker)))
       (put ',checker :flycheck-option-vars (-uniq (cons ',symbol options))))
     (defcustom ,symbol ,init-value
       ,(format "%s

This variable is an option for the syntax checker `%s'." docstring checker)
       :group 'flycheck-options
       ,@custom-args)
     (make-variable-buffer-local ',symbol)))


;;;; Checker API
(defun flycheck-defined-checkers ()
  "Find all defined syntax checkers.

The returned list is sorted alphapetically by the symbol name of
the syntax checkers."
  (let (defined-checkers)
    (mapatoms (lambda (symbol)
                (when (flycheck-valid-checker-p symbol)
                  (push symbol defined-checkers))))
    (sort defined-checkers #'string<)))

(defun flycheck-registered-checker-p (checker)
  "Determine whether CHECKER is registered.

A checker is registered if it is contained in `flycheck-checkers'."
  (memq checker flycheck-checkers))

(defun flycheck-valid-checker-p (checker)
  "Check whether a CHECKER is valid.

A valid checker is a symbol define as syntax checker with
`flycheck-define-checker'."
  (get checker :flycheck-checker))

(defun flycheck-checker-modes (checker)
  "Get the modes of CHECKER."
  (let ((modes (get checker :flycheck-modes)))
    (if (and modes (symbolp modes))
        (list modes)
      modes)))

(defun flycheck-checker-predicate (checker)
  "Get the predicate function of CHECKER."
  (get checker :flycheck-predicate))

(defun flycheck-checker-next-checkers (checker)
  "Get the next checkers for CHECKER."
  (get checker :flycheck-next-checkers))

(defun flycheck-checker-command (checker)
  "Get the raw command of CHECKER.

The command list returned by this function is not substituted,
and hence still contains special tags and symbols.  Use
`flycheck-checker-substituted-command' to get an executable
command list with no special tags and symbols."
  (get checker :flycheck-command))

(defun flycheck-checker-error-patterns (checker)
  "Get the error patterns of CHECKER.

Each pattern has the form `(REGEXP . LEVEL)' where REGEXP is the
regular expression, and LEVEL the corresponding level symbol."
  (get checker :flycheck-error-patterns))

(defun flycheck-checker-error-parser (checker)
  "Get the error parser of CHECKER."
  (get checker :flycheck-error-parser))

(defun flycheck-checker-pattern-to-error-regexp (pattern)
  "Convert PATTERN into an error regexp for compile.el.

Return a list representing PATTERN, suitable as element in
`compilation-error-regexp-alist'."
  (let* ((regexp (car pattern))
         (level (cdr pattern))
         (level-no (pcase level
                     (`error 2)
                     (`warning 1))))
    (list regexp 1 2 3 level-no)))

(defun flycheck-checker-compilation-error-regexp-alist (checker)
  "Convert error patterns of CHECKER for use with compile.el.

Return an alist of all error patterns of CHECKER, suitable for
use with `compilation-error-regexp-alist'."
  (-map #'flycheck-checker-pattern-to-error-regexp
        (flycheck-checker-error-patterns checker)))

(defun flycheck-checker-documentation (checker)
  "Get the documentation of CHECKER."
  (documentation-property checker :flycheck-documentation))

(defun flycheck-checker-file (checker)
  "Get the file CHECKER was defined in.

Return nil if the file cannot be determined."
  (get checker :flycheck-file))

(defun flycheck-checker-config-file-var (checker)
  "Get the associated configuration file variable of CHECKER.

Return nil if CHECKER has no associated configuration file
variable."
  (get checker :flycheck-config-file-var))

(defun flycheck-checker-option-vars (checker)
  "Get the associated option variables of CHECKER.

Return a (possibly empty) list of variable symbols."
  (get checker :flycheck-option-vars))

(defun flycheck-locate-config-file (filename checker)
  "Locate the configuration file FILENAME for CHECKER.

Locate the configuration file using
`flycheck-locate-config-file-functions'.

Return the absolute path of the configuration file, or nil if no
configuration file was found."
  (-when-let (filepath (run-hook-with-args-until-success
                        'flycheck-locate-config-file-functions
                        filename checker))
    (when (file-exists-p filepath)
      filepath)))

(defun flycheck-substitute-argument (arg checker)
  "Substitute ARG for CHECKER.

ARG may be one of the following forms:

STRING
     Return ARG unchanged.

`source', `source-inplace'
     Create a temporary file to check and return its path.  With
     `source-inplace' create the temporary file in the same
     directory as the original file.  With `source', try to
     retain the non-directory component of the buffer's file name
     in the temporary file.

`source-original'
     Return the path of the actual file to check, or an empty
     string if the buffer has no file name.  Note that the
     contents of the file may not be up to date with the contents
     of the buffer to check.  Do not use this as primary input to
     a checker!

`temporary-directory'
     Create a unique temporary directory and return its path.

`(config-file OPTION VARIABLE)'
     Search the configuration file bound to VARIABLE with
     `flycheck-find-config-file' and return a list of arguments
     that pass this configuration file to the syntax checker, or
     nil if the configuration file was not found.

     If OPTION ends with a = character, the returned list
     contains a single element only, being the concatenation of
     OPTION and the path of the configuration file.  Otherwise
     the list has two items, the first being OPTION, the second
     the path of the configuration file.

`(option OPTION VARIABLE [FILTER])'
     Retrieve the value of VARIABLE and return a list of
     arguments that pass this value as value for OPTION to the
     syntax checker.

     FILTER is an optional function to be applied to the value of
     VARIABLE.  This function must return nil or a string.  In
     the former case, return nil.  In the latter case, return a
     list of arguments as described above.  If OPTION ends with a
     =, process it like in a `config-file' cell (see above).

`(option-list OPTION VARIABLE [PREPEND-FN [FILTER]])'
     Retrieve the value of VARIABLE, which must be a list,
     and prepend OPTION before each item in this list, using
     PREPEND-FN.

     PREPEND-FN is called with the OPTION and each item of the
     list as second argument, and should return OPTION prepended
     before the item, either as string or as list.

     FILTER is an optional function to be applied to each item in
     the list.  Items for which FILTER returns nil are dropped.
     If the list is non-nil after the application of FILTER,
     return a list `(OPTION ITEM1 OPTION ITEM2 ...)'.  Otherwise
     return nil.

`(option-flag OPTION VARIABLE)'
     Retrieve the value of VARIABLE and return OPTION, if the
     value is non-nil.  Otherwise return nil.

`(eval FORM)
     Return the result of evaluating FORM in the buffer to be
     checked.  FORM must either return a string or a list of
     strings, or nil to indicate that nothing should be
     substituted for CELL.  For all other return types, signal an
     error

     _No_ further substitutions are performed, neither in FORM
     before it is evaluated, nor in the result of evaluating
     FORM.

In all other cases, signal an error.

Note that substitution is *not* recursive.  No symbols or cells
are substituted within the body of cells!"
  (pcase arg
    ((pred stringp) arg)
    (`source
     (flycheck-save-buffer-to-temp #'flycheck-temp-file-system "flycheck"))
    (`source-inplace
     (flycheck-save-buffer-to-temp #'flycheck-temp-file-inplace "flycheck"))
    (`source-original (or (buffer-file-name) ""))
    (`temporary-directory (flycheck-temp-dir-system "flycheck"))
    (`(config-file ,option-name ,file-name-var)
     (-when-let* ((value (symbol-value file-name-var))
                  (file-name (flycheck-locate-config-file value checker)))
       (flycheck-option-with-value-argument option-name file-name)))
    (`(option ,option-name ,variable)
     (-when-let (value (symbol-value variable))
       (unless (stringp value)
         (error "Value %S of %S for option %s is not a string"
                value variable option-name))
       (flycheck-option-with-value-argument option-name value)))
    (`(option ,option-name ,variable ,filter)
     (-when-let (value (funcall filter (symbol-value variable)))
       (unless (stringp value)
         (error "Value %S of %S (filter: %S) for option %s is not a string"
                value variable filter option-name))
       (flycheck-option-with-value-argument option-name value)))
    (`(option-list ,option-name ,variable)
     (-when-let (value (symbol-value variable))
       (unless (and (listp value) (-all? #'stringp value))
         (error "Value %S of %S for option %S is not a list of strings"
                value variable option-name))
       (flycheck-prepend-with-option option-name value)))
    (`(option-list ,option-name ,variable ,prepend-fn)
     (-when-let (value (symbol-value variable))
       (unless (and (listp value) (-all? #'stringp value))
         (error "Value %S of %S for option %S is not a list of strings"
                value variable option-name))
       (flycheck-prepend-with-option option-name value prepend-fn)))
    (`(option-list ,option-name ,variable ,prepend-fn ,filter)
     (-when-let (value (-keep filter (symbol-value variable)))
       (unless (and (listp value) (-all? #'stringp value))
         (error "Value %S of %S for option %S is not a list of strings"
                value variable option-name))
       (flycheck-prepend-with-option option-name value prepend-fn)))
    (`(option-flag ,option-name ,variable)
     (when (symbol-value variable)
       option-name))
    (`(eval ,form)
     (let ((result (eval form)))
       (if (or (null result)
               (stringp result)
               (and (listp result) (-all? #'stringp result)))
           result
         (error "Invalid result from evaluation of %S: %S" form result))))
    (_ (error "Unsupported argument %S" arg))))

(defun flycheck-checker-substituted-command (checker)
  "Get the substituted command of a CHECKER.

Substitute each argument in the command of CHECKER using
`flycheck-substitute-argument'.  This replaces any special
symbols in the command."
  (-flatten (--keep (flycheck-substitute-argument it checker)
                    (flycheck-checker-command checker))))

(defun flycheck-substitute-shell-argument (arg checker)
  "Substitute ARG for CHECKER.

Like `flycheck-substitute-argument', but return a single string
suitable for use as argument to a shell command, and do not
substitute with temporary files.  `source' and `source-inplace'
are substituted with the buffer file name."
  (if (memq arg '(source source-inplace source-original))
      (shell-quote-argument (buffer-file-name))
    (let ((args (flycheck-substitute-argument arg checker)))
      (if (stringp args)
          (shell-quote-argument args)
        (s-join " " (-map #'shell-quote-argument args))))))

(defun flycheck-checker-shell-command (checker)
  "Get a shell command for CHECKER.

Substitutions are performed like in
`flycheck-checker-substituted-command', but with
`flycheck-substitute-shell-argument'.

Return the command of CHECKER as single string, suitable for
shell execution."
  (s-join " " (--keep (flycheck-substitute-shell-argument it checker)
                      (flycheck-checker-command checker))))

(defun flycheck-checker-executable (checker)
  "Get the executable of CHECKER.

The executable is the `car' of the checker command as returned by
`flycheck-checker-command'."
  (let* ((command (flycheck-checker-command checker))
         (executable (flycheck-substitute-argument (car command) checker)))
    (if (listp executable) (car executable) executable)))

(defun flycheck-check-modes (checker)
  "Check the allowed modes of CHECKER.

Check the current `major-mode' against the modes allowed for
CHECKER.  Return t if the modes match or nil otherwise."
  (let ((modes (flycheck-checker-modes checker)))
    (or (not modes) (memq major-mode modes))))

(defun flycheck-check-predicate (checker)
  "Check the predicate of CHECKER.

Check the predicate of CHECKER.  Return t if CHECKER has no
predicate function, otherwise return the result of calling the
predicate function."
  (let ((predicate (flycheck-checker-predicate checker)))
    (or (not predicate) (funcall predicate))))

(defun flycheck-check-executable (checker)
  "Check the executable of the CHECKER."
  (when (executable-find (flycheck-checker-executable checker)) t))

(defun flycheck-may-use-checker (checker)
  "Determine whether a CHECKER may be used.

Return t if CHECKER may be used for the current buffer and nil
otherwise."
  (unless (flycheck-valid-checker-p checker)
    (error "%s is no defined flycheck syntax checker (see `flycheck-define-checker')"
           checker))
  (and (flycheck-check-modes checker)
       (flycheck-check-predicate checker)
       (flycheck-check-executable checker)))

(defun flycheck-may-use-next-checker (next-checker)
  "Determine whether NEXT-CHECKER may be used."
  (when (symbolp next-checker)
    (setq next-checker (cons t next-checker)))
  (let ((predicate (car next-checker))
        (next-checker (cdr next-checker)))
    (and (or (eq predicate t)
             (and (eq predicate 'no-errors)
                  (not (flycheck-has-current-errors-p)))
             (and (eq predicate 'warnings-only)
                  (not (flycheck-has-current-errors-p 'error))))
         (flycheck-registered-checker-p next-checker)
         (flycheck-may-use-checker next-checker))))


;;;; Configuration file functions
(defun flycheck-locate-config-file-absolute-path (filepath _checker)
  "Locate a configuration file by a FILEPATH.

If FILEPATH is a contains a path separator, expand it against the
default directory and return it.  Otherwise return nil.

_CHECKER is ignored."
  ;; If the path is just a plain file name, skip it.
  (unless (string= (f-filename filepath) filepath)
    (f-expand filepath)))

(defun flycheck-locate-config-file-projectile (filename _checker)
  "Locate a configuration FILENAME in a projectile project.

If the Projectile library (see URL
`https://github.com/bbatsov/projectile') is available and the
current buffer is within a Projectile project, search FILENAME in
the root directory of the project.  If the file is found, return
its absolute path.

Otherwise return nil.

_CHECKER is ignored."
  (when (fboundp 'projectile-project-root)
    (condition-case nil
        (let ((filepath (f-join (projectile-project-root) filename)))
          (when (f-exists? filepath)
            filepath))
      (error nil))))

(defun flycheck-locate-config-file-ancestor-directories (filename _checker)
  "Locate a configuration FILENAME in ancestor directories.

If the current buffer has a file name, search FILENAME in the
directory of the current buffer and all ancestors thereof (see
`locate-dominating-file').  If the file is found, return its
absolute path.  Otherwise return nil.

_CHECKER is ignored."
  (-when-let* ((basefile (buffer-file-name))
               (directory (locate-dominating-file basefile filename)))
    (f-join directory filename)))

(defun flycheck-locate-config-file-home (filename _checker)
  "Locate a configuration FILENAME in the home directory.

Return the absolute path, if FILENAME exists in the user's home
directory, or nil otherwise."
  (let ((path (f-join (f-expand "~") filename)))
    (when (f-exists? path)
      path)))

(--each '(flycheck-locate-config-file-absolute-path
          flycheck-locate-config-file-projectile
          flycheck-locate-config-file-ancestor-directories
          flycheck-locate-config-file-home)
  (custom-add-frequent-value 'flycheck-locate-config-file-functions it))


;;;; Generic option filters
(defun flycheck-option-int (value)
  "Convert an integral option VALUE to a string.

If VALUE is nil, return nil.  Otherwise return VALUE converted to
a string."
  (when value
    (number-to-string value)))

(defun flycheck-option-comma-separated-list (value &optional separator filter)
  "Convert VALUE into a list separated by SEPARATOR.

SEPARATOR is a string to separate items in VALUE, defaulting to
\",\".  FILTER is an optional function, which takes a single
argument and returns either a string or nil.

If VALUE is a list, apply FILTER to each item in VALUE, remove
all nil items, and return a single string of all remaining items
separated by SEPARATOR.

Otherwise, apply FILTER to VALUE and return the result.  FILTER is ignored."
  (let ((filter (or filter #'identity))
        (separator (or separator ",")))
    (if (listp value)
        (-when-let (value (-keep filter value))
          (s-join separator value))
      (funcall filter value))))


;;;; Checker selection
(defvar-local flycheck-last-checker nil
  "The last checker used for the current buffer.")

(defun flycheck-clear-checker ()
  "Clear configured and remembered checkers in the current buffer."
  (setq flycheck-last-checker nil))

(defun flycheck-try-last-checker-for-buffer ()
  "Try the last checker for the current buffer.

Return the checker if it may be used, or nil otherwise."
  ;; We should not use the last checker if it was removed from the list of
  ;; allowed checkers in the meantime
  (when (and (flycheck-registered-checker-p flycheck-last-checker)
             (flycheck-may-use-checker flycheck-last-checker))
    flycheck-last-checker))

(defun flycheck-get-new-checker-for-buffer ()
  "Find a new checker for the current buffer.

If a checker is found set `flycheck-last-checker' to re-use this
checker for the next check.

Return the checker if there is any, or nil otherwise."
  (-when-let (checker (-first #'flycheck-may-use-checker flycheck-checkers))
    (setq flycheck-last-checker checker)))

(defun flycheck-get-checker-for-buffer ()
  "Find the checker for the current buffer.

Return checker if there is a checker for the current buffer, or
nil otherwise."
  (if flycheck-checker
      (if (flycheck-may-use-checker flycheck-checker)
          flycheck-checker
        (user-error "Configured syntax checker %s cannot be used"
                    flycheck-checker))
    (or (flycheck-try-last-checker-for-buffer)
        (flycheck-get-new-checker-for-buffer))))

(defun flycheck-get-next-checker-for-buffer (checker)
  "Get the checker to run after CHECKER for the current buffer."
  (-when-let (next-checkers (flycheck-checker-next-checkers checker))
    (let ((next-checker (-first #'flycheck-may-use-next-checker next-checkers)))
      (if (symbolp next-checker)
          next-checker
        (cdr next-checker)))))

(defun flycheck-select-checker (checker)
  "Select CHECKER for the current buffer.

CHECKER is a syntax checker symbol (see `flycheck-checkers') or
nil.  It does _not_ need to be registered in `flycheck-checkers'.
If nil deselect the current syntax checker (if any) and use
automatic checker selection via `flycheck-checkers'.

If called interactively prompt for CHECKER.  With prefix arg
deselect the current syntax checker and enable automatic
selection again.

Set `flycheck-checker' to CHECKER and automatically start a new
syntax check if the syntax checker changed."
  (interactive
   (if current-prefix-arg
       (list nil)
     (list (read-flycheck-checker "Select checker: "))))
  (when (not (eq checker flycheck-checker))
    (setq flycheck-checker checker)
    (when flycheck-mode
      (flycheck-buffer))))


;;;; Documentation
;;;###autoload
(defun flycheck-info ()
  "Open the Flycheck manual."
  (interactive)
  (info "flycheck"))

(define-button-type 'help-flycheck-checker-def
  :supertype 'help-xref
  'help-function 'flycheck-goto-checker-definition
  'help-echo (purecopy "mouse-2, RET: find Flycheck checker definition"))

(defconst flycheck-find-checker-regexp
  ;; We use `eval-and-compile' and `rx-to-string' here instead of simply `rx',
  ;; because we need to dynamically add the regexp from `find-function-space-re'
  (eval-when-compile
    (rx-to-string
     `(and line-start (zero-or-more (syntax whitespace))
           "("
           symbol-start
           (or "flycheck-declare-checker" "flycheck-define-checker")
           symbol-end
           (regexp ,find-function-space-re)
           symbol-start
           "%s"
           symbol-end
           (or (syntax whitespace) line-end))))
  "Regular expression to find a checker definition.")

(add-to-list 'find-function-regexp-alist
             '(flycheck-checker . flycheck-find-checker-regexp))

(defun flycheck-goto-checker-definition (checker file)
  "Go to to the definition of CHECKER in FILE."
  (let ((location (find-function-search-for-symbol
                   checker 'flycheck-checker file)))
    (pop-to-buffer (car location))
    (if (cdr location)
        (goto-char (cdr location))
      (message "Unable to find checker location in file"))))

(defun flycheck-checker-at-point ()
  "Return the Flycheck checker found at or before point.

Return 0 if there is no checker."
  (let ((symbol (variable-at-point :any-symbol)))
    (if (and (symbolp symbol) (flycheck-valid-checker-p symbol))
        symbol
      0)))

(defun flycheck-describe-checker (checker)
  "Display the documentation of CHECKER.

CHECKER is a checker symbol.

Pop up a help buffer with the documentation of CHECKER."
  (interactive
   (let* ((checker (flycheck-checker-at-point))
          (enable-recursive-minibuffers t)
          (prompt (if (symbolp checker)
                      (format "Describe syntax checker (default %s): " checker)
                    "Describe syntax checker: "))
          (reply (read-flycheck-checker prompt)))
     (list (or reply checker))))
  (if (or (null checker) (not (flycheck-valid-checker-p checker)))
      (message "You didn't specify a Flycheck syntax checker.")
    (help-setup-xref (list #'flycheck-describe-checker checker)
                     (called-interactively-p 'interactive))
    (save-excursion
      (with-help-window (help-buffer)
        (let ((executable (flycheck-checker-executable checker))
              (filename (flycheck-checker-file checker))
              (modes (flycheck-checker-modes checker))
              (config-file-var (flycheck-checker-config-file-var checker))
              (option-vars (-sort #'string<
                                  (flycheck-checker-option-vars checker))))
          (princ (format "%s is a Flycheck syntax checker" checker))
          (when filename
            (princ (format " in `%s'" (file-name-nondirectory filename)))
            (with-current-buffer standard-output
              (save-excursion
                (re-search-backward "`\\([^`']+\\)'" nil t)
                (help-xref-button 1 'help-flycheck-checker-def checker filename))))
          (princ ".\n\n")
          (princ (format "  This syntax checker executes \"%s\"" executable))
          (if config-file-var
              (princ (format ", using a configuration file from `%s'.\n"
                             config-file-var))
            (princ ".\n"))
          (if modes
           (princ (format "  It checks syntax in the major mode(s) %s. "
                          (s-join ", " (--map (format "`%s'" it) modes)))))
          (with-current-buffer (help-buffer)
            (save-excursion
              (goto-char (point-min))
              (forward-paragraph)
              (fill-region-as-paragraph (point) (point-max))))
          (princ "\n")
          (when option-vars
            (princ "\n  This syntax checker can be configured with these options:\n\n")
            (--each option-vars
              (princ (format "     * `%s'\n" it)))))
        (princ (format "\nDocumentation:\n%s"
                       (flycheck-checker-documentation checker)))))))


;;;; Checker error API
(cl-defstruct (flycheck-error
               (:constructor flycheck-error-new)
               (:constructor flycheck-error-new-at (line column
                                                         &optional level message
                                                         &key checker filename
                                                         (buffer (current-buffer)))))
  "Structure representing an error reported by a syntax checker.
Slots:

`buffer'
     The buffer the reported was reported for, as buffer object.

`checker'
     The syntax checker which reported this error, as symbol.

`filename'
     The file name the error refers to, as string.

`line'
     The line number the error refers to, as number.

`column'
     The column number the error refers to, as number.

`level'
     The error level, as either `warning' or `error'."
  buffer checker filename line column message level)

(defmacro flycheck-error-with-buffer (err &rest forms)
  "Switch to the buffer of ERR and evaluate FORMS.

If the buffer of ERR is not live, FORMS are not evaluated."
  (declare (indent 1) (debug t))
  `(when (buffer-live-p (flycheck-error-buffer ,err))
     (with-current-buffer (flycheck-error-buffer ,err)
       ,@forms)))

(defun flycheck-error-line-region (err)
  "Get the line region of ERR.

ERR is a Flycheck error whose region to get.

Return a cons cell `(BEG . END)' where BEG is the first
non-whitespace character on the line ERR refers to, and END the
end of the line."
  (flycheck-error-with-buffer err
    (save-excursion
      (save-restriction
        (widen)
        (goto-char (point-min))
        (forward-line (- (flycheck-error-line err) 1))
        (back-to-indentation)
        (let ((beg (point))
              (end (line-end-position)))
          (when (= beg end)
            ;; The current line is empty, so include the previous line break
            ;; character(s) to have any region at all
            (forward-line -1)
            (setq beg (line-end-position)))
          (cons beg end))))))

(defun flycheck-error-column-region (err)
  "Get the error column region of ERR.

ERR is a Flycheck error whose region to get.

Return a cons cell `(BEG . END)' where BEG is the character
before the error column, and END the actual error column, or nil
if ERR has no column."
  (-when-let (column (flycheck-error-column err))
    (save-excursion
      (save-restriction
        (widen)
        (let ((line (flycheck-error-line err)))
          (goto-char (point-min))
          (forward-line (- line 1))
          (cond
           ((> line (line-number-at-pos))
            ;; If the line is beyond the end of the file, return the very last
            ;; column in the file
            (cons (- (point-max) 1) (point-max)))
           ((= (line-beginning-position) (line-end-position))
              ;; The line is empty, so there is no column to highlight on this
              ;; line.  Thus, return the last column of the previous line
            (let ((end (line-beginning-position)))
              (forward-line -1)
              (cons (line-end-position) end)))
           (:else
            ;; The end is either the column offset of the line, or
            ;; the end of the line, if the column offset points beyond the end
            ;; of the line.
            (let ((end (min (+ (line-beginning-position) column)
                           (+ (line-end-position) 1))))
              (cons (- end 1) end)))))))))

(defun flycheck-error-thing-region (thing err)
  "Get the region of THING at the column of ERR.

ERR is a Flycheck error whose region to get.  THING is a
understood by `thing-at-point'.

Return a cons cell `(BEG . END)' where BEG is the beginning of
the THING at the error column, and END the end of the symbol.  If
ERR has no error column, or if there is no THING at this column,
return nil."
  (-when-let (column (car (flycheck-error-column-region err)))
    (save-excursion
      (save-restriction
        (widen)
        (goto-char column)
        (bounds-of-thing-at-point thing)))))

(defun flycheck-error-region-for-mode (err mode)
  "Get the region of ERR for the highlighting MODE.

ERR is a Flycheck error.  MODE may be one of the following symbols:

`columns'
     Get the column region of ERR, or the line region if ERR
     has no column.

`symbols'
     Get the symbol region of ERR, or the result of `columns', if
     there is no sexp at the error column.

`sexps'
     Get the sexp region of ERR, or the result of `columns', if
     there is no sexp at the error column.

`lines'
     Return the line region.

Otherwise signal an error."
  (pcase mode
    (`columns (or (flycheck-error-column-region err)
                  (flycheck-error-line-region err)))
    (`symbols (or (flycheck-error-thing-region 'symbol err)
                  (flycheck-error-region-for-mode err 'columns)))
    (`sexps (or (flycheck-error-thing-region 'sexp err)
                (flycheck-error-region-for-mode err 'columns)))
    (`lines (flycheck-error-line-region err))
    (_ (error "Invalid mode %S" mode))))

(defun flycheck-error-pos (err)
  "Get the buffer position of ERR.

ERR is a Flycheck error whose position to get.

The error position is the error column, or the first
non-whitespace character of the error line, if ERR has no error column."
  (car (or (flycheck-error-column-region err)
           (flycheck-error-line-region err))))

(defun flycheck-error-format (err)
  "Format ERR as human-readable string.

Return a string that represents the given ERR.  This string does
_not_ include the file name."
  (let ((line (flycheck-error-line err))
        (column (flycheck-error-column err))
        (level (symbol-name (flycheck-error-level err)))
        (checker (symbol-name (flycheck-error-checker err)))
        (message (flycheck-error-message err)))
    (if column
        (s-lex-format "${line}:${column}:${level}: ${message} (${checker})")
      (s-lex-format "${line}:${level}: ${message} (${checker})"))))


;;;; Error levels

;;;###autoload
(defun flycheck-define-error-level (level &rest properties)
  "Define a new error LEVEL with PROPERTIES.

The following PROPERTIES constitute an error level:

`:overlay-category CATEGORY'
     A symbol denoting the overlay category to use for error
     highlight overlays for this level.  See Info
     node `(elisp)Overlay properties' for more information about
     overlay categories.

`:fringe-bitmap BITMAP'
     A fringe bitmap symbol denoting the bitmap to use for fringe
     indicators for this level.  See Info node `(elisp)Fringe
     Bitmaps' for more information about fringe bitmaps.

`:fringe-face FACE'
     A face symbol denoting the face to use for fringe indicators
     for this level."
  (declare (indent 1))
  (put level :flycheck-error-level t)
  (put level :flycheck-overlay-category
       (plist-get properties :overlay-category))
  (put level :flycheck-fringe-bitmap
       (plist-get properties :fringe-bitmap))
  (put level :flycheck-fringe-face
       (plist-get properties :fringe-face)))

(defun flycheck-error-level-p (level)
  "Determine whether LEVEL is a Flycheck error level."
  (get level :flycheck-error-level))

(defun flycheck-error-level-overlay-category (level)
  "Get the overlay category for LEVEL."
  (get level :flycheck-overlay-category))

(defun flycheck-error-level-fringe-bitmap (level)
  "Get the fringe bitmap for LEVEL."
  (get level :flycheck-fringe-bitmap))

(defun flycheck-error-level-fringe-face (level)
  "Get the fringe face for LEVEL."
  (get level :flycheck-fringe-face))

(defun flycheck-error-level-make-fringe-icon (level side)
  "Create the fringe icon for LEVEL at SIDE.

Return a propertized string that shows a fringe bitmap according
to LEVEL and the given fringe SIDE.

LEVEL is a Flycheck error level defined with
`flycheck-define-error-level', and SIDE is either `left-fringe'
or `right-fringe'.

Return a propertized string representing the fringe icon,
intended for use as `before-string' of an overlay to actually
show the icon."
  (unless (memq side '(left-fringe right-fringe))
    (error "Invalid fringe side: %S" side))
  (propertize "!" 'display
              (list side
                    (flycheck-error-level-fringe-bitmap level)
                    (flycheck-error-level-fringe-face level))))


;;;; Built-in error levels
(when (fboundp 'define-fringe-bitmap)
  ;; define-fringe-bitmap is not available if Emacs is built without GUI
  ;; support, see https://github.com/flycheck/flycheck/issues/57
  (define-fringe-bitmap 'flycheck-fringe-exclamation-mark
    [24 60 60 24 24 0 0 24 24] nil nil 'center))

(defconst flycheck-fringe-exclamation-mark
  (if (get 'exclamation-mark 'fringe)
      'exclamation-mark
    'flycheck-fringe-exclamation-mark)
  "The symbol to use as exclamation mark bitmap.

Defaults to the built-in exclamation mark if available or to the
flycheck exclamation mark otherwise.")

(put 'flycheck-error-overlay 'face 'flycheck-error)
(put 'flycheck-error-overlay 'priority 110)
(put 'flycheck-error-overlay 'help-echo "Unknown error.")

(flycheck-define-error-level 'error
  :overlay-category 'flycheck-error-overlay
  :fringe-bitmap flycheck-fringe-exclamation-mark
  :fringe-face 'flycheck-fringe-error)

(put 'flycheck-warning-overlay 'face 'flycheck-warning)
(put 'flycheck-warning-overlay 'priority 100)
(put 'flycheck-warning-overlay 'help-echo "Unknown warning.")

(flycheck-define-error-level 'warning
  :overlay-category 'flycheck-warning-overlay
  :fringe-bitmap 'question-mark
  :fringe-face 'flycheck-fringe-warning)


;;;; General error parsing
(defun flycheck-parse-output (output checker buffer)
  "Parse OUTPUT from CHECKER in BUFFER.

OUTPUT is a string with the output from the checker symbol
CHECKER.  BUFFER is the buffer which was checked.

Return the errors parsed with the error patterns of CHECKER."
  (let* ((parser (flycheck-checker-error-parser checker))
         (errors (funcall parser output checker buffer)))
    (--each errors
      (setf (flycheck-error-buffer it) buffer)
      (setf (flycheck-error-checker it) checker))
    (-map #'flycheck-sanitize-error errors)))

(defun flycheck-fix-error-filename (err buffer-files)
  "Fix the file name of ERR from BUFFER-FILES.

If the file name of ERR is in BUFFER-FILES, replace it with the
return value of the function `buffer-file-name'."
  (flycheck-error-with-buffer err
    (-when-let (filename (flycheck-error-filename err))
      (when (--any? (f-same? filename it) buffer-files)
        (setf (flycheck-error-filename err) (buffer-file-name)))))
  err)

(defun flycheck-fix-error-filenames (errors buffer-files)
  "Fix the file names of all ERRORS from BUFFER-FILES.

See `flycheck-fix-error-filename' for details."
  (--map (flycheck-fix-error-filename it buffer-files) errors))

(defun flycheck-sanitize-error (err)
  "Sanitize ERR.

Make the error filename absolute, and clean up whitespace in the
error message."
  (flycheck-error-with-buffer err
    (let ((filename (flycheck-error-filename err))
          (message (flycheck-error-message err)))
      (when message
        (setf (flycheck-error-message err) (s-trim message)))
      (when filename
        (setf (flycheck-error-filename err) (f-expand filename)))))
  err)


;;;; Error parsing with regular expressions
(defun flycheck-match-string-non-empty (group match &optional trim-first)
  "Get a non-empty string from a GROUP in MATCH.

If the string returned by GROUP is empty, return nil instead.

If TRIM-FIRST is t trim leading and trailing white space in the matched
string."
  (let ((matched-string (nth group match)))
    (save-match-data
      (when matched-string
        (when trim-first
          (setq matched-string (s-trim matched-string)))
        (when (not (s-blank? matched-string))
          matched-string)))))

(defun flycheck-match-int (group match)
  "Get an integer from a GROUP in MATCH.

Return nil if the group did not match a number."
  (flycheck-string-to-number-safe
   (flycheck-match-string-non-empty group match t)))

(defun flycheck-get-regexp (patterns)
  "Create a single regular expression from PATTERNS."
  (rx-to-string `(or ,@(--map `(regexp ,(car it)) patterns)) :no-group))

(defun flycheck-tokenize-output-with-patterns (output patterns)
  "Tokenize OUTPUT with PATTERNS.

Split the output into error tokens, using all regular expressions
from the error PATTERNS.  An error token is simply a string
containing a single error from OUTPUT.  Such a token can then be
parsed into a structured error by applying the PATTERNS again,
see `flycheck-parse-errors-with-patterns'.

Return a list of error tokens."
  (let ((regexp (flycheck-get-regexp patterns))
        (errors nil)
        (last-match 0))
    (while (string-match regexp output last-match)
      (!cons (match-string 0 output) errors)
      (setq last-match (match-end 0)))
    errors))

(defun flycheck-try-parse-error-with-pattern (err pattern)
  "Try to parse a single ERR with a PATTERN.

Return the parsed error if PATTERN matched ERR, or nil
otherwise."
  (let* ((regexp (car pattern))
         (level (cdr pattern))
         (match (s-match regexp err)))
    (when match
      (flycheck-error-new
       :filename (flycheck-match-string-non-empty 1 match)
       :line (flycheck-match-int 2 match)
       :column (flycheck-match-int 3 match)
       :message (flycheck-match-string-non-empty 4 match t)
       :level level))))

(defun flycheck-parse-error-with-patterns (err patterns)
  "Parse a single ERR with error PATTERNS.

Apply each pattern in PATTERNS to ERR, in the given order, and
return the first parsed error."
  ;; Try to parse patterns in the order of declaration to make sure that the
  ;; first match wins.
  (car (--keep (flycheck-try-parse-error-with-pattern err it) patterns)))

(defun flycheck-parse-errors-with-patterns (errors patterns)
  "Parse ERRORS with PATTERNS.

ERRORS is a list of strings where each string is an unparsed
error message, typically from `flycheck-split-output'.  PATTERNS
is a list of error patterns to parse ERRORS with.

Return a list of parsed errors."
  (--map (flycheck-parse-error-with-patterns it patterns) errors))

(defun flycheck-parse-with-patterns (output checker _buffer)
  "Parse OUTPUT from CHECKER with error patterns.

Uses the error patterns of CHECKER to tokenize the output and
tries to parse each error token with all patterns, in the order
of declaration.  Hence an error is never matched twice by two
different patterns.  The pattern declared first always wins.

_BUFFER is ignored.

Return a list of parsed errors and warnings (as `flycheck-error'
objects)."
  (let ((patterns (flycheck-checker-error-patterns checker)))
    (-> output
      (flycheck-tokenize-output-with-patterns patterns)
      (flycheck-parse-errors-with-patterns patterns))))


;;;; Error parsers
(defun flycheck-parse-xml-region (beg end)
  "Parse the xml region between BEG and END.

Wrapper around `xml-parse-region' which transforms the return
value of this function into one compatible to
`libxml-parse-xml-region' by simply returning the first element
from the node list."
  (car (xml-parse-region beg end)))

(defvar flycheck-xml-parser
  (if (fboundp 'libxml-parse-xml-region)
      'libxml-parse-xml-region 'flycheck-parse-xml-region)
  "Parse an xml string from a region.

Use libxml if Emacs is built with libxml support.  Otherwise fall
back to `xml-parse-region'.")

(defun flycheck-parse-xml-string (xml)
  "Parse an XML string.

Return the document tree parsed from XML in the form (ROOT ATTRS
BODY...).  ROOT is a symbol identifying the name of the root
element.  ATTRS is an alist of the attributes of the root node.
BODY is zero or more body elements, either as strings (in case of
text nodes) or as XML nodes, in the same for as the root node."
  (with-temp-buffer
    (insert xml)
    (funcall flycheck-xml-parser (point-min) (point-max))))

(defun flycheck-parse-checkstyle-file-node (node)
  "Parse a single file NODE in a Checkstyle document.

Return a list of all errors contained in the NODE, or nil if NODE
is not a file node."
  (let ((filename (cdr (assq 'name (cadr node)))))
    (->> (cddr node)
      (--filter (and (listp it) (eq (car it) 'error)))
      (--map
       (let* ((attrs (cadr it))
              (line (flycheck-string-to-number-safe
                     (cdr (assq 'line attrs))))
              (column (flycheck-string-to-number-safe
                       (cdr (assq 'column attrs))))
              (severity (cdr (assq 'severity attrs)))
              (message (cdr (assq 'message attrs))))
         (flycheck-error-new
          :filename filename
          :line line
          :column (when (and column (> column 0)) column)
          :message message
          :level (if (string= severity "error") 'error 'warning)))))))

(eval-and-compile
  ;; Parser must be defined during compilation, to allow syntax checkers parse
  ;; the verification
  (defun flycheck-parse-checkstyle (output _checker _buffer)
    "Parse Checkstyle errors from OUTPUT.

Parse Checkstyle-like XML output.  Use this error parser for
checkers that have an option to output errors in this format.

_CHECKER and _BUFFER are ignored.

See URL `http://checkstyle.sourceforge.net/' for information
about Checkstyle."
    (-when-let (root (flycheck-parse-xml-string output))
      (unless (eq (car root) 'checkstyle)
        (error "Unexpected root element %s" (car root)))
      ;; cddr gets us the body of the node without its name and its attributes
      (->> (cddr root)
        (--filter (and (listp it) (eq (car it) 'file)))
        (-mapcat #'flycheck-parse-checkstyle-file-node)))))

(defun flycheck-parse-cppcheck-error-node (node)
  "Parse a single error NODE from Cppcheck XML.

Return a list of all Flycheck errors this node represents."
  (let ((attrs (cadr node)))
    (->> (cddr node)
      (--filter (and (listp it) (eq (car it) 'location)))
      (--map (let ((locattrs (cadr it)))
               (flycheck-error-new
                :filename (cdr (assq 'file locattrs))
                :line (flycheck-string-to-number-safe
                       (cdr (assq 'line locattrs)))
                :message (cdr (assq 'verbose attrs))
                :level (if (string= (cdr (assq 'severity attrs)) "error")
                           'error 'warning)))))))

(eval-and-compile
  (defun flycheck-parse-cppcheck (output _checker _buffer)
    "Parse Cppcheck errors from OUTPUT.

Parse Cppcheck XML v2 output.

_BUFFER and _ERROR are ignored.

See URL `http://cppcheck.sourceforge.net/' for more information
about Cppcheck."
    (-when-let* ((root (flycheck-parse-xml-string output))
                 (errors (--first (eq (car it) 'errors) (cddr root))))
      (unless (eq (car root) 'results)
        (error "Unexpected root element %s" (car root)))
      (->> errors
        ;; Filter error nodes
        (--filter (and (listp it) (eq (car it) 'error)))
        (-mapcat #'flycheck-parse-cppcheck-error-node)))))


;;;; Error analysis
(defvar-local flycheck-current-errors nil
  "A list of all errors and warnings in the current buffer.")

(defun flycheck-clear-errors ()
  "Remove all error information from the current buffer."
  (setq flycheck-current-errors nil)
  (flycheck-report-status ""))

(defun flycheck-relevant-error-p (err)
  "Determine whether ERR is relevant for the current buffer.

Return t if ERR may be shown for the current buffer, or nil
otherwise."
  (flycheck-error-with-buffer err
    (let ((file-name (flycheck-error-filename err)))
      (and
       (or (not file-name) (f-same? file-name (buffer-file-name)))
       (not (s-blank? (flycheck-error-message err)))
       (flycheck-error-line err)))))

(defun flycheck-relevant-errors (errors)
  "Filter the relevant errors from ERRORS.

Return a list of all errors that are relevant for their
corresponding buffer."
  (-filter #'flycheck-relevant-error-p errors))

(defun flycheck-error-<= (err1 err2)
  "Determine whether ERR1 goes before ERR2.

Compare by line numbers and then by column numbers."
  (let ((line1 (flycheck-error-line err1))
        (line2 (flycheck-error-line err2)))
    (if (= line1 line2)
        (let ((col1 (flycheck-error-column err1))
              (col2 (flycheck-error-column err2)))
          (or (not col1)                ; Sort errors for the whole line first
              (and col2 (<= col1 col2))))
      (< line1 line2))))

(defun flycheck-sort-errors (errors)
  "Sort ERRORS by line and column numbers.

ERRORS is modified by side effects."
  (sort errors 'flycheck-error-<=))

(defun flycheck-count-errors (errors)
  "Count the number of warnings and errors in ERRORS.

Return a cons cell whose `car' is the number of errors and whose
`car' is the number of warnings."
  (let* ((groups (-group-by 'flycheck-error-level errors))
         (errors (cdr (assq 'error groups)))
         (warnings (cdr (assq 'warning groups))))
    (cons (length errors) (length warnings))))

(defun flycheck-has-errors-p (errors &optional level)
  "Determine if there are any ERRORS with LEVEL.

If LEVEL is omitted check if ERRORS is not nil."
  (if level
      (--any? (eq (flycheck-error-level it) level) errors)
    (when errors t)))

(defun flycheck-has-current-errors-p (&optional level)
  "Determine if the current buffer has errors with LEVEL.

If LEVEL is omitted if the current buffer has any errors at all."
  (flycheck-has-errors-p flycheck-current-errors level))


;;;; Error overlay management
(defun flycheck-add-overlay (err)
  "Add overlay for ERR.

Return the created overlay."
  (flycheck-error-with-buffer err
    ;; We must have a proper error region for the sake of fringe indication,
    ;; error display and error navigation, even if the highlighting is disabled.
    ;; We erase the highlighting later on in this case
    (pcase-let* ((`(,beg . ,end) (flycheck-error-region-for-mode
                                  err (or flycheck-highlighting-mode'lines)))
                 (overlay (make-overlay beg end))
                 (level (flycheck-error-level err))
                 (category (flycheck-error-level-overlay-category level)))
      (unless (flycheck-error-level-p level)
        (error "Undefined error level: %S" level))
      (overlay-put overlay 'flycheck-overlay t)
      (overlay-put overlay 'flycheck-error err)
      ;; TODO: Consider hooks to re-check if overlay contents change
      (overlay-put overlay 'category category)
      (unless flycheck-highlighting-mode
        ;; Erase the highlighting from the overlay if requested by the user
        (overlay-put overlay 'face nil))
      (when flycheck-indication-mode
        (overlay-put overlay 'before-string
                     (flycheck-error-level-make-fringe-icon
                      level flycheck-indication-mode)))
      (overlay-put overlay 'help-echo (flycheck-error-message err))
      overlay)))

(defun flycheck-filter-overlays (overlays)
  "Get all Flycheck overlays from OVERLAYS."
  (--filter (overlay-get it 'flycheck-overlay) overlays))

(defun flycheck-overlays-at (pos)
  "Get all Flycheck overlays at POS."
  (flycheck-filter-overlays (overlays-at pos)))

(defun flycheck-overlays-in (beg end)
  "Get all Flycheck overlays between BEG and END."
  (flycheck-filter-overlays (overlays-in beg end)))

(defun flycheck-overlay-errors-at (pos)
  "Return a list of all flycheck errors overlayed at POS."
  (--map (overlay-get it 'flycheck-error) (flycheck-overlays-at pos)))

(defun flycheck-overlay-errors-in (beg end)
  "Return a list of all flycheck errors overlayed between BEG and END."
  (--map (overlay-get it 'flycheck-error) (flycheck-overlays-in beg end)))

(defvar-local flycheck-overlays-to-delete nil
  "Overlays mark for deletion after all syntax checks completed.")
(put 'flycheck-overlays-to-delete 'permanent-local t)

(defun flycheck-delete-all-overlays ()
  "Remove all flycheck overlays in the current buffer."
  (flycheck-delete-marked-overlays)
  (save-restriction
    (widen)
    (-each (flycheck-overlays-in (point-min) (point-max)) #'delete-overlay)))

(defun flycheck-mark-all-overlays-for-deletion ()
  "Mark all current overlays for deletion."
  (setq flycheck-overlays-to-delete
        (append (flycheck-overlays-in (point-min) (point-max))
                flycheck-overlays-to-delete)))

(defun flycheck-delete-marked-overlays ()
  "Delete all overlays marked for deletion."
  (-each flycheck-overlays-to-delete #'delete-overlay)
  (setq flycheck-overlays-to-delete nil))


;;;; Error navigation
(defun flycheck-next-error-function (n reset)
  "Visit the N-th error from the current point.

Intended for use with `next-error-function'."
  (let* ((n (or n 1))
         (forward? (> n 0))
         (point (if reset (point-min) (point)))
         (overlays-at-point (flycheck-overlays-at point))
         (pos (if overlays-at-point
                  (if forward?
                      (-max (-map #'overlay-end overlays-at-point))
                    (-min (-map #'overlay-start overlays-at-point)))
                point))
         (min (if forward? pos (point-min)))
         (max (if forward? (point-max) pos))
         (candidates (->> (flycheck-overlays-in min max)
                       (-map #'overlay-start)
                       -uniq
                       (-sort (if forward? #'<= #'>=))))
         (error-pos (nth (- (abs n) 1) candidates)))
    (if error-pos
        (goto-char error-pos)
      (user-error "No more Flycheck errors"))))

(defun flycheck-next-error (&optional n reset)
  "Visit the N-th error from the current point.

If RESET is given and non-nil, re-start from the beginning of the buffer.

N specifies how many errors to move forwards.  If negative, move backwards."
  (interactive "P")
  (when (consp n)
    ;; Universal prefix argument means reset
    (setq reset t n nil))
  (flycheck-next-error-function n reset))

(defun flycheck-previous-error (&optional n)
  "Visit the N-th previous error.

If given, N specifies the number of errors to move backwards.  If
N is negative, move forwards instead."
  (interactive "P")
  (flycheck-next-error (- (or n 1))))

(defun flycheck-first-error (&optional n)
  "Visit the N-th error from beginning of the buffer.

If given, N specifies the number of errors to move forward from
the beginning of the buffer."
  (interactive "P")
  (flycheck-next-error n :reset))


;;;; Error list
(defconst flycheck-error-list-buffer "*Flycheck errors*"
  "The name of the buffer to show error lists.")

(defun flycheck-error-list-buffer ()
  "Get the error list buffer.

Return the buffer object, or nil, if the error list does not
exist."
  (get-buffer flycheck-error-list-buffer))

(defmacro flycheck-with-error-list (&rest body)
  "Evaluate BODY in the error list buffer.

If the error list exists, evaluate BODY with the error list as
current buffer.  If no error list exists, do not evaluate BODY."
  (declare (indent 0))
  `(-when-let (error-list (flycheck-error-list-buffer))
     (with-current-buffer error-list
       ,@body)))

(defconst flycheck-list-error-regex-alist
  '(("^\\(?1:.+?\\):\\(?2:[0-9]+\\):\\(?:\\(?3:[0-9]+\\):\\)?error:" 1 2 3 2)
    ("^\\(?1:.+?\\):\\(?2:[0-9]+\\):\\(?:\\(?3:[0-9]+\\):\\)?warning:" 1 2 3 1))
  "Compilation mode expressions for Flycheck error listings.")

(defvar flycheck-error-list-mode-map
  (let ((map (make-sparse-keymap)))
    (define-key map "g" #'flycheck-error-list-refresh)
    map)
  "Keymap for Flycheck error list buffers.")

(define-derived-mode flycheck-error-list-mode compilation-mode "Flycheck errors"
  "A major mode for a Flycheck error listing."
  (setq-local compilation-error-regexp-alist flycheck-list-error-regex-alist))

(defvar-local flycheck-error-list-source-buffer nil
  "The current source buffer of the error list.")

(defun flycheck-error-list-source ()
  "Get the current source buffer of the error list.

Return nil, if the error list does not have a source buffer, or
if the source buffer is not alive anymore."
  (-when-let* ((error-list (flycheck-error-list-buffer))
               (source (buffer-local-value 'flycheck-error-list-source-buffer
                                           error-list)))
    (when (buffer-live-p source)
      source)))

(defvar flycheck-error-list-mode-line-map
  (let ((map (make-sparse-keymap)))
    (define-key map [mode-line mouse-1]
      #'flycheck-error-list-mouse-switch-to-source)
    map)
  "Keymap for error list mode line.")

(defun flycheck-error-list-set-mode-line ()
  "Update the mode line of the error list.

The mode line shows the file name of the source buffer."
  (let* ((source (flycheck-error-list-source)))
    (setq mode-line-buffer-identification
          (nconc (propertized-buffer-identification "%b")
                 (list
                  (s-concat
                   " for buffer "
                   ;; Escape "%" in names to avoid accidental substitution
                   (propertize (s-replace "%" "%%" (buffer-name source))
                               'face 'mode-line-buffer-id
                               'mouse-face 'mode-line-highlight
                               'help-echo "mouse-1: switch to source"
                               'local-map flycheck-error-list-mode-line-map)))))))

(defun flycheck-error-list-set-source (buffer)
  "Set BUFFER as the source buffer of the error list."
  (flycheck-with-error-list
    (flycheck-error-list-mode)
    (setq flycheck-error-list-source-buffer buffer
          ;; Change to the right working directory to let compile-mode resolve
          ;; error references properly.
          default-directory (buffer-local-value 'default-directory buffer))
    ;; Remove any old errors
    (let ((inhibit-read-only t))
      (erase-buffer)
      (set-buffer-modified-p nil))
    (flycheck-error-list-set-mode-line)))

(defun flycheck-error-list-mouse-switch-to-source (event)
  "Switch to the error list source buffer of the EVENT window."
  (interactive "e")
  (save-selected-window
    (when (eventp event)
      (select-window (posn-window (event-start event))))
    (when (buffer-live-p flycheck-error-list-source-buffer)
      (switch-to-buffer flycheck-error-list-source-buffer))))

(defun flycheck-error-list-buffer-label (buffer)
  "Create a list label for BUFFER relative to DIRECTORY.

BUFFER is a buffer object.

The label is either the file name of BUFFER, or the buffer name.
The file name is made relative to the current
`default-directory'.

Return the label as string."
  (-if-let (filename (buffer-file-name buffer))
    (file-relative-name filename)
    (format "#<buffer %s>" (buffer-name buffer))))

(defun flycheck-error-list-error-label (err)
  "Create a list label for ERR.

ERR is a Flycheck error.

The label is either the file name of ERR, the file name of the
buffer of ERR, or the buffer name.  The file name is made
relative to the current `default-directory'.

Return the label as string."
  (-if-let (filename (flycheck-error-filename err))
    (file-relative-name filename)
    (flycheck-error-list-buffer-label (flycheck-error-buffer err))))

(defun flycheck-error-list-insert-errors (errors)
  "Insert a list of all ERRORS into the current buffer.

Insert a human-readable listing of ERRORS into the current
buffer.  The file names of ERRORS are printed relative to the
current `default-directory'."
  (--each errors
    (let ((beg (point)))
      (insert (flycheck-error-list-error-label it))
      (insert ":")
      (insert (flycheck-error-format it))
      ;; Track the error for this line
      (put-text-property beg (point) 'flycheck-error it)
      (insert "\n"))))

(defun flycheck-error-list-recenter-at (pos)
  "Recenter the error list at POS."
  (--each (get-buffer-window-list)
    (with-selected-window it
      ;; Move the point to the very beginning of the error list
      (goto-char pos)
      (recenter))))

(defun flycheck-error-list-refresh ()
  "Refresh the current error list.

Add all errors currently reported for the current
`flycheck-error-list-source-buffer', and recenter the error
list."
  (interactive)
  (-when-let (source-buffer (flycheck-error-list-source))
    (let ((errors (buffer-local-value 'flycheck-current-errors source-buffer)))
      (flycheck-with-error-list
        (let ((inhibit-read-only t))
          (erase-buffer)
          (flycheck-error-list-insert-errors errors)
          (set-buffer-modified-p nil))
        (flycheck-error-list-recenter-at (point-min))))))

(defvar-local flycheck-error-list-highlight-overlays nil
  "Error highlight overlays in the error list buffer.")

(defun flycheck-error-list-highlight-errors ()
  "Highlight errors in the error list."
  (let ((errors-at-line (flycheck-overlay-errors-in (line-beginning-position)
                                                    (line-end-position)))
        (errors-at-point (flycheck-overlay-errors-at (point))))
    (flycheck-with-error-list
     (let ((old-overlays flycheck-error-list-highlight-overlays)
           (min-point (point-max))
           (max-point (point-min)))
       ;; Display the new overlays first, to avoid re-display flickering
       (setq flycheck-error-list-highlight-overlays nil)
       (when errors-at-line
         (save-excursion
           (goto-char (point-min))
           (while (< (point) (point-max))
             (let* ((err (get-text-property (point) 'flycheck-error))
                    (face (cond
                           ((member err errors-at-point)
                            'flycheck-error-list-highlight-at-point)
                           ((member err errors-at-line)
                            'flycheck-error-list-highlight))))
               (when face
                 (setq min-point (min min-point (point))
                       max-point (max max-point (point)))
                 (let ((ov (make-overlay (line-beginning-position)
                                         ;; Extend overlay to the beginning of
                                         ;; the next line, to highlight the
                                         ;; whole line
                                         (line-beginning-position 2))))
                   (push ov flycheck-error-list-highlight-overlays)
                   (overlay-put ov 'flycheck-error-highlight-overlay t)
                   (overlay-put ov 'face face))))
             (forward-line 1))))
       ;; Delete the old overlays
       (-each old-overlays #'delete-overlay)
       ;; Move point to the middle error
       (goto-char (+ min-point (/ (- max-point min-point) 2)))
       (beginning-of-line)
       ;; And recenter the error list at this position
       (flycheck-error-list-recenter-at (point))))))

(defun flycheck-error-list-update-source ()
  "Update the source buffer of the error list."
  (when (not (or (eq (current-buffer) (flycheck-error-list-buffer))
                 (eq (current-buffer) (flycheck-error-list-source))))
    ;; We must not update the source buffer, if the current buffer is the error
    ;; list itself.  If the current buffer is already the source of the error
    ;; list, we don't need to do anything, too.
    (flycheck-error-list-set-source (current-buffer))
    (flycheck-error-list-refresh)))

(defun flycheck-list-errors ()
  "Show the error list for the current buffer."
  (interactive)
  (unless flycheck-mode
    (user-error "Flycheck mode not enabled"))
  ;; Make sure that the error list exists
  (get-buffer-create flycheck-error-list-buffer)
  (flycheck-error-list-set-source (current-buffer))
  ;; Show the error list in a window, and re-select the old window
  (let ((old-window (selected-window)))
    (pop-to-buffer (flycheck-error-list-buffer))
    (select-window old-window))
  ;; Finally, refresh the error list to show the most recent errors
  (flycheck-error-list-refresh))


;;;; General error display
(defun flycheck-display-errors (errors)
  "Display ERRORS using `flycheck-display-errors-function'."
  (when flycheck-display-errors-function
    (funcall flycheck-display-errors-function errors)))

(defvar-local flycheck-display-error-at-point-timer nil
  "Timer to automatically show the error at point in minibuffer.")

(defun flycheck-cancel-error-display-error-at-point-timer ()
  "Cancel the error display timer for the current buffer."
  (when flycheck-display-error-at-point-timer
    (cancel-timer flycheck-display-error-at-point-timer)
    (setq flycheck-display-error-at-point-timer nil)))

(defun flycheck-display-error-at-point ()
  "Display the all error messages at point in minibuffer."
  (flycheck-cancel-error-display-error-at-point-timer)
  (when flycheck-mode
    (-when-let (errors (flycheck-overlay-errors-at (point)))
      (flycheck-display-errors errors))))

(defun flycheck-display-error-at-point-soon ()
  "Display the first error message at point in minibuffer delayed."
  (flycheck-cancel-error-display-error-at-point-timer)
  (when (flycheck-overlays-at (point))
<<<<<<< HEAD
    (setq flycheck-error-show-error-timer
          (run-at-time flycheck-display-errors-delay nil 'flycheck-show-error-at-point))))
=======
    (setq flycheck-display-error-at-point-timer
          (run-at-time 0.9 nil 'flycheck-display-error-at-point))))
>>>>>>> 38ef22ad


;;;; Error display functions
(defconst flycheck-error-message-buffer "*Flycheck error messages*"
  "The name of the buffer to show long error messages in.")

(defun flycheck-error-message-buffer ()
  "Get the buffer object to show long error messages in.

Get the buffer named by variable `flycheck-error-message-buffer',
or nil if the buffer does not exist."
  (get-buffer flycheck-error-message-buffer))

(defun flycheck-may-use-echo-area-p ()
  "Determine whether the echo area may be used.

The echo area may be used if the cursor is not in the echo area,
and if the echo area is not occupied by minibuffer input."
  (not (or cursor-in-echo-area (active-minibuffer-window))))

(defun flycheck-display-error-messages (errors)
  "Display the messages of ERRORS.

Concatenate all non-nil messages of ERRORS separated by empty
lines, and display them with `display-message-or-buffer', which
shows the messages either in the echo area or in a separate
buffer, depending on the number of lines.

In the latter case, show messages in
`flycheck-error-message-buffer'."
  (-when-let (messages (-keep #'flycheck-error-message errors))
    (when (flycheck-may-use-echo-area-p)
      (display-message-or-buffer (s-join "\n\n" messages)
                                 flycheck-error-message-buffer))))

(defun flycheck-hide-error-buffer ()
  "Hide the Flycheck error buffer if necessary.

Hide the error buffer if there is no error under point."
  (-when-let* ((buffer (flycheck-error-message-buffer))
               (window (get-buffer-window buffer)))
    (unless (flycheck-overlays-at (point))
      (quit-window nil window))))


;;;; Working with error messages
(defun flycheck-copy-messages-as-kill (pos)
  "Copy each error message under POS into kill ring.

Each error message under point is copied into the kill ring."
  (interactive "d")
  (-when-let* ((errors (flycheck-overlay-errors-at pos))
               (messages (-keep #'flycheck-error-message errors)))
    (-each (reverse messages) #'kill-new)
    (message (s-join "\n" messages))))

(defun flycheck-google-messages (pos &optional quote-flag)
  "Google each error message at POS.

Issue a separate Google query for each error message at POS.
Signal an error if there are more messages at POS than
`flycheck-google-max-messages'.

Enclose the Google query in quotation marks, if
`google-wrap-in-quotes' is t.  With QUOTE-FLAG, invert the effect
of `google-wrap-in-quotes'.

This function requires the Google This library from URL
`https://github.com/Bruce-Connor/emacs-google-this'."
  (interactive "d\nP")
  (if (fboundp 'google-string)
      (-when-let (messages (->> pos
                             flycheck-overlay-errors-at
                             (-keep #'flycheck-error-message)))
        (when (and flycheck-google-max-messages
                   (> (length messages) flycheck-google-max-messages))
          (user-error "More than %s messages at point"
                      flycheck-google-max-messages))
        (--each messages
          (google-string quote-flag it :no-confirm)))
    (user-error "Please install Google This from \
https://github.com/Bruce-Connor/emacs-google-this")))


;;;; Checker process management
(defvar-local flycheck-current-process nil
  "The current syntax checking process.")
(put 'flycheck-current-process 'permanent-local t)

(defun flycheck-running-p ()
  "Determine whether a syntax check is running."
  (when (and flycheck-current-process
             (memq (process-status flycheck-current-process) '(exit signal)))
    (flycheck-delete-process flycheck-current-process)
    (setq flycheck-current-process nil))
  (when flycheck-current-process t))

(defun flycheck-delete-process (process)
  "Delete PROCESS and clear it's resources."
  (flycheck-safe-delete (process-get process :flycheck-temporaries))
  (delete-process process))

(defun flycheck-receive-checker-output (process output)
  "Receive a syntax checking PROCESS OUTPUT."
  (let ((pending-output (process-get process :flycheck-pending-output)))
    (process-put process :flycheck-pending-output
                 (cons output pending-output))))

(defun flycheck-get-output (process)
  "Get the complete output of PROCESS."
  (with-demoted-errors
    (let ((pending-output (process-get process :flycheck-pending-output)))
      (apply #'concat (nreverse pending-output)))))

(defun flycheck-finish-syntax-check (checker exit-status files output)
  "Finish a syntax check from CHECKER with EXIT-STATUS.

FILES is a list of files given as input to the checker.  OUTPUT
is the output of the syntax checker.

Parse the OUTPUT and report an appropriate error status."
  (flycheck-report-status "")
  (let (errors)
    (condition-case err
        (setq errors (flycheck-parse-output output checker (current-buffer)))
      (error
       (message "Failed to parse errors from checker %S in output: %s\n\
Error: %s" checker output (error-message-string err))
       (flycheck-report-error)
       (setq errors :errored)))
    (unless (eq errors :errored)
      (setq errors (-> errors
                     (flycheck-fix-error-filenames files)
                     flycheck-relevant-errors))
      (setq flycheck-current-errors (-> errors
                                      (append flycheck-current-errors nil)
                                      flycheck-sort-errors))
      ;; Process all new errors
      (--each errors
        (run-hook-with-args-until-success 'flycheck-process-error-functions it))
      (flycheck-report-error-count flycheck-current-errors)
      (when (and (/= exit-status 0) (not errors))
        (message "Checker %S returned non-zero exit code %s, but no errors from \
output: %s\nChecker definition probably flawed."
                 checker exit-status output)
        (flycheck-report-status "?"))
      (let ((next-checker (flycheck-get-next-checker-for-buffer checker)))
        (if next-checker
            (flycheck-start-checker next-checker)
          (flycheck-delete-marked-overlays)
          (flycheck-error-list-refresh)
          (run-hooks 'flycheck-after-syntax-check-hook)
          (when (eq (current-buffer) (window-buffer))
            (flycheck-display-error-at-point)))))))

(defun flycheck-handle-signal (process _event)
  "Handle a signal from the syntax checking PROCESS.

_EVENT is ignored."
  (when (memq (process-status process) '(signal exit))
    (let ((checker (process-get process :flycheck-checker))
          (files (process-get process :flycheck-temporaries))
          (exit-status (process-exit-status process))
          (output (flycheck-get-output process))
          (buffer (process-buffer process)))
      (flycheck-delete-process process)
      (when (buffer-live-p buffer)
        (with-current-buffer buffer
          (setq flycheck-current-process nil)
          (flycheck-report-status "")
          (when flycheck-mode
            (condition-case err
                (flycheck-finish-syntax-check checker exit-status files output)
              (error
               (flycheck-report-error)
               (signal (car err) (cdr err))))))))))

(defun flycheck-start-checker (checker)
  "Start a syntax CHECKER."
  (condition-case err
      (let* ((command (flycheck-checker-substituted-command checker))
             (program (car command))
             (args (cdr command))
             (process-connection-type nil) ; Use pipes to receive checker output
             (process (apply 'start-process
                             "flycheck" (current-buffer)
                             program args)))
        (setq flycheck-current-process process)
        (set-process-filter process 'flycheck-receive-checker-output)
        (set-process-sentinel process 'flycheck-handle-signal)
        (set-process-query-on-exit-flag process nil)
        (flycheck-report-status "*")
        (process-put process :flycheck-temporaries flycheck-temporaries)
        ;; Now that temporary files and directories are attached to the process,
        ;; we can reset the variables used to collect them
        (setq flycheck-temporaries nil)
        (process-put process :flycheck-checker checker))
    (error
     (flycheck-report-error)
     (flycheck-safe-delete-temporaries)
     (when flycheck-current-process
       ;; Clear the process if it's already there
       (flycheck-delete-process flycheck-current-process)
       (setq flycheck-current-process nil))
     (signal (car err) (cdr err)))))

(defun flycheck-stop-checker ()
  "Stop any syntax checker for the current buffer."
  (when (flycheck-running-p)
    (interrupt-process flycheck-current-process)))


;;;; Built-in checkers
(flycheck-define-checker bash
  "A Bash syntax checker using the Bash shell.

See URL `http://www.gnu.org/software/bash/'."
  :command ("bash" "--norc" "-n" "--" source)
  :error-patterns ((error line-start
                          (file-name) ":" (one-or-more (not (any digit)))
                          line (zero-or-more " ") ":" (zero-or-more " ")
                          (message) line-end))
  :modes sh-mode
  :predicate (lambda () (eq sh-shell 'bash)))

(flycheck-def-option-var flycheck-clang-definitions nil c/c++-clang
  "Additional preprocessor definitions for Clang.

The value of this variable is a list of strings, where each
string is an additional definition to pass to Clang, via the `-D'
option."
  :type '(repeat (string :tag "Definition"))
  :safe #'flycheck-string-list-p
  :package-version '(flycheck . "0.15"))

(flycheck-def-option-var flycheck-clang-include-path nil c/c++-clang
  "A list of include directories for Clang.

The value of this variable is a list of strings, where each
string is a directory to add to the include path of Clang.
Relative paths are relative to the file being checked."
  :type '(repeat (directory :tag "Include directory"))
  :safe #'flycheck-string-list-p
  :package-version '(flycheck . "0.14"))

(flycheck-def-option-var flycheck-clang-includes nil c/c++-clang
  "A list of additional include files for Clang.

The value of this variable is a list of strings, where each
string is a file to include before syntax checking.  Relative
paths are relative to the file being checked."
  :type '(repeat (file :tag "Include file"))
  :safe #'flycheck-string-list-p
  :package-version '(flycheck . "0.15"))

(flycheck-def-option-var flycheck-clang-language-standard nil c/c++-clang
  "The language standard to use in Clang.

The value of this variable is either a string denoting a language
standard, or nil, to use the default standard.  When non-nil,
pass the language standard via the `-std' option."
  :type '(choice (const :tag "Default standard" nil)
                 (string :tag "Language standard"))
  :safe #'stringp
  :package-version '(flycheck . "0.15"))

(flycheck-def-option-var flycheck-clang-no-rtti nil c/c++-clang
  "Whether to disable RTTI in Clang.

When non-nil, disable RTTI for syntax checks, via `-fno-rtti'."
  :type 'boolean
  :safe #'booleanp
  :package-version '(flycheck . "0.15"))

(flycheck-def-option-var flycheck-clang-standard-library nil c/c++-clang
  "The standard library to use for Clang.

The value of this variable is the name of a standard library as
string, or nil to use the default standard library.

Refer to the Clang manual at URL
`http://clang.llvm.org/docs/UsersManual.html' for more
information about the standard library."
  :type '(choice (const "libc++")
                 (const :tag "GNU libstdc++" "libstdc++")
                 (string :tag "Library name"))
  :safe #'stringp
  :package-version '(flycheck . "0.15"))

(flycheck-def-option-var flycheck-clang-warnings '("all" "extra") c/c++-clang
  "A list of additional warnings to enable in Clang.

The value of this variable is a list of strings, where each string
is the name of a warning category to enable.  By default, all
recommended warnings and some extra warnings are enabled (as by
`-Wall' and `-Wextra' respectively).

Refer to the Clang manual at URL
`http://clang.llvm.org/docs/UsersManual.html' for more
information about warnings."
  :type '(choice (const :tag "No additional warnings" nil)
                 (repeat :tag "Additional warnings"
                         (string :tag "Warning name")))
  :safe #'flycheck-string-list-p
  :package-version '(flycheck . "0.14"))

(flycheck-define-checker c/c++-clang
  "A C/C++ syntax checker using Clang.

See URL `http://clang.llvm.org/'."
  :command ("clang"
            "-fsyntax-only"
            "-fno-color-diagnostics"    ; Do not include color codes in output
            "-fno-caret-diagnostics"    ; Do not visually indicate the source
                                        ; location
            "-fno-diagnostics-show-option" ; Do not show the corresponding
                                        ; warning group
            (option "-std=" flycheck-clang-language-standard)
            (option "-stdlib=" flycheck-clang-standard-library)
            (option-flag "-fno-rtti" flycheck-clang-no-rtti)
            (option-list "-include" flycheck-clang-includes)
            (option-list "-W" flycheck-clang-warnings s-prepend)
            (option-list "-D" flycheck-clang-definitions s-prepend)
            (option-list "-I" flycheck-clang-include-path)
            "-x" (eval
                  (cl-case major-mode
                    (c++-mode "c++")
                    (c-mode "c")))
            ;; We must stay in the same directory, to properly resolve #include
            ;; with quotes
            source-inplace)
  :error-patterns
  ((warning line-start (file-name) ":" line ":" column
            ": warning: " (message) line-end)
   (error line-start (file-name) ":" line ":" column
          ": " (or "fatal error" "error") ": " (message) line-end))
  :modes (c-mode c++-mode)
  :next-checkers ((warnings-only . c/c++-cppcheck)))

(flycheck-def-option-var flycheck-cppcheck-checks '("style") c/c++-cppcheck
  "Enabled checks for Cppcheck.

The value of this variable is a list of strings, where each
string is the name of an additional check to enable.  By default,
all coding style checks are enabled.

See section \"Enable message\" in the Cppcheck manual at URL
`http://cppcheck.sourceforge.net/manual.pdf', and the
documentation of the `--enable' option for more information,
including a list of supported checks."
  :type '(repeat :tag "Additional checks"
                 (string :tag "Check name"))
  ;; Quote this lambda, to allow `describe-variable' to display the lambda
  ;; properly
  :safe #'flycheck-string-list-p
  :package-version '(flycheck . "0.14"))

(flycheck-define-checker c/c++-cppcheck
  "A C/C++ checker using cppcheck.

See URL `http://cppcheck.sourceforge.net/'."
  :command ("cppcheck" "--quiet" "--xml-version=2" "--inline-suppr"
            (option "--enable=" flycheck-cppcheck-checks
                    flycheck-option-comma-separated-list)
            source)
  :error-parser flycheck-parse-cppcheck
  :modes (c-mode c++-mode))

(flycheck-define-checker coffee
  "A CoffeeScript syntax checker using coffee.

See URL `http://coffeescript.org/'."
  ;; --print suppresses generation of compiled .js files
  :command ("coffee" "--compile" "--print" source)
  :error-patterns
  ((error line-start (file-name) ":" line ":" column
          ": error: " (message) line-end))
  :modes coffee-mode
  :next-checkers ((warnings-only . coffee-coffeelint)))

(flycheck-def-config-file-var flycheck-coffeelintrc coffee-coffeelint
                              ".coffeelint.json"
  :safe #'stringp)

(flycheck-define-checker coffee-coffeelint
  "A CoffeeScript style checker using coffeelint.

See URL `http://www.coffeelint.org/'."
  :command
  ("coffeelint" (config-file "--file" flycheck-coffeelintrc) "--csv" source)
  :error-patterns
  ((error "SyntaxError: " (message) " on line " line)
   (error line-start (file-name) "," line ","
          (optional (optional (one-or-more digit)) ",") ; optional end line
          "error," (message) line-end)
   (warning line-start (file-name) "," line ","
            (optional (optional (one-or-more digit)) ",")
            "warn," (message) line-end))
  :modes coffee-mode)

(flycheck-define-checker css-csslint
  "A CSS syntax and style checker using csslint.

See URL `https://github.com/stubbornella/csslint'."
  :command ("csslint" "--format=checkstyle-xml" source)
  :error-parser flycheck-parse-checkstyle
  :modes css-mode)

(defconst flycheck-d-module-re (rx "module" (one-or-more (syntax whitespace))
                                   (group (one-or-more (not (syntax whitespace))))
                                   ";")
  "Regular expression to match a D module declaration.")

(defun flycheck-d-module-name ()
  "Determine the D module name of the current buffer.

Return the name as string, or nil if there is no module
declaration in the current buffer."
  (save-restriction
    (widen)
    (save-excursion
      (goto-char (point-min))
      (save-match-data
        (when (re-search-forward flycheck-d-module-re nil :no-error)
          (match-string-no-properties 1))))))

(defun flycheck-d-base-directory ()
  "Get the relative base directory path for this module."
  (let* ((name (flycheck-d-module-name))
         (nesting (if name (cl-count ?. name) 0))
         (basedir (f-dirname (buffer-file-name))))
    (when (equal (f-filename (buffer-file-name)) "package.d")
      ;; a/b/package.d corresponds to module a.b, hence increment the nesting
      ;; level to account for the file name, too.
      (cl-incf nesting))
    (while (> nesting 0)
      (setq basedir (f-parent basedir))
      (cl-decf nesting))
    basedir))

(flycheck-define-checker d-dmd
  "A D syntax checker using the DMD compiler.

See URL `http://dlang.org/'."
  :command ("dmd" "-debug" "-o-" "-property"
                  "-wi" ; Compilation will continue even if there are warnings
                  (eval (s-concat "-I" (flycheck-d-base-directory)))
                  source)
  :error-patterns
  ((error line-start (file-name) "(" line "): Error: " (message) line-end)
   (warning line-start (file-name) "(" line "): " (or "Warning" "Deprecation") ": " (message) line-end))
  :modes d-mode)

(flycheck-define-checker elixir
  "An Elixir syntax checker using the Elixir interpreter.

See URL `http://elixir-lang.org/'."
  :command ("elixirc"
            "-o" temporary-directory    ; Move compiler output out of the way
            "--ignore-module-conflict"  ; Prevent tedious module redefinition
                                        ; warning.
            source)
  :error-patterns
  ((error line-start "** (" (zero-or-more not-newline) ") "
          (file-name) ":" line ": " (message) line-end)
   (warning line-start
            (file-name) ":"
            line ": "
            (message)
            line-end))
  :modes elixir-mode)

(defconst flycheck-emacs-command
  `(,(concat invocation-directory invocation-name) "-Q" "--batch")
  "A command to execute an Emacs Lisp form in a background process.")

(defconst flycheck-emacs-lisp-check-form
  '(progn
     (defvar flycheck-byte-compiled-files nil)
     (defun flycheck-byte-compile-dest-file (source)
       (let ((temp-file (make-temp-file (file-name-nondirectory source))))
         (add-to-list 'flycheck-byte-compiled-files temp-file)
         temp-file))

     (setq byte-compile-dest-file-function 'flycheck-byte-compile-dest-file)
     (mapc 'byte-compile-file command-line-args-left)
     (mapc 'delete-file flycheck-byte-compiled-files)))

(flycheck-def-option-var flycheck-emacs-lisp-load-path nil emacs-lisp
  "Load path to use in the Emacs Lisp syntax checker.

When set to a list of strings, add each directory in this list to
the `load-path' before invoking the byte compiler.  Relative
paths in this list are expanded against the `default-directory'
of the buffer to check.  When nil, only use the built-in
`load-path' of Emacs.

The directory of the file being checked is always part of the
`load-path' while checking, regardless of the value of this
variable.

Set this variable to `load-path' to use the `load-path' of your
Emacs session for syntax checking.

Note that changing this variable can lead to wrong results of the
syntax check, e.g. if an unexpected version of a required library
is used."
  :type '(repeat directory)
  :risky t
  :package-version '(flycheck . "0.14"))

(flycheck-def-option-var flycheck-emacs-lisp-initialize-packages
    'auto emacs-lisp
  "Whether to initialize packages in the Emacs Lisp syntax checker.

To initialize packages, call `package-initialize' before
byte-compiling the file to check.

When nil, never initialize packages.  When `auto', initialize
packages only when checking files from `user-emacs-directory'.
For any other non-nil value, always initialize packages."
  :type '(choice (const :tag "Do not initialize packages" nil)
                 (const :tag "Initialize packages for configuration only" auto)
                 (const :tag "Always initialize packages" t))
  :risky t
  :package-version '(flycheck . "0.14"))

(defun flycheck-option-emacs-lisp-package-initialize (value)
  "Option filter for `flycheck-emacs-lisp-initialize-packages'."
  (when (eq value 'auto)
    (setq value (flycheck-in-user-emacs-directory-p (buffer-file-name))))
  ;; Return the function name, if packages shall be initialized, otherwise
  ;; return nil to have Flycheck drop the whole option
  (when value "package-initialize"))

(flycheck-def-option-var flycheck-emacs-lisp-package-user-dir nil emacs-lisp
  "Package directory for the Emacs Lisp syntax checker.

When set to a string, set `package-user-dir' to the value of this
variable before initializing packages.

This variable has no effect, if
`flycheck-emacs-lisp-initialize-packages' is nil."
  :type '(choice (const :tag "Default package directory" nil)
                 (directory :tag "Custom package directory"))
  :risky t
  :package-version '(flycheck . "0.14"))

(defun flycheck-option-emacs-lisp-package-user-dir (value)
  "Option filter for `flycheck-emacs-lisp-package-user-dir'."
  (unless value
    ;; Inherit the package directory from our Emacs session
    (setq value package-user-dir))
  (when value
    (flycheck-sexp-to-string `(setq package-user-dir ,value))))

(flycheck-define-checker emacs-lisp
  "An Emacs Lisp syntax checker using the Emacs Lisp Byte compiler."
  :command ((eval flycheck-emacs-command)
            (option-list "--directory" flycheck-emacs-lisp-load-path nil
                         ;; Expand relative paths against the directory of the
                         ;; buffer to check
                         f-expand)
            (option "--eval" flycheck-emacs-lisp-package-user-dir
                    flycheck-option-emacs-lisp-package-user-dir)
            (option "--funcall" flycheck-emacs-lisp-initialize-packages
                    flycheck-option-emacs-lisp-package-initialize)
            "--eval"
            (eval (flycheck-sexp-to-string flycheck-emacs-lisp-check-form))
            source-inplace)
  :error-patterns
  ((error line-start (file-name) ":" line ":" column ":Error:"
          (message (zero-or-more not-newline)
                   (zero-or-more "\n    " (zero-or-more not-newline)))
          line-end)
   (warning line-start (file-name) ":" line ":" column ":Warning:"
            (message (zero-or-more not-newline)
                     (zero-or-more "\n    " (zero-or-more not-newline)))
            line-end))
  :modes (emacs-lisp-mode lisp-interaction-mode)
  ;; Ensure that we only check buffers with a backing file.  For buffers without
  ;; a backing file we cannot guarantee that file names in error messages are
  ;; properly resolved, because `byte-compile-file' emits file names *relative
  ;; to the directory of the checked file* instead of the working directory.
  ;; Hence our backwards-substitution will fail, because the checker process has
  ;; a different base directory to resolve relative file names than the Flycheck
  ;; code working on the buffer to check.
  :predicate
  (lambda ()
    (and (buffer-file-name)
         ;; Do not check buffers which should not be byte-compiled.  The checker
         ;; process will refuse to compile these, which would confuse Flycheck
         (not (or (bound-and-true-p no-byte-compile)
                  ;; Do not check buffers used for autoloads generation during
                  ;; package installation.  These buffers are too short-lived
                  ;; for being checked, and doing so causes spurious errors.
                  ;; See https://github.com/flycheck/flycheck/issues/45 and
                  ;; https://github.com/bbatsov/prelude/issues/248.  We must
                  ;; also not check compilation buffers, but as these are
                  ;; ephemeral, Flycheck won't check them anyway.
                  (flycheck-autoloads-file-p)))))
  :next-checkers (emacs-lisp-checkdoc))

(defconst flycheck-emacs-lisp-checkdoc-form
  '(progn
     (require 'checkdoc)

     (let ((filename (car command-line-args-left))
           (process-default-directory default-directory))
       (with-temp-buffer
         (insert-file-contents filename t)
         (setq buffer-file-name filename)
         (setq default-directory process-default-directory)
         (with-demoted-errors
           (checkdoc-current-buffer t)
           (with-current-buffer checkdoc-diagnostic-buffer
             (princ (buffer-substring-no-properties (point-min)
                                                    (point-max)))
             (kill-buffer)))))))

(flycheck-define-checker emacs-lisp-checkdoc
  "An Emacs Lisp style checker using CheckDoc.

The checker runs `checkdoc-current-buffer'."
  :command ((eval flycheck-emacs-command) "--eval"
            (eval (flycheck-sexp-to-string flycheck-emacs-lisp-checkdoc-form))
            source)
  :error-patterns
  ((warning line-start (file-name) ":" line ": " (message) line-end))
  :modes (emacs-lisp-mode)
  :predicate
  (lambda ()
    (not (or (flycheck-autoloads-file-p)
             ;; Do not check Cask/Carton and dir-locals files.  These really
             ;; don't need to follow Checkdoc conventions
             (and (buffer-file-name)
                  (member (f-filename (buffer-file-name))
                          '("Cask" "Carton" ".dir-locals.el")))))))

(flycheck-define-checker erlang
  "An Erlang syntax checker using the Erlang interpreter."
  :command ("erlc" "-o" temporary-directory "-Wall" source)
  :error-patterns
  ((warning line-start (file-name) ":" line ": Warning:" (message) line-end)
   (error line-start (file-name) ":" line ": " (message) line-end))
  :modes erlang-mode)

(flycheck-define-checker go-gofmt
  "A Go syntax and style checker using the gofmt utility.

See URL `http://golang.org/cmd/gofmt/'."
  :command ("gofmt" source)
  :error-patterns
  ((error line-start (file-name) ":" line ":" column ": " (message) line-end))
:modes go-mode
  :next-checkers ((no-errors . go-build) (no-errors . go-test)))

(flycheck-define-checker go-build
  "A Go syntax and type checker using the `go build' command.

See URL `https://golang.org/cmd/go'.

This syntax checker may cause bogus warnings due to an upstream
bug in Go.

See URL `https://code.google.com/p/go/issues/detail?id=4851' for
more information."
  :command ("go" "build" "-o" "/dev/null")
  :error-patterns
  ((error line-start (file-name) ":" line ": " (message) line-end))
  :modes go-mode
  :predicate
  (lambda ()
    (and (not (s-ends-with? "_test.go" (buffer-file-name)))
         (not (buffer-modified-p)))))

(flycheck-define-checker go-test
  "A Go syntax and type checker using the `go test' command.

See URL `https://golang.org/cmd/go'."
  ;; This command builds the test executable and leaves it in the current
  ;; directory.  Unfortunately 'go test -c' does not have the '-o' option.
  :command ("go" "test" "-c")
  :error-patterns
  ((error line-start (file-name) ":" line ": " (message) line-end))
  :modes go-mode
  :predicate
  (lambda ()
    (and (s-ends-with? "_test.go" (buffer-file-name))
         (not (buffer-modified-p)))))

(flycheck-define-checker haml
  "A Haml syntax checker using the Haml compiler.

See URL `http://haml.info'."
  :command ("haml" "-c" source)
  :error-patterns
  ((error line-start "Syntax error on line " line ": " (message) line-end))
  :modes haml-mode)

(flycheck-define-checker haskell-hdevtools
  "A Haskell syntax and type checker using hdevtools.

See URL `https://github.com/bitc/hdevtools'."
  :command ("hdevtools" "check" "-g" "-Wall" source-inplace)
  :error-patterns
  ((warning line-start (file-name) ":" line ":" column ":"
            (or " " "\n    ") "Warning:" (optional "\n")
            (one-or-more " ")
            (message (one-or-more not-newline)
                     (zero-or-more "\n"
                                   (one-or-more " ")
                                   (one-or-more not-newline)))
            line-end)
   (error line-start (file-name) ":" line ":" column ":"
          (or (message (one-or-more not-newline))
              (and "\n" (one-or-more " ")
                   (message (one-or-more not-newline)
                            (zero-or-more "\n"
                                          (one-or-more " ")
                                          (one-or-more not-newline)))))
          line-end))
  :modes haskell-mode
  :next-checkers ((warnings-only . haskell-hlint)))

(flycheck-define-checker haskell-ghc
  "A Haskell syntax and type checker using ghc.

See URL `http://www.haskell.org/ghc/'."
  :command ("ghc" "-Wall" "-fno-code" source-inplace)
  :error-patterns
  ((warning line-start (file-name) ":" line ":" column ":"
            (or " " "\n    ") "Warning:" (optional "\n")
            (one-or-more " ")
            (message (one-or-more not-newline)
                     (zero-or-more "\n"
                                   (one-or-more " ")
                                   (one-or-more not-newline)))
            line-end)
   (error line-start (file-name) ":" line ":" column ":"
          (or (message (one-or-more not-newline))
              (and "\n" (one-or-more " ")
                   (message (one-or-more not-newline)
                            (zero-or-more "\n"
                                          (one-or-more " ")
                                          (one-or-more not-newline)))))
          line-end))
  :modes haskell-mode
  :next-checkers ((warnings-only . haskell-hlint)))

(flycheck-define-checker haskell-hlint
  "A Haskell style checker using hlint.

See URL `http://community.haskell.org/~ndm/hlint/'."
  :command ("hlint" source-inplace)
  :error-patterns
  ((warning line-start
            (file-name) ":" line ":" column
            ": Warning: "
            (message (one-or-more not-newline)
                     (one-or-more "\n" (one-or-more not-newline)))
            line-end)
   (error line-start
          (file-name) ":" line ":" column
          ": Error: "
          (message (one-or-more not-newline)
                   (one-or-more "\n" (one-or-more not-newline)))
          line-end))
  :modes haskell-mode)

(flycheck-def-config-file-var flycheck-tidyrc html-tidy ".tidyrc"
  :safe #'stringp)

(flycheck-define-checker html-tidy
  "A HTML syntax and style checker using Tidy.

See URL `https://github.com/w3c/tidy-html5'."
  :command ("tidy" (config-file "-config" flycheck-tidyrc) "-e" "-q" source)
  :error-patterns
  ((error line-start
          "line " line
          " column " column
          " - Error: " (message) line-end)
   (warning line-start
            "line " line
            " column " column
            " - Warning: " (message) line-end))
  :modes (html-mode nxhtml-mode web-mode))

(flycheck-def-config-file-var flycheck-jshintrc javascript-jshint ".jshintrc"
  :safe #'stringp)

(flycheck-define-checker javascript-jshint
  "A JavaScript syntax and style checker using jshint.

See URL `http://www.jshint.com'."
  :command ("jshint" "--checkstyle-reporter"
            (config-file "--config" flycheck-jshintrc)
            source)
  :error-parser flycheck-parse-checkstyle
  :modes (js-mode js2-mode js3-mode))

(flycheck-def-config-file-var flycheck-gjslintrc javascript-gjslint ".gjslintrc"
  :safe #'stringp)

(flycheck-define-checker javascript-gjslint
  "A JavaScript syntax and style checker using Closure Linter.

See URL `https://developers.google.com/closure/utilities'."
  :command ("gjslint" (config-file "--flagfile" flycheck-gjslintrc) source)
  :error-patterns ((error line-start "Line " line ", " (message) line-end))
  :modes (js-mode js2-mode js3-mode))

(flycheck-define-checker json-jsonlint
  "A JSON syntax and style checker using jsonlint.

See URL `https://github.com/zaach/jsonlint'."
  :command ("jsonlint" "-c" "-q" source)
  :error-patterns
  ((error line-start
          (file-name)
          ": line " line
          ", col " column ", "
          (message) line-end))
  :predicate
  (lambda ()
    (or
     (eq major-mode 'json-mode)
     (and buffer-file-name
          (string= "json" (file-name-extension buffer-file-name))))))

(flycheck-define-checker less
  "A LESS syntax checker using lessc.
At least version 1.4 of lessc is required.

See URL `http://lesscss.org'."
  :command ("lessc" "--lint" "--no-color" source)
  :error-patterns
  ((error line-start (one-or-more word) ":"
          (message)
          " in "
          (file-name)

          " on line " line
          ", column " column ":"
          line-end))
  :modes less-css-mode)

(flycheck-define-checker lua
  "A Lua syntax checker using the Lua compiler.

See URL `http://www.lua.org/'."
  :command ("luac" "-p" source)
  :error-patterns
  ((error line-start
          ;; Skip the name of the luac executable.  We also skip the file name,
          ;; because luac is stupid enough as to abbreviate file names in its
          ;; output, which for obvious reasons breaks our file name
          ;; detection. See https://github.com/flycheck/flycheck/issues/251
          (minimal-match (zero-or-more not-newline))
          ":" line ": " (message) line-end))
  :modes lua-mode)

(flycheck-define-checker perl
  "A Perl syntax checker using the Perl interpreter.

See URL `http://www.perl.org'."
  :command ("perl" "-w" "-c" source)
  :error-patterns
  ((error line-start (minimal-match (message))
          " at " (file-name) " line " line
          (or "." (and ", " (zero-or-more not-newline))) line-end))
  :modes (perl-mode cperl-mode))

(flycheck-define-checker php
  "A PHP syntax checker using the PHP command line interpreter.

See URL `http://php.net/manual/en/features.commandline.php'."
  :command ("php" "-l" "-d" "error_reporting=E_ALL" "-d" "display_errors=1"
            "-d" "log_errors=0" source)
  :error-patterns
  ((error line-start (or "Parse" "Fatal" "syntax") " error" (any ":" ",") " "
          (message) " in " (file-name) " on line " line line-end))
  :modes (php-mode php+-mode)
  :next-checkers ((warnings-only . php-phpmd)
                  (warnings-only . php-phpcs)))

(flycheck-def-option-var flycheck-phpmd-rulesets
    '("cleancode" "codesize" "controversial" "design" "naming" "unusedcode")
    php-phpmd
  "The rule sets for PHP Mess Detector.

Set default rule sets and custom rule set files.

See section \"Using multiple rule sets\" in the PHP Mess Detector
manual at URL `http://phpmd.org/documentation/index.html'."
  :type '(repeat :tag "rule sets"
                 (string :tag "A filename or rule set"))
  :safe #'flycheck-string-list-p)

(flycheck-define-checker php-phpmd
  "A PHP style checker using PHP Mess Detector.

See URL `http://phpmd.org/'."
  :command ("phpmd" source "text"
            (eval (flycheck-option-comma-separated-list
                   flycheck-phpmd-rulesets)))
  :error-patterns
  ((warning line-start(file-name) ":" line (message) line-end))
  :modes (php-mode php+-mode)
  :next-checkers (php-phpcs))

(flycheck-def-option-var flycheck-phpcs-standard nil php-phpcs
  "The coding standard for PHP CodeSniffer.

When nil, use the default standard from the global PHP
CodeSniffer configuration.  When set to a string, pass the string
to PHP CodeSniffer which will interpret it as name as a standard,
or as path to a standard specification."
  :type '(choice (const :tag "Default standard" nil)
                 (string :tag "Standard name or file"))
  :safe #'stringp)

(flycheck-define-checker php-phpcs
  "A PHP style checker using PHP_CodeSniffer.

See URL `http://pear.php.net/package/PHP_CodeSniffer/'."
  :command ("phpcs" "--report=emacs"
            (option "--standard=" flycheck-phpcs-standard)
            source)
  ;; Though phpcs supports Checkstyle output which we could feed to
  ;; `flycheck-parse-checkstyle', we are still using error patterns here,
  ;; because PHP has notoriously unstable output habits.  See URL
  ;; `https://github.com/flycheck/flycheck/issues/78' and URL
  ;; `https://github.com/flycheck/flycheck/issues/118'
  :error-patterns
  ((error line-start
          (file-name) ":" line ":" column ": error - " (message)
          line-end)
   (warning line-start
            (file-name) ":" line ":" column ": warning - " (message)
            line-end))
  :modes (php-mode php+-mode))

(flycheck-define-checker puppet-parser
  "A Puppet DSL syntax checker using puppet's own parser.

See URL `http://www.puppetlabs.com/'."
  :command ("puppet" "parser" "validate" "--color=false" source)
  :error-patterns
  ((error line-start
          (minimal-match (zero-or-more not-newline)) ; Skip puppetc executable
                                                     ; name
          ": Could not parse for environment " (one-or-more word)
          ": " (message (minimal-match (zero-or-more anything)))
          " at "  (file-name "/" (zero-or-more not-newline)) ":" line line-end))
  :modes puppet-mode
  :next-checkers ((no-errors . puppet-lint)))

(flycheck-define-checker puppet-lint
  "A Puppet DSL style checker using puppet-lint.

See URL `http://www.puppet-lint.com/'."
  :command ("puppet-lint" "--with-filename" source-original)
  :error-patterns
  ((warning line-start
            (file-name) " - WARNING: " (message) " on line " line
            line-end)
   (error line-start
          (file-name) " - ERROR: " (message) " on line " line
          line-end))
  :modes puppet-mode
  :predicate (lambda () (and (buffer-file-name) (not (buffer-modified-p)))))

(flycheck-def-config-file-var flycheck-flake8rc python-flake8 ".flake8rc"
  :safe #'stringp)

(flycheck-def-option-var flycheck-flake8-maximum-complexity nil python-flake8
  "The maximum McCabe complexity of methods.

If nil, do not check the complexity of methods.  If set to an
integer, report any complexity greater than the value of this
variable as warning.

If set to an integer, this variable overrules any similar setting
in the configuration file denoted by `flycheck-flake8rc'."
  :type '(choice (const :tag "Do not check McCabe complexity" nil)
                 (integer :tag "Maximum complexity"))
  :safe #'integerp)

(flycheck-def-option-var flycheck-flake8-maximum-line-length nil python-flake8
  "The maximum length of lines.

If set to an integer, the value of this variable denotes the
maximum length of lines, overruling any similar setting in the
configuration file denoted by `flycheck-flake8rc'.  An error will
be reported for any line longer than the value of this variable.

If set to nil, use the maximum line length from the configuration
file denoted by `flycheck-flake8rc', or the PEP 8 recommendation
of 79 characters if there is no configuration with this setting."
  :type '(choice (const :tag "Default value")
                 (integer :tag "Maximum line length in characters"))
  :safe #'integerp)

(flycheck-define-checker python-flake8
  "A Python syntax and style checker using Flake8.

For best error reporting, use Flake8 2.0 or newer.

See URL `http://pypi.python.org/pypi/flake8'."
  :command ("flake8"
            (config-file "--config" flycheck-flake8rc)
            (option "--max-complexity"
                    flycheck-flake8-maximum-complexity
                    flycheck-option-int)
            (option "--max-line-length"
                    flycheck-flake8-maximum-line-length
                    flycheck-option-int)
            source-inplace)
  :error-patterns
  ((error line-start
          (file-name) ":" line ":" (optional column ":") " "
          (message "E" (one-or-more digit) (zero-or-more not-newline))
          line-end)
   (warning line-start
            (file-name) ":" line ":" (optional column ":") " "
            (message (or "F"            ; Pyflakes in Flake8 >= 2.0
                         "W"            ; Pyflakes in Flake8 < 2.0
                         "C"            ; McCabe in Flake >= 2.0
                         "N")           ; pep8-naming in Flake8 >= 2.0
                     (one-or-more digit) (zero-or-more not-newline))
            line-end)
   ;; Syntax errors in Flake8 < 2.0, in Flake8 >= 2.0 syntax errors are caught
   ;; by the E.* pattern above
   (error line-start (file-name) ":" line ":" (message) line-end))
  :modes python-mode)

(flycheck-def-config-file-var flycheck-pylintrc python-pylint
                              ".pylintrc"
  :safe #'stringp)

(flycheck-define-checker python-pylint
  "A Python syntax and style checker using Pylint.

This syntax checker requires Pylint 1.0 or newer.

See URL `http://pypi.python.org/pypi/pylint'."
  ;; -r n disables the scoring report
  :command ("pylint" "-r" "n"
            "--msg-template" "{path}:{line}:{C}:{msg} ({msg_id})"
            (config-file "--rcfile=" flycheck-pylintrc)
            source)
  :error-patterns
  ((error line-start (file-name) ":" line ":"
          (or "E" "F") ":" (message) line-end)
   (warning line-start (file-name) ":" line ":"
            (or "W" "R" "C") ":" (message) line-end))
  :modes python-mode)

(flycheck-define-checker rst
  "A ReStructuredText (RST) syntax checker using Docutils.

See URL `http://docutils.sourceforge.net/'."
  :command ("rst2pseudoxml.py" "--report=2" "--halt=5" source)
  :error-patterns
  ((warning line-start (file-name) ":" line ": (WARNING/2) " (message) line-end)
   (error line-start
          (file-name) ":" line
          ": (" (or "ERROR/3" "SEVERE/4") ") "
          (message) line-end))
  :modes rst-mode)

(flycheck-def-config-file-var flycheck-rubocoprc ruby-rubocop ".rubocop.yml"
  :safe #'stringp)

(flycheck-define-checker ruby-rubocop
  "A Ruby syntax and style checker using the RuboCop tool.

See URL `http://batsov.com/rubocop/'."
  :command ("rubocop" "--format" "emacs" "--silent"
            (config-file "--config" flycheck-rubocoprc)
            source)
  :error-patterns
  ((warning line-start
            (file-name) ":" line ":" column ": " (or "C" "W") ": " (message)
            line-end)
   (error line-start
          (file-name) ":" line ":" column ": " (or "E" "F") ": " (message)
          line-end))
  :modes ruby-mode)

(flycheck-define-checker ruby
  "A Ruby syntax checker using the standard (MRI) Ruby interpreter.

See URL `http://www.ruby-lang.org/'."
  :command ("ruby" "-w" "-c" source)
  :error-patterns
  ;; These patterns support output from JRuby, too, to deal with RVM or Rbenv
  ((error line-start
          "SyntaxError in " (file-name) ":" line ": " (message)
          line-end)
   (warning line-start
            (file-name) ":" line ":" (optional column ":")
            " warning: " (message) line-end)
   (error line-start (file-name) ":" line ": " (message) line-end))
  :modes 'ruby-mode)

(flycheck-define-checker ruby-jruby
  "A Ruby syntax checker using the JRuby interpreter.

See URL `http://jruby.org/'."
  :command ("jruby" "-w" "-c" source)
  :error-patterns
  ((error line-start
          "SyntaxError in " (file-name) ":" line ": " (message)
          line-end)
   (warning line-start (file-name) ":" line " warning: " (message) line-end)
   (error line-start (file-name) ":" line ": " (message) line-end))
  :modes ruby-mode)

(flycheck-define-checker rust
  "A Rust syntax checker using Rust compiler.

See URL `http://rust-lang.org'."
  :command ("rustc" "--parse-only" source)
  :error-patterns
  ((error line-start (file-name) ":" line ":" column ": "
          (one-or-more digit) ":" (one-or-more digit) " error: "
          (message) line-end))
  :modes rust-mode)

(flycheck-define-checker sass
  "A Sass syntax checker using the Sass compiler.

See URL `http://sass-lang.com'."
  :command ("sass" "-c" source)
  :error-patterns
  ((error line-start "Syntax error on line " line ": " (message))
   (warning line-start "WARNING on line " line " of " (file-name)
            ":" (optional "\r") "\n" (message) line-end)
   (error line-start
          "Syntax error: " (message)
          (optional "\r") "\n        on line " line " of " (file-name)
          line-end))
  :modes sass-mode)

(flycheck-define-checker scala
  "A Scala syntax checker using the Scala compiler.

See URL `http://www.scala-lang.org/'."
  :command ("scalac" "-Ystop-after:parser" source)
  :error-patterns
  ((error line-start (file-name) ":" line ": error: " (message) line-end))
  :modes scala-mode)

(flycheck-define-checker scss
  "A SCSS syntax checker using the SCSS compiler.

See URL `http://sass-lang.com'."
  :command ("scss" "-c" source)
  :error-patterns
  ((error line-start "Syntax error on line " line ": " (message))
   (warning line-start "WARNING on line " line " of " (file-name)
            ":" (optional "\r") "\n" (message) line-end)
   (error line-start
          "Syntax error: " (message)
          (optional "\r") "\n        on line " line " of " (file-name)
          line-end))
  :modes scss-mode)

(flycheck-define-checker sh-dash
  "A POSIX Shell syntax checker using the Dash shell.

See URL `http://gondor.apana.org.au/~herbert/dash/'."
  :command ("dash" "-n" source)
  :error-patterns
  ((error line-start (file-name) ": " line ": " (backref 1) ": " (message)))
  :modes sh-mode
  :predicate (lambda () (eq sh-shell 'sh)))

(flycheck-define-checker sh-bash
  "A POSIX Shell syntax checker using the Bash shell.

See URL `http://www.gnu.org/software/bash/'."
  :command ("bash" "--posix" "--norc" "-n" "--" source)
  :error-patterns
  ((error line-start
          (file-name) ":" (one-or-more (not (any digit)))
          line (zero-or-more " ") ":" (zero-or-more " ")
          (message) line-end))
  :modes sh-mode
  :predicate (lambda () (eq sh-shell 'sh)))

(flycheck-define-checker slim
  "A Slim syntax checker using the Slim compiler.

See URL `http://slim-lang.com'."
  :command ("slimrb" "-c" source)
  :error-patterns
  ((error line-start
          "Slim::Parser::SyntaxError:" (message) (optional "\r") "\n  "
          (file-name) ", Line " line (optional ", Column " column)
          line-end))
  :modes slim-mode)

(flycheck-def-config-file-var flycheck-chktexrc tex-chktex ".chktexrc"
  :safe #'stringp)

(flycheck-define-checker tex-chktex
  "A TeX and LaTeX syntax and style checker using chktex.

See URL `http://baruch.ev-en.org/proj/chktex/'."
  :command ("chktex" (config-file "-l" flycheck-chktexrc) "-v0" "-q" "-I"
            source-inplace)
  :error-patterns
  ((warning line-start (file-name) ":" line ":" column ":" (message) line-end))
  :modes (latex-mode plain-tex-mode))

(flycheck-define-checker tex-lacheck
  "A LaTeX syntax and style checker using lacheck.

See URL `http://www.ctan.org/pkg/lacheck'."
  :command ("lacheck" source-inplace)
  :error-patterns
  ((warning line-start
            "\"" (file-name) "\", line " line ": " (message)
            line-end))
  :modes latex-mode)

(flycheck-define-checker xml-xmlstarlet
  "A XML syntax checker and validator using the xmlstarlet utility.

See URL `http://xmlstar.sourceforge.net/'."
  :command ("xmlstarlet" "val" "-e" "-q" source)
  :error-patterns
  ((error line-start (file-name) ":" line "." column ": " (message) line-end))
  :modes (xml-mode nxml-mode))

(flycheck-define-checker xml-xmllint
  "A XML syntax checker and validator using the xmllint utility.

The xmllint is part of libxml2, see URL
`http://www.xmlsoft.org/'."
  :command ("xmllint" "--noout" source)
  :error-patterns
  ((error line-start (file-name) ":" line ": " (message) line-end))
  :modes (xml-mode nxml-mode))

(flycheck-define-checker yaml-ruby
  "A YAML syntax checker using Ruby's YAML parser.

This syntax checker uses the YAML parser from Ruby's standard
library.

See URL `http://www.ruby-doc.org/stdlib-2.0.0/libdoc/yaml/rdoc/YAML.html'."
  :command ("ruby" "-ryaml" "-e"
"begin;
   file_name = ARGV[0]; \
   YAML.load(ARGF); \
 rescue Exception => e; \
   STDERR.puts \"#{file_name}:#{e}\"; \
 end" source)
  :error-patterns
  (;; Syck (Ruby <= 1.9.2, unmaintained)
   (error line-start (file-name)
          ":syntax error on line " line ", col " column ": `" (message) "'" line-end)
   ;; Psych (Ruby >= 1.9.3)
   (error line-start (file-name) ":" (zero-or-more not-newline) ":" (message)
          "at line " line " column " column  line-end))
  :modes yaml-mode)

(flycheck-define-checker zsh
  "A Zsh syntax checker using the Zsh shell.

See URL `http://www.zsh.org/'."
  :command ("zsh" "-n" "-d" "-f" source)
  :error-patterns
  ((error line-start (file-name) ":" line ": " (message) line-end))
  :modes sh-mode
  :predicate (lambda () (eq sh-shell 'zsh)))

(provide 'flycheck)

;; Local Variables:
;; coding: utf-8
;; End:

;;; flycheck.el ends here<|MERGE_RESOLUTION|>--- conflicted
+++ resolved
@@ -506,7 +506,6 @@
   '((t :inherit warning))
   "Flycheck face for fringe warning indicators."
   :package-version '(flycheck . "0.13")
-  :group 'flycheck-faces)
 
 (defface flycheck-error-list-highlight
   '((t :inherit highlight))
@@ -3168,13 +3167,8 @@
   "Display the first error message at point in minibuffer delayed."
   (flycheck-cancel-error-display-error-at-point-timer)
   (when (flycheck-overlays-at (point))
-<<<<<<< HEAD
-    (setq flycheck-error-show-error-timer
-          (run-at-time flycheck-display-errors-delay nil 'flycheck-show-error-at-point))))
-=======
     (setq flycheck-display-error-at-point-timer
-          (run-at-time 0.9 nil 'flycheck-display-error-at-point))))
->>>>>>> 38ef22ad
+          (run-at-time flycheck-display-errors-delay nil 'flycheck-display-error-at-point))))
 
  
