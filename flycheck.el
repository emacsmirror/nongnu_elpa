;;; flycheck.el --- Modern on-the-fly syntax checking for GNU Emacs -*- lexical-binding: t; -*-

;; Copyright (c) 2012, 2013, 2014 Sebastian Wiesner <swiesner@lunaryorn.com>
;; Copyright (C) 2013, 2014 Free Software Foundation, Inc.
;;
;; Author: Sebastian Wiesner <swiesner@lunaryorn.com>
;; URL: https://www.flycheck.org
;; Keywords: convenience languages tools
;; Version: 0.22-cvs1
;; Package-Requires: ((dash "2.4.0") (pkg-info "0.4") (cl-lib "0.3") (emacs "24.1"))

;; This file is not part of GNU Emacs.

;; This program is free software: you can redistribute it and/or modify
;; it under the terms of the GNU General Public License as published by
;; the Free Software Foundation, either version 3 of the License, or
;; (at your option) any later version.

;; This program is distributed in the hope that it will be useful,
;; but WITHOUT ANY WARRANTY; without even the implied warranty of
;; MERCHANTABILITY or FITNESS FOR A PARTICULAR PURPOSE.  See the
;; GNU General Public License for more details.

;; You should have received a copy of the GNU General Public License
;; along with this program.  If not, see <http://www.gnu.org/licenses/>.

;;; Commentary:

;; Modern on-the-fly syntax checking for GNU Emacs.

;; Provide `flycheck-mode' which enables on-the-fly syntax checking for a large
;; number of different modes and languages (see `flycheck-checkers' for a
;; complete list).
;;
;; Support for new modes and languages can be added by defining a new syntax
;; checker (see `flycheck-define-checker').

;;; Code:

(eval-when-compile
  (require 'cl-lib)         ; `cl-defstruct'
  (require 'compile)        ; Compile Mode integration
  (require 'package)        ; Tell Emacs about package-user-dir
  (require 'sh-script)      ; `sh-shell' for sh checker predicates
  (require 'jka-compr)      ; For JKA workarounds in `flycheck-temp-file-system'
  )

(require 'dash)

(require 'subr-x nil 'no-error)  ; Additional utilities, Emacs 24.4 and upwards
(require 'pcase)                 ; Pattern matching for Emacs Lisp
(require 'tabulated-list)        ; To list errors
(require 'easymenu)             ; Flycheck Mode menu definition
(require 'rx)                    ; Regexp fanciness in `flycheck-define-checker'
(require 'help-mode)             ; `define-button-type'
(require 'find-func)             ; `find-function-regexp-alist'

;; Tell the byte compiler about autoloaded functions from packages
(declare-function pkg-info-version-info "pkg-info" (package))


;;; Compatibility
(eval-and-compile
  ;; `defvar-local' Emacs 24.2 and below
  (unless (fboundp 'defvar-local)
    (defmacro defvar-local (var val &optional docstring)
      "Define VAR as a buffer-local variable with default value VAL.
Like `defvar' but additionally marks the variable as being automatically
buffer-local wherever it is set."
      (declare (debug defvar) (doc-string 3))
      `(progn
         (defvar ,var ,val ,docstring)
         (make-variable-buffer-local ',var))))

  (unless (fboundp 'setq-local)
    ;; `setq-local' for Emacs 24.2 and below
    (defmacro setq-local (var val)
      "Set variable VAR to value VAL in current buffer."
      `(set (make-local-variable ',var) ,val)))

  (unless (fboundp 'user-error)
    ;; `user-error' for Emacs 24.2 and below
    (defalias 'user-error 'error)

    (add-to-list 'debug-ignored-errors
                 (rx string-start "No more Flycheck errors" string-end))
    (add-to-list 'debug-ignored-errors
                 (rx string-start "Flycheck mode disabled" string-end))
    (add-to-list 'debug-ignored-errors
                 (rx string-start "Configured syntax checker "
                     symbol-start (one-or-more not-newline) symbol-end
                     " cannot be used" string-end)))

  (unless (fboundp 'string-suffix-p)
    ;; `string-suffix-p' for Emacs 24.3 and below
    (defun string-suffix-p (suffix string  &optional ignore-case)
      "Return non-nil if SUFFIX is a suffix of STRING.
If IGNORE-CASE is non-nil, the comparison is done without paying
attention to case differences."
      (let ((start-pos (- (length string) (length suffix))))
        (and (>= start-pos 0)
             (eq t (compare-strings suffix nil nil
                                    string start-pos nil ignore-case))))))

  (unless (featurep 'subr-x)
    ;; `subr-x' function for Emacs 24.3 and below
    (defsubst string-join (strings &optional separator)
      "Join all STRINGS using SEPARATOR."
      (mapconcat 'identity strings separator))

    (defsubst string-trim-left (string)
      "Remove leading whitespace from STRING."
      (if (string-match "\\`[ \t\n\r]+" string)
          (replace-match "" t t string)
        string))

    (defsubst string-trim-right (string)
      "Remove trailing whitespace from STRING."
      (if (string-match "[ \t\n\r]+\\'" string)
          (replace-match "" t t string)
        string))

    (defsubst string-trim (string)
      "Remove leading and trailing whitespace from STRING."
      (string-trim-left (string-trim-right string)))

    (defsubst string-empty-p (string)
      "Check whether STRING is empty."
      (string= string ""))))

(when (and (not (get 'exclamation-mark 'fringe))
           (fboundp 'define-fringe-bitmap))
  ;; Provide `exclamation-mark' bitmap for Emacs 24.2 and below.  We also check,
  ;; whether `define-fringe-bitmap' is defined, because this function is not
  ;; available if Emacs is built without GUI support.  See
  ;; https://github.com/flycheck/flycheck/issues/57
  (define-fringe-bitmap 'exclamation-mark
    [24 60 60 24 24 0 0 24 24] nil nil 'center))


;;; Customization
(defgroup flycheck nil
  "Modern on-the-fly syntax checking for GNU Emacs."
  :prefix "flycheck-"
  :group 'tools
  :link '(url-link :tag "Online manual" "http://flycheck.readthedocs.org")
  :link '(url-link :tag "Github" "https://github.com/flycheck/flycheck")
  :link '(custom-manual "(flycheck)Top")
  :link '(info-link "(flycheck)Usage"))

(defgroup flycheck-config-files nil
  "Configuration files for on-the-fly syntax checkers."
  :prefix "flycheck-"
  :group 'flycheck
  :link '(custom-manual "(flycheck)Syntax checker configuration files"))

(defgroup flycheck-options nil
  "Options for on-the-fly syntax checkers."
  :prefix "flycheck-"
  :group 'flycheck
  :link '(custom-manual "(flycheck)Syntax checker options"))

(defgroup flycheck-executables nil
  "Executables of syntax checkers."
  :prefix "flycheck-"
  :group 'flycheck
  :link '(custom-manual "(flycheck)Syntax checker executables"))

(defgroup flycheck-faces nil
  "Faces used by on-the-fly syntax checking."
  :prefix "flycheck-"
  :group 'flycheck
  :link '(info-link "(flycheck)Error reporting"))

(defcustom flycheck-checkers
  '(ada-gnat
    asciidoc
    c/c++-clang
    c/c++-gcc
    c/c++-cppcheck
    cfengine
    chef-foodcritic
    coffee
    coffee-coffeelint
    coq
    css-csslint
    d-dmd
    elixir
    emacs-lisp
    emacs-lisp-checkdoc
    erlang
    eruby-erubis
    fortran-gfortran
    go-gofmt
    go-golint
    go-vet
    go-build
    go-test
    go-errcheck
    haml
    handlebars
    haskell-ghc
    haskell-hlint
    html-tidy
    javascript-jshint
    javascript-eslint
    javascript-gjslint
    json-jsonlint
    less
    lua
    make
    perl
    perl-perlcritic
    php
    php-phpmd
    php-phpcs
    puppet-parser
    puppet-lint
    python-flake8
    python-pylint
    racket
    rpm-rpmlint
    rst
    rst-sphinx
    ruby-rubocop
    ruby-rubylint
    ruby
    ruby-jruby
    rust
    sass
    scala
    scala-scalastyle
    scss
    sh-bash
    sh-posix-dash
    sh-posix-bash
    sh-zsh
    sh-shellcheck
    slim
    tex-chktex
    tex-lacheck
    texinfo
    verilog-verilator
    xml-xmlstarlet
    xml-xmllint
    yaml-jsyaml
    yaml-ruby)
  "Syntax checkers available for automatic selection.

A list of Flycheck syntax checkers to choose from when syntax
checking a buffer.  Flycheck will automatically select a suitable
syntax checker from this list, unless `flycheck-checker' is set,
either directly or with `flycheck-select-checker'.

You should not need to change this variable normally.  In order
to disable syntax checkers, please use
`flycheck-disabled-checkers'.  This variable is intended for 3rd
party extensions to tell Flycheck about new syntax checkers.

Syntax checkers in this list must be defined with
`flycheck-define-checker'."
  :group 'flycheck
  :type '(repeat (symbol :tag "Checker"))
  :risky t)

(defcustom flycheck-disabled-checkers nil
  "Syntax checkers excluded from automatic selection.

A list of Flycheck syntax checkers to exclude from automatic
selection.  Flycheck will never automatically select a syntax
checker in this list, regardless of the value of
`flycheck-checkers'.

However, syntax checkers in this list are still available for
manual selection with `flycheck-select-checker'.

Use this variable to disable syntax checkers, instead of removing
the syntax checkers from `flycheck-checkers'.  You may also use
this option as a file or directory local variable to disable
specific checkers in individual files and directories
respectively."
  :group 'flycheck
  :type '(repeat (symbol :tag "Checker"))
  :package-version '(flycheck . "0.16")
  :safe #'flycheck-symbol-list-p)
(make-variable-buffer-local 'flycheck-disabled-checkers)

(defvar-local flycheck-checker nil
  "Syntax checker to use for the current buffer.

If unset or nil, automatically select a suitable syntax checker
from `flycheck-checkers' on every syntax check.

If set to a syntax checker only use this syntax checker and never
select one from `flycheck-checkers' automatically.  The syntax
checker is used regardless of whether it is contained in
`flycheck-checkers' or `flycheck-disabled-checkers'.  If the
syntax checker is unusable in the current buffer an error is
signaled.

A syntax checker assigned to this variable must be defined with
`flycheck-define-checker'.

Use the command `flycheck-select-checker' to select a syntax
checker for the current buffer, or set this variable as file
local variable to always use a specific syntax checker for a
file.  See Info Node `(emacs)Specifying File Variables' for more
information about file variables.")
(put 'flycheck-checker 'safe-local-variable 'flycheck-registered-checker-p)

(defcustom flycheck-locate-config-file-functions
  '(flycheck-locate-config-file-absolute-path
    flycheck-locate-config-file-ancestor-directories
    flycheck-locate-config-file-home)
  "Functions to locate syntax checker configuration files.

Each function in this hook must accept two arguments: The value
of the configuration file variable, and the syntax checker
symbol.  It must return either a string with an absolute path to
the configuration file, or nil, if it cannot locate the
configuration file.

The functions in this hook are called in order of appearance, until a
function returns non-nil.  The configuration file returned by that
function is then given to the syntax checker if it exists.

This variable is an abnormal hook.  See Info
node `(elisp)Hooks'."
  :group 'flycheck
  :type 'hook
  :risky t)

(defcustom flycheck-checker-error-threshold 400
  "Maximum errors allowed per syntax checker.

The value of this variable is either an integer denoting the
maximum number of errors per syntax checker and buffer, or nil to
not limit the errors reported from a syntax checker.

If this variable is a number and a syntax checker reports more
errors than the value of this variable, its errors are not
discarded, and not highlighted in the buffer or available in the
error list.  The affected syntax checker is also disabled for
future syntax checks of the buffer."
  :group 'flycheck
  :type '(choice (const :tag "Do not limit reported errors" nil)
                 (integer :tag "Maximum number of errors"))
  :risky t
  :package-version '(flycheck . "0.22"))

(defcustom flycheck-process-error-functions '(flycheck-add-overlay)
  "Functions to process errors.

Each function in this hook must accept a single argument: A
Flycheck error to process.

All functions in this hook are called in order of appearance,
until a function returns non-nil.  Thus, a function in this hook
may return nil, to allow for further processing of the error, or
any non-nil value, to indicate that the error was fully processed
and inhibit any further processing.

The functions are called for each newly parsed error immediately
after the corresponding syntax checker finished.  At this stage,
the overlays from the previous syntax checks are still present,
and there may be further syntax checkers in the chain.

This variable is an abnormal hook.  See Info
node `(elisp)Hooks'."
  :group 'flycheck
  :type 'hook
  :package-version '(flycheck . "0.13")
  :risky t)

(defcustom flycheck-display-errors-delay 0.9
  "Delay in seconds before displaying errors at point.

Use floating point numbers to express fractions of seconds."
  :group 'flycheck
  :type 'number
  :package-version '(flycheck . "0.15")
  :safe #'numberp)

(defcustom flycheck-display-errors-function #'flycheck-display-error-messages
  "Function to display error messages.

If set to a function, call the function with the list of errors
to display as single argument.  Each error is an instance of the
`flycheck-error' struct.

If set to nil, do not display errors at all."
  :group 'flycheck
  :type '(choice (const :tag "Display error messages"
                        flycheck-display-error-messages)
                 (const :tag "Display error messages only if no error list"
                        flycheck-display-error-messages-unless-error-list)
                 (function :tag "Error display function"))
  :package-version '(flycheck . "0.13")
  :risky t)

(defcustom flycheck-indication-mode 'left-fringe
  "The indication mode for Flycheck errors and warnings.

This variable controls how Flycheck indicates errors in buffers.
May either be `left-fringe', `right-fringe', or nil.

If set to `left-fringe' or `right-fringe', indicate errors and
warnings via icons in the left and right fringe respectively.

If set to nil, do not indicate errors and warnings, but just
highlight them according to `flycheck-highlighting-mode'."
  :group 'flycheck
  :type '(choice (const :tag "Indicate in the left fringe" left-fringe)
                 (const :tag "Indicate in the right fringe" right-fringe)
                 (const :tag "Do not indicate" nil))
  :safe #'symbolp)

(defcustom flycheck-highlighting-mode 'symbols
  "The highlighting mode for Flycheck errors and warnings.

The highlighting mode controls how Flycheck highlights errors in
buffers.  The following modes are known:

`columns'
     Highlight the error column.  If the error does not have a column,
     highlight the whole line.

`symbols'
     Highlight the symbol at the error column, if there is any,
     otherwise behave like `columns'.  This is the default.

`sexps'
     Highlight the expression at the error column, if there is
     any, otherwise behave like `columns'.  Note that this mode
     can be *very* slow in some major modes.

`lines'
     Highlight the whole line.

nil
     Do not highlight errors at all.  However, errors will still
     be reported in the mode line and in error message popups,
     and indicated according to `flycheck-indication-mode'."
  :group 'flycheck
  :type '(choice (const :tag "Highlight columns only" columns)
                 (const :tag "Highlight symbols" symbols)
                 (const :tag "Highlight expressions" sexps)
                 (const :tag "Highlight whole lines" lines)
                 (const :tag "Do not highlight errors" nil))
  :package-version '(flycheck . "0.14")
  :safe #'symbolp)

(defcustom flycheck-check-syntax-automatically '(save
                                                 idle-change
                                                 new-line
                                                 mode-enabled)
  "When Flycheck should check syntax automatically.

This variable is a list of events that may trigger syntax checks.
The following events are known:

`save'
     Check syntax immediately after the buffer was saved.

`idle-change'
     Check syntax a short time (see `flycheck-idle-change-delay')
     after the last change to the buffer.

`new-line'
     Check syntax immediately after a new line was inserted into
     the buffer.

`mode-enabled'
     Check syntax immediately when `flycheck-mode' is enabled.

Flycheck performs a syntax checks only on events, which are
contained in this list.  For instance, if the value of this
variable is `(mode-enabled save)', Flycheck will only check if
the mode is enabled or the buffer was saved, but never after
changes to the buffer contents.

If nil, never check syntax automatically.  In this case, use
`flycheck-buffer' to start a syntax check manually."
  :group 'flycheck
  :type '(set (const :tag "After the buffer was saved" save)
              (const :tag "After the buffer was changed and idle" idle-change)
              (const :tag "After a new line was inserted" new-line)
              (const :tag "After `flycheck-mode' was enabled" mode-enabled))
  :package-version '(flycheck . "0.12")
  :safe #'symbolp)

(defcustom flycheck-idle-change-delay 0.5
  "How many seconds to wait before checking syntax automatically.

After the buffer was changed, Flycheck will wait as many seconds
as the value of this variable before starting a syntax check.  If
the buffer is modified during this time, Flycheck will wait
again.

This variable has no effect, if `idle-change' is not contained in
`flycheck-check-syntax-automatically'."
  :group 'flycheck
  :type 'number
  :package-version '(flycheck . "0.13")
  :safe #'numberp)

(defcustom flycheck-google-max-messages 5
  "How many messages to google at once.

If set to an integer, `flycheck-google-messages' will signal an
error if there are more Flycheck messages at point than the value
of this variable.

If set to nil, `flycheck-google-messages' will always google *all*
messages at point.  This setting is *not* recommended."
  :group 'flycheck
  :type '(choice (const :tag "Always google all messages" nil)
                 (integer :tag "Maximum messages to google"))
  :package-version '(flycheck . "0.10")
  :safe #'numberp)

(defcustom flycheck-standard-error-navigation t
  "Whether to support error navigation with `next-error'.

If non-nil, enable navigation of Flycheck errors with
`next-error', `previous-error' and `first-error'.  Otherwise,
these functions just navigate errors from compilation modes.

Flycheck error navigation with `flycheck-next-error',
`flycheck-previous-error' and `flycheck-first-error' is always
enabled, regardless of the value of this variable.

Note that this setting only takes effect when `flycheck-mode' is
enabled.  Changing it will not affect buffers which already have
`flycheck-mode' enabled."
  :group 'flycheck
  :type 'boolean
  :package-version '(flycheck . "0.15")
  :safe #'booleanp)

(defcustom flycheck-navigation-minimum-level nil
  "The minimum level of errors to navigate.

If set to an error level, only navigate errors whose error level
is at least as severe as this one.  If nil, navigate all errors."
  :group 'flycheck
  :type '(radio (const :tag "All locations" nil)
                (const :tag "Informational messages" info)
                (const :tag "Warnings" warning)
                (const :tag "Errors" error)
                (symbol :tag "Custom error level"))
  :safe #'flycheck-error-level-p
  :package-version '(flycheck . "0.21"))

(defcustom flycheck-completion-system nil
  "The completion system to use.

`ido'
     Use IDO.

     IDO is a built-in alternative completion system, without
     good flex matching and a powerful UI.  You may want to
     install flx-ido (see URL `https://github.com/lewang/flx') to
     improve the flex matching in IDO.

`grizzl'
     Use Grizzl.

     Grizzl is an alternative completion system with powerful
     flex matching, but a very limited UI.  See URL
     `https://github.com/d11wtq/grizzl'.

nil
     Use the standard unfancy `completing-read'.

     `completing-read' has a very simple and primitive UI, and
     does not offer flex matching.  This is the default setting,
     though, to match Emacs' defaults.  With this system, you may
     want enable option `icomplete-mode' to improve the display
     of completion candidates at least."
  :group 'flycheck
  :type '(choice (const :tag "IDO" ido)
                 (const :tag "Grizzl" grizzl)
                 (const :tag "Completing read" nil))
  :package-version '(flycheck . "0.17"))

(defcustom flycheck-temp-prefix "flycheck"
  "Prefix for temporary files created by Flycheck."
  :group 'flycheck
  :type 'string
  :package-version '(flycheck . "0.19")
  :risky t)

(defcustom flycheck-mode-hook nil
  "Hooks to run after `flycheck-mode'."
  :group 'flycheck
  :type 'hook
  :risky t)

(defcustom flycheck-after-syntax-check-hook nil
  "Functions to run after each syntax check.

This hook is run after a syntax check was finished.

At this point, *all* chained checkers were run, and all errors
were parsed, highlighted and reported.  The variable
`flycheck-current-errors' contains all errors from all syntax
checkers run during the syntax check, so you can apply any error
analysis functions.

Note that this hook does *not* run after each individual syntax
checker in the syntax checker chain, but only after the *last
checker*.

This variable is a normal hook.  See Info node `(elisp)Hooks'."
  :group 'flycheck
  :type 'hook
  :risky t)

(defcustom flycheck-before-syntax-check-hook nil
  "Functions to run before each syntax check.

This hook is run right before a syntax check starts.

Error information from the previous syntax check is *not*
cleared before this hook runs.

Note that this hook does *not* run before each individual syntax
checker in the syntax checker chain, but only before the *first
checker*.

This variable is a normal hook.  See Info node `(elisp)Hooks'."
  :group 'flycheck
  :type 'hook
  :risky t)

(defcustom flycheck-syntax-check-failed-hook nil
  "Functions to run if a syntax check failed.

This hook is run whenever an error occurs during Flycheck's
internal processing.  No information about the error is given to
this hook.

You should use this hook to conduct additional cleanup actions
when Flycheck failed.

This variable is a normal hook.  See Info node `(elisp)Hooks'."
  :group 'flycheck
  :type 'hook
  :risky t)

(defcustom flycheck-status-changed-functions nil
  "Functions to run if the Flycheck status changed.

This hook is run whenever the status of Flycheck changes.  Each
hook function takes the status symbol as sinlge argument, as
given to `flycheck-report-status', which see.

This variable is a abnormal hook.  See Info
node `(elisp)Hooks'."
  :group 'flycheck
  :type 'hook
  :risky t
  :package-version '(flycheck . "0.20"))

(defcustom flycheck-error-list-after-refresh-hook nil
  "Functions to run after the error list was refreshed.

This hook is run whenever the error list is refreshed.

This variable is a normal hook.  See Info node `(elisp)Hooks'."
  :group 'flycheck
  :type 'hook
  :risky t
  :package-version '(flycheck . "0.21"))

(defface flycheck-error
  '((((supports :underline (:style wave)))
     :underline (:style wave :color "Red1"))
    (t
     :underline t :inherit error))
  "Flycheck face for errors."
  :package-version '(flycheck . "0.13")
  :group 'flycheck-faces)

(defface flycheck-warning
  '((((supports :underline (:style wave)))
     :underline (:style wave :color "DarkOrange"))
    (t
     :underline t :inherit warning))
  "Flycheck face for warnings."
  :package-version '(flycheck . "0.13")
  :group 'flycheck-faces)

(defface flycheck-info
  '((((supports :underline (:style wave)))
     :underline (:style wave :color "ForestGreen"))
    (t
     :underline t :inherit success))
  "Flycheck face for informational messages."
  :package-version '(flycheck . "0.15")
  :group 'flycheck-faces)

(defface flycheck-fringe-error
  '((t :inherit error))
  "Flycheck face for fringe error indicators."
  :package-version '(flycheck . "0.13")
  :group 'flycheck-faces)

(defface flycheck-fringe-warning
  '((t :inherit warning))
  "Flycheck face for fringe warning indicators."
  :package-version '(flycheck . "0.13")
  :group 'flycheck-faces)

(defface flycheck-fringe-info
  ;; Semantically `success' is probably not the right face, but it looks nice as
  ;; a base face
  '((t :inherit success))
  "Flycheck face for fringe info indicators."
  :package-version '(flycheck . "0.15")
  :group 'flycheck-faces)

(defface flycheck-error-list-error
  '((t :inherit error))
  "Flycheck face for error messages in the error list."
  :package-version '(flycheck . "0.16")
  :group 'flycheck-faces)

(defface flycheck-error-list-warning
  '((t :inherit warning))
  "Flycheck face for warning messages in the error list."
  :package-version '(flycheck . "0.16")
  :group 'flycheck-faces)

(defface flycheck-error-list-info
  '((t :inherit success))
  "Flycheck face for info messages in the error list."
  :package-version '(flycheck . "0.16")
  :group 'flycheck-faces)

;; The base faces for the following two faces are inspired by Compilation Mode
(defface flycheck-error-list-line-number
  '((t :inherit font-lock-constant-face))
  "Face for line numbers in the error list."
  :group 'flycheck-faces
  :package-version '(flycheck . "0.16"))

(defface flycheck-error-list-column-number
  '((t :inherit font-lock-constant-face))
  "Face for line numbers in the error list."
  :group 'flycheck-faces
  :package-version '(flycheck . "0.16"))

(defface flycheck-error-list-id
  '((t :inherit font-lock-type-face))
  "Face for the error ID in the error list."
  :group 'flycheck-faces
  :package-version '(flycheck . "0.22"))

(defface flycheck-error-list-checker-name
  '((t :inherit font-lock-function-name-face))
  "Face for the syntax checker name in the error list."
  :group 'flycheck-faces
  :package-version '(flycheck . "0.21"))

(defface flycheck-error-list-highlight
  '((t :inherit highlight))
  "Flycheck face to highlight errors in the error list."
  :package-version '(flycheck . "0.15")
  :group 'flycheck-faces)

(defvar flycheck-command-map
  (let ((map (make-sparse-keymap)))
    (define-key map "c" 'flycheck-buffer)
    (define-key map "C" 'flycheck-clear)
    (define-key map (kbd "C-c") 'flycheck-compile)
    (define-key map "n" 'flycheck-next-error)
    (define-key map "p" 'flycheck-previous-error)
    (define-key map "l" 'flycheck-list-errors)
    (define-key map (kbd "C-w") 'flycheck-copy-errors-as-kill)
    (define-key map "/" 'flycheck-google-messages)
    (define-key map "s" 'flycheck-select-checker)
    (define-key map "e" 'flycheck-set-checker-executable)
    (define-key map "?" 'flycheck-describe-checker)
    (define-key map "i" 'flycheck-info)
    (define-key map "V" 'flycheck-version)
    map)
  "Keymap of Flycheck interactive commands.")

(defcustom flycheck-keymap-prefix (kbd "C-c !")
  "Prefix for key bindings of Flycheck.

Changing this variable outside Customize does not have any
effect.  To change the keymap prefix from Lisp, you need to
explicitly re-define the prefix key:

    (define-key flycheck-mode-map flycheck-keymap-prefix nil)
    (setq flycheck-keymap-prefix (kbd \"C-c f\"))
    (define-key flycheck-mode-map flycheck-keymap-prefix
                flycheck-command-map)

Please note that Flycheck's manual documents the default
keybindings.  Changing this variable is at your own risk."
  :group 'flycheck
  :package-version '(flycheck . "0.19")
  :type 'string
  :risky t
  :set
  (lambda (variable key)
    (when (and (boundp variable) (boundp 'flycheck-mode-map))
      (define-key flycheck-mode-map (symbol-value variable) nil)
      (define-key flycheck-mode-map key flycheck-command-map))
    (set-default variable key)))

(defcustom flycheck-mode-line '(:eval (flycheck-mode-line-status-text))
  "Mode line lighter for Flycheck.

The value of this variable is a mode line template as in
`mode-line-format'.  See Info Node `(elisp)Mode Line Format' for
more information.  Note that it should contain a _single_ mode
line construct only.

Customize this variable to change how Flycheck reports its status
in the mode line.  You may use `flycheck-mode-line-status-text'
to obtain a human-readable status text, including an
error/warning count.

You may also assemble your own status text.  The current status
of Flycheck is available in `flycheck-last-status-change'.  The
errors in the current buffer are stored in
`flycheck-current-errors', and the function
`flycheck-count-errors' may be used to obtain the number of
errors grouped by error level.

Set this variable to nil to disable the mode line completely."
  :group 'flycheck
  :type 'sexp
  :risky t
  :package-version '(flycheck . "0.20"))

(defcustom flycheck-error-list-mode-line
  `(,(propertized-buffer-identification "%12b")
    " for buffer "
    (:eval (flycheck-error-list-propertized-source-name)))
  "Mode line construct for Flycheck error list.

The value of this variable is a mode line template as in
`mode-line-format', to be used as
`mode-line-buffer-identification' in `flycheck-error-list-mode'.
See Info Node `(elisp)Mode Line Format' for more information.

Customize this variable to change how the error list appears in
the mode line.  The default shows the name of the buffer and the
name of the source buffer, i.e. the buffer whose errors are
currently listed."
  :group 'flycheck
  :type 'sexp
  :risky t
  :package-version '(flycheck . "0.20"))


;;; Global Flycheck menu
(defvar flycheck-mode-menu-map
  (easy-menu-create-menu
   "Syntax Checking"
   '(["Enable on-the-fly syntax checking" flycheck-mode
      :style toggle :selected flycheck-mode
      ;; Don't let users toggle the mode if there is no syntax checker for this
      ;; buffer
      :enable (or flycheck-mode (flycheck-get-checker-for-buffer))]
     ["Check current buffer" flycheck-buffer flycheck-mode]
     ["Clear errors in buffer" flycheck-clear t]
     "---"
     ["Go to next error" flycheck-next-error flycheck-mode]
     ["Go to previous error" flycheck-previous-error flycheck-mode]
     ["Show all errors" flycheck-list-errors flycheck-mode]
     "---"
     ["Copy messages at point" flycheck-copy-messages-as-kill
      (flycheck-overlays-at (point))]
     ["Google messages at point" flycheck-google-messages
      (flycheck-overlays-at (point))]
     "---"
     ["Select syntax checker" flycheck-select-checker flycheck-mode]
     ["Set executable of syntax checker" flycheck-set-checker-executable
      flycheck-mode]
     "---"
     ["Describe syntax checker" flycheck-describe-checker t]
     ["Show Flycheck version" flycheck-version t]
     ["Read the Flycheck manual" flycheck-info t]))
  "Menu of `flycheck-mode'.")

(easy-menu-add-item nil '("Tools") flycheck-mode-menu-map "Spell Checking")


;;; Version information, manual and loading of Flycheck
(defun flycheck-version (&optional show-version)
  "Get the Flycheck version as string.

If called interactively or if SHOW-VERSION is non-nil, show the
version in the echo area and the messages buffer.

The returned string includes both, the version from package.el
and the library version, if both a present and different.

If the version number could not be determined, signal an error,
if called interactively, or if SHOW-VERSION is non-nil, otherwise
just return nil."
  (interactive (list t))
  (let ((version (pkg-info-version-info 'flycheck)))
    (when show-version
      (message "Flycheck version: %s" version))
    version))

(defun flycheck-unload-function ()
  "Unload function for Flycheck."
  (global-flycheck-mode -1)
  (easy-menu-remove-item nil '("Tools") (cadr flycheck-mode-menu-map))
  (remove-hook 'kill-emacs-hook #'flycheck-global-teardown)
  (setq find-function-regexp-alist
        (assq-delete-all 'flycheck-checker find-function-regexp-alist)))

;;;###autoload
(defun flycheck-info ()
  "Open the Flycheck manual."
  (interactive)
  (info "flycheck"))


;;; Utility functions
(defun flycheck-sexp-to-string (sexp)
  "Convert SEXP to a string.

Like `prin1-to-string' but ensure that the returned string
is loadable."
  (let ((print-quoted t)
        (print-length nil)
        (print-level nil))
    (prin1-to-string sexp)))

(defun flycheck-string-to-number-safe (string)
  "Safely convert STRING to a number.

If STRING is of string type and a numeric string, convert STRING
to a number and return it.  Otherwise return nil."
  (let ((number-re (rx string-start (one-or-more (any digit)) string-end)))
    (when (and (stringp string) (string-match-p number-re string))
      (string-to-number string))))

(defun flycheck-string-list-p (obj)
  "Determine if OBJ is a list of strings."
  (and (listp obj) (-all? #'stringp obj)))

(defun flycheck-symbol-list-p (obj)
  "Determine if OBJ is a list of symbols."
  (and (listp obj) (-all? #'symbolp obj)))

(defun flycheck-same-files-p (file-a file-b)
  "Determine whether FILE-A and FILE-B refer to the same file."
  (string= (directory-file-name (expand-file-name file-a))
           (directory-file-name (expand-file-name file-b))))

(defvar-local flycheck-temporaries nil
  "Temporary files and directories created by Flycheck.")

(defun flycheck-temp-dir-system ()
  "Create a unique temporary directory.

Use `flycheck-temp-prefix' as prefix, and add the directory to
`flycheck-temporaries'.

Return the path of the directory"
  (let* ((tempdir (make-temp-file flycheck-temp-prefix 'directory)))
    (push tempdir flycheck-temporaries)
    tempdir))

(defun flycheck-temp-file-system (filename)
  "Create a temporary file named after FILENAME.

If FILENAME is non-nil, this function creates a temporary
directory with `flycheck-temp-dir-system', and creates a file
with the same name as FILENAME in this directory.

Otherwise this function creates a temporary file with
`flycheck-temp-prefix' and a random suffix.  The path of the file
is added to `flycheck-temporaries'.

Add the path of the file to `flycheck-temporaries'.

Return the path of the file."
  (let (tempfile)
    (if filename
        (let ((directory (flycheck-temp-dir-system)))
          (setq tempfile (expand-file-name (file-name-nondirectory filename)
                                           directory)))
      (setq tempfile (make-temp-file flycheck-temp-prefix)))
    (push tempfile flycheck-temporaries)
    tempfile))

(defun flycheck-temp-file-inplace (filename)
  "Create an in-place copy of FILENAME.

Prefix the file with `flycheck-temp-prefix' and add the path of
the file to `flycheck-temporaries'.

If FILENAME is nil, fall back to `flycheck-temp-file-system'.

Return the path of the file."
  (if filename
      (let* ((tempname (format "%s_%s"
                               flycheck-temp-prefix
                               (file-name-nondirectory filename)))
             (tempfile (expand-file-name tempname
                                         (file-name-directory filename))))
        (push tempfile flycheck-temporaries)
        tempfile)
    (flycheck-temp-file-system filename)))

(defun flycheck-save-buffer-to-file (file-name)
  "Save the contents of the current buffer to FILE-NAME."
  (make-directory (file-name-directory file-name) t)
  (let ((jka-compr-inhibit t))
    (write-region nil nil file-name nil 0)))

(defun flycheck-save-buffer-to-temp (temp-file-fn)
  "Save buffer to temp file returned by TEMP-FILE-FN.

Return the name of the temporary file."
  (let ((filename (funcall temp-file-fn (buffer-file-name))))
    ;; Do not flush short-lived temporary files onto disk
    (let ((write-region-inhibit-fsync t))
      (flycheck-save-buffer-to-file filename))
    filename))

(defun flycheck-prepend-with-option (option items &optional prepend-fn)
  "Prepend OPTION to each item in ITEMS, using PREPEND-FN.

Prepend OPTION to each item in ITEMS.

ITEMS is a list of strings to pass to the syntax checker.  OPTION
is the option, as string.  PREPEND-FN is a function called to
prepend OPTION to each item in ITEMS.  It receives the option and
a single item from ITEMS as argument, and must return a string or
a list of strings with OPTION prepended to the item.  If
PREPEND-FN is nil or omitted, use `list'.

Return a list of strings where OPTION is prepended to each item
in ITEMS using PREPEND-FN.  If PREPEND-FN returns a list, it is
spliced into the resulting list."
  (unless (stringp option)
    (error "Option %S is not a string" option))
  (unless prepend-fn
    (setq prepend-fn #'list))
  (let ((prepend
         (lambda (item)
           (let ((result (funcall prepend-fn option item)))
             (cond
              ((and (listp result) (-all? #'stringp result)) result)
              ((stringp result) (list result))
              (t (error "Invalid result type for option: %S" result)))))))
    (apply #'append (mapcar prepend items))))

(defun flycheck-find-in-buffer (pattern)
  "Find PATTERN in the current buffer.

Return the result of the first matching group of PATTERN, or nil,
if PATTERN did not match."
  (save-restriction
    (widen)
    (save-excursion
      (goto-char (point-min))
      (when (re-search-forward pattern nil 'no-error)
        (match-string-no-properties 1)))))

(defun flycheck-ephemeral-buffer-p ()
  "Determine whether the current buffer is an ephemeral buffer.

See Info node `(elisp)Buffer Names' for information about
ephemeral buffers."
  (string-prefix-p " " (buffer-name)))

(defun flycheck-encrypted-buffer-p ()
  "Determine whether the current buffer is an encrypted file.

See Info node `(epa)Top' for Emacs' interface to encrypted
files."
  ;; The EPA file handler sets this variable locally to remember the recipients
  ;; of the encrypted file for re-encryption.  Hence, a local binding of this
  ;; variable is a good indication that the buffer is encrypted.  I haven't
  ;; found any better indicator anyway.
  (local-variable-p 'epa-file-encrypt-to))

(defun flycheck-autoloads-file-p ()
  "Determine whether the current buffer is a autoloads file.

Autoloads are generated by package.el during installation."
  (string-suffix-p "-autoloads.el" (buffer-name)))

(defun flycheck-in-user-emacs-directory-p (filename)
  "Whether FILENAME is in `user-emacs-directory'."
  (string-prefix-p (file-name-as-directory (file-truename user-emacs-directory))
                   (file-truename filename)))

(defun flycheck-safe-delete (file-or-dir)
  "Safely delete FILE-OR-DIR."
  (ignore-errors
    (if (file-directory-p file-or-dir)
        (delete-directory file-or-dir 'recursive)
      (delete-file file-or-dir))))

(defun flycheck-safe-delete-temporaries ()
  "Safely delete all temp files and directories of Flycheck.

Safely delete all files and directories listed in
`flycheck-temporaries' and set the variable's value to nil."
  (mapc #'flycheck-safe-delete flycheck-temporaries)
  (setq flycheck-temporaries nil))

(eval-and-compile
  (defun flycheck-rx-file-name (form)
    "Translate the `(file-name)' FORM into a regular expression."
    (let ((body (or (cdr form) '((minimal-match
                                  (one-or-more not-newline))))))
      (rx-submatch-n `(group-n 1 ,@body))))

  (defun flycheck-rx-message (form)
    "Translate the `(message)' FORM into a regular expression."
    (let ((body (or (cdr form) '((one-or-more not-newline)))))
      (rx-submatch-n `(group-n 4 ,@body))))

  (defun flycheck-rx-id (form)
    "Translate the `(id)' FORM into a regular expression."
    (rx-submatch-n `(group-n 5 ,@(cdr form))))

  (defun flycheck-rx-to-string (form &optional no-group)
    "Like `rx-to-string' for FORM, but with special keywords:

`line'
     matches the line number.

`column'
     matches the column number.

`(file-name SEXP ...)'
     matches the file name.  SEXP describes the file name.  If no
     SEXP is given, use a default body of `(minimal-match
     (one-or-more not-newline))'.

`(message SEXP ...)'
     matches the message. SEXP constitutes the body of the message.  If no SEXP
     is given, use a default body of `(one-or-more not-newline)'.

`(id SEXP ...)'
     matches an error ID.  SEXP describes the ID.

NO-GROUP is passed to `rx-to-string'."
    (let ((rx-constituents
           (append
            `((line . ,(rx (group-n 2 (one-or-more digit))))
              (column . ,(rx (group-n 3 (one-or-more digit))))
              (file-name flycheck-rx-file-name 0 nil)
              (message flycheck-rx-message 0 nil)
              (id flycheck-rx-id 0 nil))
            rx-constituents nil)))
      (rx-to-string form no-group))))

(defun flycheck-current-load-file ()
  "Get the source file currently being loaded.

Always return the name of the corresponding source file, never
any byte-compiled file.

Return nil, if the currently loaded file cannot be determined."
  (-when-let* ((this-file (cond
                           (load-in-progress load-file-name)
                           ((bound-and-true-p byte-compile-current-file))
                           (t (buffer-file-name))))
               ;; A best guess for the source file of a compiled library. Works
               ;; well in most cases, and especially for ELPA packages
               (source-file (concat (file-name-sans-extension this-file)
                                    ".el")))
    (when (file-exists-p source-file)
      source-file)))

(defun flycheck-module-root-directory (module &optional file-name)
  "Get the root directory for a MODULE in FILE-NAME.

MODULE is a qualified module name, either a string with
components separated by a dot, or as list of components.
FILE-NAME is the name of the file or directory containing the
module as string.  When nil or omitted, defaults to the return
value of function `buffer-file-name'.

Return the root directory of the module, that is, the directory,
from which FILE-NAME can be reached by descending directories
along each part of MODULE.

If the MODULE name does not match the directory hierarchy upwards
from FILE-NAME, return the directory containing FILE-NAME.  When
FILE-NAME is nil, return `default-directory'."
  (let ((file-name (or file-name (buffer-file-name)))
        (module-components (if (stringp module)
                               (split-string module (rx "."))
                             (copy-sequence module))))
    (if (and module-components file-name)
        (let ((parts (nreverse module-components))
              (base-directory (directory-file-name
                               (file-name-sans-extension file-name))))
          (while (and parts
                      (string= (file-name-nondirectory base-directory)
                               (car parts)))
            (pop parts)
            (setq base-directory (directory-file-name
                                  (file-name-directory base-directory))))
          (file-name-as-directory base-directory))
      (if file-name
          (file-name-directory file-name)
        (expand-file-name default-directory)))))


;;; Minibuffer tools
(defvar read-flycheck-checker-history nil
  "`completing-read' history of `read-flycheck-checker'.")

(defun read-flycheck-checker (prompt &optional default)
  "Read a flycheck checker from minibuffer with PROMPT and DEFAULT.

Return the checker as symbol, or default, if no checker was
chosen.  If DEFAULT is nil and no checker was chosen, signal a
`user-error', if the underlying completion system does not
provide a default on its own."
  (when (and default (not (flycheck-valid-checker-p default)))
    (error "%S is no valid Flycheck checker" default))
  (let* ((candidates (mapcar #'symbol-name (flycheck-defined-checkers)))
         (default (and default (symbol-name default)))
         (input (pcase flycheck-completion-system
                  (`ido (ido-completing-read prompt candidates nil
                                             'require-match nil
                                             'read-flycheck-checker-history
                                             default))
                  (`grizzl (if (and (fboundp 'grizzl-make-index)
                                    (fboundp 'grizzl-completing-read))
                               (grizzl-completing-read
                                prompt (grizzl-make-index candidates))
                             (user-error "Please install Grizzl from \
https://github.com/d11wtq/grizzl")))
                  (_ (completing-read prompt candidates nil 'require-match
                                      nil 'read-flycheck-checker-history
                                      default)))))
    (when (string-empty-p input)
      (unless default
        (user-error "No syntax checker entered"))
      (setq input default))
    (let ((checker (intern input)))
      (unless (flycheck-valid-checker-p checker)
        (error "%S is no Flycheck syntax checker" checker))
      checker)))


;;; Checker API
(defun flycheck-defined-checkers ()
  "Find all defined syntax checkers.

The returned list is sorted alphapetically by the symbol name of
the syntax checkers."
  (let (defined-checkers)
    (mapatoms (lambda (symbol)
                (when (flycheck-valid-checker-p symbol)
                  (push symbol defined-checkers))))
    (sort defined-checkers #'string<)))

(defun flycheck-registered-checker-p (checker)
  "Determine whether CHECKER is registered.

A checker is registered if it is contained in
`flycheck-checkers'."
  (and (flycheck-valid-checker-p checker)
       (memq checker flycheck-checkers)))

(defun flycheck-disabled-checker-p (checker)
  "Determine whether CHECKER is disabled.

A checker is disabled if it is contained in
`flycheck-disabled-checkers'."
  (memq checker flycheck-disabled-checkers))


;;; Generic syntax checkers
(defconst flycheck-generic-checker-version 2
  "The internal version of generic syntax checker declarations.

Flycheck will not use syntax checkers whose generic version is
less than this constant.")

(defun flycheck-validate-next-checker (next &optional strict)
  "Validate NEXT checker.

With STRICT non-nil, also check whether the syntax checker and
the error level in NEXT are valid.  Otherwise just check whether
these are symbols.

Signal an error if NEXT is not a valid entry for
`:next-checkers'."
  (when (symbolp next)
    (setq next (cons t next)))
  (pcase next
    (`(,level . ,checker)
     (if strict
         (progn
           (unless (or (eq level t) (flycheck-error-level-p level))
             (error "%S is not a valid Flycheck error level" level))
           (unless (flycheck-valid-checker-p checker)
             (error "%s is not a valid Flycheck syntax checker" checker)))
       (unless (symbolp level)
         (error "Error level %S must be a symbol" level))
       (unless (symbolp checker)
         (error "Checker %S must be a symbol" checker))))
    (_ (error "%S must be a symbol or cons cell" next)))
  t)

(defun flycheck-define-generic-checker (symbol docstring &rest properties)
  "Define SYMBOL as generic syntax checker.

Any syntax checker defined with this macro is eligible for manual
syntax checker selection with `flycheck-select-checker'.  To make
the new syntax checker available for automatic selection, it must
be registered in `flycheck-checkers'.

DOCSTRING is the documentation of the syntax checker, for
`flycheck-describe-checker'.  The following PROPERTIES constitute
a generic syntax checker.  Unless otherwise noted, all properties
are mandatory.

`:start FUNCTION'
     A function to start the syntax checker.

     FUNCTION shall take two arguments and return a context
     object if the checker is started successfully.  Otherwise it
     shall signal an error.

     The first argument is the syntax checker being started.  The
     second is a callback function to report state changes to
     Flycheck.  The callback takes two arguments STATUS DATA,
     where STATUS is a symbol denoting the syntax checker status
     and DATA an optional argument with additional data for the
     status report.  See `flycheck-report-buffer-checker-status'
     for more information about STATUS and DATA.

     A syntax checker _must_ call CALLBACK at least once with a
     STATUS that finishes the current syntax checker.  Otherwise
     Flycheck gets stuck at the current syntax check with this
     syntax checker.

     The context object returned by FUNCTION is passed to
     `:interrupt'.

`:interrupt FUNCTION'
     A function to interrupt the syntax check.

     FUNCTION is called with the syntax checker and the context
     object returned by the `:start' function and shall try to
     interrupt the syntax check.  If it cannot do so, it may
     either signal an error or silently ignore the attempt to
     interrupt the syntax checker, depending on the severity of
     the situation.

     If interrupting the syntax check failed, Flycheck will let
     the syntax check continue, but ignore any status reports.
     Notably, it won't highlight any errors reported by the
     syntax check in the buffer.

     This property is optional.  If omitted, Flycheck won't
     attempt to interrupt syntax checks wit this syntax checker,
     and simply ignore their results.

`:doc-printer FUNCTION'
     A function to print additional documentation into the Help
     buffer of this checker.

     FUNCTION is called when creating the Help buffer for the
     syntax checker, with the syntax checker as single argument,
     after printing the name of the syntax checker and its modes
     and predicate, but before printing DOCSTRING.  It may insert
     additional documentation into the current buffer.

     The call occurs within `with-help-window'.  Hence
     `standard-output' points to the current buffer, so you may
     use `princ' and friends to add content.  Also, the current
     buffer is put into Help mode afterwards, which automatically
     turns symbols into references, if possible.

     This property is optional.  If omitted, no additional
     documentation is printed for this syntax checker.

`:modes MODES'
     A major mode symbol or a list thereof, denoting major modes
     to use this syntax checker in.

     If given this syntax checker is only used in buffers whose
     `major-mode' is `eq' to any mode in MODES.

     If `:predicate' is also given, the syntax checker will only
     be used in buffers for which the `:predicate' returns
     non-nil.

     This property is optional, however at least one of `:modes'
     or `:predicate' must be given.

`:predicate FUNCTION'
     A function to determine whether to use the syntax checker in
     the current buffer.

     FUNCTION is called without arguments and shall return
     non-nil if this syntax checker shall be used to check the
     current buffer.  Otherwise it shall return nil.

     If `:modes' is also given, FUNCTION is only called in
     matching major modes.

     This property is optional, however at least one of `:modes'
     or `:predicate' must be given.

`:error-filter FUNCTION'
     A function to filter the errors returned by this checker.

     FUNCTION is called with the list of `flycheck-error' objects
     returned by the syntax checker and shall return another list
     of `flycheck-error' objects, which is considered the final
     result of this syntax checker.

     FUNCTION is free to add, remove or modify errors, whether in
     place or by copying.

     This property is optional.  If omitted,
     `flycheck-sanitize-errors' is used as default filter, which
     see.  To turn of filtering completely, explicitly specify
     `identity' as error filter.

`:next-checkers NEXT-CHECKERS'
     A list denoting syntax checkers to apply after this syntax
     checker, in what we call \"chaining\" of syntax checkers.

     Each ITEM is a cons cell `(LEVEL . CHECKER)'.  CHECKER is a
     syntax checker to run after this syntax checker.  LEVEL is
     an error level.  CHECKER will only be used if there are no
     current errors of at least LEVEL.  LEVEL may also be t, in
     which case CHECKER is used regardless of the current errors.

     ITEM may also be a syntax checker symbol, which is
     equivalent to `(t . ITEM)'.

     Flycheck tries all items in order of declaration, and uses
     the first whose LEVEL matches and whose CHECKER is
     registered and can be used for the current buffer.

     This feature is typically used to apply more than one syntax
     checker to a buffer.  For instance, you might first use a
     compiler to check a buffer for syntax and type errors, and
     then run a linting tool that checks for insecure code, or
     questionable style.

     This property is optional.  If omitted, it defaults to the
     nil, i.e. no other syntax checkers are applied after this
     syntax checker.

Signal an error, if any property has an invalid value."
  (declare (indent 1)
           (doc-string 2))
  (let ((start (plist-get properties :start))
        (interrupt (plist-get properties :interrupt))
        (doc-printer (plist-get properties :doc-printer))
        (modes (plist-get properties :modes))
        (predicate (plist-get properties :predicate))
        (filter (or (plist-get properties :error-filter)
                    #'flycheck-sanitize-errors))
        (next-checkers (plist-get properties :next-checkers))
        (file (flycheck-current-load-file)))

    (unless (listp modes)
      (setq modes (list modes)))

    (unless (functionp start)
      (error ":start %S of syntax checker %s is not a function" symbol start))
    (unless (or (null interrupt) (functionp interrupt))
      (error ":interrupt %S of syntax checker %s is not a function"
             symbol interrupt))
    (unless (or (null doc-printer) (functionp doc-printer))
      (error ":doc-printer %S of syntax checker %s is not a function"
             symbol doc-printer))
    (unless (or modes predicate)
      (error "Missing :modes or :predicate in syntax checker %s" symbol))
    (dolist (mode modes)
      (unless (symbolp mode)
        (error "Invalid :modes %s in syntax checker %s, %s must be a symbol"
               modes symbol mode)))
    (unless (or (null predicate) (functionp predicate))
      (error ":predicate %S of syntax checker %s  is not a function"
             symbol predicate))
    (unless (functionp filter)
      (error ":error-filter %S of syntax checker %s is not a function"
             symbol filter))
    (dolist (checker next-checkers)
      (flycheck-validate-next-checker checker))

    (let ((real-predicate (lambda ()
                            (if (flycheck-valid-checker-p symbol)
                                (or (null predicate) (funcall predicate))
                              (lwarn 'flycheck :warning "%S is no valid Flycheck syntax checker.
Try to reinstall the package defining this syntax checker." symbol)
                              nil))))
      (pcase-dolist (`(,prop . ,value)
                     `((flycheck-start         . ,start)
                       (flycheck-interrupt     . ,interrupt)
                       (flycheck-doc-printer   . ,doc-printer)
                       (flycheck-modes         . ,modes)
                       (flycheck-predicate     . ,real-predicate)
                       (flycheck-error-filter  . ,filter)
                       (flycheck-next-checkers . ,next-checkers)
                       (flycheck-documentation . ,docstring)
                       (flycheck-file          . ,file)))
        (put symbol prop value)))

    ;; Track the version, to avoid breakage if the internal format changes
    (put symbol 'flycheck-generic-checker-version
         flycheck-generic-checker-version)))

(defun flycheck-valid-checker-p (checker)
  "Check whether a CHECKER is valid.

A valid checker is a symbol defined as syntax checker with
`flycheck-define-checker'."
  (and (symbolp checker)
       (= (or (get checker 'flycheck-generic-checker-version) 0)
          flycheck-generic-checker-version)))

(defun flycheck-checker-modes (checker)
  "Get the modes of CHECKER."
  (get checker 'flycheck-modes))

(defun flycheck-checker-predicate (checker)
  "Get the predicate function of CHECKER."
  (get checker 'flycheck-predicate))

(defun flycheck-checker-next-checkers (checker)
  "Get the next checkers for CHECKER."
  (get checker 'flycheck-next-checkers))

(defun flycheck-checker-error-filter (checker)
  "Get the error filter of CHECKER."
  (get checker 'flycheck-error-filter))

(defun flycheck-checker-documentation (checker)
  "Get the documentation of CHECKER."
  (documentation-property checker 'flycheck-documentation))

(defun flycheck-checker-file (checker)
  "Get the file CHECKER was defined in.

Return nil if the file cannot be determined."
  (get checker 'flycheck-file))

(defun flycheck-may-use-checker (checker)
  "Whether a generic CHECKER may be used.

Return non-nil if CHECKER may be used for the current buffer, and
nil otherwise."
  (let ((modes (flycheck-checker-modes checker))
        (predicate (flycheck-checker-predicate checker)))
    (and (flycheck-valid-checker-p checker)
         (or (not modes) (memq major-mode modes))
         (funcall predicate)
         (not (flycheck-disabled-checker-p checker)))))

(defun flycheck-may-use-next-checker (next-checker)
  "Determine whether NEXT-CHECKER may be used."
  (when (symbolp next-checker)
    (push t next-checker))
  (let ((level (car next-checker))
        (next-checker (cdr next-checker)))
    (and (or (eq level t)
             (flycheck-has-max-current-errors-p level))
         (flycheck-registered-checker-p next-checker)
         (flycheck-may-use-checker next-checker))))


;;; Help for generic syntax checkers
(define-button-type 'help-flycheck-checker-def
  :supertype 'help-xref
  'help-function 'flycheck-goto-checker-definition
  'help-echo (purecopy "mouse-2, RET: find Flycheck checker definition"))

(defconst flycheck-find-checker-regexp
  (rx line-start (zero-or-more (syntax whitespace))
      "(" symbol-start "flycheck-define-checker" symbol-end
      (eval (list 'regexp find-function-space-re))
      symbol-start
      "%s"
      symbol-end
      (or (syntax whitespace) line-end))
  "Regular expression to find a checker definition.")

(add-to-list 'find-function-regexp-alist
             '(flycheck-checker . flycheck-find-checker-regexp))

(defun flycheck-goto-checker-definition (checker file)
  "Go to to the definition of CHECKER in FILE."
  (let ((location (find-function-search-for-symbol
                   checker 'flycheck-checker file)))
    (pop-to-buffer (car location))
    (if (cdr location)
        (goto-char (cdr location))
      (message "Unable to find checker location in file"))))

(defun flycheck-checker-at-point ()
  "Return the Flycheck checker found at or before point.

Return 0 if there is no checker."
  (let ((symbol (variable-at-point 'any-symbol)))
    (if (and (symbolp symbol) (flycheck-valid-checker-p symbol))
        symbol
      0)))

(defun flycheck-describe-checker (checker)
  "Display the documentation of CHECKER.

CHECKER is a checker symbol.

Pop up a help buffer with the documentation of CHECKER."
  (interactive
   (let* ((checker (flycheck-checker-at-point))
          (enable-recursive-minibuffers t)
          (prompt (if (symbolp checker)
                      (format "Describe syntax checker (default %s): " checker)
                    "Describe syntax checker: "))
          (reply (read-flycheck-checker prompt)))
     (list (or reply checker))))
  (if (or (null checker) (not (flycheck-valid-checker-p checker)))
      (message "You didn't specify a Flycheck syntax checker.")
    (help-setup-xref (list #'flycheck-describe-checker checker)
                     (called-interactively-p 'interactive))
    (save-excursion
      (with-help-window (help-buffer)
        (let ((filename (flycheck-checker-file checker))
              (modes (flycheck-checker-modes checker))
              (predicate (flycheck-checker-predicate checker))
              (doc-printer (get checker 'flycheck-doc-printer)))
          (princ (format "%s is a Flycheck syntax checker" checker))
          (when filename
            (princ (format " in `%s'" (file-name-nondirectory filename)))
            (with-current-buffer standard-output
              (save-excursion
                (re-search-backward "`\\([^`']+\\)'" nil t)
                (help-xref-button 1 'help-flycheck-checker-def checker filename))))
          (princ ".\n\n")

          (let ((modes-start (with-current-buffer standard-output (point-max))))
            ;; Track the start of the modes documentation, to properly re-fill
            ;; it later
            (if (not modes)
                ;; Syntax checkers without modes must have a predicate
                (princ "  This syntax checker checks syntax if a custom predicate holds")
              (princ "  This syntax checker checks syntax in the major mode(s) ")
              (princ (string-join
                      (mapcar (apply-partially #'format "`%s'") modes)
                      ", "))
              (when predicate
                (princ ", and uses a custom predicate")))
            (princ ".")
            (with-current-buffer standard-output
              (save-excursion
                (fill-region-as-paragraph modes-start (point-max)))))
          (princ "\n")
          ;; Call the custom doc-printer of the checker, if present
          (when doc-printer
            (funcall doc-printer checker))
          ;; Ultimately, print the docstring
          (princ "\nDocumentation:\n")
          (princ (flycheck-checker-documentation checker)))))))


;;; Predicates for generic syntax checkers
(defun flycheck-buffer-saved-p (&optional buffer)
  "Determine whether BUFFER is saved to a file.

BUFFER is the buffer to check.  If omitted or nil, use the
current buffer as BUFFER.

Return non-nil if the BUFFER is backed by a file, and not
modified, or nil otherwise."
  (and (buffer-file-name buffer) (not (buffer-modified-p buffer))))


;;; Extending generic checkers
(defun flycheck-add-next-checker (checker next &optional append)
  "Add a NEXT checker after CHECKER.

CHECKER is a syntax checker symbol, to which to add NEXT checker.

NEXT is a cons cell `(LEVEL . NEXT-CHECKER)'.  NEXT-CHECKER is a
symbol denoting the syntax checker to run after CHECKER.  LEVEL
is an error level.  NEXT-CHECKER will only be used if there is no
current error whose level is more severe than LEVEL.  LEVEL may
also be t, in which case NEXT-CHECKER is used regardless of the
current errors.

NEXT can also be a syntax checker symbol only, which is
equivalent to `(t . NEXT)'.

NEXT-CHECKER is prepended before other next checkers, unless
APPEND is non-nil."
  (unless (flycheck-valid-checker-p checker)
    (error "%s is not a valid syntax checker" checker))
  (flycheck-validate-next-checker next 'strict)
  (if append
      (put checker 'flycheck-next-checkers
           (append (get checker 'flycheck-next-checkers) (list next)))
    (push next (get checker 'flycheck-next-checkers))))

(defun flycheck-add-mode (checker mode)
  "Add a new major MODE to CHECKER.

CHECKER and MODE are symbols denoting a syntax checker and a
major mode respectively.

Add MODE to the `:modes' property of CHECKER, so that CHECKER
will be used in buffers with MODE."
  (unless (flycheck-valid-checker-p checker)
    (error "%s is not a valid syntax checker" checker))
  (unless (symbolp mode)
    (error "%s is not a symbol" mode))
  (push mode (get checker 'flycheck-modes)))


;;; Generic syntax checks
(cl-defstruct (flycheck-syntax-check
               (:constructor flycheck-syntax-check-new))
  "Structure for storing syntax check state.

Slots:

`buffer'
     The buffer being checked

`checker'
     The syntax checker being used

`context'
     The context object."
  buffer checker context)

(defun flycheck-syntax-check-start (syntax-check callback)
  "Start a SYNTAX-CHECK with CALLBACK."
  (let ((checker (flycheck-syntax-check-checker syntax-check)))
    (setf (flycheck-syntax-check-context syntax-check)
          (funcall (get checker 'flycheck-start) checker callback))))

(defun flycheck-syntax-check-interrupt (syntax-check)
  "Interrupt a SYNTAX-CHECK."
  (let* ((checker (flycheck-syntax-check-checker syntax-check))
         (interrupt-fn (get checker 'flycheck-interrupt))
         (context (flycheck-syntax-check-context syntax-check)))
    (when interrupt-fn
      (funcall interrupt-fn checker context))))


;;; Syntax checking mode

(defvar flycheck-mode-map
  (let ((map (make-sparse-keymap)))
    (define-key map flycheck-keymap-prefix flycheck-command-map)
    ;; We place the menu under a custom menu key.  Since this menu key is not
    ;; present in the menu of the global map, no top-level menu entry is added
    ;; to the global menu bar.  However, it still appears on the mode line
    ;; lighter.
    (define-key map [menu-bar flycheck] flycheck-mode-menu-map)
    map)
  "Keymap of `flycheck-mode'.")

(defvar-local flycheck-old-next-error-function nil
  "Remember the old `next-error-function'.")

(defconst flycheck-hooks-alist
  '(
    ;; Handle events that may start automatic syntax checks
    (after-save-hook                  . flycheck-handle-save)
    (after-change-functions           . flycheck-handle-change)
    ;; Handle events that may triggered pending deferred checks
    (window-configuration-change-hook . flycheck-perform-deferred-syntax-check)
    (post-command-hook                . flycheck-perform-deferred-syntax-check)
    ;; Teardown Flycheck whenever the buffer state is about to get lost, to
    ;; clean up temporary files and directories.
    (kill-buffer-hook                 . flycheck-teardown)
    (change-major-mode-hook           . flycheck-teardown)
    (before-revert-hook               . flycheck-teardown)
    ;; Update the error list if necessary
    (post-command-hook                . flycheck-error-list-update-source)
    (post-command-hook                . flycheck-error-list-highlight-errors)
    ;; Show or hide error popups after commands
    (post-command-hook                . flycheck-display-error-at-point-soon)
    (post-command-hook                . flycheck-hide-error-buffer)
    ;; Immediately show error popups when navigating to an error
    (next-error-hook                  . flycheck-display-error-at-point))
  "Hooks which Flycheck needs to hook in.

The `car' of each pair is a hook variable, the `cdr' a function
to be added or removed from the hook variable if Flycheck mode is
enabled and disabled respectively.")

;;;###autoload
(define-minor-mode flycheck-mode
  "Minor mode for on-the-fly syntax checking.

When called interactively, toggle `flycheck-mode'.  With prefix
ARG, enable `flycheck-mode' if ARG is positive, otherwise disable
it.

When called from Lisp, enable `flycheck-mode' if ARG is omitted,
nil or positive.  If ARG is `toggle', toggle `flycheck-mode'.
Otherwise behave as if called interactively.

In `flycheck-mode' the buffer is automatically syntax-checked
using the first suitable syntax checker from `flycheck-checkers'.
Use `flycheck-select-checker' to select a checker for the current
buffer manually.

\\{flycheck-mode-map}"
  :init-value nil
  :keymap flycheck-mode-map
  :lighter flycheck-mode-line
  :group 'flycheck
  :require 'flycheck
  :after-hook (flycheck-buffer-automatically 'mode-enabled 'force-deferred)
  (cond
   (flycheck-mode
    (flycheck-clear)

    (pcase-dolist (`(,hook . ,fn) flycheck-hooks-alist)
      (add-hook hook fn nil 'local))

    (setq flycheck-old-next-error-function (if flycheck-standard-error-navigation
                                               next-error-function
                                             :unset))
    (when flycheck-standard-error-navigation
      (setq next-error-function #'flycheck-next-error-function)))
   (t
    (unless (eq flycheck-old-next-error-function :unset)
      (setq next-error-function flycheck-old-next-error-function))

    (pcase-dolist (`(,hook . ,fn) flycheck-hooks-alist)
      (remove-hook hook fn 'local))

    (flycheck-teardown))))


;;; Syntax checker selection for the current buffer
(defvar-local flycheck-last-checker nil
  "The last checker used for the current buffer.")

(defun flycheck-clear-checker ()
  "Clear configured and remembered checkers in the current buffer."
  (setq flycheck-last-checker nil))

(defun flycheck-try-last-checker-for-buffer ()
  "Try the last checker for the current buffer.

Return the checker if it may be used, or nil otherwise."
  ;; We should not use the last checker if it was removed from the list of
  ;; allowed checkers in the meantime
  (when (and (flycheck-registered-checker-p flycheck-last-checker)
             (flycheck-may-use-checker flycheck-last-checker))
    flycheck-last-checker))

(defun flycheck-get-new-checker-for-buffer ()
  "Find a new checker for the current buffer.

If a checker is found set `flycheck-last-checker' to re-use this
checker for the next check.

Return the checker if there is any, or nil otherwise."
  (let ((checkers flycheck-checkers))
    (while (and checkers (not (flycheck-may-use-checker (car checkers))))
      (setq checkers (cdr checkers)))
    (when checkers
      (setq flycheck-last-checker (car checkers)))))

(defun flycheck-get-checker-for-buffer ()
  "Find the checker for the current buffer.

Return checker if there is a checker for the current buffer, or
nil otherwise."
  (if flycheck-checker
      (if (flycheck-may-use-checker flycheck-checker)
          flycheck-checker
        (user-error "Selected syntax checker %s cannot be used"
                    flycheck-checker))
    (or (flycheck-try-last-checker-for-buffer)
        (flycheck-get-new-checker-for-buffer))))

(defun flycheck-get-next-checker-for-buffer (checker)
  "Get the checker to run after CHECKER for the current buffer."
  (let ((next-checkers (flycheck-checker-next-checkers checker)))
    (while (and next-checkers
                (not (flycheck-may-use-next-checker (car next-checkers))))
      (setq next-checkers (cdr next-checkers)))
    (when next-checkers
      (if (symbolp (car next-checkers))
          (car next-checkers)
        (cdar next-checkers)))))

(defun flycheck-select-checker (checker)
  "Select CHECKER for the current buffer.

CHECKER is a syntax checker symbol (see `flycheck-checkers') or
nil.  In the former case, use CHECKER for the current buffer,
otherwise deselect the current syntax checker (if any) and use
automatic checker selection via `flycheck-checkers'.

If called interactively prompt for CHECKER.  With prefix arg
deselect the current syntax checker and enable automatic
selection again.

Set `flycheck-checker' to CHECKER and automatically start a new
syntax check if the syntax checker changed.

CHECKER will be used, even if it is not contained in
`flycheck-checkers', or if it is disabled via
`flycheck-disabled-checkers'."
  (interactive
   (if current-prefix-arg
       (list nil)
     (list (read-flycheck-checker "Select checker: " flycheck-last-checker))))
  (when (not (eq checker flycheck-checker))
    (unless (or (not checker) (flycheck-may-use-checker checker))
      (user-error "Can't use syntax checker %S in this buffer" checker))
    (setq flycheck-checker checker)
    (when flycheck-mode
      (flycheck-buffer))))


;;; Syntax checks for the current buffer
(defvar-local flycheck-current-syntax-check nil
  "The current syntax check in the this buffer.")
(put 'flycheck-current-syntax-check 'permanent-local t)

(defun flycheck-start-current-syntax-check (checker)
  "Start a syntax check in the current buffer with CHECKER.

Set `flycheck-current-syntax-check' accordingly."
  ;; Allocate the current syntax check *before* starting it.  This allows for
  ;; synchronous checks, which call the status callback immediately in there
  ;; start function.

  (let* ((check (flycheck-syntax-check-new :buffer (current-buffer)
                                           :checker checker
                                           :context nil))
         (callback (flycheck-buffer-status-callback check)))
    (setq flycheck-current-syntax-check check)
    (flycheck-syntax-check-start check callback)))

(defun flycheck-running-p ()
  "Determine whether a syntax check is running in the current buffer."
  (not (null flycheck-current-syntax-check)))

(defun flycheck-stop ()
  "Stop any ongoing syntax check in the current buffer."
  (when (flycheck-running-p)
    (flycheck-syntax-check-interrupt flycheck-current-syntax-check)
    ;; Remove the current syntax check, to reset Flycheck into a non-running
    ;; state, and to make `flycheck-report-buffer-checker-status' ignore any
    ;; status reports from the current syntax check.
    (setq flycheck-current-syntax-check nil)
    (flycheck-report-status 'interrupted)))

(defun flycheck-buffer-status-callback (syntax-check)
  "Create a status callback for SYNTAX-CHECK in the current buffer."
  (lambda (&rest args)
    (apply #'flycheck-report-buffer-checker-status
           syntax-check args)))

(defun flycheck-buffer ()
  "Check syntax in the current buffer."
  (interactive)
  (flycheck-clean-deferred-check)
  (if flycheck-mode
      (unless (flycheck-running-p)
        ;; Clear error list and mark all overlays for deletion.  We do not
        ;; delete all overlays immediately to avoid excessive re-displays and
        ;; flickering, if the same errors gets highlighted again after the check
        ;; completed.
        (run-hooks 'flycheck-before-syntax-check-hook)
        (flycheck-clear-errors)
        (flycheck-mark-all-overlays-for-deletion)
        (condition-case err
            (let* ((checker (flycheck-get-checker-for-buffer)))
              (if checker
                  (progn
                    (flycheck-start-current-syntax-check checker)
                    (flycheck-report-status 'running))
                (flycheck-clear)
                (flycheck-report-status 'no-checker)))
          (error
           (flycheck-report-failed-syntax-check)
           (signal (car err) (cdr err)))))
    (user-error "Flycheck mode disabled")))

(defun flycheck-report-buffer-checker-status
    (syntax-check status &optional data)
  "In BUFFER, report a SYNTAX-CHECK STATUS with DATA.

SYNTAX-CHECK is the `flycheck-syntax-check' which reported
STATUS.  STATUS denotes the status of CHECKER, with an optional
DATA.  STATUS may be one of the following symbols:

`errored'
     The syntax checker has errored.  DATA is an optional error
     message.

     This report finishes the current syntax check.

`interrupted'
     The syntax checker was interrupted.  DATA is ignored.

     This report finishes the current syntax check.

`finished'
     The syntax checker has finished with a proper error report
     for the current buffer.  DATA is the (potentially empty)
     list of `flycheck-error' objects reported by the syntax
     check.

     This report finishes the current syntax check.

`suspicious'
     The syntax checker encountered a suspicious state, which the
     user needs to be informed about.  DATA is an optional
     message.

A syntax checker _must_ report a status at least once with any
symbol that finishes the current syntax checker.  Otherwise
Flycheck gets stuck with the current syntax check.

If CHECKER is not the currently used syntax checker in
`flycheck-current-syntax-check', the status report is largely
ignored.  Notably, any errors reported by the checker are
discarded."
  (let ((buffer (flycheck-syntax-check-buffer syntax-check)))
    ;; Ignore the status report if the buffer is gone, or if this syntax check
    ;; isn't the current one in buffer (which can happen if this is an old
    ;; report of an interrupted syntax check, and a new syntax check was started
    ;; since this check was interrupted)
    (when (and (buffer-live-p buffer)
               (eq syntax-check
                   (buffer-local-value 'flycheck-current-syntax-check buffer)))
      (with-current-buffer buffer
        (let ((checker (flycheck-syntax-check-checker syntax-check)))
          (pcase status
            ((or `errored `interrupted)
             (flycheck-report-failed-syntax-check status)
             (when (eq status 'errored)
               ;; In case of error, show the error message
               (message "Error from syntax checker %s: %s"
                        checker (or data "UNKNOWN!"))))
            (`suspicious
             (when flycheck-mode
               (message "Suspicious state from syntax checker %s: %s"
                        checker (or data "UNKNOWN!")))
             (flycheck-report-status 'suspicious))
            (`finished
             (when flycheck-mode
               ;; Only report errors from the checker if Flycheck Mode is
               ;; still enabled.
               (flycheck-finish-current-syntax-check data)))
            (_
             (error "Unknown status %s from syntax checker %s"
                    status checker))))))))

(defun flycheck-finish-current-syntax-check (errors)
  "Finish the current syntax-check in the current buffer with ERRORS.

ERRORS is a list of `flycheck-error' objects reported by the
current syntax check in `flycheck-current-syntax-check'.

Report all ERRORS and potentially start any next syntax checkers.

If the current syntax checker reported excessive errors, it is disabled
via `flycheck-disable-excessive-checker' for subsequent syntax
checks."
  (let* ((syntax-check flycheck-current-syntax-check)
         (checker (flycheck-syntax-check-checker syntax-check))
         (errors (flycheck-relevant-errors
                  (flycheck-filter-errors errors checker))))
    (unless (flycheck-disable-excessive-checker checker errors)
      (flycheck-report-current-errors errors))
    (let ((next-checker (flycheck-get-next-checker-for-buffer checker)))
      (if next-checker
          (flycheck-start-current-syntax-check next-checker)
        (setq flycheck-current-syntax-check nil)
        (flycheck-report-status 'finished)
        ;; Delete overlays only after the very last checker has run, to avoid
        ;; flickering on intermediate re-displays
        (flycheck-delete-marked-overlays)
        (flycheck-error-list-refresh)
        (run-hooks 'flycheck-after-syntax-check-hook)
        (when (eq (current-buffer) (window-buffer))
          (flycheck-display-error-at-point))
        ;; Immediately try to run any pending deferred syntax check, which
        ;; were triggered by intermediate automatic check event, to make sure
        ;; that we quickly refine outdated error information
        (flycheck-perform-deferred-syntax-check)))))

(defun flycheck-disable-excessive-checker (checker errors)
  "Disable CHECKER if it reported excessive ERRORS.

If ERRORS has more items than `flycheck-checker-error-threshold',
add CHECKER to `flycheck-disabled-checkers', and show a warning.

Return t when CHECKER was disabled, or nil otherwise."
  (when (and flycheck-checker-error-threshold
             (> (length errors) flycheck-checker-error-threshold))
    ;; Disable CHECKER for this buffer (`flycheck-disabled-checkers' is a local
    ;; variable).
    (lwarn '(flycheck syntax-checker) :warning
           "Syntax checker %s reported too many errors (%s) and is disabled."
           checker (length errors))
    (push checker flycheck-disabled-checkers)
    t))

(defun flycheck-clear ()
  "Clear all errors in the current buffer."
  (interactive)
  (flycheck-delete-all-overlays)
  (flycheck-clear-errors)
  (flycheck-error-list-refresh)
  (flycheck-hide-error-buffer))

(defun flycheck-teardown ()
  "Teardown Flycheck in the current buffer..

Completely clear the whole Flycheck state.  Remove overlays, kill
running checks, and empty all variables used by Flycheck."
  (flycheck-safe-delete-temporaries)
  (flycheck-stop)
  (flycheck-clean-deferred-check)
  (flycheck-clear)
  (flycheck-cancel-error-display-error-at-point-timer)
  (flycheck-clear-checker))


;;; Automatic syntax checking in a buffer
(defun flycheck-may-check-automatically (&optional condition)
  "Determine whether the buffer may be checked under CONDITION.

Read-only buffers may never be checked automatically.

If CONDITION is non-nil, determine whether syntax may checked
automatically according to
`flycheck-check-syntax-automatically'."
  (and (not (or buffer-read-only (flycheck-ephemeral-buffer-p)))
       (or (not condition)
           (memq condition flycheck-check-syntax-automatically))))

(defun flycheck-buffer-automatically (&optional condition force-deferred)
  "Automatically check syntax at CONDITION.

Syntax is not checked if `flycheck-may-check-automatically'
returns nil for CONDITION.

The syntax check is deferred if FORCE-DEFERRED is non-nil, or if
`flycheck-must-defer-check' returns t."
  (when (and flycheck-mode (flycheck-may-check-automatically condition))
    (if (or force-deferred (flycheck-must-defer-check))
        (flycheck-buffer-deferred)
      (with-demoted-errors "Error while checking syntax automatically: %S"
        (flycheck-buffer)))))

(defvar-local flycheck-idle-change-timer nil
  "Timer to mark the idle time since the last change.")

(defun flycheck-clear-idle-change-timer ()
  "Clear the idle change timer."
  (when flycheck-idle-change-timer
    (cancel-timer flycheck-idle-change-timer)
    (setq flycheck-idle-change-timer nil)))

(defun flycheck-handle-change (beg end _len)
  "Handle a buffer change between BEG and END.

BEG and END mark the beginning and end of the change text.  _LEN
is ignored.

Start a syntax check if a new line has been inserted into the
buffer."
  ;; Save and restore the match data, as recommended in (elisp)Change Hooks
  (save-match-data
    (when flycheck-mode
      ;; The buffer was changed, thus clear the idle timer
      (flycheck-clear-idle-change-timer)
      (if (string-match-p (rx "\n") (buffer-substring beg end))
          (flycheck-buffer-automatically 'new-line 'force-deferred)
        (setq flycheck-idle-change-timer
              (run-at-time flycheck-idle-change-delay nil
                           #'flycheck-handle-idle-change))))))

(defun flycheck-handle-idle-change ()
  "Handle an expired idle time since the last change."
  (flycheck-clear-idle-change-timer)
  (flycheck-buffer-automatically 'idle-change))

(defun flycheck-handle-save ()
  "Handle a save of the buffer."
  (flycheck-buffer-automatically 'save))


;;; Deferred syntax checking
(defvar-local flycheck-deferred-syntax-check nil
  "If non-nil, a deferred syntax check is pending.")

(defun flycheck-must-defer-check ()
  "Determine whether the syntax check has to be deferred.

A check has to be deferred if the buffer is not visible, or if the buffer is
currently being reverted.

Return t if the check is to be deferred, or nil otherwise."
  (or (not (get-buffer-window))
      ;; We defer the syntax check if Flycheck is already running, to
      ;; immediately start a new syntax check after the current one finished,
      ;; because the result of the current check will most likely be outdated by
      ;; the time it is finished.
      (flycheck-running-p)
      ;; We must defer checks while a buffer is being reverted, to avoid race
      ;; conditions while the buffer contents are being restored.
      revert-buffer-in-progress-p))

(defun flycheck-deferred-check-p ()
  "Determine whether the current buffer has a deferred check.

Return t if so, or nil otherwise."
  flycheck-deferred-syntax-check)

(defun flycheck-buffer-deferred ()
  "Defer syntax check for the current buffer."
  (setq flycheck-deferred-syntax-check t))

(defun flycheck-clean-deferred-check ()
  "Clean an deferred syntax checking state."
  (setq flycheck-deferred-syntax-check nil))

(defun flycheck-perform-deferred-syntax-check ()
  "Perform any deferred syntax checks."
  (when (flycheck-deferred-check-p)
    (flycheck-clean-deferred-check)
    (flycheck-buffer-automatically)))


;;; Syntax checking in all buffers
(defun flycheck-may-enable-mode ()
  "Determine whether Flycheck mode may be enabled.

Flycheck mode is not enabled for

- ephemeral buffers (see `flycheck-ephemeral-buffer-p'),
- encrypted buffers (see `flycheck-encrypted-buffer-p'),
- remote files (see `file-remote-p'),
- or if no suitable syntax checker exists.

Return t if Flycheck mode may be enabled, and nil otherwise."
  (and (not (flycheck-ephemeral-buffer-p))
       (not (flycheck-encrypted-buffer-p))
       (not (and (buffer-file-name) (file-remote-p (buffer-file-name) 'method)))
       (flycheck-get-checker-for-buffer)))

(defun flycheck-mode-on-safe ()
  "Enable `flycheck-mode' if it is safe to do so.

`flycheck-mode' is only enabled if `flycheck-may-enable-mode'
returns t."
  (when (flycheck-may-enable-mode)
    (flycheck-mode)))

;;;###autoload
(define-globalized-minor-mode global-flycheck-mode flycheck-mode
  flycheck-mode-on-safe
  :init-value nil
  :group 'flycheck
  :require 'flycheck)

(defun flycheck-global-teardown ()
  "Teardown Flycheck in all buffers.

Completely clear the whole Flycheck state in all buffers, stop
all running checks, remove all temporary files, and empty all
variables of Flycheck."
  (dolist (buffer (buffer-list))
    (with-current-buffer buffer
      (when flycheck-mode
        (flycheck-teardown)))))

;; Clean up the entire state of Flycheck when Emacs is killed, to get rid of any
;; pending temporary files.
(add-hook 'kill-emacs-hook #'flycheck-global-teardown)


;;; Errors from syntax checks
(cl-defstruct (flycheck-error
               (:constructor flycheck-error-new)
               (:constructor flycheck-error-new-at (line column
                                                         &optional level message
                                                         &key checker id
                                                         (filename (buffer-file-name))
                                                         (buffer (current-buffer)))))
  "Structure representing an error reported by a syntax checker.
Slots:

`buffer'
     The buffer the reported was reported for, as buffer object.

`checker'
     The syntax checker which reported this error, as symbol.

`filename'
     The file name the error refers to, as string.

`line'
     The line number the error refers to, as number.

`column' (optional)
     The column number the error refers to, as number.

`level'
     The error level, as either `warning' or `error'.

`id' (optional)
     An ID identifying the kind of error."
  buffer checker filename line column message level id)

(defmacro flycheck-error-with-buffer (err &rest forms)
  "Switch to the buffer of ERR and evaluate FORMS.

If the buffer of ERR is not live, FORMS are not evaluated."
  (declare (indent 1) (debug t))
  `(when (buffer-live-p (flycheck-error-buffer ,err))
     (with-current-buffer (flycheck-error-buffer ,err)
       ,@forms)))

(defun flycheck-error-line-region (err)
  "Get the line region of ERR.

ERR is a Flycheck error whose region to get.

Return a cons cell `(BEG . END)' where BEG is the first
non-whitespace character on the line ERR refers to, and END the
end of the line."
  (flycheck-error-with-buffer err
    (save-restriction
      (save-excursion
        (widen)
        (goto-char (point-min))
        (forward-line (- (flycheck-error-line err) 1))
        ;; We are at the beginning of the line now, so move to the beginning of
        ;; its indentation, similar to `back-to-indentation'
        (let ((end (line-end-position)))
          (skip-syntax-forward " " end)
          (backward-prefix-chars)
          ;; If the current line is empty, include the previous line break
          ;; character(s) to have any region at all.  When called with 0,
          ;; `line-end-position' gives us the end of the previous line
          (cons (if (eolp) (line-end-position 0) (point)) end))))))

(defun flycheck-error-column-region (err)
  "Get the error column region of ERR.

ERR is a Flycheck error whose region to get.

Return a cons cell `(BEG . END)' where BEG is the character
before the error column, and END the actual error column, or nil
if ERR has no column."
  (flycheck-error-with-buffer err
    (save-restriction
      (save-excursion
        (-when-let (column (flycheck-error-column err))
          (widen)
          (goto-char (point-min))
          (forward-line (- (flycheck-error-line err) 1))
          (cond
           ((eobp)                    ; Line beyond EOF
            ;; If we are at the end of the file (i.e. the line was beyond the
            ;; end of the file), use the very last column in the file.
            (cons (- (point-max) 1) (point-max)))
           ((eolp)                    ; Empty line
            ;; If the target line is empty, there's no column to highlight on
            ;; this line, so return the last column of the previous line.
            (cons (line-end-position 0) (point)))
           (t
            ;; The end is either the column offset of the line, or the end of
            ;; the line, if the column offset points beyond the end of the
            ;; line.
            (let ((end (min (+ (point) column)
                            (+ (line-end-position) 1))))
              (cons (- end 1) end)))))))))

(defun flycheck-error-thing-region (thing err)
  "Get the region of THING at the column of ERR.

ERR is a Flycheck error whose region to get.  THING is a
understood by `thing-at-point'.

Return a cons cell `(BEG . END)' where BEG is the beginning of
the THING at the error column, and END the end of the symbol.  If
ERR has no error column, or if there is no THING at this column,
return nil."
  (-when-let (column (car (flycheck-error-column-region err)))
    (flycheck-error-with-buffer err
      (save-excursion
        (save-restriction
          (widen)
          (goto-char column)
          (bounds-of-thing-at-point thing))))))

(defun flycheck-error-region-for-mode (err mode)
  "Get the region of ERR for the highlighting MODE.

ERR is a Flycheck error.  MODE may be one of the following symbols:

`columns'
     Get the column region of ERR, or the line region if ERR
     has no column.

`symbols'
     Get the symbol region of ERR, or the result of `columns', if
     there is no sexp at the error column.

`sexps'
     Get the sexp region of ERR, or the result of `columns', if
     there is no sexp at the error column.

`lines'
     Return the line region.

Otherwise signal an error."
  (pcase mode
    (`columns (or (flycheck-error-column-region err)
                  (flycheck-error-line-region err)))
    (`symbols (or (flycheck-error-thing-region 'symbol err)
                  (flycheck-error-region-for-mode err 'columns)))
    (`sexps (or (flycheck-error-thing-region 'sexp err)
                (flycheck-error-region-for-mode err 'columns)))
    (`lines (flycheck-error-line-region err))
    (_ (error "Invalid mode %S" mode))))

(defun flycheck-error-pos (err)
  "Get the buffer position of ERR.

ERR is a Flycheck error whose position to get.

The error position is the error column, or the first
non-whitespace character of the error line, if ERR has no error column."
  (car (or (flycheck-error-column-region err)
           (flycheck-error-line-region err))))

(defun flycheck-error-format-message-and-id (err)
  "Format the message and id of ERR as human-readable string."
  (let ((id (flycheck-error-id err))
        (message (flycheck-error-message err)))
    (if id (format "%s [%s]" message id) message)))

(defun flycheck-error-format (err)
  "Format ERR as human-readable string.

Return a string that represents the given ERR.  This string does
_not_ include the file name."
  (let* ((line (flycheck-error-line err))
         (column (flycheck-error-column err))
         (level (symbol-name (flycheck-error-level err)))
         (checker (symbol-name (flycheck-error-checker err)))
         (format `(,(number-to-string line) ":"
                   ,@(when column (list (number-to-string column) ":"))
                   ,level ": "
                   ,(flycheck-error-format-message-and-id err)
                   " (" ,checker ")")))
    (apply #'concat format)))

(defun flycheck-error-< (err1 err2)
  "Determine whether ERR1 goes before ERR2 by location.

Compare by line numbers and then by column numbers."
  (let ((line1 (flycheck-error-line err1))
        (line2 (flycheck-error-line err2)))
    (if (= line1 line2)
        (let ((col1 (flycheck-error-column err1))
              (col2 (flycheck-error-column err2)))
          (and col2
               ;; Sort errors for the whole line first
               (or (not col1) (< col1 col2))))
      (< line1 line2))))

(defun flycheck-error-level-< (err1 err2)
  "Determine whether ERR1 goes before ERR2 by error level.

Like `flycheck-error-<', but compares by error level severity
first.  Levels of the same severity are compared by name."
  (let* ((level1 (flycheck-error-level err1))
         (level2 (flycheck-error-level err2))
         (severity1 (flycheck-error-level-severity level1))
         (severity2 (flycheck-error-level-severity level2)))
    (cond
     ((= severity1 severity2)
      (if (string= level1 level2)
          (flycheck-error-< err1 err2)
        (string< level1 level2)))
     (t (< severity1 severity2)))))


;;; Errors in the current buffer
(defvar-local flycheck-current-errors nil
  "A list of all errors and warnings in the current buffer.")

(defun flycheck-report-current-errors (errors)
  "Report ERRORS in the current buffer.

Add ERRORS to `flycheck-current-errors' and process each error
with `flycheck-process-error-functions'."
  (setq flycheck-current-errors (sort (append errors flycheck-current-errors)
                                      #'flycheck-error-<))
  (mapc (lambda (err)
          (run-hook-with-args-until-success 'flycheck-process-error-functions
                                            err))
        errors))

(defun flycheck-clear-errors ()
  "Remove all error information from the current buffer."
  (setq flycheck-current-errors nil)
  (flycheck-report-status 'not-checked))

(defun flycheck-relevant-error-p (err)
  "Determine whether ERR is relevant for the current buffer.

Return t if ERR may be shown for the current buffer, or nil
otherwise."
  (flycheck-error-with-buffer err
    (let ((file-name (flycheck-error-filename err))
          (message (flycheck-error-message err)))
      (and
       (or (not file-name) (flycheck-same-files-p file-name (buffer-file-name)))
       message
       (not (string-empty-p message))
       (flycheck-error-line err)))))

(defun flycheck-relevant-errors (errors)
  "Filter the relevant errors from ERRORS.

Return a list of all errors that are relevant for their
corresponding buffer."
  (-filter #'flycheck-relevant-error-p errors))


;;; Status reporting for the current buffer
(defvar-local flycheck-last-status-change 'not-checked
  "The last status change in the current buffer.")

(defun flycheck-report-failed-syntax-check (&optional status)
  "Report a failed Flycheck syntax check with STATUS.

STATUS is a status symbol for `flycheck-report-status',
defaulting to `errored'.

Clear Flycheck state, run `flycheck-syntax-check-failed-hook' and
report an error STATUS."
  (flycheck-clear)
  (setq flycheck-current-syntax-check nil)
  (run-hooks 'flycheck-syntax-check-failed-hook)
  (flycheck-report-status (or status 'errored)))

(defun flycheck-report-status (status)
  "Report Flycheck STATUS.

STATUS is one of the following symbols:

`not-checked'
     The current buffer was not checked.

`no-checker'
     Automatic syntax checker selection did not find a suitable
     syntax checker.

`running'
     A syntax check is now running in the current buffer.

`errored'
     The current syntax check has errored.

`finished'
     The current syntax check was finished normally.

`interrupted'
     The current syntax check was interrupted.

`suspicious'
     The last syntax check had a suspicious result.

Set `flycheck-last-status-change' and call
`flycheck-status-changed-functions' with STATUS.  Afterwards
refresh the mode line."
  (setq flycheck-last-status-change status)
  (run-hook-with-args 'flycheck-status-changed-functions status)
  (force-mode-line-update))

(defun flycheck-mode-line-status-text (&optional status)
  "Get a text describing STATUS for use in the mode line.

STATUS defaults to `flycheck-last-status-change' if omitted or
nil."
  (let ((text (pcase (or status flycheck-last-status-change)
                (`not-checked "")
                (`no-checker "-")
                (`running "*")
                (`errored "!")
                (`finished
                 (if flycheck-current-errors
                     (let ((error-counts (flycheck-count-errors
                                          flycheck-current-errors)))
                       (format ":%s/%s"
                               (or (cdr (assq 'error error-counts)) 0)
                               (or (cdr (assq 'warning error-counts)) 0)))
                   ""))
                (`interrupted "-")
                (`suspicious "?"))))
    (concat " FlyC" text)))


;;; Error levels
;;;###autoload
(defun flycheck-define-error-level (level &rest properties)
  "Define a new error LEVEL with PROPERTIES.

The following PROPERTIES constitute an error level:

`:severity SEVERITY'
     A number denoting the severity of this level.  The higher
     the number, the more severe is this level compared to other
     levels.  Defaults to 0.

     The severity is used by `flycheck-error-level-<' to
     determine the ordering of errors according to their levels.

`:overlay-category CATEGORY'
     A symbol denoting the overlay category to use for error
     highlight overlays for this level.  See Info
     node `(elisp)Overlay Properties' for more information about
     overlay categories.

     A category for an error level overlay should at least define
     the `face' property, for error highlighting.  Other useful
     properties for error level categories are `priority' to
     influence the stacking of multiple error level overlays, and
     `help-echo' to define a default error messages for errors
     without messages.

`:fringe-bitmap BITMAP'
     A fringe bitmap symbol denoting the bitmap to use for fringe
     indicators for this level.  See Info node `(elisp)Fringe
     Bitmaps' for more information about fringe bitmaps,
     including a list of built-in fringe bitmaps.

`:fringe-face FACE'
     A face symbol denoting the face to use for fringe indicators
     for this level.

`:error-list-face FACE'
     A face symbol denoting the face to use for messages of this
     level in the error list.  See `flycheck-list-errors'."
  (declare (indent 1))
  (put level 'flycheck-error-level t)
  (put level 'flycheck-error-severity
       (or (plist-get properties :severity) 0))
  (put level 'flycheck-overlay-category
       (plist-get properties :overlay-category))
  (put level 'flycheck-fringe-bitmap
       (plist-get properties :fringe-bitmap))
  (put level 'flycheck-fringe-face
       (plist-get properties :fringe-face))
  (put level 'flycheck-error-list-face
       (plist-get properties :error-list-face)))

(defun flycheck-error-level-p (level)
  "Determine whether LEVEL is a Flycheck error level."
  (get level 'flycheck-error-level))

(defun flycheck-error-level-severity (level)
  "Get the numeric severity of LEVEL."
  (or (get level 'flycheck-error-severity) 0))

(defun flycheck-error-level-overlay-category (level)
  "Get the overlay category for LEVEL."
  (get level 'flycheck-overlay-category))

(defun flycheck-error-level-fringe-bitmap (level)
  "Get the fringe bitmap for LEVEL."
  (get level 'flycheck-fringe-bitmap))

(defun flycheck-error-level-fringe-face (level)
  "Get the fringe face for LEVEL."
  (get level 'flycheck-fringe-face))

(defun flycheck-error-level-error-list-face (level)
  "Get the error list face for LEVEL."
  (get level 'flycheck-error-list-face))

(defun flycheck-error-level-make-fringe-icon (level side)
  "Create the fringe icon for LEVEL at SIDE.

Return a propertized string that shows a fringe bitmap according
to LEVEL and the given fringe SIDE.

LEVEL is a Flycheck error level defined with
`flycheck-define-error-level', and SIDE is either `left-fringe'
or `right-fringe'.

Return a propertized string representing the fringe icon,
intended for use as `before-string' of an overlay to actually
show the icon."
  (unless (memq side '(left-fringe right-fringe))
    (error "Invalid fringe side: %S" side))
  (propertize "!" 'display
              (list side
                    (flycheck-error-level-fringe-bitmap level)
                    (flycheck-error-level-fringe-face level))))


;;; Built-in error levels
(put 'flycheck-error-overlay 'face 'flycheck-error)
(put 'flycheck-error-overlay 'priority 110)
(put 'flycheck-error-overlay 'help-echo "Unknown error.")

(flycheck-define-error-level 'error
  :severity 100
  :overlay-category 'flycheck-error-overlay
  :fringe-bitmap 'exclamation-mark
  :fringe-face 'flycheck-fringe-error
  :error-list-face 'flycheck-error-list-error)

(put 'flycheck-warning-overlay 'face 'flycheck-warning)
(put 'flycheck-warning-overlay 'priority 100)
(put 'flycheck-warning-overlay 'help-echo "Unknown warning.")

(flycheck-define-error-level 'warning
  :severity 10
  :overlay-category 'flycheck-warning-overlay
  :fringe-bitmap 'question-mark
  :fringe-face 'flycheck-fringe-warning
  :error-list-face 'flycheck-error-list-warning)

(put 'flycheck-info-overlay 'face 'flycheck-info)
(put 'flycheck-info-overlay 'priority 90)
(put 'flycheck-info-overlay 'help-echo "Unknown info.")

(flycheck-define-error-level 'info
  :severity -1
  :overlay-category 'flycheck-info-overlay
  ;; Not exactly the right indicator, but looks pretty, and I prefer to use
  ;; built-in bitmaps over diving into the hassle of messing around with custom
  ;; fringe bitmaps
  :fringe-bitmap 'empty-line
  :fringe-face 'flycheck-fringe-info
  :error-list-face 'flycheck-error-list-info)


;;; Error filtering
(defun flycheck-filter-errors (errors checker)
  "Filter ERRORS from CHECKER.

Apply the error filter of CHECKER to ERRORs and return the
result.  If CHECKER has no error filter, fall back to
`flycheck-sanitize-errors'."
  (let ((filter (or (flycheck-checker-error-filter checker)
                    #'flycheck-sanitize-errors)))
    (funcall filter errors)))

(defun flycheck-sanitize-errors (errors)
  "Sanitize ERRORS.

Sanitize ERRORS by trimming leading and trailing whitespace in
all error messages, and by replacing 0 columns and empty error
messages with nil.

Returns sanitized ERRORS."
  (dolist (err errors)
    (flycheck-error-with-buffer err
      (let ((message (flycheck-error-message err))
            (column (flycheck-error-column err)))
        (when message
          (setq message (string-trim message))
          (setf (flycheck-error-message err)
                (if (string-empty-p message) nil message)))
        (when (eq column 0)
          (setf (flycheck-error-column err) nil)))))
  errors)

(defun flycheck-collapse-error-message-whitespace (errors)
  "Collapse whitespace in all messages of ERRORS.

Return ERRORS."
  (dolist (err errors)
    (-when-let (message (flycheck-error-message err))
      (setf (flycheck-error-message err)
            (replace-regexp-in-string (rx (one-or-more (any space "\n" "\r")))
                                      " " message 'fixed-case 'literal))))
  errors)

(defun flycheck-dedent-error-messages (errors)
  "Dedent all messages of ERRORS.

For each error in ERRORS, determine the indentation offset from
the leading whitespace of the first line, and dedent all further
lines accordingly.

Return ERRORS, with in-place modifications."
  (dolist (err errors)
    (-when-let (message (flycheck-error-message err))
      (with-temp-buffer
        (insert message)
        ;; Determine the indentation offset
        (goto-char (point-min))
        (back-to-indentation)
        (let* ((indent-offset (- (point) (point-min))))
          ;; Now iterate over all lines and dedent each according to
          ;; `indent-offset'
          (while (not (eobp))
            (back-to-indentation)
            ;; If the current line starts with sufficient whitespace, delete the
            ;; indendation offset.  Otherwise keep the line intact, as we might
            ;; loose valuable information
            (when (>= (- (point) (line-beginning-position)) indent-offset)
              (delete-char (- indent-offset)))
            (forward-line 1)))
        (delete-trailing-whitespace (point-min) (point-max))
        (setf (flycheck-error-message err)
              (buffer-substring-no-properties (point-min) (point-max))))))
  errors)

(defun flycheck-fold-include-errors (errors sentinel-message)
  "Fold errors from included files.

ERRORS is a list of errors in which to fold errors.
SENTINEL-MESSAGE is the error message which denotes an error on
an include.

The function will fold the messages of all subsequent errors in
the included file into the error on the include.

Returns ERRORS, with folded messages."
  ;; Fold messages from faulty includes into the errors on the corresponding
  ;; include lines.  The user still needs to visit the affected include to
  ;; list and navigate these errors, but they can at least get an idea of
  ;; what is wrong.
  (let (including-filename              ; The name of the file including a
                                        ; faulty include
        include-error                   ; The error on the include line
        errors-in-include)              ; All errors in the include, as strings
    (dolist (err errors)
      (-when-let* ((message (flycheck-error-message err))
                   (filename (flycheck-error-filename err)))
        (cond
         ((and (string= message sentinel-message)
               ;; Don't handle faulty includes recursively, we are only
               ;; interested in “top-level” errors
               (not including-filename))
          ;; We are looking at an error denoting a faulty include, so let's
          ;; remember the error and the name of the include, and initialize
          ;; our folded error message
          (setq include-error err
                including-filename filename
                errors-in-include (list "Errors in included file:")))
         ((and include-error (not (string= filename including-filename)))
          ;; We are looking at an error *inside* the last faulty include, so
          ;; let's record err, as human-readable string
          (push (flycheck-error-format err) errors-in-include))
         (include-error
          ;; We are looking at an unrelated error, so fold all include
          ;; errors, if there are any
          (when (and include-error errors-in-include)
            (setf (flycheck-error-message include-error)
                  (string-join (nreverse errors-in-include) "\n")))
          (setq include-error nil
                including-filename nil
                errors-in-include nil)))))
    ;; If there are still pending errors to be folded, do so now
    (when (and include-error errors-in-include)
      (setf (flycheck-error-message include-error)
            (string-join (nreverse errors-in-include) "\n"))))
  errors)

(defun flycheck-dequalify-error-ids (errors)
  "De-qualify error ids in ERRORS.

Remove all qualifications from error ids in ERRORS, by stripping
all leading dotted components from error IDs.  For instance, if
the error ID is com.foo.E100, replace it with E100.

This error filter is mainly useful to simplify error IDs obtained
from parsing Checkstyle XML, which frequently has very verbose
IDs, that include the name of the tool."
  (mapc (lambda (err)
          (let ((id (flycheck-error-id err)))
            (when id
              (setf (flycheck-error-id err)
                    (replace-regexp-in-string
                     (rx string-start
                         (group
                          (optional (zero-or-more not-newline) "."))
                         (one-or-more (not (any ".")))
                         string-end)
                     "" id 'fixedcase 'literal 1)))))
        errors)
  errors)

(defun flycheck-remove-error-ids (errors)
  "Remove all error ids from ERRORS."
  (mapc (lambda (err) (setf (flycheck-error-id err) nil)) errors)
  errors)


;;; Error analysis
(defun flycheck-count-errors (errors)
  "Count the number of ERRORS, grouped by level..

Return an alist, where each ITEM is a cons cell whose `car' is an
error level, and whose `cdr' is the number of errors of that
level."
  (let (counts-by-level)
    (dolist (err errors)
      (let* ((level (flycheck-error-level err))
             (item (assq level counts-by-level)))
        (if item
            (setcdr item (1+ (cdr item)))
          (push (cons level 1) counts-by-level))))
    counts-by-level))

(defun flycheck-has-max-errors-p (errors level)
  "Check if there is no error in ERRORS more severe than LEVEL."
  (let ((severity (flycheck-error-level-severity level))
        found)
    (while (and errors (not found))
      (setq found (< severity (flycheck-error-level-severity
                               (flycheck-error-level (pop errors))))))
    (not found)))

(defun flycheck-has-max-current-errors-p (level)
  "Check if there is no current error more severe than LEVEL."
  (flycheck-has-max-errors-p flycheck-current-errors level))

(defun flycheck-has-errors-p (errors level)
  "Determine if there are any ERRORS with LEVEL."
  (let (found)
    (while (and errors (not found))
      (setq found (eq (flycheck-error-level (pop errors)) level)))
    found))

(defun flycheck-has-current-errors-p (&optional level)
  "Determine if the current buffer has errors with LEVEL.

If LEVEL is omitted if the current buffer has any errors at all."
  (if level
      (flycheck-has-errors-p flycheck-current-errors level)
    (and flycheck-current-errors t)))


;;; Error overlays in the current buffer
(defun flycheck-add-overlay (err)
  "Add overlay for ERR.

Return the created overlay."
  ;; We must have a proper error region for the sake of fringe indication,
  ;; error display and error navigation, even if the highlighting is disabled.
  ;; We erase the highlighting later on in this case
  (pcase-let* ((`(,beg . ,end) (flycheck-error-region-for-mode
                                err (or flycheck-highlighting-mode 'lines)))
               (overlay (make-overlay beg end))
               (level (flycheck-error-level err))
               (category (flycheck-error-level-overlay-category level)))
    (unless (flycheck-error-level-p level)
      (error "Undefined error level: %S" level))
    (overlay-put overlay 'flycheck-overlay t)
    (overlay-put overlay 'flycheck-error err)
    ;; TODO: Consider hooks to re-check if overlay contents change
    (overlay-put overlay 'category category)
    (unless flycheck-highlighting-mode
      ;; Erase the highlighting from the overlay if requested by the user
      (overlay-put overlay 'face nil))
    (when flycheck-indication-mode
      (overlay-put overlay 'before-string
                   (flycheck-error-level-make-fringe-icon
                    level flycheck-indication-mode)))
    (overlay-put overlay 'help-echo (flycheck-error-message err))
    overlay))

(defun flycheck-filter-overlays (overlays)
  "Get all Flycheck overlays from OVERLAYS."
  (-filter (lambda (o) (overlay-get o 'flycheck-overlay)) overlays))

(defun flycheck-overlays-at (pos)
  "Get all Flycheck overlays at POS."
  (flycheck-filter-overlays (overlays-at pos)))

(defun flycheck-overlays-in (beg end)
  "Get all Flycheck overlays between BEG and END."
  (flycheck-filter-overlays (overlays-in beg end)))

(defun flycheck-overlay-errors-at (pos)
  "Return a list of all flycheck errors overlayed at POS."
  (mapcar (lambda (o) (overlay-get o 'flycheck-error))
          (flycheck-overlays-at pos)))

(defun flycheck-overlay-errors-in (beg end)
  "Return a list of all flycheck errors overlayed between BEG and END."
  (mapcar (lambda (o) (overlay-get o 'flycheck-error))
          (flycheck-overlays-in beg end)))

(defvar-local flycheck-overlays-to-delete nil
  "Overlays mark for deletion after all syntax checks completed.")
(put 'flycheck-overlays-to-delete 'permanent-local t)

(defun flycheck-delete-all-overlays ()
  "Remove all flycheck overlays in the current buffer."
  (flycheck-delete-marked-overlays)
  (save-restriction
    (widen)
    (mapc #'delete-overlay (flycheck-overlays-in (point-min) (point-max)))))

(defun flycheck-mark-all-overlays-for-deletion ()
  "Mark all current overlays for deletion."
  (setq flycheck-overlays-to-delete
        (append (flycheck-overlays-in (point-min) (point-max))
                flycheck-overlays-to-delete)))

(defun flycheck-delete-marked-overlays ()
  "Delete all overlays marked for deletion."
  (mapc #'delete-overlay flycheck-overlays-to-delete)
  (setq flycheck-overlays-to-delete nil))


;;; Error navigation in the current buffer
(defun flycheck-error-level-interesting-at-pos-p (pos)
  "Check if error severity at POS passes `flycheck-error-level-interesting-p'."
  (flycheck-error-level-interesting-p (get-char-property pos 'flycheck-error)))

(defun flycheck-error-level-interesting-p (err)
  "Check if ERR severity is >= `flycheck-navigation-minimum-level'."
  (when (flycheck-error-p err)
    (-if-let (min-level flycheck-navigation-minimum-level)
        (<= (flycheck-error-level-severity min-level)
            (flycheck-error-level-severity (flycheck-error-level err)))
      t)))

(defun flycheck-next-error-pos (n &optional reset)
  "Get the position of the N-th next error.

With negative n, get the position of the (-N)-th previous error
instead.  With non-nil RESET, search from `point-min', otherwise
search from the current point.

Return the position of the next or previous error, or nil if
there is none."
  (let ((n (or n 1))
        (pos (if reset (point-min) (point))))
    (if (>= n 0)
        ;; Search forwards
        (while (and pos (> n 0))
          (setq n (1- n))
          (when (get-char-property pos 'flycheck-error)
            ;; Move beyond from the current error if any
            (setq pos (next-single-char-property-change pos 'flycheck-error)))
          (while (not (or (= pos (point-max))
                          (flycheck-error-level-interesting-at-pos-p pos)))
            ;; Scan for the next error
            (setq pos (next-single-char-property-change pos 'flycheck-error)))
          (when (and (= pos (point-max))
                     (not (flycheck-error-level-interesting-at-pos-p pos)))
            ;; If we reached the end of the buffer, but no error, we didn't find
            ;; any
            (setq pos nil)))
      ;; Search backwards
      (while (and pos (< n 0))
        (setq n (1+ n))
        ;; Loop until we find an error.  We need to check the position *before*
        ;; the current one, because `previous-single-char-property-change'
        ;; always moves to the position *of* the change.
        (while (not (or (= pos (point-min))
                        (flycheck-error-level-interesting-at-pos-p (1- pos))))
          (setq pos (previous-single-char-property-change pos 'flycheck-error)))
        (when (and (= pos (point-min))
                   (not (flycheck-error-level-interesting-at-pos-p pos)))
          ;; We didn't find any error.
          (setq pos nil))
        (when pos
          ;; We found an error, so move to its beginning
          (setq pos (previous-single-char-property-change pos
                                                          'flycheck-error)))))
    pos))

(defun flycheck-next-error-function (n reset)
  "Visit the N-th error from the current point.

Intended for use with `next-error-function'."
  (let ((pos (flycheck-next-error-pos n reset)))
    (if pos
        (goto-char pos)
      (user-error "No more Flycheck errors"))))

(defun flycheck-next-error (&optional n reset)
  "Visit the N-th error from the current point.

If RESET is given and non-nil, re-start from the beginning of the buffer.

N specifies how many errors to move forwards.  If negative, move backwards."
  (interactive "P")
  (when (consp n)
    ;; Universal prefix argument means reset
    (setq reset t n nil))
  (flycheck-next-error-function n reset))

(defun flycheck-previous-error (&optional n)
  "Visit the N-th previous error.

If given, N specifies the number of errors to move backwards.  If
N is negative, move forwards instead."
  (interactive "P")
  (flycheck-next-error (- (or n 1))))

(defun flycheck-first-error (&optional n)
  "Visit the N-th error from beginning of the buffer.

If given, N specifies the number of errors to move forward from
the beginning of the buffer."
  (interactive "P")
  (flycheck-next-error n 'reset))


;;; Listing errors in buffers
(defconst flycheck-error-list-buffer "*Flycheck errors*"
  "The name of the buffer to show error lists.")

(defvar flycheck-error-list-mode-map
  (let ((map (make-sparse-keymap)))
    (define-key map (kbd "n") #'flycheck-error-list-next-error)
    (define-key map (kbd "p") #'flycheck-error-list-previous-error)
    (define-key map (kbd "g") #'flycheck-error-list-check-source)
    (define-key map (kbd "RET") #'flycheck-error-list-goto-error)
    map)
  "The keymap of `flycheck-error-list-mode'.")

(defconst flycheck-error-list-format
  [("Line" 4 flycheck-error-list-entry-< :right-align t)
   ("Col" 3 nil :right-align t)
   ("Level" 8 flycheck-error-list-entry-level-<)
   ("ID" 6 t)
   ("Message" 0 t)
   (" (Checker)" 8 t)]
  "Table format for the error list.")

(define-derived-mode flycheck-error-list-mode tabulated-list-mode "Flycheck errors"
  "Major mode for listing Flycheck errors.

\\{flycheck-error-list-mode-map}"
  (setq tabulated-list-format flycheck-error-list-format
        ;; Sort by location initially
        tabulated-list-sort-key (cons "Line" nil)
        tabulated-list-padding 1
        tabulated-list-entries #'flycheck-error-list-entries
        ;; `revert-buffer' updates the mode line for us, so all we need to do is
        ;; set the corresponding mode line construct.
        mode-line-buffer-identification flycheck-error-list-mode-line)
  (tabulated-list-init-header))

(defvar-local flycheck-error-list-source-buffer nil
  "The current source buffer of the error list.")
;; Needs to permanently local to preserve the source buffer across buffer
;; reversions
(put 'flycheck-error-list-source-buffer 'permanent-local t)

(defun flycheck-error-list-set-source (buffer)
  "Set BUFFER as the source buffer of the error list."
  (when (get-buffer flycheck-error-list-buffer)
    (with-current-buffer flycheck-error-list-buffer
      ;; Only update the source when required
      (unless (eq buffer flycheck-error-list-source-buffer)
        (setq flycheck-error-list-source-buffer buffer)
        (flycheck-error-list-refresh)))))

(defun flycheck-error-list-update-source ()
  "Update the source buffer of the error list."
  (when (not (eq (current-buffer) (get-buffer flycheck-error-list-buffer)))
    ;; We must not update the source buffer, if the current buffer is the error
    ;; list itself.
    (flycheck-error-list-set-source (current-buffer))))

(defun flycheck-error-list-check-source ()
  "Trigger a syntax check in the source buffer of the error list."
  (interactive)
  (let ((buffer (get-buffer flycheck-error-list-source-buffer)))
    (when (buffer-live-p buffer)
      (with-current-buffer buffer
        (flycheck-buffer)))))

(define-button-type 'flycheck-error-list
  'action #'flycheck-error-list-button-goto-error
  'help-echo (purecopy "mouse-2, RET: goto error"))

(defun flycheck-error-list-button-goto-error (button)
  "Go to the error at BUTTON."
  (flycheck-error-list-goto-error (button-start button)))

(defsubst flycheck-error-list-make-cell (text &optional face)
  "Make an error list cell with TEXT and FACE."
  (let ((face (or face 'default)))
    (list text 'type 'flycheck-error-list 'face face)))

(defsubst flycheck-error-list-make-number-cell (number face)
  "Make a table cell for a NUMBER with FACE.

Convert NUMBER to string, fontify it with FACE and return the
string with attached text properties."
  (flycheck-error-list-make-cell
   (if (numberp number) (number-to-string number) "")
   face))

(defun flycheck-error-list-make-entry (error)
  "Make a table cell for the given ERROR.

Return a list with the contents of the table cell."
  (let* ((level (flycheck-error-level error))
         (level-face (flycheck-error-level-error-list-face level))
         (line (flycheck-error-line error))
         (column (flycheck-error-column error))
         (message (or (flycheck-error-message error)
                      (format "Unknown %s" (symbol-name level))))
         (id (flycheck-error-id error))
         (checker (flycheck-error-checker error)))
    (list error
          (vector (flycheck-error-list-make-number-cell
                   line 'flycheck-error-list-line-number)
                  (flycheck-error-list-make-number-cell
                   column 'flycheck-error-list-column-number)
                  (flycheck-error-list-make-cell
                   (symbol-name (flycheck-error-level error)) level-face)
                  (flycheck-error-list-make-cell
                   (if id (format "%s" id) "")
                   'flycheck-error-list-id)
                  (flycheck-error-list-make-cell message)
                  (flycheck-error-list-make-cell
                   (format "(%s)" checker)
                   'flycheck-error-list-checker-name)))))

(defun flycheck-error-list-entries ()
  "Create the entries for the error list."
  (when (buffer-live-p flycheck-error-list-source-buffer)
    (let ((errors (buffer-local-value 'flycheck-current-errors
                                      flycheck-error-list-source-buffer)))
      (mapcar #'flycheck-error-list-make-entry errors))))

(defun flycheck-error-list-entry-< (entry1 entry2)
  "Determine whether ENTRY1 is before ENTRY2 by location.

See `flycheck-error-<'."
  (flycheck-error-< (car entry1) (car entry2)))

(defun flycheck-error-list-entry-level-< (entry1 entry2)
  "Determine whether ENTRY1 is before ENTRY2 by level.

See `flycheck-error-level-<'."
  (not (flycheck-error-level-< (car entry1) (car entry2))))

(defvar flycheck-error-list-mode-line-map
  (let ((map (make-sparse-keymap)))
    (define-key map [mode-line mouse-1]
      #'flycheck-error-list-mouse-switch-to-source)
    map)
  "Keymap for error list mode line.")

(defun flycheck-error-list-propertized-source-name ()
  "Get the name of the current source buffer for the mode line.

Propertize the name of the current source buffer for use in the
mode line indication of `flycheck-error-list-mode'."
  (let ((name (replace-regexp-in-string
               (rx "%") "%%"
               (buffer-name flycheck-error-list-source-buffer)
               'fixed-case 'literal)))
    (propertize name 'face 'mode-line-buffer-id
                'mouse-face 'mode-line-highlight
                'help-echo "mouse-1: switch to source"
                'local-map flycheck-error-list-mode-line-map)))

(defun flycheck-error-list-mouse-switch-to-source (event)
  "Switch to the error list source buffer of the EVENT window."
  (interactive "e")
  (save-selected-window
    (when (eventp event)
      (select-window (posn-window (event-start event))))
    (when (buffer-live-p flycheck-error-list-source-buffer)
      (switch-to-buffer flycheck-error-list-source-buffer))))

(defun flycheck-get-error-list-window-list (&optional all-frames)
  "Get all windows displaying the error list.

ALL-FRAMES specifies the frames to consider, as in
`get-buffer-window-list'."
  (-when-let (buf (get-buffer flycheck-error-list-buffer))
    (get-buffer-window-list buf nil all-frames)))

(defun flycheck-get-error-list-window (&optional all-frames)
  "Get a window displaying the error list, or nil if none.

ALL-FRAMES specifies the frames to consider, as in
`get-buffer-window'."
  (-when-let (buf (get-buffer flycheck-error-list-buffer))
    (get-buffer-window buf all-frames)))

(defun flycheck-error-list-recenter-at (pos)
  "Recenter the error list at POS."
  (dolist (window (flycheck-get-error-list-window-list t))
    (with-selected-window window
      (goto-char pos)
      (recenter))))

(defun flycheck-error-list-refresh ()
  "Refresh the current error list.

Add all errors currently reported for the current
`flycheck-error-list-source-buffer', and recenter the error
list."
  ;; We only refresh the error list, when it is visible in a window, and we
  ;; select this window while reverting, because Tabulated List mode attempts to
  ;; recenter the error at the old location, so it must have the proper window
  ;; selected.
  (-when-let (window (flycheck-get-error-list-window t))
    (with-selected-window window
      (revert-buffer))
    (run-hooks 'flycheck-error-list-after-refresh-hook)
    (let ((preserve-pos (eq (current-buffer)
                            (get-buffer flycheck-error-list-buffer))))
      ;; If the error list is the current buffer, don't recenter when
      ;; highlighting
      (flycheck-error-list-highlight-errors preserve-pos))))

(defun flycheck-error-list-goto-error (&optional pos)
  "Go to the location of the error at POS in the error list.

POS defaults to `point'."
  (interactive)
  (-when-let* ((error (tabulated-list-get-id pos))
               (buffer (flycheck-error-buffer error)))
    (when (buffer-live-p buffer)
      (if (eq (window-buffer) (get-buffer flycheck-error-list-buffer))
          ;; When called from within the error list, keep the error list,
          ;; otherwise replace the current buffer.
          (pop-to-buffer buffer 'other-window)
        (switch-to-buffer buffer))
      (let ((pos (flycheck-error-pos error)))
        (unless (eq (goto-char pos) (point))
          ;; If widening gets in the way of moving to the right place, remove it
          ;; and try again
          (widen)
          (goto-char pos)))
      ;; Re-highlight the errors
      (flycheck-error-list-highlight-errors 'preserve-pos))))

(defun flycheck-error-list-next-error-pos (pos &optional n)
  "Get the N'th next error in the error list from POS.

N defaults to 1.  If N is negative, search for the previous error
instead.

Get the beginning position of the N'th next error from POS, or
nil, if there is no next error."
  (let ((n (or n 1)))
    (if (>= n 0)
        ;; Search forward
        (while (and pos (/= n 0))
          (setq n (1- n))
          (setq pos (next-single-property-change pos 'tabulated-list-id)))
      ;; Search backwards
      (while (/= n 0)
        (setq n (1+ n))
        ;; We explicitly give the limit here to explicitly have the minimum
        ;; point returned, to be able to move to the first error (which starts
        ;; at `point-min')
        (setq pos (previous-single-property-change pos 'tabulated-list-id
                                                   nil (point-min)))))
    pos))

(defun flycheck-error-list-previous-error (n)
  "Go to the N'th previous error in the error list."
  (interactive "P")
  (flycheck-error-list-next-error (- (or n 1))))

(defun flycheck-error-list-next-error (n)
  "Go to the N'th next error in the error list."
  (interactive "P")
  (let ((pos (flycheck-error-list-next-error-pos (point) n)))
    (when (and pos (/= pos (point)))
      (goto-char pos)
      (save-selected-window
        ;; Keep the error list selected, so that the user can navigate errors by
        ;; repeatedly pressing n/p, without having to re-select the error list
        ;; window.
        (flycheck-error-list-goto-error)))))

(defvar-local flycheck-error-list-highlight-overlays nil
  "Error highlight overlays in the error list buffer.")
(put 'flycheck-error-list-highlight-overlays 'permanent-local t)

(defun flycheck-error-list-highlight-errors (&optional preserve-pos)
  "Highlight errors in the error list.

Highlight all errors in the error lists that are at point in the
source buffer, and on the same line as point.  Then recenter the
error list to the highlighted error, unless PRESERVE-POS is
non-nil."
  (when (get-buffer flycheck-error-list-buffer)
    (let ((current-errors (flycheck-overlay-errors-in (line-beginning-position)
                                                      (line-end-position))))
      (with-current-buffer flycheck-error-list-buffer
        (let ((old-overlays flycheck-error-list-highlight-overlays)
              (min-point (point-max))
              (max-point (point-min)))
          ;; Display the new overlays first, to avoid re-display flickering
          (setq flycheck-error-list-highlight-overlays nil)
          (when current-errors
            (let ((next-error-pos (point-min)))
              (while next-error-pos
                (let* ((beg next-error-pos)
                       (end (flycheck-error-list-next-error-pos beg))
                       (err (tabulated-list-get-id beg)))
                  (when (member err current-errors)
                    (setq min-point (min min-point beg)
                          max-point (max max-point beg))
                    (let ((ov (make-overlay beg
                                            ;; Extend overlay to the beginning of
                                            ;; the next line, to highlight the
                                            ;; whole line
                                            (or end (point-max)))))
                      (push ov flycheck-error-list-highlight-overlays)
                      (overlay-put ov 'flycheck-error-highlight-overlay t)
                      (overlay-put ov 'face 'flycheck-error-list-highlight)))
                  (setq next-error-pos end)))))
          ;; Delete the old overlays
          (mapc #'delete-overlay old-overlays)
          (when (and (not preserve-pos) current-errors)
            ;; Move point to the middle error
            (goto-char (+ min-point (/ (- max-point min-point) 2)))
            (beginning-of-line)
            ;; And recenter the error list at this position
            (flycheck-error-list-recenter-at (point))))))))

(defun flycheck-list-errors ()
  "Show the error list for the current buffer."
  (interactive)
  (unless flycheck-mode
    (user-error "Flycheck mode not enabled"))
  ;; Create and initialize the error list
  (unless (get-buffer flycheck-error-list-buffer)
    (with-current-buffer (get-buffer-create flycheck-error-list-buffer)
      (flycheck-error-list-mode)))
  (flycheck-error-list-set-source (current-buffer))
  ;; Show the error list in a window, and re-select the old window
  (display-buffer flycheck-error-list-buffer)
  ;; Finally, refresh the error list to show the most recent errors
  (flycheck-error-list-refresh))

(defalias 'list-flycheck-errors 'flycheck-list-errors)


;;; Displaying errors in the current buffer
(defun flycheck-display-errors (errors)
  "Display ERRORS using `flycheck-display-errors-function'."
  (when flycheck-display-errors-function
    (funcall flycheck-display-errors-function errors)))

(defvar-local flycheck-display-error-at-point-timer nil
  "Timer to automatically show the error at point in minibuffer.")

(defun flycheck-cancel-error-display-error-at-point-timer ()
  "Cancel the error display timer for the current buffer."
  (when flycheck-display-error-at-point-timer
    (cancel-timer flycheck-display-error-at-point-timer)
    (setq flycheck-display-error-at-point-timer nil)))

(defun flycheck-display-error-at-point ()
  "Display the all error messages at point in minibuffer."
  (flycheck-cancel-error-display-error-at-point-timer)
  (when flycheck-mode
    (-when-let (errors (flycheck-overlay-errors-at (point)))
      (flycheck-display-errors errors))))

(defun flycheck-display-error-at-point-soon ()
  "Display the first error message at point in minibuffer delayed."
  (flycheck-cancel-error-display-error-at-point-timer)
  (when (flycheck-overlays-at (point))
    (setq flycheck-display-error-at-point-timer
          (run-at-time flycheck-display-errors-delay nil 'flycheck-display-error-at-point))))


;;; Functions to display errors
(defconst flycheck-error-message-buffer "*Flycheck error messages*"
  "The name of the buffer to show long error messages in.")

(defun flycheck-error-message-buffer ()
  "Get the buffer object to show long error messages in.

Get the buffer named by variable `flycheck-error-message-buffer',
or nil if the buffer does not exist."
  (get-buffer flycheck-error-message-buffer))

(defun flycheck-may-use-echo-area-p ()
  "Determine whether the echo area may be used.

The echo area may be used if the cursor is not in the echo area,
and if the echo area is not occupied by minibuffer input."
  (not (or cursor-in-echo-area (active-minibuffer-window))))

(defun flycheck-display-error-messages (errors)
  "Display the messages of ERRORS.

Concatenate all non-nil messages of ERRORS separated by empty
lines, and display them with `display-message-or-buffer', which
shows the messages either in the echo area or in a separate
buffer, depending on the number of lines.  See Info
node `(elisp)Displaying Messages' for more information.

In the latter case, show messages in
`flycheck-error-message-buffer'."
  (when (and errors (flycheck-may-use-echo-area-p))
    (let ((messages (mapcar #'flycheck-error-format-message-and-id errors)))
      (display-message-or-buffer (string-join messages "\n\n")
                                 flycheck-error-message-buffer))))

(defun flycheck-display-error-messages-unless-error-list (errors)
  "Show messages of ERRORS unless the error list is visible.

Like `flycheck-display-error-messages', but only if the error
list (see `flycheck-list-errors') is not visible in any window in
the current frame."
  (unless (flycheck-get-error-list-window 'current-frame)
    (flycheck-display-error-messages errors)))

(defun flycheck-hide-error-buffer ()
  "Hide the Flycheck error buffer if necessary.

Hide the error buffer if there is no error under point."
  (-when-let* ((buffer (flycheck-error-message-buffer))
               (window (get-buffer-window buffer)))
    (unless (flycheck-overlays-at (point))
      (quit-window nil window))))


;;; Working with errors
(defun flycheck-copy-errors-as-kill (pos &optional formatter)
  "Copy each error at POS into kill ring, using FORMATTER.

FORMATTER is a function to turn an error into a string,
defaulting to `flycheck-error-message'.

Interactively, use `flycheck-error-format-message-and-id' as
FORMATTER with universal prefix arg, and `flycheck-error-id' with
normal prefix arg, i.e. copy the message and the ID with
universal prefix arg, and only the id with normal prefix arg."
  (interactive (list (point)
                     (pcase current-prefix-arg
                       ((pred not) #'flycheck-error-message)
                       ((pred consp) #'flycheck-error-format-message-and-id)
                       (_ #'flycheck-error-id))))
  (let ((messages (delq nil (mapcar (or formatter #'flycheck-error-message)
                                    (flycheck-overlay-errors-at pos)))))
    (when messages
      (mapc #'kill-new (reverse messages))
      (message (string-join messages "\n")))))

(define-obsolete-function-alias 'flycheck-copy-messages-as-kill
  'flycheck-copy-errors-as-kill "0.22")

(defun flycheck-google-messages (pos &optional quote-flag)
  "Google each error message at POS.

Issue a separate Google query for each error message at POS.
Signal an error if there are more messages at POS than
`flycheck-google-max-messages'.

Enclose the Google query in quotation marks, if
`google-wrap-in-quotes' is t.  With QUOTE-FLAG, invert the effect
of `google-wrap-in-quotes'.

This function requires the Google This library from URL
`https://github.com/Bruce-Connor/emacs-google-this'."
  (interactive "d\nP")
  (if (fboundp 'google-this-string)
      (let ((messages (delq nil (mapcar #'flycheck-error-message
                                        (flycheck-overlay-errors-at pos)))))
        (when (and flycheck-google-max-messages
                   (> (length messages) flycheck-google-max-messages))
          (user-error "More than %s messages at point"
                      flycheck-google-max-messages))
        (dolist (msg messages)
          (google-this-string quote-flag msg 'no-confirm)))
    (user-error "Please install Google This from \
https://github.com/Bruce-Connor/emacs-google-this")))


;;; Syntax checkers using external commands
(defun flycheck-command-argument-p (arg)
  "Check whether ARG is a valid command argument."
  (pcase arg
    ((pred stringp) t)
    ((or `source `source-inplace `source-original) t)
    ((or `temporary-directory `temporary-file-name) t)
    (`null-device t)
    (`(config-file ,option-name ,config-file-var)
     (and (stringp option-name)
          (symbolp config-file-var)))
    (`(config-file ,option-name ,config-file-var ,prepender)
     (and (stringp option-name)
          (symbolp config-file-var)
          (symbolp prepender)))
    (`(,(or `option `option-list) ,option-name ,option-var)
     (and (stringp option-name)
          (symbolp option-var)))
    (`(,(or `option `option-list) ,option-name ,option-var ,prepender)
     (and (stringp option-name)
          (symbolp option-var)
          (symbolp prepender)))
    (`(,(or `option `option-list) ,option-name ,option-var ,prepender ,filter)
     (and (stringp option-name)
          (symbolp option-var)
          (symbolp prepender)
          (symbolp filter)))
    (`(option-flag ,option-name ,option-var)
     (and (stringp option-name)
          (symbolp option-var)))
    (`(eval ,_) t)
    (_ nil)))

;;;###autoload
(defun flycheck-define-command-checker (symbol docstring &rest properties)
  "Define SYMBOL as syntax checker which runs a command.

Define SYMBOL as generic syntax checker via
`flycheck-define-generic-checker', which uses an external command
to check the buffer.  SYMBOL and DOCSTRING are the same as for
`flycheck-define-generic-checker'.

The following PROPERTIES constitute a command syntax checker.
Unless otherwise noted, all properties are mandatory.

`:command COMMAND'
     The command to run for syntax checking.

     COMMAND is a list of the form `(EXECUTABLE [ARG ...])'.

     EXECUTABLE is a string with the executable of this syntax
     checker.  It can be overridden with the variable
     `flycheck-SYMBOL-executable'.  Note that this variable is
     NOT implicitly defined by this function.  Use
     `flycheck-def-executable-var' to define this variable.

     Each ARG is an argument to the executable, either as string,
     or as special symbol or form for
     `flycheck-substitute-argument', which see.

`:error-patterns PATTERNS'
     A list of patterns to parse the output of the `:command'.

     Each ITEM in PATTERNS is a list `(LEVEL SEXP ...)', where
     LEVEL is a Flycheck error level (see
     `flycheck-define-error-level'), followed by one or more RX
     `SEXP's which parse an error of that level and extract line,
     column, file name and the message.

     See `rx' for general information about RX, and
     `flycheck-rx-to-string' for some special RX forms provided
     by Flycheck.

     All patterns are applied in the order of declaration to the
     whole output of the syntax checker.  Output already matched
     by a pattern will not be matched by subsequent patterns.  In
     other words, the first pattern wins.

     This property is optional.  If omitted, however, an
     `:error-parser' is mandatory.

`:error-parser FUNCTION'
     A function to parse errors with.

     The function shall accept three arguments OUTPUT CHECKER
     BUFFER.  OUTPUT is the syntax checker output as string,
     CHECKER the syntax checker that was used, and BUFFER a
     buffer object representing the checked buffer.  The function
     must return a list of `flycheck-error' objects parsed from
     OUTPUT.

     This property is optional.  If omitted, it defaults to
     `flycheck-parse-with-patterns'.  In this case,
     `:error-patterns' is mandatory.

In addition to these PROPERTIES, all properties from
`flycheck-define-generic-checker' may be specified, except of
`:start', `:interrupt', and `:doc-printer'."
  (declare (indent 1)
           (doc-string 2))
  (dolist (prop '(:start :interrupt :doc-printer))
    (when (plist-get properties prop)
      (error "%s not allowed in definition of command syntax checker %s"
             prop symbol)))

  (let ((command (plist-get properties :command))
        (patterns (plist-get properties :error-patterns))
        (parser (or (plist-get properties :error-parser)
                    #'flycheck-parse-with-patterns))
        (predicate (plist-get properties :predicate)))

    (unless command
      (error "Missing :command in syntax checker %s" symbol))
    (unless (stringp (car command))
      (error "Command executable for syntax checker %s must be a string: %S"
             symbol (car command)))
    (dolist (arg (cdr command))
      (unless (flycheck-command-argument-p arg)
        (error "Invalid command argument %S in syntax checker %s" arg symbol)))
    (when (and (eq parser 'flycheck-parse-with-patterns)
               (not patterns))
      (error "Missing :error-patterns in syntax checker %s" symbol))

    (setq properties
          ;; Construct a predicate that checks whether the executable exists, to
          ;; guard against syntax checker tools which are not installed
          (plist-put properties :predicate
                     (lambda ()
                       (and (executable-find (flycheck-checker-executable symbol))
                            (or (not predicate) (funcall predicate))))))

    (apply #'flycheck-define-generic-checker symbol docstring
           :start #'flycheck-start-command-checker
           :interrupt #'flycheck-interrupt-command-checker
           :doc-printer #'flycheck-command-checker-print-doc
           properties)

    ;; Pre-compile all errors patterns into strings, so that we don't need to do
    ;; that on each error parse
    (let ((patterns (mapcar (lambda (p)
                              (cons (flycheck-rx-to-string `(and ,@(cdr p))
                                                           'no-group)
                                    (car p)))
                            patterns)))
      (pcase-dolist (`(,prop . ,value)
                     `((flycheck-command . ,command)
                       (flycheck-error-parser . ,parser)
                       (flycheck-error-patterns . ,patterns)))
        (put symbol prop value)))))

(eval-and-compile
  ;; Make this function available during byte-compilation, since we need it
  ;; at macro expansion of `flycheck-def-executable-var'.
  (defun flycheck-checker-executable-variable (checker)
    "Get the executable variable of CHECKER.

The executable variable is named `flycheck-CHECKER-executable'."
    (intern (format "flycheck-%s-executable" checker))))

(defun flycheck-checker-default-executable (checker)
  "Get the default executable of CHECKER."
  (car (get checker 'flycheck-command)))

(defun flycheck-checker-executable (checker)
  "Get the command executable of CHECKER.

The executable is either the value of the variable
`flycheck-CHECKER-executable', or the default executable given in
the syntax checker definition, if the variable is nil."
  (or (symbol-value (flycheck-checker-executable-variable checker))
      (flycheck-checker-default-executable checker)))

(defun flycheck-checker-arguments (checker)
  "Get the command arguments of CHECKER."
  (cdr (get checker 'flycheck-command)))

(defun flycheck-checker-error-patterns (checker)
  "Get the error patterns of CHECKER.

Each pattern has the form `(REGEXP . LEVEL)' where REGEXP is the
regular expression, and LEVEL the corresponding level symbol."
  (get checker 'flycheck-error-patterns))

(defun flycheck-checker-error-parser (checker)
  "Get the error parser of CHECKER."
  (get checker 'flycheck-error-parser))

(defun flycheck-substitute-argument (arg checker)
  "Substitute ARG for CHECKER.

Return a list of real arguments for the executable of CHECKER,
substituted for the symbolic argument ARG.  Single arguments,
e.g. if ARG is a literal strings, are wrapped in a list.

ARG may be one of the following forms:

STRING
     Return ARG unchanged.

`source', `source-inplace'
     Create a temporary file to check and return its path.  With
     `source-inplace' create the temporary file in the same
     directory as the original file.  The value of
     `flycheck-temp-prefix' is used as prefix of the file name.

     With `source', try to retain the non-directory component of
     the buffer's file name in the temporary file.

     `source' is the preferred way to pass the input file to a
     syntax checker.  `source-inplace' should only be used if the
     syntax checker needs other files from the source directory,
     such as include files in C.

`source-original'
     Return the path of the actual file to check, or an empty
     string if the buffer has no file name.

     Note that the contents of the file may not be up to date
     with the contents of the buffer to check.  Do not use this
     as primary input to a checker, unless absolutely necessary.

     When using this symbol as primary input to the syntax
     checker, add `flycheck-buffer-saved-p' to the `:predicate'.

`temporary-directory'
     Create a unique temporary directory and return its path.

`temporary-file-name'
     Return a unique temporary filename.  The file is *not*
     created.

     To ignore the output of syntax checkers, try `null-device'
     first.

`null-device'
     Return the value of `null-device', i.e the system null
     device.

     Use this option to ignore the output of a syntax checker.
     If the syntax checker cannot handle the null device, or
     won't write to an existing file, try `temporary-file-name'
     instead.

`(config-file OPTION VARIABLE [PREPEND-FN])'
     Search the configuration file bound to VARIABLE with
     `flycheck-locate-config-file' and return a list of arguments
     that pass this configuration file to the syntax checker, or
     nil if the configuration file was not found.

     PREPEND-FN is called with the OPTION and the located
     configuration file, and should return OPTION prepended
     before the file, either a string or as list.  If omitted,
     PREPEND-FN defaults to `list'.

`(option OPTION VARIABLE [PREPEND-FN [FILTER]])'
     Retrieve the value of VARIABLE and return a list of
     arguments that pass this value as value for OPTION to the
     syntax checker.

     PREPEND-FN is called with the OPTION and the value of
     VARIABLE, and should return OPTION prepended before the
     file, either a string or as list.  If omitted, PREPEND-FN
     defaults to `list'.

     FILTER is an optional function to be applied to the value of
     VARIABLE before prepending.  This function must return nil
     or a string.  In the former case, return nil.  In the latter
     case, return a list of arguments as described above.

`(option-list OPTION VARIABLE [PREPEND-FN [FILTER]])'
     Retrieve the value of VARIABLE, which must be a list,
     and prepend OPTION before each item in this list, using
     PREPEND-FN.

     PREPEND-FN is called with the OPTION and each item of the
     list as second argument, and should return OPTION prepended
     before the item, either as string or as list.  If omitted,
     PREPEND-FN defaults to `list'.

     FILTER is an optional function to be applied to each item in
     the list before prepending OPTION.  It shall return the
     option value for each item as string, or nil, if the item is
     to be ignored.

`(option-flag OPTION VARIABLE)'
     Retrieve the value of VARIABLE and return OPTION, if the
     value is non-nil.  Otherwise return nil.

`(eval FORM)'
     Return the result of evaluating FORM in the buffer to be
     checked.  FORM must either return a string or a list of
     strings, or nil to indicate that nothing should be
     substituted for CELL.  For all other return types, signal an
     error

     _No_ further substitutions are performed, neither in FORM
     before it is evaluated, nor in the result of evaluating
     FORM.

In all other cases, signal an error.

Note that substitution is *not* recursive.  No symbols or cells
are substituted within the body of cells!"
  (pcase arg
    ((pred stringp) (list arg))
    (`source
     (list (flycheck-save-buffer-to-temp #'flycheck-temp-file-system)))
    (`source-inplace
     (list (flycheck-save-buffer-to-temp #'flycheck-temp-file-inplace)))
    (`source-original (list (or (buffer-file-name) "")))
    (`temporary-directory (list (flycheck-temp-dir-system)))
    (`temporary-file-name
     (let ((directory (flycheck-temp-dir-system)))
       (list (make-temp-name (expand-file-name "flycheck" directory)))))
    (`null-device (list null-device))
    (`(config-file ,option-name ,file-name-var)
     (-when-let* ((value (symbol-value file-name-var))
                  (file-name (flycheck-locate-config-file value checker)))
       (flycheck-prepend-with-option option-name (list file-name))))
    (`(config-file ,option-name ,file-name-var ,prepend-fn)
     (-when-let* ((value (symbol-value file-name-var))
                  (file-name (flycheck-locate-config-file value checker)))
       (flycheck-prepend-with-option option-name (list file-name) prepend-fn)))
    (`(option ,option-name ,variable)
     (-when-let (value (symbol-value variable))
       (unless (stringp value)
         (error "Value %S of %S for option %s is not a string"
                value variable option-name))
       (flycheck-prepend-with-option option-name (list value))))
    (`(option ,option-name ,variable ,prepend-fn)
     (-when-let (value (symbol-value variable))
       (unless (stringp value)
         (error "Value %S of %S for option %s is not a string"
                value variable option-name))
       (flycheck-prepend-with-option option-name (list value) prepend-fn)))
    (`(option ,option-name ,variable ,prepend-fn ,filter)
     (-when-let (value (funcall filter (symbol-value variable)))
       (unless (stringp value)
         (error "Value %S of %S (filter: %S) for option %s is not a string"
                value variable filter option-name))
       (flycheck-prepend-with-option option-name (list value) prepend-fn)))
    (`(option-list ,option-name ,variable)
     (let ((value (symbol-value variable)))
       (unless (and (listp value) (-all? #'stringp value))
         (error "Value %S of %S for option %S is not a list of strings"
                value variable option-name))
       (flycheck-prepend-with-option option-name value)))
    (`(option-list ,option-name ,variable ,prepend-fn)
     (let ((value (symbol-value variable)))
       (unless (and (listp value) (-all? #'stringp value))
         (error "Value %S of %S for option %S is not a list of strings"
                value variable option-name))
       (flycheck-prepend-with-option option-name value prepend-fn)))
    (`(option-list ,option-name ,variable ,prepend-fn ,filter)
     (let ((value (delq nil (mapcar filter (symbol-value variable)))))
       (unless (and (listp value) (-all? #'stringp value))
         (error "Value %S of %S for option %S is not a list of strings"
                value variable option-name))
       (flycheck-prepend-with-option option-name value prepend-fn)))
    (`(option-flag ,option-name ,variable)
     (when (symbol-value variable)
       (list option-name)))
    (`(eval ,form)
     (let ((result (eval form)))
       (cond
        ((and (listp result) (-all? #'stringp result)) result)
        ((stringp result) (list result))
        (t (error "Invalid result from evaluation of %S: %S" form result)))))
    (_ (error "Unsupported argument %S" arg))))

(defun flycheck-checker-substituted-arguments (checker)
  "Get the substituted arguments of a CHECKER.

Substitute each argument of CHECKER using
`flycheck-substitute-argument'.  This replaces any special
symbols in the command."
  (apply #'append
         (mapcar (lambda (arg) (flycheck-substitute-argument arg checker))
                 (flycheck-checker-arguments checker))))

(defun flycheck-start-command-checker (checker callback)
  "Start a command CHECKER with CALLBACK."
  (let (process)
    (condition-case err
        (let* ((program (flycheck-checker-executable checker))
               (args (flycheck-checker-substituted-arguments checker))
               ;; Use pipes to receive output from the syntax checker.  They are
               ;; more efficient and more robust than PTYs, which Emacs uses by
               ;; default, and since we don't need any job control features, we
               ;; can easily use pipes.
               (process-connection-type nil))
          ;; We pass do not associate the process with any buffer, by
          ;; passing nil for the BUFFER argument of `start-process'.
          ;; Instead, we just remember the buffer being checked in a
          ;; process property (see below).  This neatly avoids all
          ;; side-effects implied by attached a process to a buffer, which
          ;; may cause conflicts with other packages.
          ;;
          ;; See https://github.com/flycheck/flycheck/issues/298 for an
          ;; example for such a conflict.
          (setq process (apply 'start-process (format "flycheck-%s" checker)
                               nil program args))
          (set-process-sentinel process 'flycheck-handle-signal)
          (set-process-filter process 'flycheck-receive-checker-output)
          (set-process-query-on-exit-flag process nil)
          ;; Remember the syntax checker, the buffer and the callback
          (process-put process 'flycheck-checker checker)
          (process-put process 'flycheck-callback callback)
          (process-put process 'flycheck-buffer (current-buffer))
          ;; Track the temporaries created by argument substitution in the
          ;; process itself, to get rid of the global state ASAP.
          (process-put process 'flycheck-temporaries flycheck-temporaries)
          (setq flycheck-temporaries nil)
          ;; Return the process
          process)
      (error
       ;; In case of error, clean up our resources, and report the error back to
       ;; Flycheck
       (flycheck-safe-delete-temporaries)
       (when process
         ;; No need to explicitly delete the temporary files of the process,
         ;; because deleting runs the sentinel, which will delete them anyway.
         (delete-process process))
       (signal (car err) (cdr err))))))

(defun flycheck-interrupt-command-checker (_checker process)
  "Interrupt a PROCESS."
  ;; Deleting the process always triggers the sentinel, which does the cleanup
  (delete-process process))

(defun flycheck-command-checker-print-doc (checker)
  "Print additional documentation for a command CHECKER."
  (let ((executable (flycheck-checker-default-executable checker))
        (config-file-var (flycheck-checker-config-file-var checker))
        (option-vars (-sort #'string<
                            (flycheck-checker-option-vars checker))))
    (princ "\n")

    (let ((doc-start (with-current-buffer standard-output (point-max))))
      ;; Track the start of our documentation so that we can re-indent it
      ;; properly
      (princ "  This syntax checker executes \"")
      (princ executable)
      (princ "\"")
      (when config-file-var
        (princ ", using a configuration file from `")
        (princ (symbol-name config-file-var))
        (princ "'"))
      (princ ". The executable can be overridden with `")
      (princ (symbol-name (flycheck-checker-executable-variable checker)))
      (princ "'.")

      (with-current-buffer standard-output
        (save-excursion
          (fill-region-as-paragraph doc-start (point-max)))))
    (princ "\n")
    (when option-vars
      (princ "\n  This syntax checker can be configured with these options:\n\n")
      (dolist (var option-vars)
        (princ (format "     * `%s'\n" var))))))


;;; Process management for command syntax checkers
(defun flycheck-receive-checker-output (process output)
  "Receive a syntax checking PROCESS OUTPUT."
  (push output (process-get process 'flycheck-pending-output)))

(defun flycheck-get-output (process)
  "Get the complete output of PROCESS."
  (with-demoted-errors "Error while retrieving process output: %S"
    (let ((pending-output (process-get process 'flycheck-pending-output)))
      (apply #'concat (nreverse pending-output)))))

(defun flycheck-handle-signal (process _event)
  "Handle a signal from the syntax checking PROCESS.

_EVENT is ignored."
  (when (memq (process-status process) '(signal exit))
    (let ((files (process-get process 'flycheck-temporaries))
          (buffer (process-get process 'flycheck-buffer))
          (callback (process-get process 'flycheck-callback)))
      ;; Delete the temporary files
      (mapc #'flycheck-safe-delete files)
      (when (buffer-live-p buffer)
        (with-current-buffer buffer
          (condition-case err
              (pcase (process-status process)
                (`signal
                 (funcall callback 'interrupted))
                (`exit
                 (flycheck-finish-checker-process
                  (process-get process 'flycheck-checker)
                  (process-exit-status process)
                  files
                  (flycheck-get-output process) callback)))
            (error
             (funcall callback 'errored (error-message-string err)))))))))

(defun flycheck-finish-checker-process
    (checker exit-status files output callback)
  "Finish a checker process from CHECKER with EXIT-STATUS.

FILES is a list of files given as input to the checker.  OUTPUT
is the output of the syntax checker.  CALLBACK is the status
callback to use for reporting.

Parse the OUTPUT and report an appropriate error status."
  (let ((errors (flycheck-parse-output output checker (current-buffer))))
    (when (and (/= exit-status 0) (not errors))
      ;; Warn about a suspicious result from the syntax checker.  We do right
      ;; after parsing the errors, before filtering, because a syntax checker
      ;; might report errors from other files (e.g. includes) even if there
      ;; are no errors in the file being checked.
      (funcall callback 'suspicious
               (format "Checker %S returned non-zero exit code %s, but no errors from \
output: %s\nChecker definition probably flawed." checker exit-status output)))
    (funcall callback 'finished
             ;; Fix error file names, by substituting them backwards from the
             ;; temporaries
             (mapcar (lambda (e) (flycheck-fix-error-filename e files))
                     errors))))


;;; Executables of command checkers.
(defmacro flycheck-def-executable-var (checker default-executable)
  "Define the executable variable for CHECKER.

DEFAULT-EXECUTABLE is the default executable.  It is only used in
the docstring of the variable.

The variable is defined with `defcustom' in the
`flycheck-executables' group.  It's also defined to be risky as
file-local variable, to avoid arbitrary executables being used
for syntax checking."
  (let ((executable-var (flycheck-checker-executable-variable checker)))
    `(progn
       (defcustom ,executable-var nil
         ,(format "The executable of the %s syntax checker.

Either a string containing the name or the path of the
executable, or nil to use the default executable from the syntax
checker declaration.

The default executable is %S." checker default-executable)
         :type '(choice (const :tag "Default executable" nil)
                        (string :tag "Name or path"))
         :group 'flycheck-executables
         :risky t)
       (make-variable-buffer-local ',executable-var))))

(defun flycheck-set-checker-executable (checker &optional executable)
  "Set the EXECUTABLE of CHECKER.

CHECKER is a syntax checker symbol.  EXECUTABLE is a string with
the name of a executable or the path to an executable file, which
is to be used as executable for CHECKER.  If omitted or nil,
reset the executable of CHECKER.

Interactively, prompt for a syntax checker and an executable
file, and set the executable of the selected syntax checker.
With prefix arg, prompt for a syntax checker only, and reset the
executable of the select checker to the default.

Set the executable variable of CHECKER, that is,
`flycheck-CHECKER-executable' to EXECUTABLE.  Signal
`user-error', if EXECUTABLE does not denote a command or an
executable file.

This command is intended for interactive use only.  In Lisp, just
`let'-bind the corresponding variable, or set it directly.  Use
`flycheck-checker-executable-variable' to obtain the executable
variable symbol for a syntax checker."
  (interactive
   (let* ((checker (read-flycheck-checker "Syntax checker: "))
          (default-executable (flycheck-checker-default-executable checker))
          (executable (if current-prefix-arg
                          nil
                        (read-file-name "Executable: " nil default-executable
                                        nil nil #'executable-find))))
     (list checker executable)))
  (when (and executable (not (executable-find executable)))
    (user-error "%s is no executable" executable))
  (let ((variable (flycheck-checker-executable-variable checker)))
    (set variable executable)))
(put 'flycheck-set-checker-executable 'interactive-only
     "Set the executable variable directly instead")


;;; Configuration files and options for command checkers
;;;###autoload
(defmacro flycheck-def-config-file-var (symbol checker &optional file-name
                                               &rest custom-args)
  "Define SYMBOL as config file variable for CHECKER, with default FILE-NAME.

SYMBOL is declared as customizable, buffer-local variable using
`defcustom', to provide a configuration file for the given syntax
CHECKER.  CUSTOM-ARGS are forwarded to `defcustom'.

FILE-NAME is the initial value of the new variable.  If omitted,
the default value is nil.

Use this together with the `config-file' form in the `:command'
argument to `flycheck-define-checker'."
  (declare (indent 3))
  `(progn
     (put ',checker 'flycheck-config-file-var ',symbol)
     (defcustom ,symbol ,file-name
       ,(format "Configuration file for `%s'.

If set to a string, locate the configuration file using the
functions from `flycheck-locate-config-file-functions'.  If the
file is found pass it to the syntax checker as configuration
file.

If no configuration file is found, or if this variable is set to
nil, invoke the syntax checker without a configuration file.

Use this variable as file-local variable if you need a specific
configuration file a buffer." checker)
       :type '(choice (const :tag "No configuration file" nil)
                      (string :tag "File name or path"))
       :group 'flycheck-config-files
       ,@custom-args)
     (make-variable-buffer-local ',symbol)))

(defun flycheck-checker-config-file-var (checker)
  "Get the associated configuration file variable of CHECKER.

Return nil if CHECKER has no associated configuration file
variable."
  (get checker 'flycheck-config-file-var))

(defun flycheck-checker-option-vars (checker)
  "Get the associated option variables of CHECKER.

Return a (possibly empty) list of variable symbols."
  (get checker 'flycheck-option-vars))

(defun flycheck-locate-config-file (filename checker)
  "Locate the configuration file FILENAME for CHECKER.

Locate the configuration file using
`flycheck-locate-config-file-functions'.

Return the absolute path of the configuration file, or nil if no
configuration file was found."
  (-when-let (filepath (run-hook-with-args-until-success
                        'flycheck-locate-config-file-functions
                        filename checker))
    (when (file-exists-p filepath)
      filepath)))

(defun flycheck-locate-config-file-absolute-path (filepath _checker)
  "Locate a configuration file by a FILEPATH.

If FILEPATH is a contains a path separator, expand it against the
default directory and return it.  Otherwise return nil.

_CHECKER is ignored."
  ;; If the path is just a plain file name, skip it.
  (unless (string= (file-name-nondirectory filepath) filepath)
    (expand-file-name filepath)))

(defun flycheck-locate-config-file-ancestor-directories (filename _checker)
  "Locate a configuration FILENAME in ancestor directories.

If the current buffer has a file name, search FILENAME in the
directory of the current buffer and all ancestors thereof (see
`locate-dominating-file').  If the file is found, return its
absolute path.  Otherwise return nil.

_CHECKER is ignored."
  (-when-let* ((basefile (buffer-file-name))
               (directory (locate-dominating-file basefile filename)))
    (expand-file-name filename directory)))

(defun flycheck-locate-config-file-home (filename _checker)
  "Locate a configuration FILENAME in the home directory.

Return the absolute path, if FILENAME exists in the user's home
directory, or nil otherwise."
  (let ((path (expand-file-name filename "~")))
    (when (file-exists-p path)
      path)))

(mapc (apply-partially #'custom-add-frequent-value
                       'flycheck-locate-config-file-functions)
      '(flycheck-locate-config-file-absolute-path
        flycheck-locate-config-file-ancestor-directories
        flycheck-locate-config-file-home))

;;;###autoload
(defmacro flycheck-def-option-var (symbol init-value checker docstring
                                          &rest custom-args)
  "Define SYMBOL as option variable with INIT-VALUE for CHECKER.

SYMBOL is declared as customizable variable, buffer-local
variable using `defcustom', to provide an option for the given
syntax CHECKER.  INIT-VALUE is the initial value of the variable,
and DOCSTRING is its docstring.  CUSTOM-ARGS are forwarded to
`defcustom'.

Use this together with the `option', `option-list' and
`option-flag' forms in the `:command' argument to
`flycheck-define-checker'."
  (declare (indent 3)
           (doc-string 4))
  `(progn
     (let ((options (flycheck-checker-option-vars ',checker)))
       (unless (memq ',symbol options)
         (put ',checker 'flycheck-option-vars (cons ',symbol options))))
     (defcustom ,symbol ,init-value
       ,(format "%s

This variable is an option for the syntax checker `%s'." docstring checker)
       :group 'flycheck-options
       ,@custom-args)
     (make-variable-buffer-local ',symbol)))

(defun flycheck-option-int (value)
  "Convert an integral option VALUE to a string.

If VALUE is nil, return nil.  Otherwise return VALUE converted to
a string."
  (when value
    (number-to-string value)))

(defun flycheck-option-comma-separated-list (value &optional separator filter)
  "Convert VALUE into a list separated by SEPARATOR.

SEPARATOR is a string to separate items in VALUE, defaulting to
\",\".  FILTER is an optional function, which takes a single
argument and returns either a string or nil.

If VALUE is a list, apply FILTER to each item in VALUE, remove
all nil items, and return a single string of all remaining items
separated by SEPARATOR.

Otherwise, apply FILTER to VALUE and return the result.
SEPARATOR is ignored in this case."
  (let ((filter (or filter #'identity))
        (separator (or separator ",")))
    (if (listp value)
        (-when-let (value (delq nil (mapcar filter value)))
          (string-join value separator))
      (funcall filter value))))


;;; Command syntax checkers as compile commands
(defun flycheck-checker-pattern-to-error-regexp (pattern)
  "Convert PATTERN into an error regexp for compile.el.

Return a list representing PATTERN, suitable as element in
`compilation-error-regexp-alist'."
  (let* ((regexp (car pattern))
         (level (cdr pattern))
         (level-no (pcase level
                     (`error 2)
                     (`warning 1))))
    (list regexp 1 2 3 level-no)))

(defun flycheck-checker-compilation-error-regexp-alist (checker)
  "Convert error patterns of CHECKER for use with compile.el.

Return an alist of all error patterns of CHECKER, suitable for
use with `compilation-error-regexp-alist'."
  (mapcar #'flycheck-checker-pattern-to-error-regexp
          (flycheck-checker-error-patterns checker)))

(defun flycheck-checker-shell-command (checker)
  "Get a shell command for CHECKER.

Perform substitution in the arguments of CHECKER, but with
`flycheck-substitute-shell-argument'.

Return the command of CHECKER as single string, suitable for
shell execution."
  ;; Note: Do NOT use `combine-and-quote-strings' here.  Despite it's name it
  ;; does not properly quote shell arguments, and actually breaks for special
  ;; characters.  See https://github.com/flycheck/flycheck/pull/522
  (mapconcat
   #'shell-quote-argument
   (cons (flycheck-checker-executable checker)
         (apply #'append
                (mapcar (lambda (arg)
                          (if (memq arg '(source source-inplace source-original))
                              (list (or (buffer-file-name) ""))
                            (flycheck-substitute-argument arg checker)))
                        (flycheck-checker-arguments checker)))) " "))

(defun flycheck-compile-name (_name)
  "Get a name for a Flycheck compilation buffer.

_NAME is ignored."
  (format "*Flycheck %s*" (buffer-file-name)))

(defun flycheck-compile (checker)
  "Run CHECKER via `compile'.

CHECKER must be a valid syntax checker.  Interactively, prompt
for a syntax checker to run.

Instead of highlighting errors in the buffer, this command pops
up a separate buffer with the entire output of the syntax checker
tool, just like `compile' (\\[compile])."
  (interactive
   (list (read-flycheck-checker "Run syntax checker as compile command: "
                                (or flycheck-checker flycheck-last-checker))))
  (unless (flycheck-valid-checker-p checker)
    (user-error "%S is not a valid syntax checker" checker))
  (unless (buffer-file-name)
    (user-error "Cannot compile buffers without backing file"))
  (unless (flycheck-may-use-checker checker)
    (user-error "Cannot use syntax checker %S in this buffer" checker))
  (unless (flycheck-checker-executable checker)
    (user-error "Cannot run checker %S in compilation buffer" checker))
  (let* ((command (flycheck-checker-shell-command checker))
         (buffer (compilation-start command nil #'flycheck-compile-name)))
    (with-current-buffer buffer
      (set (make-local-variable 'compilation-error-regexp-alist)
           (flycheck-checker-compilation-error-regexp-alist checker)))))


;;; General error parsing for command checkers
(defun flycheck-parse-output (output checker buffer)
  "Parse OUTPUT from CHECKER in BUFFER.

OUTPUT is a string with the output from the checker symbol
CHECKER.  BUFFER is the buffer which was checked.

Return the errors parsed with the error patterns of CHECKER."
  (funcall (flycheck-checker-error-parser checker) output checker buffer))

(defun flycheck-fix-error-filename (err buffer-files)
  "Fix the file name of ERR from BUFFER-FILES.

Make the file name of ERR absolute.  If the absolute file name of
ERR is in BUFFER-FILES, replace it with the return value of the
function `buffer-file-name'."
  (flycheck-error-with-buffer err
    (-when-let (filename (flycheck-error-filename err))
      (setq filename (expand-file-name filename))
      (when (-any? (apply-partially #'flycheck-same-files-p filename)
                   buffer-files)
        (setq filename (buffer-file-name)))
      (setf (flycheck-error-filename err) filename)))
  err)


;;; Error parsers for command syntax checkers
(defun flycheck-parse-xml-region (beg end)
  "Parse the xml region between BEG and END.

Wrapper around `xml-parse-region' which transforms the return
value of this function into one compatible to
`libxml-parse-xml-region' by simply returning the first element
from the node list."
  (car (xml-parse-region beg end)))

(defvar flycheck-xml-parser
  (if (fboundp 'libxml-parse-xml-region)
      'libxml-parse-xml-region 'flycheck-parse-xml-region)
  "Parse an xml string from a region.

Use libxml if Emacs is built with libxml support.  Otherwise fall
back to `xml-parse-region', via `flycheck-parse-xml-region'.")

(defun flycheck-parse-xml-string (xml)
  "Parse an XML string.

Return the document tree parsed from XML in the form `(ROOT ATTRS
BODY...)'.  ROOT is a symbol identifying the name of the root
element.  ATTRS is an alist of the attributes of the root node.
BODY is zero or more body elements, either as strings (in case of
text nodes) or as XML nodes, in the same for as the root node."
  (with-temp-buffer
    (insert xml)
    (funcall flycheck-xml-parser (point-min) (point-max))))

(defun flycheck-parse-checkstyle (output checker buffer)
  "Parse Checkstyle errors from OUTPUT.

Parse Checkstyle-like XML output.  Use this error parser for
checkers that have an option to output errors in this format.

See URL `http://checkstyle.sourceforge.net/' for information
about Checkstyle."
  (pcase (flycheck-parse-xml-string output)
    (`(checkstyle ,_ . ,file-nodes)
     (let (errors)
       (dolist (node file-nodes)
         (pcase node
           (`(file ,file-attrs . ,error-nodes)
            (dolist (node error-nodes)
              (pcase node
                (`(error ,error-attrs . ,_)
                 (let ((filename (cdr (assq 'name file-attrs)))
                       (line (cdr (assq 'line error-attrs)))
                       (column (cdr (assq 'column error-attrs)))
                       (severity (cdr (assq 'severity error-attrs)))
                       (message (cdr (assq 'message error-attrs)))
                       (source (cdr (assq 'source error-attrs))))
                   (push (flycheck-error-new-at
                          (flycheck-string-to-number-safe line)
                          (flycheck-string-to-number-safe column)
                          (pcase severity
                            (`"error"   'error)
                            (`"warning" 'warning)
                            (`"info"    'info)
                            ;; Default to error for unknown severity
                            (_          'error))
                          message
                          :checker checker :id source
                          :buffer buffer
                          :filename filename)
                         errors))))))))
       (nreverse errors)))))

(defun flycheck-parse-cppcheck (output checker buffer)
  "Parse Cppcheck errors from OUTPUT.

Parse Cppcheck XML v2 output.

See URL `http://cppcheck.sourceforge.net/' for more information
about Cppcheck."
  (pcase (flycheck-parse-xml-string output)
    (`(results ,_ . ,body)
     (let (errors)
       (dolist (node body)
         (pcase node
           (`(errors ,_ . ,error-nodes)
            (dolist (node error-nodes)
              (pcase node
                (`(error ,error-attrs . ,loc-nodes)
                 (let ((id (cdr (assq 'id error-attrs)))
                       (message (cdr (assq 'verbose error-attrs)))
                       (level (pcase (cdr (assq 'severity error-attrs))
                                (`"error" 'error)
                                (`"style" 'info)
                                (`"information" 'info)
                                (_ 'warning))))
                   (dolist (node loc-nodes)
                     (pcase node
                       (`(location ,loc-attrs . ,_)
                        (let ((line (cdr (assq'line loc-attrs)))
                              (filename (cdr (assq 'file loc-attrs))))
                          (push (flycheck-error-new-at
                                 (flycheck-string-to-number-safe line)
                                 nil
                                 level message
                                 :id id
                                 :checker checker
                                 :buffer buffer
                                 :filename filename)
                                errors))))))))))))
       (nreverse errors)))))

(defun flycheck-parse-phpmd (output checker buffer)
  "Parse phpmd errors from OUTPUT.

See URL `http://phpmd.org/' for more information about phpmd."
  (pcase (flycheck-parse-xml-string output)
    (`(pmd ,_ . ,body)
     (let (errors)
       (dolist (node body)
         (pcase node
           (`(file ,file-attrs . ,violation-nodes)
            (let ((filename (cdr (assq 'name file-attrs))))
              (dolist (node violation-nodes)
                (pcase node
                  (`(violation ,vio-attrs ,(and message (pred stringp)))
                   (let ((line (cdr (assq 'beginline vio-attrs)))
                         (rule (cdr (assq 'rule vio-attrs))))
                     ;; TODO: Map priority to an error level?
                     ;; TODO: Respect endline
                     (push
                      (flycheck-error-new-at
                       (flycheck-string-to-number-safe line)
                       nil
                       'warning (string-trim message)
                       :id rule
                       :checker checker
                       :buffer buffer
                       :filename filename)
                      errors)))))))))
       (nreverse errors)))))


;;; Error parsing with regular expressions
(defun flycheck-get-regexp (patterns)
  "Create a single regular expression from PATTERNS."
  (rx-to-string `(or ,@(mapcar (lambda (p) (list 'regexp (car p))) patterns))
                'no-group))

(defun flycheck-tokenize-output-with-patterns (output patterns)
  "Tokenize OUTPUT with PATTERNS.

Split the output into error tokens, using all regular expressions
from the error PATTERNS.  An error token is simply a string
containing a single error from OUTPUT.  Such a token can then be
parsed into a structured error by applying the PATTERNS again,
see `flycheck-parse-errors-with-patterns'.

Return a list of error tokens."
  (let ((regexp (flycheck-get-regexp patterns))
        (last-match 0)
        errors)
    (while (string-match regexp output last-match)
      (push (match-string 0 output) errors)
      (setq last-match (match-end 0)))
    (reverse errors)))

(defun flycheck-try-parse-error-with-pattern (err pattern checker)
  "Try to parse a single ERR with a PATTERN for CHECKER.

Return the parsed error if PATTERN matched ERR, or nil
otherwise."
  (let ((regexp (car pattern))
        (level (cdr pattern)))
    (when (string-match regexp err)
      (let ((filename (match-string 1 err))
            (line (match-string 2 err))
            (column (match-string 3 err))
            (message (match-string 4 err))
            (id (match-string 5 err)))
        (flycheck-error-new-at
         (flycheck-string-to-number-safe line)
         (flycheck-string-to-number-safe column)
         level
         (unless (string-empty-p message) message)
         :id (unless (string-empty-p id) id)
         :checker checker
         :filename (if (or (null filename) (string-empty-p filename))
                       (buffer-file-name)
                     filename))))))

(defun flycheck-parse-error-with-patterns (err patterns checker)
  "Parse a single ERR with error PATTERNS for CHECKER.

Apply each pattern in PATTERNS to ERR, in the given order, and
return the first parsed error."
  ;; Try to parse patterns in the order of declaration to make sure that the
  ;; first match wins.
  (let (parsed-error)
    (while (and patterns
                (not (setq parsed-error
                           (flycheck-try-parse-error-with-pattern
                            err (car patterns) checker))))
      (setq patterns (cdr patterns)))
    parsed-error))

(defun flycheck-parse-with-patterns (output checker buffer)
  "Parse OUTPUT from CHECKER with error patterns.

Uses the error patterns of CHECKER to tokenize the output and
tries to parse each error token with all patterns, in the order
of declaration.  Hence an error is never matched twice by two
different patterns.  The pattern declared first always wins.

_BUFFER is ignored.

Return a list of parsed errors and warnings (as `flycheck-error'
objects)."
  (with-current-buffer buffer
    (let ((patterns (flycheck-checker-error-patterns checker)))
      (mapcar (lambda (err)
                (flycheck-parse-error-with-patterns err patterns checker))
              (flycheck-tokenize-output-with-patterns output patterns)))))


;;; Convenience definition of command-syntax checkers
(defmacro flycheck-define-checker (symbol docstring &rest properties)
  "Define SYMBOL as command syntax checker with DOCSTRING and PROPERTIES.

Like `flycheck-define-command-checker', but PROPERTIES must not
be quoted.  Also, implicitly define the executable variable for
SYMBOL with `flycheck-def-executable-var'."
  (declare (indent 1)
           (doc-string 2))
  (let ((command (plist-get properties :command))
        (parser (plist-get properties :error-parser))
        (filter (plist-get properties :error-filter))
        (predicate (plist-get properties :predicate)))

    `(progn
       (flycheck-def-executable-var ,symbol ,(car command))

       (flycheck-define-command-checker ',symbol
         ,docstring
         :command ',command
         :error-parser ,(when parser
                          `(function ,parser))
         :error-patterns ',(plist-get properties :error-patterns)
         :error-filter ,(when filter
                          `(function ,filter))
         :modes ',(plist-get properties :modes)
         :predicate ,(when predicate
                       `(function ,predicate))
         :next-checkers ',(plist-get properties :next-checkers)))))


;;; Built-in checkers
(flycheck-def-option-var flycheck-gnat-include-path nil ada-gnat
  "A list of include directories for GNAT.

The value of this variable is a list of strings, where each
string is a directory to add to the include path of gcc.
Relative paths are relative to the file being checked."
  :type '(repeat (directory :tag "Include directory"))
  :safe #'flycheck-string-list-p
  :package-version '(flycheck . "0.20"))

(flycheck-def-option-var flycheck-gnat-language-standard "2012" ada-gnat
  "The language standard to use in GNAT.

The value of this variable is either a string denoting a language
standard, or nil, to use the default standard. When non-nil, pass
the language standard via the `-std' option."
  :type '(choice (const :tag "Default standard" nil)
                 (string :tag "Language standard"))
  :safe #'stringp
  :package-version '(flycheck . "0.20"))

(flycheck-def-option-var flycheck-gnat-warnings
    '("wa") ada-gnat
  "A list of additional Ada warnings to enable in GNAT.

The value of this variable is a list of strings, where each
string is the name of a warning category to enable. By default,
most optional warnings are recommended, as in `-gnata'.

Refer to Info Node `(gnat_ugn_unw)Warning Message Control' for
more information about GNAT warnings."
  :type '(repeat :tag "Warnings" (string :tag "Warning name"))
  :safe #'flycheck-string-list-p
  :package-version '(flycheck . "0.20"))

(flycheck-define-checker ada-gnat
  "An Ada syntax checker using GNAT.

Uses the GNAT compiler from GCC.  See URL
`https://gcc.gnu.org/onlinedocs/gnat_ugn_unw/'."
  :command ("gnatmake"
            "-c"                        ; Just compile, don't bind
            "-f"                        ; Force re-compilation
            "-u"                        ; Compile the main file only
            "-gnatf"                    ; Full error information
            "-gnatef"                   ; Full source file name
            "-D" temporary-directory
            (option-list "-gnat" flycheck-gnat-warnings concat)
            (option-list "-I" flycheck-gnat-include-path concat)
            (option "-gnat" flycheck-gnat-language-standard concat)
            source)
  :error-patterns
  ((error line-start
          (message "In file included from") " " (file-name) ":" line ":"
          column ":"
          line-end)
   (info line-start (file-name) ":" line ":" column
         ": note: " (message) line-end)
   (warning line-start (file-name) ":" line ":" column
            ": warning: " (message) line-end)
   (error line-start (file-name) ":" line ":" column ;no specific error prefix in Ada
          ": " (message) line-end))
  :modes (ada-mode))

(flycheck-define-checker asciidoc
  "A AsciiDoc syntax checker using the AsciiDoc compiler.

See URL `http://www.methods.co.nz/asciidoc'."
  :command ("asciidoc" source)
  :error-patterns
  ((error line-start "asciidoc: ERROR: " (file-name)
          ": Line " line ": " (message) line-end)
   (warning line-start "asciidoc: " (or "WARNING" "DEPRECATED") ": " (file-name)
            ": Line " line ": " (message) line-end))
  :modes adoc-mode)

(flycheck-def-option-var flycheck-clang-blocks nil c/c++-clang
  "Enable blocks in Clang.

When non-nil, enable blocks in Clang with `-fblocks'.  See URL
`http://clang.llvm.org/docs/BlockLanguageSpec.html' for more
information about blocks."
  :type 'boolean
  :safe #'booleanp
  :package-version '(flycheck . "0.20"))

(flycheck-def-option-var flycheck-clang-definitions nil c/c++-clang
  "Additional preprocessor definitions for Clang.

The value of this variable is a list of strings, where each
string is an additional definition to pass to Clang, via the `-D'
option."
  :type '(repeat (string :tag "Definition"))
  :safe #'flycheck-string-list-p
  :package-version '(flycheck . "0.15"))

(flycheck-def-option-var flycheck-clang-include-path nil c/c++-clang
  "A list of include directories for Clang.

The value of this variable is a list of strings, where each
string is a directory to add to the include path of Clang.
Relative paths are relative to the file being checked."
  :type '(repeat (directory :tag "Include directory"))
  :safe #'flycheck-string-list-p
  :package-version '(flycheck . "0.14"))

(flycheck-def-option-var flycheck-clang-includes nil c/c++-clang
  "A list of additional include files for Clang.

The value of this variable is a list of strings, where each
string is a file to include before syntax checking.  Relative
paths are relative to the file being checked."
  :type '(repeat (file :tag "Include file"))
  :safe #'flycheck-string-list-p
  :package-version '(flycheck . "0.15"))

(flycheck-def-option-var flycheck-clang-language-standard nil c/c++-clang
  "The language standard to use in Clang.

The value of this variable is either a string denoting a language
standard, or nil, to use the default standard.  When non-nil,
pass the language standard via the `-std' option."
  :type '(choice (const :tag "Default standard" nil)
                 (string :tag "Language standard"))
  :safe #'stringp
  :package-version '(flycheck . "0.15"))

(flycheck-def-option-var flycheck-clang-ms-extensions nil c/c++-clang
  "Whether to enable Microsoft extensions to C/C++ in Clang.

When non-nil, enable Microsoft extensions to C/C++ via
`-fms-extensions'."
  :type 'boolean
  :safe #'booleanp
  :package-version '(flycheck . "0.16"))

(flycheck-def-option-var flycheck-clang-no-exceptions nil c/c++-clang
  "Whether to disable exceptions in Clang.

When non-nil, disable exceptions for syntax checks, via
`-fno-exceptions'."
  :type 'boolean
  :safe #'booleanp
  :package-version '(flycheck . "0.20"))

(flycheck-def-option-var flycheck-clang-no-rtti nil c/c++-clang
  "Whether to disable RTTI in Clang.

When non-nil, disable RTTI for syntax checks, via `-fno-rtti'."
  :type 'boolean
  :safe #'booleanp
  :package-version '(flycheck . "0.15"))

(flycheck-def-option-var flycheck-clang-standard-library nil c/c++-clang
  "The standard library to use for Clang.

The value of this variable is the name of a standard library as
string, or nil to use the default standard library.

Refer to the Clang manual at URL
`http://clang.llvm.org/docs/UsersManual.html' for more
information about the standard library."
  :type '(choice (const "libc++")
                 (const :tag "GNU libstdc++" "libstdc++")
                 (string :tag "Library name"))
  :safe #'stringp
  :package-version '(flycheck . "0.15"))

(flycheck-def-option-var flycheck-clang-warnings '("all" "extra") c/c++-clang
  "A list of additional warnings to enable in Clang.

The value of this variable is a list of strings, where each string
is the name of a warning category to enable.  By default, all
recommended warnings and some extra warnings are enabled (as by
`-Wall' and `-Wextra' respectively).

Refer to the Clang manual at URL
`http://clang.llvm.org/docs/UsersManual.html' for more
information about warnings."
  :type '(choice (const :tag "No additional warnings" nil)
                 (repeat :tag "Additional warnings"
                         (string :tag "Warning name")))
  :safe #'flycheck-string-list-p
  :package-version '(flycheck . "0.14"))

(defun flycheck-c/c++-quoted-include-directory ()
  "Get the directory for quoted includes.

C/C++ compiles typicall look up includes with quotation marks in
the directory of the file being compiled.  However, since
Flycheck uses temporary copies for syntax checking, it needs to
explicitly determine the directory for quoted includes.

This function determines the directory by looking at
`buffer-file-name', or if that is nil, at `default-directory'."
  (-if-let (fn (buffer-file-name))
      (file-name-directory fn)
    ;; If the buffer has no file name, fall back to its default directory
    default-directory))

(flycheck-define-checker c/c++-clang
  "A C/C++ syntax checker using Clang.

See URL `http://clang.llvm.org/'."
  :command ("clang"
            "-fsyntax-only"
            "-fno-color-diagnostics"    ; Do not include color codes in output
            "-fno-caret-diagnostics"    ; Do not visually indicate the source
                                        ; location
            "-fno-diagnostics-show-option" ; Do not show the corresponding
                                        ; warning group
            "-iquote" (eval (flycheck-c/c++-quoted-include-directory))
            (option "-std=" flycheck-clang-language-standard concat)
            (option "-stdlib=" flycheck-clang-standard-library concat)
            (option-flag "-fms-extensions" flycheck-clang-ms-extensions)
            (option-flag "-fno-exceptions" flycheck-clang-no-exceptions)
            (option-flag "-fno-rtti" flycheck-clang-no-rtti)
            (option-flag "-fblocks" flycheck-clang-blocks)
            (option-list "-include" flycheck-clang-includes)
            (option-list "-W" flycheck-clang-warnings concat)
            (option-list "-D" flycheck-clang-definitions concat)
            (option-list "-I" flycheck-clang-include-path)
            "-x" (eval
                  (pcase major-mode
                    (`c++-mode "c++")
                    (`c-mode "c")))
            source)
  :error-patterns
  ((error line-start
          (message "In file included from") " " (file-name) ":" line ":"
          line-end)
   (info line-start (file-name) ":" line ":" column
         ": note: " (optional (message)) line-end)
   (warning line-start (file-name) ":" line ":" column
            ": warning: " (optional (message)) line-end)
   (error line-start (file-name) ":" line ":" column
          ": " (or "fatal error" "error") ": " (optional (message)) line-end))
  :error-filter
  (lambda (errors)
    (let ((errors (flycheck-sanitize-errors errors)))
      (dolist (err errors)
        ;; Clang will output empty messages for #error/#warning pragmas without
        ;; messages.  We fill these empty errors with a dummy message to get
        ;; them past our error filtering
        (setf (flycheck-error-message err)
              (or (flycheck-error-message err) "no message")))
      (flycheck-fold-include-errors errors "In file included from")))
  :modes (c-mode c++-mode)
  :next-checkers ((warning . c/c++-cppcheck)))

(flycheck-def-option-var flycheck-gcc-definitions nil c/c++-gcc
  "Additional preprocessor definitions for GCC.

The value of this variable is a list of strings, where each
string is an additional definition to pass to GCC, via the `-D'
option."
  :type '(repeat (string :tag "Definition"))
  :safe #'flycheck-string-list-p
  :package-version '(flycheck . "0.20"))

(flycheck-def-option-var flycheck-gcc-include-path nil c/c++-gcc
  "A list of include directories for GCC.

The value of this variable is a list of strings, where each
string is a directory to add to the include path of gcc.
Relative paths are relative to the file being checked."
  :type '(repeat (directory :tag "Include directory"))
  :safe #'flycheck-string-list-p
  :package-version '(flycheck . "0.20"))

(flycheck-def-option-var flycheck-gcc-includes nil c/c++-gcc
  "A list of additional include files for GCC.

The value of this variable is a list of strings, where each
string is a file to include before syntax checking.  Relative
paths are relative to the file being checked."
  :type '(repeat (file :tag "Include file"))
  :safe #'flycheck-string-list-p
  :package-version '(flycheck . "0.20"))

(flycheck-def-option-var flycheck-gcc-language-standard nil c/c++-gcc
  "The language standard to use in GCC.

The value of this variable is either a string denoting a language
standard, or nil, to use the default standard.  When non-nil,
pass the language standard via the `-std' option."
  :type '(choice (const :tag "Default standard" nil)
                 (string :tag "Language standard"))
  :safe #'stringp
  :package-version '(flycheck . "0.20"))

(flycheck-def-option-var flycheck-gcc-no-exceptions nil c/c++-gcc
  "Whether to disable exceptions in GCC.

When non-nil, disable exceptions for syntax checks, via
`-fno-exceptions'."
  :type 'boolean
  :safe #'booleanp
  :package-version '(flycheck . "0.20"))

(flycheck-def-option-var flycheck-gcc-no-rtti nil c/c++-gcc
  "Whether to disable RTTI in GCC.

When non-nil, disable RTTI for syntax checks, via `-fno-rtti'."
  :type 'boolean
  :safe #'booleanp
  :package-version '(flycheck . "0.20"))

(flycheck-def-option-var flycheck-gcc-openmp nil c/c++-gcc
  "Whether to enable OpenMP in GCC.

When non-nil, enable OpenMP for syntax checkers, via
`-fopenmp'."
  :type 'boolean
  :safe #'booleanp
  :package-version '(flycheck . "0.21"))

(flycheck-def-option-var flycheck-gcc-warnings '("all" "extra") c/c++-gcc
  "A list of additional warnings to enable in GCC.

The value of this variable is a list of strings, where each string
is the name of a warning category to enable.  By default, all
recommended warnings and some extra warnings are enabled (as by
`-Wall' and `-Wextra' respectively).

Refer to the gcc manual at URL
`https://gcc.gnu.org/onlinedocs/gcc/' for more information about
warnings."
  :type '(choice (const :tag "No additional warnings" nil)
                 (repeat :tag "Additional warnings"
                         (string :tag "Warning name")))
  :safe #'flycheck-string-list-p
  :package-version '(flycheck . "0.20"))

(flycheck-define-checker c/c++-gcc
  "A C/C++ syntax checker using GCC.

Requires GCC 4.8 or newer.  See URL `https://gcc.gnu.org/'."
  :command ("gcc"
            "-fshow-column"
            "-fno-diagnostics-show-caret" ; Do not visually indicate the source location
            "-fno-diagnostics-show-option" ; Do not show the corresponding
                                        ; warning group
            "-iquote" (eval (flycheck-c/c++-quoted-include-directory))
            (option "-std=" flycheck-gcc-language-standard concat)
            (option-flag "-fno-exceptions" flycheck-gcc-no-exceptions)
            (option-flag "-fno-rtti" flycheck-gcc-no-rtti)
            (option-flag "-fopenmp" flycheck-gcc-openmp)
            (option-list "-include" flycheck-gcc-includes)
            (option-list "-W" flycheck-gcc-warnings concat)
            (option-list "-D" flycheck-gcc-definitions concat)
            (option-list "-I" flycheck-gcc-include-path)
            "-x" (eval
                  (pcase major-mode
                    (`c++-mode "c++")
                    (`c-mode "c")))
            source
            ;; GCC performs full checking only when actually compiling, so
            ;; `-fsyntax-only' is not enough. Just let it generate assembly
            ;; code.
            "-S" "-o" null-device)
  :error-patterns
  ((error line-start
          (message "In file included from") " " (file-name) ":" line ":"
          column ":"
          line-end)
   (info line-start (file-name) ":" line ":" column
         ": note: " (message) line-end)
   (warning line-start (file-name) ":" line ":" column
            ": warning: " (message) line-end)
   (error line-start (file-name) ":" line ":" column
          ": " (or "fatal error" "error") ": " (message) line-end))
  :error-filter
  (lambda (errors)
    (flycheck-fold-include-errors (flycheck-sanitize-errors errors)
                                  "In file included from"))
  :modes (c-mode c++-mode)
  :next-checkers ((warning . c/c++-cppcheck)))

(flycheck-def-option-var flycheck-cppcheck-checks '("style") c/c++-cppcheck
  "Enabled checks for Cppcheck.

The value of this variable is a list of strings, where each
string is the name of an additional check to enable.  By default,
all coding style checks are enabled.

See section \"Enable message\" in the Cppcheck manual at URL
`http://cppcheck.sourceforge.net/manual.pdf', and the
documentation of the `--enable' option for more information,
including a list of supported checks."
  :type '(repeat :tag "Additional checks"
                 (string :tag "Check name"))
  :safe #'flycheck-string-list-p
  :package-version '(flycheck . "0.14"))

(flycheck-def-option-var flycheck-cppcheck-inconclusive nil c/c++-cppcheck
  "Whether to enable Cppcheck inconclusive checks.

When non-nil, enable Cppcheck inconclusive checks.  This allows Cppcheck to
report warnings it's not certain of, but it may result in false positives.

This will have no effect when using Cppcheck 1.53 and older."
  :type 'boolean
  :safe #'booleanp
  :package-version '(flycheck . "0.19"))

(flycheck-define-checker c/c++-cppcheck
  "A C/C++ checker using cppcheck.

See URL `http://cppcheck.sourceforge.net/'."
  :command ("cppcheck" "--quiet" "--xml-version=2" "--inline-suppr"
            (option "--enable=" flycheck-cppcheck-checks concat
                    flycheck-option-comma-separated-list)
            (option-flag "--inconclusive" flycheck-cppcheck-inconclusive)
            source)
  :error-parser flycheck-parse-cppcheck
  :modes (c-mode c++-mode))

(flycheck-define-checker cfengine
  "A CFEngine syntax checker using cf-promises.

See URL `http://cfengine.com/'."
  :command ("cf-promises" "-Wall" "-f"
            ;; We must stay in the same directory to resolve @include
            source-inplace)
  :error-patterns
  ((warning line-start (file-name) ":" line ":" column
            ": warning: " (message) line-end)
   (error line-start (file-name) ":" line ":" column
          ": error: " (message) line-end))
  :modes (cfengine-mode cfengine3-mode))

(flycheck-define-checker chef-foodcritic
  "A Chef cookbooks syntax checker using Foodcritic.

See URL `http://acrmp.github.io/foodcritic/'."
  :command ("foodcritic" source)
  :error-patterns
  ((error line-start (message) ": " (file-name) ":" line line-end))
  :modes (enh-ruby-mode ruby-mode)
  :predicate
  (lambda ()
    (let ((parent-dir (file-name-directory
                       (directory-file-name
                        (expand-file-name default-directory)))))
      (or
       ;; Chef CookBook
       ;; http://docs.opscode.com/chef/knife.html#id38
       (locate-dominating-file parent-dir "recipes")
       ;; Knife Solo
       ;; http://matschaffer.github.io/knife-solo/#label-Init+command
       (locate-dominating-file parent-dir "cookbooks")))))

(flycheck-define-checker coffee
  "A CoffeeScript syntax checker using coffee.

See URL `http://coffeescript.org/'."
  ;; --print suppresses generation of compiled .js files
  :command ("coffee" "--compile" "--print" source)
  :error-patterns
  ((error line-start (file-name) ":" line ":" column
          ": error: " (message) line-end))
  :modes coffee-mode
  :next-checkers ((warning . coffee-coffeelint)))

(flycheck-def-config-file-var flycheck-coffeelintrc coffee-coffeelint
                              ".coffeelint.json"
  :safe #'stringp)

(flycheck-define-checker coffee-coffeelint
  "A CoffeeScript style checker using coffeelint.

This syntax checker requires coffeelint 1.0 or newer.

See URL `http://www.coffeelint.org/'."
  :command
  ("coffeelint"
   (config-file "--file" flycheck-coffeelintrc)
   "--reporter" "checkstyle" source)
  :error-parser flycheck-parse-checkstyle
  :error-filter (lambda (errors)
                  (flycheck-remove-error-ids
                   (flycheck-sanitize-errors errors)))
  :modes coffee-mode)

(flycheck-define-checker coq
  "A Coq syntax checker using the Coq compiler.

See URL `http://coq.inria.fr/'."
  ;; We use coqtop in batch mode, because coqc is picky about file names.
  :command ("coqtop" "-batch" "-load-vernac-source" source)
  :error-patterns
  ((error line-start "File \"" (file-name) "\", line " line
          ;; TODO: Parse the end column, once Flycheck supports that
          ", characters " column "-" (one-or-more digit) ":\n"
          (or "Syntax error: " "Error: ")
          ;; Most Coq error messages span multiple lines, and end with a dot.
          ;; There are simple one-line messages, too, though.
          (message (or (and (one-or-more (or not-newline "\n")) ".")
                       (one-or-more not-newline)))
          line-end))
  :error-filter
  (lambda (errors)
    (dolist (err errors)
      ;; Coq uses zero-based indexing for columns, so we need to fix column
      ;; indexes.  Also, delete trailing whitespace from all lines in the error
      ;; message
      (let ((column (flycheck-error-column err))
            (message (flycheck-error-message err)))
        (setf (flycheck-error-column err) (1+ column))
        (with-temp-buffer
          (insert message)
          (delete-trailing-whitespace)
          (setf (flycheck-error-message err)
                (buffer-substring-no-properties (point-min) (point-max))))))
    (flycheck-sanitize-errors errors))
  :modes coq-mode)

(flycheck-define-checker css-csslint
  "A CSS syntax and style checker using csslint.

See URL `https://github.com/CSSLint/csslint'."
  :command ("csslint" "--format=checkstyle-xml" source)
  :error-parser flycheck-parse-checkstyle
  :error-filter flycheck-dequalify-error-ids
  :modes css-mode)

(defconst flycheck-d-module-re
  (rx "module" (one-or-more (syntax whitespace))
      (group (one-or-more (not (syntax whitespace))))
      (zero-or-more (syntax whitespace))
      ";")
  "Regular expression to match a D module declaration.")

(defun flycheck-d-base-directory ()
  "Get the relative base directory path for this module."
  (let* ((file-name (buffer-file-name))
         (module-file (if (string= (file-name-nondirectory file-name)
                                   "package.d")
                          (directory-file-name (file-name-directory file-name))
                        file-name)))
    (flycheck-module-root-directory
     (flycheck-find-in-buffer flycheck-d-module-re)
     module-file)))

(flycheck-def-option-var flycheck-dmd-include-path nil d-dmd
  "A list of include directories for dmd.

The value of this variable is a list of strings, where each
string is a directory to add to the include path of dmd.
Relative paths are relative to the file being checked."
  :type '(repeat (directory :tag "Include directory"))
  :safe #'flycheck-string-list-p
  :package-version '(flycheck . "0.18"))

(flycheck-define-checker d-dmd
  "A D syntax checker using the DMD compiler.

Requires DMD 2.066 or newer.  See URL `http://dlang.org/'."
  :command ("dmd"
            "-debug"                    ; Compile in debug mode
            "-o-"                       ; Don't generate an object file
            "-vcolumns"                 ; Add columns in output
            "-wi" ; Compilation will continue even if there are warnings
            (eval (concat "-I" (flycheck-d-base-directory)))
            (option-list "-I" flycheck-dmd-include-path concat)
            source)
  :error-patterns
  ((error line-start
          (file-name) "(" line "," column "): Error: " (message)
          line-end)
   (warning line-start (file-name) "(" line "," column "): "
            (or "Warning" "Deprecation") ": " (message) line-end))
  :modes d-mode)

(flycheck-define-checker elixir
  "An Elixir syntax checker using the Elixir interpreter.

See URL `http://elixir-lang.org/'."
  :command ("elixirc"
            "-o" temporary-directory    ; Move compiler output out of the way
            "--ignore-module-conflict"  ; Prevent tedious module redefinition
                                        ; warning.
            source)
  :error-patterns
  ;; Elixir compiler errors
  ((error line-start "** (" (zero-or-more not-newline) ") "
          (file-name) ":" line ": " (message) line-end)
   ;; Warnings from Elixir >= 0.12.4
   (warning line-start (file-name) ":" line ": warning:" (message) line-end)
   ;; Warnings from older Elixir versions
   (warning line-start (file-name) ":" line ": " (message) line-end))
  :modes elixir-mode)

(defconst flycheck-this-emacs-executable
  (concat invocation-directory invocation-name)
  "The path to the currently running Emacs executable.")

(defconst flycheck-emacs-args '("-Q" "--batch")
  "Common arguments to Emacs invocations.")

(defmacro flycheck-prepare-emacs-lisp-form (&rest body)
  "Prepare BODY for use as check form in a subprocess."
  (declare (indent 0))
  `(flycheck-sexp-to-string
    '(progn
       (defvar jka-compr-inhibit)
       (unwind-protect
           ;; Flycheck inhibits compression of temporary files, thus we
           ;; must not attempt to decompress.
           (let ((jka-compr-inhibit t))
             ;; Strip option-argument separator from arguments, if present
             (when (equal (car command-line-args-left) "--")
               (setq command-line-args-left (cdr command-line-args-left)))
             ,@body)
         ;; Prevent Emacs from processing the arguments on its own, see
         ;; https://github.com/flycheck/flycheck/issues/319
         (setq command-line-args-left nil)))))

(defconst flycheck-emacs-lisp-check-form
  (flycheck-prepare-emacs-lisp-form
    ;; Keep track of the generated bytecode files, to delete them after byte
    ;; compilation.
    (defvar flycheck-byte-compiled-files nil)
    (let ((byte-compile-dest-file-function
           (lambda (source)
             (let ((temp-file (make-temp-file (file-name-nondirectory source))))
               (push temp-file flycheck-byte-compiled-files)
               temp-file))))
      (unwind-protect
          (byte-compile-file (car command-line-args-left))
        (mapc (lambda (f) (ignore-errors (delete-file f)))
              flycheck-byte-compiled-files)))))

(flycheck-def-option-var flycheck-emacs-lisp-load-path nil emacs-lisp
  "Load path to use in the Emacs Lisp syntax checker.

When set to `inherit', use the `load-path' of the current Emacs
session during syntax checking.

When set to a list of strings, add each directory in this list to
the `load-path' before invoking the byte compiler.  Relative
paths in this list are expanded against the `default-directory'
of the buffer to check.

When nil, do not explicitly set the `load-path' during syntax
checking.  The syntax check only uses the built-in `load-path' of
Emacs in this case.

Note that changing this variable can lead to wrong results of the
syntax check, e.g. if an unexpected version of a required library
is used."
  :type '(choice (const :tag "Inherit current `load-path'" inherit)
                 (repeat :tag "Load path" directory))
  :risky t
  :package-version '(flycheck . "0.14"))

(flycheck-def-option-var flycheck-emacs-lisp-initialize-packages
    'auto emacs-lisp
  "Whether to initialize packages in the Emacs Lisp syntax checker.

To initialize packages, call `package-initialize' before
byte-compiling the file to check.

When nil, never initialize packages.  When `auto', initialize
packages only when checking files from `user-emacs-directory'.
For any other non-nil value, always initialize packages."
  :type '(choice (const :tag "Do not initialize packages" nil)
                 (const :tag "Initialize packages for configuration only" auto)
                 (const :tag "Always initialize packages" t))
  :risky t
  :package-version '(flycheck . "0.14"))

(defconst flycheck-emacs-lisp-package-initialize-form
  (flycheck-sexp-to-string
   '(with-demoted-errors "Error during package initialization: %S"
      (package-initialize)))
  "Form used to initialize packages.")

(defun flycheck-option-emacs-lisp-package-initialize (value)
  "Option VALUE filter for `flycheck-emacs-lisp-initialize-packages'."
  (let ((shall-initialize
         (if (eq value 'auto)
             (flycheck-in-user-emacs-directory-p (buffer-file-name))
           value)))
    (when shall-initialize
      ;; If packages shall be initialized, return the corresponding form,
      ;; otherwise make Flycheck ignore the option by returning nil.
      flycheck-emacs-lisp-package-initialize-form)))

(flycheck-def-option-var flycheck-emacs-lisp-package-user-dir nil emacs-lisp
  "Package directory for the Emacs Lisp syntax checker.

When set to a string, set `package-user-dir' to the value of this
variable before initializing packages.

This variable has no effect, if
`flycheck-emacs-lisp-initialize-packages' is nil."
  :type '(choice (const :tag "Default package directory" nil)
                 (directory :tag "Custom package directory"))
  :risky t
  :package-version '(flycheck . "0.14"))

(defun flycheck-option-emacs-lisp-package-user-dir (value)
  "Option VALUE filter for `flycheck-emacs-lisp-package-user-dir'."
  (unless value
    ;; Inherit the package directory from our Emacs session
    (setq value (and (boundp 'package-user-dir) package-user-dir)))
  (when value
    (flycheck-sexp-to-string `(setq package-user-dir ,value))))

(flycheck-define-checker emacs-lisp
  "An Emacs Lisp syntax checker using the Emacs Lisp Byte compiler.

See Info Node `(elisp)Byte Compilation'."
  :command ("emacs" (eval flycheck-emacs-args)
            (eval
             (let ((path (pcase flycheck-emacs-lisp-load-path
                           (`inherit load-path)
                           (p (mapcar #'expand-file-name p)))))
               (flycheck-prepend-with-option "--directory" path)))
            (option "--eval" flycheck-emacs-lisp-package-user-dir nil
                    flycheck-option-emacs-lisp-package-user-dir)
            (option "--eval" flycheck-emacs-lisp-initialize-packages nil
                    flycheck-option-emacs-lisp-package-initialize)
            "--eval" (eval flycheck-emacs-lisp-check-form)
            "--"
            source-inplace)
  :error-patterns
  ((error line-start (file-name) ":" line ":" column ":Error:"
          (message (zero-or-more not-newline)
                   (zero-or-more "\n    " (zero-or-more not-newline)))
          line-end)
   (warning line-start (file-name) ":" line ":" column ":Warning:"
            (message (zero-or-more not-newline)
                     (zero-or-more "\n    " (zero-or-more not-newline)))
            line-end))
  :error-filter
  (lambda (errors)
    (flycheck-collapse-error-message-whitespace
     (flycheck-sanitize-errors errors)))
  :modes (emacs-lisp-mode lisp-interaction-mode)
  :predicate
  (lambda ()
    (and
     ;; Ensure that we only check buffers with a backing file.  For buffers
     ;; without a backing file we cannot guarantee that file names in error
     ;; messages are properly resolved, because `byte-compile-file' emits file
     ;; names *relative to the directory of the checked file* instead of the
     ;; working directory.  Hence our backwards-substitution will fail, because
     ;; the checker process has a different base directory to resolve relative
     ;; file names than the Flycheck code working on the buffer to check.
     (buffer-file-name)
     ;; Do not check buffers which should not be byte-compiled.  The checker
     ;; process will refuse to compile these, which would confuse Flycheck
     (not (bound-and-true-p no-byte-compile))
     ;; Do not check buffers used for autoloads generation during package
     ;; installation.  These buffers are too short-lived for being checked, and
     ;; doing so causes spurious errors.  See
     ;; https://github.com/flycheck/flycheck/issues/45 and
     ;; https://github.com/bbatsov/prelude/issues/248.  We must also not check
     ;; compilation buffers, but as these are ephemeral, Flycheck won't check
     ;; them anyway.
     (not (flycheck-autoloads-file-p))))
  :next-checkers (emacs-lisp-checkdoc))

(defconst flycheck-emacs-lisp-checkdoc-form
  (flycheck-prepare-emacs-lisp-form
    (require 'checkdoc)

    (let ((source (car command-line-args-left))
          ;; Remember the default directory of the process
          (process-default-directory default-directory))
      (with-temp-buffer
        (insert-file-contents source 'visit)
        (setq buffer-file-name source)
        ;; And change back to the process default directory to make file-name
        ;; back-substutition work
        (setq default-directory process-default-directory)
        (with-demoted-errors "Error in checkdoc: %S"
          (checkdoc-current-buffer t)
          (with-current-buffer checkdoc-diagnostic-buffer
            (princ (buffer-substring-no-properties (point-min) (point-max)))
            (kill-buffer)))))))

(flycheck-define-checker emacs-lisp-checkdoc
  "An Emacs Lisp style checker using CheckDoc.

The checker runs `checkdoc-current-buffer'."
  :command ("emacs" (eval flycheck-emacs-args)
            "--eval" (eval flycheck-emacs-lisp-checkdoc-form)
            "--" source)
  :error-patterns
  ((warning line-start (file-name) ":" line ": " (message) line-end))
  :modes (emacs-lisp-mode)
  :predicate
  (lambda ()
    ;; Do not check Autoloads, Cask/Carton and dir-locals files.  These files
    ;; really don't need to follow Checkdoc conventions.
    (not (or (flycheck-autoloads-file-p)
             (and (buffer-file-name)
                  (member (file-name-nondirectory (buffer-file-name))
                          '("Cask" "Carton" ".dir-locals.el")))))))

(progn
  ;; Use the currently running Emacs by default.
  (setcar (get 'emacs-lisp 'flycheck-command) flycheck-this-emacs-executable)
  (setcar (get 'emacs-lisp-checkdoc 'flycheck-command)
          flycheck-this-emacs-executable))

(flycheck-define-checker erlang
  "An Erlang syntax checker using the Erlang interpreter.

See URL `http://www.erlang.org/'."
  :command ("erlc" "-o" temporary-directory "-Wall" source)
  :error-patterns
  ((warning line-start (file-name) ":" line ": Warning:" (message) line-end)
   (error line-start (file-name) ":" line ": " (message) line-end))
  :modes erlang-mode)

(flycheck-define-checker eruby-erubis
  "A eRuby syntax checker using the `erubis' command.

See URL `http://www.kuwata-lab.com/erubis/'."
  :command ("erubis" "-z" source)
  :error-patterns
  ((error line-start  (file-name) ":" line ": " (message) line-end))
  :modes (html-erb-mode rhtml-mode))

(flycheck-def-option-var flycheck-gfortran-include-path nil fortran-gfortran
  "A list of include directories for GCC Fortran.

The value of this variable is a list of strings, where each
string is a directory to add to the include path of gcc.
Relative paths are relative to the file being checked."
  :type '(repeat (directory :tag "Include directory"))
  :safe #'flycheck-string-list-p
  :package-version '(flycheck . "0.20"))

(flycheck-def-option-var flycheck-gfortran-language-standard "f95" fortran-gfortran
  "The language standard to use in GFortran.

The value of this variable is either a string denoting a language
standard, or nil, to use the default standard.  When non-nil,
pass the language standard via the `-std' option."
  :type '(choice (const :tag "Default standard" nil)
                 (string :tag "Language standard"))
  :safe #'stringp
  :package-version '(flycheck . "0.20"))

(flycheck-def-option-var flycheck-gfortran-layout nil fortran-gfortran
  "The source code layout to use in GFortran.

The value of this variable is one of the following symbols:

nil
     Let gfortran determine the layout from the extension

`free'
     Use free form layout


`fixed'
     Use fixed form layout

In any other case, an error is signaled.")

(defun flycheck-option-gfortran-layout (value)
  "Option VALUE filter for `flycheck-gfortran-layout'."
  (pcase value
    (`nil nil)
    (`free "free-form")
    (`fixed "fixed-form")
    (_ (error "Invalid value for flycheck-gfortran-layout: %S" value))))

(flycheck-def-option-var flycheck-gfortran-warnings  '("all" "extra")
                         fortran-gfortran
  "A list of warnings for GCC Fortran.

The value of this variable is a list of strings, where each string
is the name of a warning category to enable.  By default, all
recommended warnings and some extra warnings are enabled (as by
`-Wall' and `-Wextra' respectively).

Refer to the gfortran manual at URL
`https://gcc.gnu.org/onlinedocs/gfortran/' for more information
about warnings")

(flycheck-define-checker fortran-gfortran
  "An Fortran syntax checker using GCC.

Uses GCC's Fortran compiler gfortran.  See URL
`https://gcc.gnu.org/onlinedocs/gfortran/'."
  :command ("gfortran"
            "-fsyntax-only"
            "-fshow-column"
            "-fno-diagnostics-show-caret" ; Do not visually indicate the source location
            "-fno-diagnostics-show-option" ; Do not show the corresponding
                                        ; warning group
            ;; Fortran has similar include processing as C/C++
            "-iquote" (eval (flycheck-c/c++-quoted-include-directory))
            (option "-std=" flycheck-gfortran-language-standard concat)
            (option "-f" flycheck-gfortran-layout concat
                    flycheck-option-gfortran-layout)
            (option-list "-W" flycheck-gfortran-warnings concat)
            (option-list "-I" flycheck-gfortran-include-path concat)
            source)
  :error-patterns
  ((error line-start (file-name) ":" line "." column ":\n"
          (= 3 (zero-or-more not-newline) "\n")
          (or "Error" "Fatal Error") ": " (message) line-end)
   (warning line-start (file-name) ":" line "." column ":\n"
            (= 3 (zero-or-more not-newline) "\n")
            "Warning: " (message) line-end))
  :modes (fortran-mode f90-mode))

(flycheck-define-checker go-gofmt
  "A Go syntax and style checker using the gofmt utility.

See URL `http://golang.org/cmd/gofmt/'."
  :command ("gofmt" source)
  :error-patterns
  ((error line-start (file-name) ":" line ":" column ": " (message) line-end))
  :modes go-mode
  :next-checkers ((warning . go-golint)
                  ;; Fall back, if go-golint doesn't exist
                  (warning . go-vet)
                  ;; Fall back, if go-vet doesn't exist
                  (warning . go-build) (warning . go-test)
                  (warning . go-errcheck)))

(flycheck-define-checker go-golint
  "A Go style checker using Golint.

See URL `https://github.com/golang/lint'."
  :command ("golint" source)
  :error-patterns
  ((warning line-start (file-name) ":" line ":" column ": " (message) line-end))
  :modes go-mode
  :next-checkers (go-vet
                  ;; Fall back, if go-vet doesn't exist
                  go-build go-test go-errcheck))

(flycheck-def-option-var flycheck-go-vet-print-functions nil go-vet
  "A comma-separated list of print-like functions for `go tool vet'.

Go vet will check these functions for format string problems and
issues, such as a mismatch between the number of formats used,
and the number of arguments given.

Each entry is in the form Name:N where N is the zero-based
argument position of the first argument involved in the print:
either the format or the first print argument for non-formatted
prints.  For example, if you have Warn and Warnf functions that
take an io.Writer as their first argument, like Fprintf,
-printfuncs=Warn:1,Warnf:1 "
  :type '(repeat :tag "print-like functions"
                 (string :tag "function"))
  :safe #'flycheck-string-list-p)

(flycheck-define-checker go-vet
  "A Go syntax checker using the `go tool vet' command.

See URL `http://golang.org/cmd/go/' and URL
`http://godoc.org/code.google.com/p/go.tools/cmd/vet'."
  :command ("go" "tool" "vet"
            (option "-printfuncs=" flycheck-go-vet-print-functions concat
                    flycheck-option-comma-separated-list)
            source)
  :error-patterns
  ((warning line-start (file-name) ":" line ": " (message) line-end))
  :modes go-mode
  ;; We must explicitly check whether the "vet" tool is available
  :predicate (lambda ()
               (let ((go (flycheck-checker-executable 'go-vet)))
                 (member "vet" (ignore-errors (process-lines go "tool")))))
  :next-checkers (go-build
                  go-test
                  ;; Fall back if `go build' or `go test' can be used
                  go-errcheck))

(flycheck-define-checker go-build
  "A Go syntax and type checker using the `go build' command.

See URL `http://golang.org/cmd/go'."
  ;; We need to use `temporary-file-name' instead of `null-device', because Go
  ;; can't write to the null device.  It's “too magic”.  See
  ;; https://code.google.com/p/go/issues/detail?id=4851 for details.
  :command ("go" "build" "-o" temporary-file-name)
  :error-patterns
  ((error line-start (file-name) ":" line ":"
          (optional column ":") " "
          (message (one-or-more not-newline)
                   (zero-or-more "\n\t" (one-or-more not-newline)))
          line-end))
  :modes go-mode
  :predicate (lambda ()
               (and (flycheck-buffer-saved-p)
                    (not (string-suffix-p "_test.go" (buffer-file-name)))))
  :next-checkers ((warning . go-errcheck)))

(flycheck-define-checker go-test
  "A Go syntax and type checker using the `go test' command.

See URL `http://golang.org/cmd/go'."
  ;; This command builds the test executable and leaves it in the current
  ;; directory.  Unfortunately 'go test -c' does not have the '-o' option.
  :command ("go" "test" "-c")
  :error-patterns
  ((error line-start (file-name) ":" line ": "
          (message (one-or-more not-newline)
                   (zero-or-more "\n\t" (one-or-more not-newline)))
          line-end))
  :modes go-mode
  :predicate
  (lambda () (and (flycheck-buffer-saved-p)
                  (string-suffix-p "_test.go" (buffer-file-name))))
  :next-checkers ((warning . go-errcheck)))

(defun flycheck-go-package-name (&optional file-name gopath)
  "Determine the package name for FILE-NAME and GOPATH.

FILE-NAME defaults to `buffer-file-name'.  GOPATH defaults to
$GOPATH.

Return the package name for FILE-NAME, or nil if FILE-NAME is not
part of any package or if GOPATH is nil."
  (-when-let* ((gopath (or gopath (getenv "GOPATH")))
               (file-name (or file-name (buffer-file-name))))
    (let ((gosrc (file-name-as-directory (expand-file-name "src/" gopath)))
          (file-name (expand-file-name file-name)))
      (when (string-prefix-p gosrc file-name)
        ;; The file is part of a package, so determine the package name, as
        ;; relative file name to the GO source directory
        (directory-file-name            ; Remove trailing /
         (file-relative-name (file-name-directory file-name) gosrc))))))

(flycheck-define-checker go-errcheck
  "A Go checker for unchecked errors.

See URL `https://github.com/kisielk/errcheck'."
  :command ("errcheck" (eval (flycheck-go-package-name)))
  :error-patterns
  ((warning line-start
            (file-name) ":" line ":" column (one-or-more "\t")
            (message)
            line-end))
  :error-filter
  (lambda (errors)
    (let ((errors (flycheck-sanitize-errors errors))
          (gosrc (expand-file-name "src/" (getenv "GOPATH"))))
      (dolist (err errors)
        ;; File names are relative to the Go source directory, so we need to
        ;; unexpand and re-expand them
        (setf (flycheck-error-filename err)
              (expand-file-name
               ;; Get the relative name back, since Flycheck has already
               ;; expanded the name for us
               (file-relative-name (flycheck-error-filename err))
               ;; And expand it against the Go source directory
               gosrc))
        (-when-let (message (flycheck-error-message err))
          ;; Improve the messages reported by errcheck to make them more clear.
          (setf (flycheck-error-message err)
                (format "Ignored `error` returned from `%s`" message)))))
    errors)
  :modes go-mode
  :predicate
  (lambda ()
    ;; We need a valid package name, since errcheck only works on entire
    ;; packages, and can't check individual Go files.
    (and (flycheck-buffer-saved-p) (flycheck-go-package-name))))

(flycheck-define-checker haml
  "A Haml syntax checker using the Haml compiler.

See URL `http://haml.info'."
  :command ("haml" "-c" source)
  :error-patterns
  ((error line-start "Syntax error on line " line ": " (message) line-end))
  :modes haml-mode)

(flycheck-define-checker handlebars
  "A Handlebars syntax checker using the Handlebars compiler.

See URL `http://handlebarsjs.com/'."
  :command ("handlebars" source)
  :error-patterns
  ((error line-start
          "Error: Parse error on line " line ":" (optional "\r") "\n"
          (zero-or-more not-newline) "\n" (zero-or-more not-newline) "\n"
          (message) line-end))
  :modes (handlebars-mode handlebars-sgml-mode))

(defconst flycheck-haskell-module-re
  (rx line-start (zero-or-more (or "\n" (any space)))
      "module" (one-or-more (or "\n" (any space)))
      (group (one-or-more (not (any space "\n")))))
  "Regular expression for a Haskell module name.")

(flycheck-def-option-var flycheck-ghc-no-user-package-database nil haskell-ghc
  "Whether to disable the user package database in GHC.

When non-nil, disable the user package database in GHC, via
`-no-user-package-db'."
  :type 'boolean
  :safe #'booleanp
  :package-version '(flycheck . "0.16"))

(flycheck-def-option-var flycheck-ghc-package-databases nil haskell-ghc
  "Additional module databases for GHC.

The value of this variable is a list of strings, where each
string is a directory of a package database.  Each package
database is given to GHC via `-package-db'."
  :type '(repeat (directory :tag "Package database"))
  :safe #'flycheck-string-list-p
  :package-version '(flycheck . "0.16"))

(flycheck-def-option-var flycheck-ghc-search-path nil haskell-ghc
  "Module search path for GHC.

The value of this variable is a list of strings, where each
string is a directory containing Haskell modules.  Each directory
is added to the GHC search path via `-i'."
  :type '(repeat (directory :tag "Module directory"))
  :safe #'flycheck-string-list-p
  :package-version '(flycheck . "0.16"))

(flycheck-def-option-var flycheck-ghc-language-extensions nil haskell-ghc
  "Language extensions for GHC.

The value of this variable is a list of strings, where each
string is a Haskell language extension, as in the LANGUAGE
pragma.  Each extension is enabled via `-X'."
  :type '(repeat (string :tag "Language extension"))
  :safe #'flycheck-string-list-p
  :package-version '(flycheck . "0.19"))

(flycheck-define-checker haskell-ghc
  "A Haskell syntax and type checker using ghc.

See URL `http://www.haskell.org/ghc/'."
  :command ("ghc" "-Wall" "-fno-code"
            (option-flag "-no-user-package-db"
                         flycheck-ghc-no-user-package-database)
            (option-list "-package-db" flycheck-ghc-package-databases)
            (option-list "-i" flycheck-ghc-search-path concat)
            ;; Include the parent directory of the current module tree, to
            ;; properly resolve local imports
            (eval (concat
                   "-i"
                   (flycheck-module-root-directory
                    (flycheck-find-in-buffer flycheck-haskell-module-re))))
            (option-list "-X" flycheck-ghc-language-extensions concat)
            ;; Force GHC to treat the file as Haskell file, even if it doesn't
            ;; have an extension.  Otherwise GHC would fail on files without an
            ;; extension
            "-x" "hs" source)
  :error-patterns
  ((warning line-start (file-name) ":" line ":" column ":"
            (or " " "\n    ") "Warning:" (optional "\n")
            (message
             (one-or-more " ") (one-or-more not-newline)
             (zero-or-more "\n"
                           (one-or-more " ")
                           (one-or-more not-newline)))
            line-end)
   (error line-start (file-name) ":" line ":" column ":"
          (or (message (one-or-more not-newline))
              (and "\n"
                   (message
                    (one-or-more " ") (one-or-more not-newline)
                    (zero-or-more "\n"
                                  (one-or-more " ")
                                  (one-or-more not-newline)))))
          line-end))
  :error-filter
  (lambda (errors)
    (flycheck-sanitize-errors (flycheck-dedent-error-messages errors)))
  :modes haskell-mode
  :next-checkers ((warning . haskell-hlint)))

(flycheck-define-checker haskell-hlint
  "A Haskell style checker using hlint.

See URL `https://github.com/ndmitchell/hlint'."
  :command ("hlint" source-inplace)
  :error-patterns
  ((warning line-start
            (file-name) ":" line ":" column
            ": Warning: "
            (message (one-or-more not-newline)
                     (one-or-more "\n" (one-or-more not-newline)))
            line-end)
   (error line-start
          (file-name) ":" line ":" column
          ": Error: "
          (message (one-or-more not-newline)
                   (one-or-more "\n" (one-or-more not-newline)))
          line-end))
  :modes haskell-mode)

(flycheck-def-config-file-var flycheck-tidyrc html-tidy ".tidyrc"
  :safe #'stringp)

(flycheck-define-checker html-tidy
  "A HTML syntax and style checker using Tidy.

See URL `https://github.com/w3c/tidy-html5'."
  :command ("tidy" (config-file "-config" flycheck-tidyrc) "-e" "-q" source)
  :error-patterns
  ((error line-start
          "line " line
          " column " column
          " - Error: " (message) line-end)
   (warning line-start
            "line " line
            " column " column
            " - Warning: " (message) line-end))
  :modes (html-mode nxhtml-mode))

(flycheck-def-config-file-var flycheck-jshintrc javascript-jshint ".jshintrc"
  :safe #'stringp)

(flycheck-define-checker javascript-jshint
  "A JavaScript syntax and style checker using jshint.

See URL `http://www.jshint.com'."
  :command ("jshint" "--checkstyle-reporter"
            (config-file "--config" flycheck-jshintrc)
            source)
  :error-parser flycheck-parse-checkstyle
  :error-filter flycheck-dequalify-error-ids
  :modes (js-mode js2-mode js3-mode))

(flycheck-def-option-var flycheck-eslint-rulesdir nil javascript-eslint
  "The directory of custom rules for ESLint.

The value of this variable is either a string containing the path
to a directory with custom rules, or nil, to not give any custom
rules to ESLint.

Refer to the ESLint manual at URL
`https://github.com/eslint/eslint/tree/master/docs/command-line-interface#--rulesdir'
for more information about the custom directory."
  :type '(choice (const :tag "No custom rules directory" nil)
                 (directory :tag "Custom rules directory"))
  :safe #'stringp
  :package-version '(flycheck . "0.16"))

(flycheck-def-config-file-var flycheck-eslintrc javascript-eslint nil
  :safe #'stringp
  :package-version '(flycheck . "0.20"))

(flycheck-define-checker javascript-eslint
  "A JavaScript syntax and style checker using eslint.

See URL `https://github.com/eslint/eslint'."
  :command ("eslint" "--format=checkstyle"
            (config-file "--config" flycheck-eslintrc)
            (option "--rulesdir" flycheck-eslint-rulesdir)
            ;; We need to use source-inplace because eslint looks for
            ;; configuration files in the directory of the file being checked.
            ;; See https://github.com/flycheck/flycheck/issues/447
            source-inplace)
  :error-parser flycheck-parse-checkstyle
  :error-filter (lambda (errors)
                  (mapc (lambda (err)
                          ;; Parse error ID from the error message
                          (setf (flycheck-error-message err)
                                (replace-regexp-in-string
                                 (rx " ("
                                     (group (one-or-more (not (any ")"))))
                                     ")" string-end)
                                 (lambda (s)
                                   (setf (flycheck-error-id err)
                                         (match-string 1 s))
                                   "")
                                 (flycheck-error-message err))))
                        (flycheck-sanitize-errors errors))
                  errors)
  :modes (js-mode js2-mode js3-mode))

(flycheck-def-config-file-var flycheck-gjslintrc javascript-gjslint ".gjslintrc"
  :safe #'stringp)

(flycheck-define-checker javascript-gjslint
  "A JavaScript syntax and style checker using Closure Linter.

See URL `https://developers.google.com/closure/utilities'."
  :command ("gjslint" "--unix_mode"
            (config-file "--flagfile" flycheck-gjslintrc)
            source)
  :error-patterns ((warning
                    line-start (file-name) ":" line ":("
                    (id (one-or-more digit)) ") " (message) line-end))
  :modes (js-mode js2-mode js3-mode))

(flycheck-define-checker json-jsonlint
  "A JSON syntax and style checker using jsonlint.

See URL `https://github.com/zaach/jsonlint'."
  :command ("jsonlint" "-c" "-q" source)
  :error-patterns
  ((error line-start
          (file-name)
          ": line " line
          ", col " column ", "
          (message) line-end))
  :predicate
  (lambda ()
    (or
     (eq major-mode 'json-mode)
     (and (buffer-file-name)
          (string= (file-name-extension (buffer-file-name)) "json")))))

(flycheck-define-checker less
  "A LESS syntax checker using lessc.

At least version 1.4 of lessc is required.

See URL `http://lesscss.org'."
  :command ("lessc" "--lint" "--no-color"
            ;; We need `source-inplace' to resolve relative `data-uri' paths,
            ;; see https://github.com/flycheck/flycheck/issues/471
            source-inplace)
  :error-patterns
  ((error line-start (one-or-more word) ":"
          (message)
          " in "
          (file-name)

          " on line " line
          ", column " column ":"
          line-end))
  :modes less-css-mode)

(flycheck-define-checker lua
  "A Lua syntax checker using the Lua compiler.

See URL `http://www.lua.org/'."
  :command ("luac" "-p" source)
  :error-patterns
  ((error line-start
          ;; Skip the name of the luac executable.  We also skip the file name,
          ;; because luac is stupid enough as to abbreviate file names in its
          ;; output, which for obvious reasons breaks our file name
          ;; detection. See https://github.com/flycheck/flycheck/issues/251
          (minimal-match (zero-or-more not-newline))
          ":" line ": " (message) line-end))
  :modes lua-mode)

(flycheck-define-checker make
  "A Makefile syntax checker using the POSIX compatible Make command.

See URL `http://pubs.opengroup.org/onlinepubs/9699919799/utilities/make.html'."
  :command ("make" "-n" "-f" source-inplace)
  :error-patterns
  (;; GNU Make
   ;; http://www.gnu.org/software/make/
   (error line-start (file-name) ":" line ": " (message) line-end)
   ;; NetBSD Make
   ;; http://netbsd.gw.com/cgi-bin/man-cgi?make++NetBSD-current
   (error line-start
          (zero-or-more not-newline) ; make command name
          ": \"" (file-name) "\" line " line ": " (message) line-end)
   ;; FreeBSD Make (unmaintained)
   ;; http://www.freebsd.org/cgi/man.cgi?query=make&sektion=1
   (error line-start "\"" (file-name) "\", line " line ": " (message) line-end)
   ;; OpenBSD Make (unmaintained)
   ;; http://www.openbsd.org/cgi-bin/man.cgi?query=make
   (error line-start (message) " (" (file-name) ":" line ")" line-end))
  :modes (makefile-mode makefile-gmake-mode makefile-bsdmake-mode))

(flycheck-define-checker perl
  "A Perl syntax checker using the Perl interpreter.

See URL `http://www.perl.org'."
  :command ("perl" "-w" "-c" source)
  :error-patterns
  ((error line-start (minimal-match (message))
          " at " (file-name) " line " line
          (or "." (and ", " (zero-or-more not-newline))) line-end))
  :modes (perl-mode cperl-mode)
  :next-checkers (perl-perlcritic))

(flycheck-def-option-var flycheck-perlcritic-severity nil perl-perlcritic
  "The message severity for Perl Critic.

The value of this variable is a severity level as integer, for
the `--severity' option to Perl Critic."
  :type '(integer :tag "Severity level")
  :safe #'integerp
  :package-version '(flycheck . "0.18"))

(define-obsolete-variable-alias 'flycheck-perlcritic-verbosity
  'flycheck-perlcritic-severity "0.22")

(flycheck-define-checker perl-perlcritic
  "A Perl syntax checker using Perl::Critic.

See URL `https://metacpan.org/pod/Perl::Critic'."
<<<<<<< HEAD
  :command ("perlcritic" "--no-color" "--verbose" "%f:%l:%c:%s:%m (%e)\n"
            (option "--severity" flycheck-perlcritic-severity nil
=======
  :command ("perlcritic" "--no-color" "--verbose" "%f/%l/%c/%s/%p/%m (%e)\n"
            (option "--severity" flycheck-perlcritic-verbosity nil
>>>>>>> d0b3052c
                    flycheck-option-int)
            source)
  :error-patterns
  ((info line-start
         (file-name) "/" line "/" column "/" (any "1") "/"
         (id (one-or-more (not (any "/")))) "/" (message)
         line-end)
   (warning line-start
            (file-name) "/" line "/" column "/" (any "234") "/"
            (id (one-or-more (not (any "/")))) "/" (message)
            line-end)
   (error line-start
          (file-name) "/" line "/" column "/" (any "5") "/"
          (id (one-or-more (not (any "/")))) "/" (message)
          line-end))
  :modes (cperl-mode perl-mode))

(flycheck-define-checker php
  "A PHP syntax checker using the PHP command line interpreter.

See URL `http://php.net/manual/en/features.commandline.php'."
  :command ("php" "-l" "-d" "error_reporting=E_ALL" "-d" "display_errors=1"
            "-d" "log_errors=0" source)
  :error-patterns
  ((error line-start (or "Parse" "Fatal" "syntax") " error" (any ":" ",") " "
          (message) " in " (file-name) " on line " line line-end))
  :modes (php-mode php+-mode)
  :next-checkers ((warning . php-phpmd)
                  (warning . php-phpcs)))

(flycheck-def-option-var flycheck-phpmd-rulesets
    '("cleancode" "codesize" "controversial" "design" "naming" "unusedcode")
    php-phpmd
  "The rule sets for PHP Mess Detector.

Set default rule sets and custom rule set files.

See section \"Using multiple rule sets\" in the PHP Mess Detector
manual at URL `http://phpmd.org/documentation/index.html'."
  :type '(repeat :tag "rule sets"
                 (string :tag "A filename or rule set"))
  :safe #'flycheck-string-list-p)

(flycheck-define-checker php-phpmd
  "A PHP style checker using PHP Mess Detector.

See URL `http://phpmd.org/'."
  :command ("phpmd" source "xml"
            (eval (flycheck-option-comma-separated-list
                   flycheck-phpmd-rulesets)))
  :error-parser flycheck-parse-phpmd
  :modes (php-mode php+-mode)
  :next-checkers (php-phpcs))

(flycheck-def-option-var flycheck-phpcs-standard nil php-phpcs
  "The coding standard for PHP CodeSniffer.

When nil, use the default standard from the global PHP
CodeSniffer configuration.  When set to a string, pass the string
to PHP CodeSniffer which will interpret it as name as a standard,
or as path to a standard specification."
  :type '(choice (const :tag "Default standard" nil)
                 (string :tag "Standard name or file"))
  :safe #'stringp)

(flycheck-define-checker php-phpcs
  "A PHP style checker using PHP_CodeSniffer.

See URL `http://pear.php.net/package/PHP_CodeSniffer/'."
  :command ("phpcs" "--report=checkstyle"
            (option "--standard=" flycheck-phpcs-standard concat)
            source)
  :error-parser flycheck-parse-checkstyle
  :modes (php-mode php+-mode))

(flycheck-define-checker puppet-parser
  "A Puppet DSL syntax checker using puppet's own parser.

See URL `http://puppetlabs.com/'."
  :command ("puppet" "parser" "validate" "--color=false" source)
  :error-patterns
  ((error line-start
          ;; Skip over the path of the Puppet executable
          (minimal-match (zero-or-more not-newline))
          ": Could not parse for environment " (one-or-more word)
          ": " (message (minimal-match (zero-or-more anything)))
          " at "  (file-name "/" (zero-or-more not-newline)) ":" line line-end))
  :modes puppet-mode
  :next-checkers ((warning . puppet-lint)))

(flycheck-define-checker puppet-lint
  "A Puppet DSL style checker using puppet-lint.

See URL `http://puppet-lint.com/'."
  ;; We must check the original file, because Puppetlint is quite picky on the
  ;; names of files and there place in the directory structure, to comply with
  ;; Puppet's autoload directory layout.  For instance, a class foo::bar is
  ;; required to be in a file foo/bar.pp.  Any other place, such as a Flycheck
  ;; temporary file will cause an error.
  :command ("puppet-lint"
            "--log-format" "%{path}:%{linenumber}:%{kind}: %{message} (%{check})"
            source-original)
  :error-patterns
  ((warning line-start (file-name) ":" line ":warning: " (message) line-end)
   (error line-start (file-name) ":" line ":error: " (message) line-end))
  :modes puppet-mode
  ;; Since we check the original file, we can only use this syntax checker if
  ;; the buffer is actually linked to a file, and if it is not modified.
  :predicate flycheck-buffer-saved-p)

(flycheck-def-config-file-var flycheck-flake8rc python-flake8 ".flake8rc"
  :safe #'stringp)

(flycheck-def-option-var flycheck-flake8-maximum-complexity nil python-flake8
  "The maximum McCabe complexity of methods.

If nil, do not check the complexity of methods.  If set to an
integer, report any complexity greater than the value of this
variable as warning.

If set to an integer, this variable overrules any similar setting
in the configuration file denoted by `flycheck-flake8rc'."
  :type '(choice (const :tag "Do not check McCabe complexity" nil)
                 (integer :tag "Maximum complexity"))
  :safe #'integerp)

(flycheck-def-option-var flycheck-flake8-maximum-line-length nil python-flake8
  "The maximum length of lines.

If set to an integer, the value of this variable denotes the
maximum length of lines, overruling any similar setting in the
configuration file denoted by `flycheck-flake8rc'.  An error will
be reported for any line longer than the value of this variable.

If set to nil, use the maximum line length from the configuration
file denoted by `flycheck-flake8rc', or the PEP 8 recommendation
of 79 characters if there is no configuration with this setting."
  :type '(choice (const :tag "Default value")
                 (integer :tag "Maximum line length in characters"))
  :safe #'integerp)

(flycheck-define-checker python-flake8
  "A Python syntax and style checker using Flake8.

For best error reporting, use Flake8 2.0 or newer.

See URL `https://pypi.python.org/pypi/flake8'."
  :command ("flake8"
            (config-file "--config" flycheck-flake8rc)
            (option "--max-complexity" flycheck-flake8-maximum-complexity nil
                    flycheck-option-int)
            (option "--max-line-length" flycheck-flake8-maximum-line-length nil
                    flycheck-option-int)
            source)
  :error-patterns
  ((error line-start
          (file-name) ":" line ":" (optional column ":") " "
          (id "E" (one-or-more digit)) " "
          (message (one-or-more not-newline))
          line-end)
   (warning line-start
            (file-name) ":" line ":" (optional column ":") " "
            (id  (or "F"                ; Pyflakes in Flake8 >= 2.0
                     "W"                ; Pyflakes in Flake8 < 2.0
                     "C")               ; McCabe in Flake >= 2.0
                 (one-or-more digit)) " "
                 (message (one-or-more not-newline))
                 line-end)
   (info line-start
         (file-name) ":" line ":" (optional column ":") " "
         (id "N" (one-or-more digit)) " " ; pep8-naming in Flake8 >= 2.0
         (message (one-or-more not-newline))
         line-end)
   ;; Syntax errors in Flake8 < 2.0, in Flake8 >= 2.0 syntax errors are caught
   ;; by the E.* pattern above
   (error line-start (file-name) ":" line ":" (message) line-end))
  :modes python-mode)

(flycheck-def-config-file-var flycheck-pylintrc python-pylint
                              ".pylintrc"
  :safe #'stringp)

(flycheck-define-checker python-pylint
  "A Python syntax and style checker using Pylint.

This syntax checker requires Pylint 1.0 or newer.

See URL `http://www.pylint.org/'."
  ;; -r n disables the scoring report
  :command ("pylint" "-r" "n"
            "--msg-template" "{path}:{line}:{column}:{C}:{msg_id}:{msg}"
            (config-file "--rcfile" flycheck-pylintrc)
            ;; Need `source-inplace' for relative imports (e.g. `from .foo
            ;; import bar'), see https://github.com/flycheck/flycheck/issues/280
            source-inplace)
  :error-patterns
  ((error line-start (file-name) ":" line ":" column ":"
          (or "E" "F") ":"
          (id (one-or-more (not (any ":")))) ":"
          (message) line-end)
   (warning line-start (file-name) ":" line ":" column ":"
            (or "W" "R") ":"
            (id (one-or-more (not (any ":")))) ":"
            (message) line-end)
   (info line-start (file-name) ":" line ":" column ":"
         "C:" (id (one-or-more (not (any ":")))) ":"
         (message) line-end))
  :modes python-mode)

(flycheck-define-checker racket
  "A Racket syntax checker using the Racket compiler.

See URL `http://racket-lang.org/'."
  :command ("racket" "-f" source-inplace)
  :error-patterns
  ((error line-start (file-name) ":" line ":" column ":" (message) line-end))
  :modes racket-mode)

(flycheck-define-checker rpm-rpmlint
  "A RPM SPEC file syntax checker using rpmlint.

See URL `http://sourceforge.net/projects/rpmlint/'."
  :command ("rpmlint" source)
  :error-patterns
  ((error line-start
          (file-name) ":" (optional line ":") " E: " (message)
          line-end)
   (warning line-start
            (file-name) ":" (optional line ":") " W: " (message)
            line-end))
  :error-filter
  ;; Add fake line numbers if they are missing in the lint output
  (lambda (errors)
    (dolist (err errors)
      (unless (flycheck-error-line err)
        (setf (flycheck-error-line err) 1)))
    errors)
  :modes (sh-mode rpm-spec-mode)
  :predicate (lambda () (or (not (eq major-mode 'sh-mode))
                            ;; In `sh-mode', we need the proper shell
                            (eq sh-shell 'rpm))))

(defun flycheck-locate-sphinx-source-directory ()
  "Locate the Sphinx source directory for the current buffer.

Return the source directory, or nil, if the current buffer is not
part of a Sphinx project."
  (-when-let* ((filename (buffer-file-name))
               (dir (locate-dominating-file filename "conf.py")))
    (expand-file-name dir)))

(flycheck-define-checker rst
  "A ReStructuredText (RST) syntax checker using Docutils.

See URL `http://docutils.sourceforge.net/'."
  ;; We need to use source-inplace to properly resolve relative paths in
  ;; include:: directives
  :command ("rst2pseudoxml.py" "--report=2" "--halt=5" source-inplace)
  :error-patterns
  ((warning line-start (file-name) ":" line ": (WARNING/2) " (message) line-end)
   (error line-start
          (file-name) ":" line
          ": (" (or "ERROR/3" "SEVERE/4") ") "
          (message) line-end))
  :modes rst-mode
  ;; Don't use the generic ReST checker in Sphinx projects, because it'll
  ;; produce a lot of false positives.
  :predicate (lambda () (not (flycheck-locate-sphinx-source-directory))))

(flycheck-def-option-var flycheck-sphinx-warn-on-missing-references t rst-sphinx
  "Whether to warn about missing references in Sphinx.

When non-nil (the default), warn about all missing references in
Sphinx via `-n'."
  :type 'boolean
  :safe #'booleanp
  :package-version '(flycheck . "0.17"))

(flycheck-define-checker rst-sphinx
  "A ReStructuredText (RST) syntax checker using Sphinx.

Requires Sphinx 1.2 or newer.  See URL `http://sphinx-doc.org'."
  :command ("sphinx-build" "-b" "pseudoxml"
            "-q" "-N"                   ; Reduced output and no colors
            (option-flag "-n" flycheck-sphinx-warn-on-missing-references)
            (eval (flycheck-locate-sphinx-source-directory))
            temporary-directory         ; Redirect the output to a temporary
                                        ; directory
            source-original)            ; Sphinx needs the original document
  :error-patterns
  ((warning line-start (file-name) ":" line ": WARNING: " (message) line-end)
   (error line-start
          (file-name) ":" line
          ": " (or "ERROR" "SEVERE") ": "
          (message) line-end))
  :modes rst-mode
  :predicate (lambda () (and (flycheck-buffer-saved-p)
                             (flycheck-locate-sphinx-source-directory))))

(flycheck-def-config-file-var flycheck-rubocoprc ruby-rubocop ".rubocop.yml"
  :safe #'stringp)

(flycheck-def-option-var flycheck-rubocop-lint-only nil ruby-rubocop
  "Whether to only report code issues in Rubocop.

When non-nil, only report code issues in Rubocop, via `--lint'.
Otherwise report style issues as well."
  :safe #'booleanp
  :type 'boolean
  :package-version '(flycheck . "0.16"))

(flycheck-define-checker ruby-rubocop
  "A Ruby syntax and style checker using the RuboCop tool.

See URL `http://batsov.com/rubocop/'."
  :command ("rubocop" "--display-cop-names" "--format" "emacs"
            (config-file "--config" flycheck-rubocoprc)
            (option-flag "--lint" flycheck-rubocop-lint-only)
            source)
  :error-patterns
  ((info line-start (file-name) ":" line ":" column ": C: "
         (optional (id (one-or-more (not (any ":")))) ": ") (message) line-end)
   (warning line-start (file-name) ":" line ":" column ": W: "
            (optional (id (one-or-more (not (any ":")))) ": ") (message)
            line-end)
   (error line-start (file-name) ":" line ":" column ": " (or "E" "F") ": "
          (optional (id (one-or-more (not (any ":")))) ": ") (message)
          line-end))
  :modes (enh-ruby-mode ruby-mode)
  :next-checkers ((warning . ruby-rubylint)))

;; Default to `nil' to let Rubylint find its configuration file by itself, and
;; to maintain backwards compatibility with older Rubylint and Flycheck releases
(flycheck-def-config-file-var flycheck-rubylintrc ruby-rubylint nil
  :safe #'stringp)

(flycheck-define-checker ruby-rubylint
  "A Ruby syntax and code analysis checker using ruby-lint.

Requires ruby-lint 2.0 or newer.  To use `flycheck-rubylintrc',
ruby-lint 2.0.2 or newer is required.  See URL
`https://github.com/YorickPeterse/ruby-lint'."
  :command ("ruby-lint" "--presenter=syntastic"
            (config-file "--config" flycheck-rubylintrc)
            source)
  :error-patterns
  ((info line-start
         (file-name) ":I:" line ":" column ": " (message) line-end)
   (warning line-start
            (file-name) ":W:" line ":" column ": " (message) line-end)
   (error line-start
          (file-name) ":E:" line ":" column ": " (message) line-end))
  :modes (enh-ruby-mode ruby-mode))

(flycheck-define-checker ruby
  "A Ruby syntax checker using the standard Ruby interpreter.

Please note that the output of different Ruby versions and
implementations varies wildly.  This syntax checker supports
current versions of MRI and JRuby, but may break when used with
other implementations or future versions of these
implementations.

Please consider using `ruby-rubocop' or `ruby-rubylint' instead.

See URL `https://www.ruby-lang.org/'."
  :command ("ruby" "-w" "-c" source)
  :error-patterns
  ;; These patterns support output from JRuby, too, to deal with RVM or Rbenv
  ((error line-start
          "SyntaxError in " (file-name) ":" line ": " (message)
          line-end)
   (warning line-start
            (file-name) ":" line ":" (optional column ":")
            " warning: " (message) line-end)
   (error line-start (file-name) ":" line ": " (message) line-end))
  :modes (enh-ruby-mode ruby-mode)
  :next-checkers ((warning . ruby-rubylint)))

(flycheck-define-checker ruby-jruby
  "A Ruby syntax checker using the JRuby interpreter.

This syntax checker is very primitive, and may break on future
versions of JRuby.

Please consider using `ruby-rubocop' or `ruby-rubylint' instead.

See URL `http://jruby.org/'."
  :command ("jruby" "-w" "-c" source)
  :error-patterns
  ((error line-start
          "SyntaxError in " (file-name) ":" line ": " (message)
          line-end)
   (warning line-start (file-name) ":" line " warning: " (message) line-end)
   (error line-start (file-name) ":" line ": " (message) line-end))
  :modes (enh-ruby-mode ruby-mode)
  :next-checkers ((warning . ruby-rubylint)))

(flycheck-def-option-var flycheck-rust-check-tests t rust
  "Whether to check test code in Rust.

When non-nil, `rustc' is passed the `--test' flag, which will
check any code marked with the `#[cfg(test)]' attribute and any
functions marked with `#[test]'. Otherwise, `rustc' is not passed
`--test' and test code will not be checked.  Skipping `--test' is
necessary when using `#![no_std]', because compiling the test
runner requires `std'."
  :type 'boolean
  :safe #'booleanp
  :package-version '("flycheck" . "0.19"))

(flycheck-def-option-var flycheck-rust-crate-root nil rust
  "A path to the crate root for the current buffer.

The value of this variable is either a string with the path to
the crate root for the current buffer, or nil if the current buffer
is a crate.  A relative path is relative to the current buffer.

If this variable is non nil the current buffer will only be checked
if it is not modified, i.e. after it has been saved."
  :type 'string
  :package-version '(flycheck . "0.20")
  :safe #'stringp)

(flycheck-def-option-var flycheck-rust-crate-type "lib" rust
  "The type of the Rust Crate to check.

The value of this variable is a string denoting the crate type,
for the `--crate-type' flag."
  :type 'string
  :safe #'stringp
  :package-version '("flycheck" . "0.20"))

(flycheck-def-option-var flycheck-rust-library-path nil rust
  "A list of library directories for Rust.

The value of this variable is a list of strings, where each
string is a directory to add to the library path of Rust.
Relative paths are relative to the file being checked."
  :type '(repeat (directory :tag "Library directory"))
  :safe #'flycheck-string-list-p
  :package-version '(flycheck . "0.18"))

(flycheck-define-checker rust
  "A Rust syntax checker using Rust compiler.

This syntax checker needs Rust 0.10 or newer.

See URL `http://www.rust-lang.org'."
  :command ("rustc" "--no-trans"
            (option "--crate-type" flycheck-rust-crate-type)
            (option-flag "--test" flycheck-rust-check-tests)
            (option-list "-L" flycheck-rust-library-path concat)
            (eval (or flycheck-rust-crate-root
                      (flycheck-substitute-argument 'source-inplace 'rust))))
  :error-patterns
  ((error line-start (file-name) ":" line ":" column ": "
          (one-or-more digit) ":" (one-or-more digit) " error: "
          (message) line-end)
   (warning line-start (file-name) ":" line ":" column ": "
            (one-or-more digit) ":" (one-or-more digit) " warning: "
            (message) line-end)
   (info line-start (file-name) ":" line ":" column ": "
         (one-or-more digit) ":" (one-or-more digit) " " (or "note" "help") ": "
         (message) line-end))
  :modes rust-mode
  :predicate (lambda ()
               (or (not flycheck-rust-crate-root) (flycheck-buffer-saved-p))))

(defvar flycheck-sass-scss-cache-directory nil
  "The cache directory for `sass' and `scss'.")

(defun flycheck-sass-scss-cache-location ()
  "Get the cache location for `sass' and `scss'.

If no cache directory exists yet, create one and return it.
Otherwise return the previously used cache directory."
  (setq flycheck-sass-scss-cache-directory
        (or flycheck-sass-scss-cache-directory
            (make-temp-file "flycheck-sass-scss-cache" 'directory))))

(flycheck-def-option-var flycheck-sass-compass nil sass
  "Whether to enable the Compass CSS framework.

When non-nil, enable the Compass CSS framework, via `--compass'."
  :type 'boolean
  :safe #'booleanp
  :package-version '(flycheck . "0.16"))

(flycheck-define-checker sass
  "A Sass syntax checker using the Sass compiler.

See URL `http://sass-lang.com'."
  :command ("sass"
            "--cache-location" (eval (flycheck-sass-scss-cache-location))
            (option-flag "--compass" flycheck-sass-compass)
            "-c" source)
  :error-patterns
  ((error line-start "Syntax error on line " line ": " (message))
   (warning line-start "WARNING on line " line " of " (file-name)
            ":" (optional "\r") "\n" (message) line-end)
   (error line-start
          (or "Syntax error: " "Error: ")
          (message (one-or-more not-newline)
                   (zero-or-more "\n"
                                 (one-or-more " ")
                                 (one-or-more not-newline)))
          (optional "\r") "\n        on line " line " of " (file-name)
          line-end))
  :modes sass-mode)

(flycheck-define-checker scala
  "A Scala syntax checker using the Scala compiler.

See URL `http://www.scala-lang.org/'."
  :command ("scalac" "-Ystop-after:parser" source)
  :error-patterns
  ((error line-start (file-name) ":" line ": error: " (message) line-end))
  :modes scala-mode
  :next-checkers ((warning . scala-scalastyle)))

(flycheck-def-config-file-var flycheck-scalastylerc scala-scalastyle nil
  :safe #'stringp
  :package-version '(flycheck . "0.20"))

(flycheck-def-option-var flycheck-scalastyle-jar nil scala-scalastyle
  "The path to the main JAR file of Scalastyle.

If this option is nil, or points to a non-existing file,
`scala-scalastyle' can not be used."
  :type '(file :must-match t)
  :safe #'stringp
  :package-version '(flycheck . "0.20"))

(flycheck-define-checker scala-scalastyle
  "A Scala style checker using scalastyle.

Note that this syntax checker is not used if
`flycheck-scalastyle-jar' or `flycheck-scalastylerc' are nil or
point to non-existing files.

See URL `http://www.scalastyle.org'."
  :command ("java"
            (option "-jar" flycheck-scalastyle-jar)
            (config-file "-c" flycheck-scalastylerc)
            source)
  :error-patterns
  ((error line-start "error file=" (file-name) " message="
          (message) " line=" line (optional " column=" column) line-end)
   (warning line-start "warning file=" (file-name) " message="
            (message) " line=" line (optional " column=" column) line-end))
  :modes scala-mode
  :predicate
  ;; Inhibit this syntax checker if the JAR or the configuration are unset or
  ;; missing
  (lambda () (and flycheck-scalastyle-jar flycheck-scalastylerc
                  (file-exists-p flycheck-scalastyle-jar)
                  (file-exists-p (flycheck-locate-config-file
                                  flycheck-scalastylerc 'scala-scalastyle)))))

(flycheck-def-option-var flycheck-scss-compass nil scss
  "Whether to enable the Compass CSS framework.

When non-nil, enable the Compass CSS framework, via `--compass'."
  :type 'boolean
  :safe #'booleanp
  :package-version '(flycheck . "0.16"))

(flycheck-define-checker scss
  "A SCSS syntax checker using the SCSS compiler.

See URL `http://sass-lang.com'."
  :command ("scss"
            "--cache-location" (eval (flycheck-sass-scss-cache-location))
            (option-flag "--compass" flycheck-scss-compass)
            "-c" source)
  :error-patterns
  ((error line-start "Syntax error on line " line ": " (message))
   (warning line-start "WARNING on line " line " of " (file-name)
            ":" (optional "\r") "\n" (message) line-end)
   (error line-start
          (or "Syntax error: " "Error: ")
          (message (one-or-more not-newline)
                   (zero-or-more "\n"
                                 (one-or-more " ")
                                 (one-or-more not-newline)))
          (optional "\r") "\n" (one-or-more " ") "on line " line " of " (file-name)
          line-end))
  :modes scss-mode)

(flycheck-define-checker sh-bash
  "A Bash syntax checker using the Bash shell.

See URL `http://www.gnu.org/software/bash/'."
  :command ("bash" "--norc" "-n" "--" source)
  :error-patterns ((error line-start
                          (file-name) ":" (one-or-more (not (any digit)))
                          line (zero-or-more " ") ":" (zero-or-more " ")
                          (message) line-end))
  :modes sh-mode
  :predicate (lambda () (eq sh-shell 'bash))
  :next-checkers ((warning . sh-shellcheck)))

(flycheck-define-checker sh-posix-dash
  "A POSIX Shell syntax checker using the Dash shell.

See URL `http://gondor.apana.org.au/~herbert/dash/'."
  :command ("dash" "-n" source)
  :error-patterns
  ((error line-start (file-name) ": " line ": " (backref 1) ": " (message)))
  :modes sh-mode
  :predicate (lambda () (eq sh-shell 'sh))
  :next-checkers ((warning . sh-shellcheck)))

(flycheck-define-checker sh-posix-bash
  "A POSIX Shell syntax checker using the Bash shell.

See URL `http://www.gnu.org/software/bash/'."
  :command ("bash" "--posix" "--norc" "-n" "--" source)
  :error-patterns
  ((error line-start
          (file-name) ":" (one-or-more (not (any digit)))
          line (zero-or-more " ") ":" (zero-or-more " ")
          (message) line-end))
  :modes sh-mode
  :predicate (lambda () (eq sh-shell 'sh))
  :next-checkers ((warning . sh-shellcheck)))

(flycheck-define-checker sh-zsh
  "A Zsh syntax checker using the Zsh shell.

See URL `http://www.zsh.org/'."
  :command ("zsh" "-n" "-d" "-f" source)
  :error-patterns
  ((error line-start (file-name) ":" line ": " (message) line-end))
  :modes sh-mode
  :predicate (lambda () (eq sh-shell 'zsh))
  :next-checkers ((warning . sh-shellcheck)))

(defconst flycheck-shellcheck-supported-shells '(bash ksh88 sh zsh)
  "Shells supported by ShellCheck.")

(flycheck-def-option-var flycheck-shellcheck-excluded-warnings nil sh-shellcheck
  "A list of excluded warnings for ShellCheck.

The value of this variable is a list of strings, where each
string is a warning code to be excluded from ShellCheck reports.
By default, no warnings are excluded."
  :type '(repeat :tag "Excluded warnings"
                 (string :tag "Warning code"))
  :safe #'flycheck-string-list-p
  :package-version '(flycheck . "0.21"))

(flycheck-define-checker sh-shellcheck
  "A shell script syntax and style checker using Shellcheck.

See URL `https://github.com/koalaman/shellcheck/'."
  :command ("shellcheck"
            "--format" "checkstyle"
            "--shell" (eval (symbol-name sh-shell))
            (option "--exclude" flycheck-shellcheck-excluded-warnings list
                    flycheck-option-comma-separated-list)
            source)
  :modes sh-mode
  :error-parser flycheck-parse-checkstyle
  :error-filter flycheck-dequalify-error-ids
  :predicate (lambda () (memq sh-shell flycheck-shellcheck-supported-shells)))

(flycheck-define-checker slim
  "A Slim syntax checker using the Slim compiler.

See URL `http://slim-lang.com'."
  :command ("slimrb" "-c" source)
  :error-patterns
  ((error line-start
          "Slim::Parser::SyntaxError:" (message) (optional "\r") "\n  "
          (file-name) ", Line " line (optional ", Column " column)
          line-end))
  :modes slim-mode)

(flycheck-def-config-file-var flycheck-chktexrc tex-chktex ".chktexrc"
  :safe #'stringp)

(flycheck-define-checker tex-chktex
  "A TeX and LaTeX syntax and style checker using chktex.

See URL `http://www.nongnu.org/chktex/'."
  :command ("chktex" (config-file "-l" flycheck-chktexrc) "-v0" "-q" "-I"
            source-inplace)
  :error-patterns
  ((warning line-start (file-name) ":" line ":" column ":"
            (id (one-or-more digit)) ":" (message) line-end))
  :modes (latex-mode plain-tex-mode))

(flycheck-define-checker tex-lacheck
  "A LaTeX syntax and style checker using lacheck.

See URL `http://www.ctan.org/pkg/lacheck'."
  :command ("lacheck" source-inplace)
  :error-patterns
  ((warning line-start
            "\"" (file-name) "\", line " line ": " (message)
            line-end))
  :modes latex-mode)

(flycheck-define-checker texinfo
  "A Texinfo syntax checker using makeinfo.

See URL `http://www.gnu.org/software/texinfo/'."
  :command ("makeinfo" "-o" null-device source-inplace)
  :error-patterns
  ((warning line-start (file-name) ":"
            line (optional ":" column) ": "
            "warning: " (message) line-end)
   (error line-start (file-name) ":"
          line (optional ":" column) ": "
          (message) line-end))
  :modes texinfo-mode)

(flycheck-define-checker verilog-verilator
  "A Verilog syntax checker using the Verilator Verilog HDL simulator.

See URL `http://www.veripool.org/wiki/verilator'."
  :command ("verilator" "--lint-only" "-Wall" source)
  :error-patterns
  ((warning line-start "%Warning-" (zero-or-more not-newline) ": "
            (file-name) ":" line ": " (message) line-end)
   (error line-start "%Error: " (file-name) ":"
          line ": " (message) line-end))
  :modes (verilog-mode))

(flycheck-define-checker xml-xmlstarlet
  "A XML syntax checker and validator using the xmlstarlet utility.

See URL `http://xmlstar.sourceforge.net/'."
  :command ("xmlstarlet" "val" "-e" "-q" source)
  :error-patterns
  ((error line-start (file-name) ":" line "." column ": " (message) line-end))
  :modes (xml-mode nxml-mode))

(flycheck-define-checker xml-xmllint
  "A XML syntax checker and validator using the xmllint utility.

The xmllint is part of libxml2, see URL
`http://www.xmlsoft.org/'."
  :command ("xmllint" "--noout" source)
  :error-patterns
  ((error line-start (file-name) ":" line ": " (message) line-end))
  :modes (xml-mode nxml-mode))

(flycheck-define-checker yaml-jsyaml
  "A YAML syntax checker using JS-YAML.

See URL `https://github.com/nodeca/js-yaml'."
  :command ("js-yaml" source)
  :error-patterns
  ((error line-start
          "JS-YAML: " (message) " at line " line ", column " column ":"
          line-end))
  :modes yaml-mode)

(flycheck-define-checker yaml-ruby
  "A YAML syntax checker using Ruby's YAML parser.

This syntax checker uses the YAML parser from Ruby's standard
library.

See URL `http://www.ruby-doc.org/stdlib-2.0.0/libdoc/yaml/rdoc/YAML.html'."
  :command ("ruby" "-ryaml" "-e" "begin;
   file_name = ARGV[0]; \
   YAML.load(ARGF); \
 rescue Exception => e; \
   STDERR.puts \"#{file_name}:#{e}\"; \
 end" source)
  :error-patterns
  (;; Syck (Ruby <= 1.9.2, unmaintained)
   (error line-start (file-name)
          ":syntax error on line " line ", col " column ": `" (message) "'" line-end)
   ;; Psych (Ruby >= 1.9.3)
   (error line-start (file-name) ":" (zero-or-more not-newline) ":" (message)
          "at line " line " column " column  line-end))
  :modes yaml-mode)

(provide 'flycheck)

;; Local Variables:
;; coding: utf-8
;; indent-tabs-mode: nil
;; End:

;;; flycheck.el ends here<|MERGE_RESOLUTION|>--- conflicted
+++ resolved
@@ -6152,13 +6152,8 @@
   "A Perl syntax checker using Perl::Critic.
 
 See URL `https://metacpan.org/pod/Perl::Critic'."
-<<<<<<< HEAD
-  :command ("perlcritic" "--no-color" "--verbose" "%f:%l:%c:%s:%m (%e)\n"
+  :command ("perlcritic" "--no-color" "--verbose" "%f/%l/%c/%s/%p/%m (%e)\n"
             (option "--severity" flycheck-perlcritic-severity nil
-=======
-  :command ("perlcritic" "--no-color" "--verbose" "%f/%l/%c/%s/%p/%m (%e)\n"
-            (option "--severity" flycheck-perlcritic-verbosity nil
->>>>>>> d0b3052c
                     flycheck-option-int)
             source)
   :error-patterns
