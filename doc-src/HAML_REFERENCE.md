--- conflicted
+++ resolved
@@ -1062,7 +1062,6 @@
 
 Haml has the following filters defined:
 
-<<<<<<< HEAD
 {#plain-filter}
 ### `:plain`
 Does not parse the filtered text.
@@ -1098,64 +1097,10 @@
 and newlines are replaced with the HTML escape code for newlines,
 to preserve nice-looking output.
 See also [Whitespace Preservation](#whitespace_preservation).
-=======
-{#plain-filter} plain
-: Does not parse the filtered text.
-  This is useful for large blocks of text without HTML tags,
-  when you don't want lines starting with `.` or `-` to be parsed.
-
-{#javascript-filter} javascript
-: Surrounds the filtered text with `<script>` and CDATA tags.
-  Useful for including inline Javascript.
-
-{#cdata-filter} cdata
-: Surrounds the filtered text with CDATA tags.
-
-{#escaped-filter} escaped
-: Works the same as plain, but HTML-escapes the text
-  before placing it in the document.
-
-{#ruby-filter} ruby
-: Parses the filtered text with the normal Ruby interpreter.
-  All output sent to `$stdout`, like with `puts`,
-  is output into the Haml document.
-  Not available if the [`:suppress_eval`](#suppress_eval-option) option is set to true.
-  The Ruby code is evaluated in the same context as the Haml template.
-
-{#preserve-filter} preserve
-: Inserts the filtered text into the template with whitespace preserved.
-  `preserve`d blocks of text aren't indented,
-  and newlines are replaced with the HTML escape code for newlines,
-  to preserve nice-looking output.
-  See also [Whitespace Preservation](#whitespace_preservation).
-
-{#erb-filter} erb
-: Parses the filtered text with ERb.
-  Not available if the [`:suppress_eval`](#suppress_eval-option) option is set to true.
-  Embedded Ruby code is evaluated in the same context as the Haml template.
-
-{#sass-filter} sass
-: Parses the filtered text with Sass to produce CSS output.
-
-{#textile-filter} textile
-: Parses the filtered text with [Textile](http://www.textism.com/tools/textile).
-  Only works if [RedCloth](http://redcloth.org) is installed.
-
-{#markdown-filter} markdown
-: Parses the filtered text with [Markdown](http://daringfireball.net/projects/markdown).
-  Only works if [RDiscount](http://github.com/rtomayko/rdiscount),
-  [RPeg-Markdown](http://github.com/rtomayko/rpeg-markdown),
-  [Maruku](http://maruku.rubyforge.org),
-  or [BlueCloth](www.deveiate.org/projects/BlueCloth) are installed.
-
-{#maruku-filter} maruku
-: Parses the filtered text with [Maruku](http://maruku.rubyforge.org),
-  which has some non-standard extensions to Markdown.
->>>>>>> 2fa1f6b0
 
 {#erb-filter}
 ### `:erb`
-Parses the filtered text with ERB, like an RHTML template.
+Parses the filtered text with ERb, like an RHTML template.
 Not available if the [`:suppress_eval`](#suppress_eval-option) option is set to true.
 Embedded Ruby code is evaluated in the same context as the Haml template.
 
