# Haml Changelog

* Table of contents
{:toc}

<<<<<<< HEAD
## 3.0.0.beta.2

* Make {Haml::Helpers#capture_haml capture\_haml} faster when using `:ugly`.

* Add an `RDFa` doctype shortcut.

## 3.0.0.beta.1

[Tagged on GitHub](http://github.com/nex3/haml/commit/3.0.0.beta.1).

### `haml_tag` and `haml_concat` Improvements

#### `haml_tag` with CSS Selectors

The {Haml::Helpers#haml_tag haml\_tag} helper can now take a string
using the same class/id shorthand as in standard Haml code.
Manually-specified class and id attributes are merged,
again as in standard Haml code.
For example:

    haml_tag('#foo') #=> <div id='foo' />
    haml_tag('.bar) #=> <div class='bar' />
    haml_tag('span#foo.bar') #=> <span class='bar' id='foo' />
    haml_tag('span#foo.bar', :class => 'abc') #=> <span class='abc bar' id='foo' />
    haml_tag('span#foo.bar', :id => 'abc') #=> <span class='bar' id='abc_foo' />

Cheers, [S. Burkhard](http://github.com/hasclass/).

#### `haml_tag` with Multiple Lines of Content

The {Haml::Helpers#haml_tag haml\_tag} helper also does a better job
of formatting tags with multiple lines of content.
If a tag has multiple levels of content,
that content is indented beneath the tag.
For example:

    haml_tag(:p, "foo\nbar") #=>
      # <p>
      #   foo
      #   bar
      # </p>

#### `haml_tag` with Multiple Lines of Content

Similarly, the {Haml::Helpers#haml_concat haml\_concat} helper
will properly indent multiple lines of content.
For example:

    haml_tag(:p) {haml_concat "foo\nbar"} #=>
      # <p>
      #   foo
      #   bar
      # </p>

#### `haml_tag` and `haml_concat` with `:ugly`

When the {file:HAML_REFERENCE.md#ugly-option `:ugly` option} is enabled,
{Haml::Helpers#haml_tag haml\_tag} and {Haml::Helpers#haml_concat haml\_concat}
won't do any indentation of their arguments.

### Basic Tag Improvements

* It's now possible to customize the name used for {file:HAML_REFERENCE.md#object_reference_ object reference}
  for a given object by implementing the `haml_object_ref` method on that object.
  This method should return a string that will be used in place of the class name of the object
  in the generated class and id.

* All attribute values may be non-String types.
  Their `#to_s` method will be called to convert them to strings.
  Previously, this only worked for attributes other than `class`.
  
### `:class` and `:id` Attributes Accept Ruby Arrays

In an attribute hash, the `:class` attribute now accepts an Array
whose elements will be converted to strings and joined with `" "`.
Likewise, the `:id` attribute now accepts an Array
whose elements will be converted to strings and joined with `"_"`.
The array will first be flattened and any elements that do not test as true
will be stripped out. For example:

    .column{:class => [@item.type, @item == @sortcol && [:sort, @sortdir]] }

could render as any of:

    class="column numeric sort ascending"
    class="column numeric"
    class="column sort descending"
    class="column"

depending on whether `@item.type` is `"numeric"` or `nil`,
whether `@item == @sortcol`,
and whether `@sortdir` is `"ascending"` or `"descending"`.

A single value can still be specified.
If that value evaluates to false it is ignored;
otherwise it gets converted to a string.
For example:

    .item{:class => @item.is_empty? && "empty"}

could render as either of:

    class="item"
    class="item empty"

Thanks to [Ronen Barzel](http://www.ronenbarzel.org/).

### HTML5 Custom Data Attributes

Creating an attribute named `:data` with a Hash value
will generate [HTML5 custom data attributes](http://www.whatwg.org/specs/web-apps/current-work/multipage/elements.html#embedding-custom-non-visible-data).
For example:

    %div{:data => {:author_id => 123, :post_id => 234}}

Will compile to:

    <div data-author_id='123' data-post_id='234'></div>

Thanks to [John Reilly](http://twitter.com/johnreilly).

### More Powerful `:autoclose` Option

The {file:HAML_REFERENCE.md#attributes_option `:attributes`} option
can now take regular expressions that specify which tags to make self-closing.

### `--double-quote-attributes` Option

The Haml executable now has a `--double-quote-attributes` option (short form: `-q`)
that causes attributes to use a double-quote mark rather than single-quote.

### `:css` Filter

Haml now supports a {file:HAML_REFERENCE.md#css-filter `:css` filter}
that surrounds the filtered text with `<style>` and CDATA tags.

### `haml-spec` Integration

We've added the cross-implementation tests from the [haml-spec](http://github.com/norman/haml-spec) project
to the standard Haml test suite, to be sure we remain compatible with the base functionality
of the many and varied [Haml implementations](http://en.wikipedia.org/wiki/Haml#Implementations).

### Ruby 1.9 Support

* Haml and `html2haml` now produce more descriptive errors
  when given a template with invalid byte sequences for that template's encoding,
  including the line number and the offending character.

* Haml and `html2haml` now accept Unicode documents with a
  [byte-order-mark](http://en.wikipedia.org/wiki/Byte_order_mark).

### Rails Support

* When `form_for` is used with `=`, or `form_tag` is used with `=` and a block,
  they will now raise errors explaining that they should be used with `-`.
  This is similar to how {Haml::Helpers#haml\_concat} behaves,
  and will hopefully clear up some difficult bugs for some users.

### Rip Support

Haml is now compatible with the [Rip](http://hellorip.com/) package management system.
Thanks to [Josh Peek](http://joshpeek.com/).

### `html2haml` Improvements

* Ruby blocks within ERB are now supported.
  The Haml code is properly indented and the `end`s are removed.
  This includes methods with blocks and all language constructs
  such as `if`, `begin`, and `case`.
  For example:

      <% content_for :footer do %>
        <p>Hi there!</p>
      <% end %>

  is now transformed into:

      - content_for :footer do
        %p Hi there!

  Thanks to [Jack Chen](http://chendo.net) and [Dr. Nic Williams](http://drnicwilliams)
  for inspiring this and creating the first draft of the code.

* Inline HTML text nodes are now transformed into inline Haml text.
  For example, `<p>foo</p>` now becomes `%p foo`, whereas before it became:

      %p
        foo

  The same is true for inline comments,
  and inline ERB when running in ERB mode:
  `<p><%= foo %></p>` will now become `%p= foo`.

* ERB included within text is now transformed into Ruby interpolation.
  For example:

      <p>
        Foo <%= bar %> baz!
        Flip <%= bang %>.
      </p>

  is now transformed into:

      %p
        Foo #{bar} baz!
        Flip #{bang}.

* `<script>` tags are now transformed into `:javascript` filters,
  and `<style>` tags into `:css` filters.
  and indentation is preserved.
  For example:

      <script type="text/javascript">
        function foo() {
          return 12;
        }
      </script>

  is now transformed into:

      :javascript
        function foo() {
          return 12;
        }

* `<pre>` and `<textarea>` tags are now transformed into the `:preserve` filter.
  For example:

      <pre>Foo
        bar
          baz</pre>

  is now transformed into:

      %pre
        :preserve
          Foo
            bar
              baz

* Self-closing tags (such as `<br />`) are now transformed into
  self-closing Haml tags (like `%br/`).

* IE conditional comments are now properly parsed.

* Attributes are now output in a more-standard format,
  without spaces within the curly braces
  (e.g. `%p{:foo => "bar"}` as opposed to `%p{ :foo => "bar" }`).

* IDs and classes containing `#` and `.` are now output as string attributes
  (e.g. `%p{:class => "foo.bar"}`).

* Attributes are now sorted, to maintain a deterministic order.

* Multi-line ERB statements are now properly indented,
  and those without any content are removed.

### Backwards Incompatibilities: Must Read!

* The `puts` helper has been removed.
  Use {Haml::Helpers#haml\_concat} instead.

## 2.2.23 (Unreleased)
=======
## 2.2.23

[Tagged on GitHub](http://github.com/nex3/haml/commit/2.2.23).
>>>>>>> a02e6963

* Don't crash when `rake gems` is run in Rails with Haml installed.
  Thanks to [Florian Frank](http://github.com/flori).

* Don't remove `\n` in filters with interpolation.

* Silence those annoying `"regexp match /.../n against to UTF-8 string"` warnings.

## 2.2.22

[Tagged on GitHub](http://github.com/nex3/haml/commit/2.2.22).

* Add a railtie so Haml and Sass will be automatically loaded in Rails 3.
  Thanks to [Daniel Neighman](http://pancakestacks.wordpress.com/).

* Add a deprecation message for using `-` with methods like `form_for`
  that return strings in Rails 3.
  This is [the same deprecation that exists in Rails 3](http://github.com/rails/rails/commit/9de83050d3a4b260d4aeb5d09ec4eb64f913ba64).

* Make sure line numbers are reported correctly when filters are being used.

* Make loading the gemspec not crash on read-only filesystems like Heroku's.

* Don't crash when methods like `form_for` return `nil` in, for example, Rails 3 beta.

* Compatibility with Rails 3 beta's RJS facilities.

## 2.2.21

[Tagged on GitHub](http://github.com/nex3/haml/commit/2.2.21).

* Fix a few bugs in the git-revision-reporting in {Haml::Version#version}.
  In particular, it will still work if `git gc` has been called recently,
  or if various files are missing.

* Always use `__FILE__` when reading files within the Haml repo in the `Rakefile`.
  According to [this bug report](http://github.com/carlhuda/bundler/issues/issue/44),
  this should make Haml work better with Bundler.

* Make the error message for `- end` a little more intuitive based on user feedback.

* Compatibility with methods like `form_for`
  that return strings rather than concatenate to the template in Rails 3.

* Add a {Haml::Helpers#with_tabs with_tabs} helper,
  which sets the indentation level for the duration of a block.

## 2.2.20

[Tagged on GitHub](http://github.com/nex3/haml/commit/2.2.20).

* The `form_tag` Rails helper is now properly marked as HTML-safe
  when using Rails' XSS protection with Rails 2.3.5.

* Calls to `defined?` shouldn't interfere with Rails' autoloading
  in very old versions (1.2.x).

* Fix a bug where calls to ActionView's `render` method
  with blocks and layouts wouldn't work under the Rails 3.0 beta.

* Fix a bug where the closing tags of nested calls to \{Haml::Helpers#haml\_concat}
  were improperly escaped under the Rails 3.0 beta.

## 2.2.19

[Tagged on GitHub](http://github.com/nex3/haml/commit/2.2.19).

* Fix a bug with the integration with Rails' XSS support.
  In particular, correctly override `safe_concat`.

## 2.2.18

[Tagged on GitHub](http://github.com/nex3/haml/commit/2.2.18).

* Support [the new XSS-protection API](http://yehudakatz.com/2010/02/01/safebuffers-and-rails-3-0/)
  used in Rails 3.

* Use `Rails.env` rather than `RAILS_ENV` when running under Rails 3.0.
  Thanks to [Duncan Grazier](http://duncangrazier.com/).

* Add a `--unix-newlines` flag to all executables
  for outputting Unix-style newlines on Windows.

* Fix a couple bugs with the `:erb` filter:
  make sure error reporting uses the correct line numbers,
  and allow multi-line expressions.

* Fix a parsing bug for HTML-style attributes including `#`.

## 2.2.17

[Tagged on GitHub](http://github.com/nex3/haml/commit/2.2.17).

* Fix compilation of HTML5 doctypes when using `html2haml`.

* `nil` values for Sass options are now ignored,
  rather than raising errors.

## 2.2.16

[Tagged on GitHub](http://github.com/nex3/haml/commit/2.2.16).

* Abstract out references to `ActionView::TemplateError`,
  `ActionView::TemplateHandler`, etc.
  These have all been renamed to `ActionView::Template::*`
  in Rails 3.0.

## 2.2.15

[Tagged on GitHub](http://github.com/nex3/haml/commit/2.2.15).

* Allow `if` statements with no content followed by `else` clauses.
  For example:

    - if foo
    - else
      bar

## 2.2.14

[Tagged on GitHub](http://github.com/nex3/haml/commit/2.2.14).

* Don't print warnings when escaping attributes containing non-ASCII characters
  in Ruby 1.9.

* Don't crash when parsing an XHTML Strict doctype in `html2haml`.

* Support the  HTML5 doctype in an XHTML document
  by using `!!! 5` as the doctype declaration.

## 2.2.13

[Tagged on GitHub](http://github.com/nex3/haml/commit/2.2.13).

* Allow users to specify {file:HAML_REFERENCE.md#encoding_option `:encoding => "ascii-8bit"`}
  even for templates that include non-ASCII byte sequences.
  This makes Haml templates not crash when given non-ASCII input
  that's marked as having an ASCII encoding.

* Fixed an incompatibility with Hpricot 0.8.2, which is used for `html2haml`.

## 2.2.12

[Tagged on GitHub](http://github.com/nex3/haml/commit/2.2.12).

There were no changes made to Haml between versions 2.2.11 and 2.2.12.

## 2.2.11

[Tagged on GitHub](http://github.com/nex3/haml/commit/2.2.11).

* Fixed a bug with XSS protection where HTML escaping would raise an error
  if passed a non-string value.
  Note that this doesn't affect any HTML escaping when XSS protection is disabled.

* Fixed a bug in outer-whitespace nuking where whitespace-only Ruby strings
  blocked whitespace nuking beyond them.

* Use `ensure` to protect the resetting of the Haml output buffer
  against exceptions that are raised within the compiled Haml code.

* Fix an error line-numbering bug that appeared if an error was thrown
  within loud script (`=`).
  This is not the best solution, as it disables a few optimizations,
  but it shouldn't have too much effect and the optimizations
  will hopefully be re-enabled in version 2.4.

* Don't crash if the plugin skeleton is installed and `rake gems:install` is run.

* Don't use `RAILS_ROOT` directly.
  This no longer exists in Rails 3.0.
  Instead abstract this out as `Haml::Util.rails_root`.
  This changes makes Haml fully compatible with edge Rails as of this writing.

## 2.2.10

[Tagged on GitHub](http://github.com/nex3/haml/commit/2.2.10).

* Fixed a bug where elements with dynamic attributes and no content
  would have too much whitespace between the opening and closing tag.

* Changed `rails/init.rb` away from loading `init.rb` and instead
  have it basically copy the content.
  This allows us to transfer the proper binding to `Haml.init_rails`.

* Make sure Haml only tries to enable XSS protection integration
  once all other plugins are loaded.
  This allows it to work properly when Haml is a gem
  and the `rails_xss` plugin is being used.

* Mark the return value of Haml templates as HTML safe.
  This makes Haml partials work with Rails' XSS protection.

## 2.2.9

[Tagged on GitHub](http://github.com/nex3/haml/commit/2.2.9).

* Fixed a bug where Haml's text was concatenated to the wrong buffer
  under certain circumstances.
  This was mostly an issue under Rails when using methods like `capture`.

* Fixed a bug where template text was escaped when there was interpolation in a line
  and the `:escape_html` option was enabled. For example:

      Foo &lt; Bar #{"<"} Baz

  with `:escape_html` used to render as

      Foo &amp;lt; Bar &lt; Baz

  but now renders as

      Foo &lt; Bar &lt; Baz

### Rails XSS Protection

Haml 2.2.9 supports the XSS protection in Rails versions 2.3.5+.
There are several components to this:

* If XSS protection is enabled, Haml's {file:HAML_REFERENCE.md#escape_html-option `:escape_html`}
  option is set to `true` by default.

* Strings declared as HTML safe won't be escaped by Haml,
  including the {file:Haml/Helpers.html#html_escape-instance_method `#html_escape`} helper
  and `&=` if `:escape_html` has been disabled.

* Haml helpers that generate HTML are marked as HTML safe,
  and will escape their input if it's not HTML safe.

## 2.2.8

[Tagged on GitHub](http://github.com/nex3/haml/commit/2.2.8).

* Fixed a potential XSS issue with HTML escaping and wacky Unicode nonsense.
  This is the same as [the issue fixed in Rails](http://groups.google.com/group/rubyonrails-security/browse_thread/thread/48ab3f4a2c16190f) a bit ago.

## 2.2.7

[Tagged on GitHub](http://github.com/nex3/haml/commit/2.2.7).

* Fixed an `html2haml` issue where ERB attribute values
  weren't HTML-unescaped before being transformed into Haml.

* Fixed an `html2haml` issue where `#{}` wasn't escaped
  before being transformed into Haml.

* Add `<code>` to the list of tags that's
  {file:HAML_REFERENCE.md#preserve-option automatically whitespace-preserved}.

* Fixed a bug with `end` being followed by code in silent scripts -
  it no longer throws an error when it's nested beneath tags.

* Fixed a bug with inner whitespace-nuking and conditionals.
  The `else` et al. clauses of conditionals are now properly
  whitespace-nuked.

## 2.2.6

[Tagged on GitHub](http://github.com/nex3/haml/commit/2.2.6).

* Made the error message when unable to load a dependency for html2haml
  respect the `--trace` option.

* Don't crash when the `__FILE__` constant of a Ruby file is a relative path,
  as apparently happens sometimes in TextMate
  (thanks to [Karl Varga](http://github.com/kjvarga)).

* Add "Sass" to the `--version` string for the executables.

* Raise an exception when commas are omitted in static attributes
  (e.g. `%p{:foo => "bar" :baz => "bang"}`).

## 2.2.5

[Tagged on GitHub](http://github.com/nex3/haml/commit/2.2.5).

* Got rid of trailing whitespace produced when opening a conditional comment
  (thanks to [Norman Clarke](http://blog.njclarke.com/)).

* Fixed CSS id concatenation when a numeric id is given as an attribute.
  (thanks to [Norman Clarke](http://blog.njclarke.com/)).
  
* Fixed a couple bugs with using "-end" in strings.

## 2.2.4

[Tagged on GitHub](http://github.com/nex3/haml/commit/2.2.4).

* Allow `end` to be used for silent script when it's followed by code.
  For example:

      - form_for do
        ...
      - end if @show_form

  This isn't very good style, but we're supporting it for consistency's sake.

* Don't add `require 'rubygems'` to the top of init.rb when installed
  via `haml --rails`. This isn't necessary, and actually gets
  clobbered as soon as haml/template is loaded.

## 2.2.3

[Tagged on GitHub](http://github.com/nex3/haml/commit/2.2.3).

Haml 2.2.3 adds support for the JRuby bundling tools
for Google AppEngine, thanks to [Jan Ulbrich](http://github.com/ulbrich).

## 2.2.2

[Tagged on GitHub](http://github.com/nex3/haml/commit/2.2.2).

Haml 2.2.2 is a minor bugfix release, with several notable changes.
First, {file:Haml/Helpers.html#haml_concat-instance_method `haml_concat`}
will now raise an error when used with `=`.
This has always been incorrect behavior,
and in fact has never actually worked.
The only difference is that now it will fail loudly.
Second, Ruby 1.9 is now more fully supported,
especially with the {file:HAML_REFERENCE.md#htmlstyle_attributes_ new attribute syntax}.
Third, filters are no longer escaped when the {file:HAML_REFERENCE.md#escape_html-option `:escape_html` option}
is enabled and `#{}` interpolation is used.

## 2.2.1

[Tagged on GitHub](http://github.com/nex3/haml/commit/2.2.1).

Haml 2.2.1 is a minor bug-fix release.

## 2.2.0

[Tagged on GitHub](http://github.com/nex3/haml/commit/2.2.0).

Haml 2.2 adds several new features to the language,
fixes several bugs, and dramatically improves performance
(particularly when running with {file:HAML_REFERENCE.md#ugly-option `:ugly`} enabled).

### Syntax Changes

#### HTML-Style Attribute Syntax

Haml 2.2 introduces a new syntax for attributes
based on the HTML syntax.
For example:

    %a(href="http://haml-lang.com" title="Haml's so cool!")
      %img(src="/images/haml.png" alt="Haml")

There are two main reasons for this.
First, the hash-style syntax is very Ruby-specific.
There are now [Haml implementations](http://en.wikipedia.org/wiki/Haml#Implementations)
in many languages, each of which has its own syntax for hashes
(or dicts or associative arrays or whatever they're called).
The HTML syntax will be adopted by all of them,
so you can feel comfortable using Haml in whichever language you need.

Second, the hash-style syntax is quite verbose.
`%img{:src => "/images/haml.png", :alt => "Haml"}`
is eight characters longer than `%img(src="/images/haml.png" alt="Haml")`.
Haml's supposed to be about writing templates quickly and easily;
HTML-style attributes should help out a lot with that.

Ruby variables can be used as attribute values by omitting quotes.
Local variables or instance variables can be used.
For example:

    %a(title=@title href=href) Stuff

This is the same as:

    %a{:title => @title, :href => href} Stuff

Because there are no commas separating attributes,
more complicated expressions aren't allowed.
You can use `#{}` interpolation to insert complicated expressions
in a HTML-style attribute, though:

    %span(class="widget_#{@widget.number}")

#### Multiline Attributes

In general, Haml tries to keep individual elements on a single line.
There is a [multiline syntax](#multiline) for overflowing onto further lines,
but it's intentionally awkward to use to encourage shorter lines.

However, there is one case where overflow is reasonable: attributes.
Often a tag will simply have a lot of attributes, and in this case
it makes sense to allow overflow.
You can now stretch an attribute hash across multiple lines:

    %script{:type => "text/javascript",
            :src  => "javascripts/script_#{2 + 7}"}

This also works for HTML-style attributes:

        %script(type="text/javascript"
            src="javascripts/script_#{2 + 7}")

Note that for hash-style attributes, the newlines must come after commas.

#### Universal interpolation

In Haml 2.0, you could use `==` to interpolate Ruby code
within a line of text using `#{}`.
In Haml 2.2, the `==` is unnecessary;
`#{}` can be used in any text.
For example:

    %p This is a really cool #{h what_is_this}!
    But is it a #{h what_isnt_this}?

In addition, to {file:HAML_REFERENCE.md#escaping_html escape} or {file:HAML_REFERENCE.md#unescaping_html unescape}
the interpolated code, you can just add `&` or `!`, respectively,
to the beginning of the line:

    %p& This is a really cool #{what_is_this}!
    & But is it a #{what_isnt_this}?

#### Flexible indentation

Haml has traditionally required its users to use two spaces of indentation.
This is the universal Ruby style, and still highly recommended.
However, Haml now allows any number of spaces or even tabs for indentation,
provided:

* Tabs and spaces are not mixed
* The indentation is consistent within a given document

### New Options

#### `:ugly`

The `:ugly` option is not technically new;
it was introduced in Haml 2.0 to make rendering deeply nested templates less painful.
However, it's been greatly empowered in Haml 2.2.
It now does all sorts of performance optimizations
that couldn't be done before,
and its use increases Haml's performance dramatically.
It's enabled by default in production in Rails,
and it's highly recommended for production environments
in other frameworks.

#### `:encoding` {#encoding-option}

This option specifies the encoding of the Haml template
when running under Ruby 1.9. It defaults to `Encoding.default_internal` or `"utf-8"`.
This is useful for making sure that you don't get weird
encoding errors when dealing with non-ASCII input data.

### Deprecations

#### `Haml::Helpers#puts`

This helper is being deprecated for the obvious reason
that it conflicts with the `Kernel#puts` method.
I'm ashamed I ever chose this name.
Use `haml_concat` instead and spare me the embarrassment.

#### `= haml_tag`

A lot of people accidentally use "`= haml_tag`".
This has always been wrong; `haml_tag` outputs directly to the template,
and so should be used as "`- haml_tag`".
Now it raises an error when you use `=`.

### Compatibility

#### Rails

Haml 2.2 is fully compatible with Rails,
from 2.0.6 to the latest revision of edge, 783db25.

#### Ruby 1.9

Haml 2.2 is also fully compatible with Ruby 1.9.
It supports Ruby 1.9-style attribute hashes,
and handles encoding-related issues
(see [the `:encoding` option](#encoding-option)).

### Filters

#### `:markdown`

There are numerous improvements to the Markdown filter.
No longer will Haml attempt to use RedCloth's inferior Markdown implementation.
Instead, it will look for all major Markdown implementations:
[RDiscount](http://github.com/rtomayko/rdiscount),
[RPeg-Markdown](http://github.com/rtomayko/rpeg-markdown),
[Maruku](http://maruku.rubyforge.org),
and [BlueCloth](www.deveiate.org/projects/BlueCloth).

#### `:cdata`

There is now a `:cdata` filter for wrapping text in CDATA tags.

#### `:sass`

The `:sass` filter now uses options set in {Sass::Plugin},
if they're available.

### Executables

#### `haml`

The `haml` executable now takes `-r` and `-I` flags
that act just like the same flags for the `ruby` executable.
This allows users to load helper files when using Haml
from the command line.

It also takes a `--debug` flag that causes it to spit out
the Ruby code that Haml generates from the template.
This is more for my benefit than anything,
but you may find it interesting.

#### `html2haml`

The `html2haml` executable has undergone significant improvements.
Many of these are bugfixes, but there are also a few features.
For one, it now understands CDATA tags and autodetects ERB files.
In addition, a line containing just "`- end`" is now a Haml error;
since it's not possible for `html2haml` to properly parse all Ruby blocks,
this acts as a signal for the author that there are blocks
to be dealt with.

### Miscellaneous

#### XHTML Mobile DTD

Haml 2.2 supports a DTD for XHTML Mobile: `!!! Mobile`.

#### YARD

All the documentation for Haml 2.2, including this changelog,
has been moved to [YARD](http://yard.soen.ca).
YARD is an excellent documentation system,
and allows us to write our documentation in [Maruku](http://maruku.rubyforge.org),
which is also excellent.<|MERGE_RESOLUTION|>--- conflicted
+++ resolved
@@ -3,7 +3,6 @@
 * Table of contents
 {:toc}
 
-<<<<<<< HEAD
 ## 3.0.0.beta.2
 
 * Make {Haml::Helpers#capture_haml capture\_haml} faster when using `:ugly`.
@@ -266,12 +265,9 @@
 * The `puts` helper has been removed.
   Use {Haml::Helpers#haml\_concat} instead.
 
-## 2.2.23 (Unreleased)
-=======
 ## 2.2.23
 
 [Tagged on GitHub](http://github.com/nex3/haml/commit/2.2.23).
->>>>>>> a02e6963
 
 * Don't crash when `rake gems` is run in Rails with Haml installed.
   Thanks to [Florian Frank](http://github.com/flori).
