--- conflicted
+++ resolved
@@ -3,7 +3,6 @@
 * Table of contents
 {:toc}
 
-<<<<<<< HEAD
 ## 2.4.0 (Unreleased)
 
 ### `haml_tag` and `haml_concat` Improvements
@@ -189,12 +188,9 @@
 * The `puts` helper has been removed.
   Use {Haml::Helpers#haml\_concat} instead.
 
-## 2.2.18 (Unreleased)
-=======
 ## 2.2.18
 
 [Tagged on GitHub](http://github.com/nex3/haml/commit/2.2.18).
->>>>>>> 337d470c
 
 * Support [the new XSS-protection API](http://yehudakatz.com/2010/02/01/safebuffers-and-rails-3-0/)
   used in Rails 3.
