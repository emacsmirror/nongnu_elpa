--- conflicted
+++ resolved
@@ -1138,15 +1138,9 @@
   "When candidate is an incomplete file name move to first real candidate."
   (helm-aif (helm-get-selection)
     (when (and (helm-file-completion-source-p)
-<<<<<<< HEAD
-               (not (file-remote-p cand))
-               (not (file-exists-p cand)))
-      (helm-next-line))))
-=======
                (not (string-match tramp-file-name-regexp it))
                (not (file-exists-p it)))
-    (helm-next-line))))
->>>>>>> f1bc6bd5
+      (helm-next-line))))
 (add-hook 'helm-after-update-hook 'helm-ff-move-to-first-real-candidate)
 
 ;; Auto-update - helm-find-files auto expansion of directories.
