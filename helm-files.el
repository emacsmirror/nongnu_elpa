;;; helm-files.el --- helm file browser and related. -*- lexical-binding: t -*-

;; Copyright (C) 2012 ~ 2014 Thierry Volpiatto <thierry.volpiatto@gmail.com>

;; This program is free software; you can redistribute it and/or modify
;; it under the terms of the GNU General Public License as published by
;; the Free Software Foundation, either version 3 of the License, or
;; (at your option) any later version.

;; This program is distributed in the hope that it will be useful,
;; but WITHOUT ANY WARRANTY; without even the implied warranty of
;; MERCHANTABILITY or FITNESS FOR A PARTICULAR PURPOSE.  See the
;; GNU General Public License for more details.

;; You should have received a copy of the GNU General Public License
;; along with this program.  If not, see <http://www.gnu.org/licenses/>.

;;; Code:

(require 'cl-lib)
(require 'helm)
(require 'helm-utils)
(require 'helm-external)
(require 'helm-grep)
(require 'helm-match-plugin)
(require 'helm-help)
(require 'helm-locate)
(require 'helm-bookmark)
(require 'helm-tags)
(require 'helm-buffers)
(require 'thingatpt)
(require 'ffap)
(require 'dired-aux)
(require 'dired-x)
(require 'tramp)
(require 'image-dired)

(declare-function find-library-name "find-func.el" (library))
(declare-function secure-hash "ext:fns.c" (algorithm object &optional start end binary))
(declare-function w32-shell-execute "ext:w32fns.c" (operation document &optional parameters show-flag))
(declare-function gnus-dired-attach "ext:gnus-dired.el" (files-to-attach))
(declare-function image-dired-display-image "image-dired.el" (file &optional original-size))
(declare-function image-dired-update-property "image-dired.el" (prop value))
(declare-function eshell-read-aliases-list "em-alias")
(declare-function eshell-send-input "esh-mode" (&optional use-region queue-p no-newline))
(declare-function eshell-kill-input "esh-mode")
(declare-function eshell-bol "esh-mode")
(declare-function helm-ls-git-ls "ext:helm-ls-git")
(declare-function helm-hg-find-files-in-project "ext:helm-ls-hg")


;;; Type attributes
;;
;;
(define-helm-type-attribute 'file
    `((action
       ("Find file" . helm-find-many-files)
       ("Find file as root" . helm-find-file-as-root)
       ("Find file other window" . find-file-other-window)
       ("Find file other frame" . find-file-other-frame)
       ("Open dired in file's directory" . helm-open-dired)
       ("Grep File(s) `C-u recurse'" . helm-find-files-grep)
       ("Zgrep File(s) `C-u Recurse'" . helm-ff-zgrep)
       ("Pdfgrep File(s)" . helm-ff-pdfgrep)
       ("Insert as org link" . helm-files-insert-as-org-link)
       ("Checksum File" . helm-ff-checksum)
       ("Ediff File" . helm-find-files-ediff-files)
       ("Ediff Merge File" . helm-find-files-ediff-merge-files)
       ("Etags `M-., C-u tap, C-u C-u reload tag file'" . helm-ff-etags-select)
       ("View file" . view-file)
       ("Insert file" . insert-file)
       ("Delete file(s)" . helm-delete-marked-files)
       ("Open file externally (C-u to choose)" . helm-open-file-externally)
       ("Open file with default tool" . helm-open-file-with-default-tool)
       ("Find file in hex dump" . hexl-find-file))
      (persistent-help . "Show this file")
      (action-transformer helm-transform-file-load-el
                          helm-transform-file-browse-url)
      (candidate-transformer helm-skip-boring-files
                             helm-highlight-files
                             helm-w32-pathname-transformer))
  "File name.")



(defgroup helm-files nil
  "Files applications and libraries for Helm."
  :group 'helm)

(defcustom helm-boring-file-regexp-list
  '("\\.git$" "\\.hg$" "\\.svn$" "\\.CVS$" "\\._darcs$" "\\.la$" "\\.o$" "~$")
  "The regexp list matching boring files."
  :group 'helm-files
  :type  '(repeat (choice regexp)))

(defcustom helm-for-files-preferred-list
  '(helm-source-buffers-list
    helm-source-recentf
    helm-source-bookmarks
    helm-source-file-cache
    helm-source-files-in-current-dir
    helm-source-locate)
  "Your preferred sources to find files."
  :type '(repeat (choice symbol))
  :group 'helm-files)

(defcustom helm-tramp-verbose 0
  "Just like `tramp-verbose' but specific to helm.
When set to 0 don't show tramp messages in helm.
If you want to have the default tramp messages set it to 3."
  :type 'integer
  :group 'helm-files)

(defcustom helm-ff-auto-update-initial-value nil
  "Auto update when only one candidate directory is matched.
Default value when starting `helm-find-files' is nil because
it prevent using <backspace> to delete char backward and by the way
confuse beginners.
For a better experience with `helm-find-files' set this to non--nil
and use C-<backspace> to toggle it."
  :group 'helm-files
  :type  'boolean)

(defcustom helm-ff-lynx-style-map t
  "Use arrow keys to navigate with `helm-find-files'.
You will have to restart Emacs or reeval `helm-find-files-map'
and `helm-read-file-map' for this take effect."
  :group 'helm-files
  :type 'boolean)

(defcustom helm-ff-history-max-length 100
  "Number of elements shown in `helm-find-files' history."
  :group 'helm-files
  :type 'integer)

(defcustom helm-ff-smart-completion t
  "Try to complete filenames smarter when non--nil.
See `helm-ff-transform-fname-for-completion' for more info."
  :group 'helm-files
  :type 'boolean)

(defcustom helm-ff-tramp-not-fancy t
  "No colors when listing remote files when set to non--nil.
This make listing much faster, specially on slow machines."
  :group 'helm-files
  :type  'boolean)

(defcustom helm-ff-exif-data-program "exiftran"
  "Program used to extract exif data of an image file."
  :group 'helm-files
  :type 'string)

(defcustom helm-ff-exif-data-program-args "-d"
  "Arguments used for `helm-ff-exif-data-program'."
  :group 'helm-files
  :type 'string)

(defcustom helm-ff-newfile-prompt-p t
  "Whether Prompt or not when creating new file.
This set `ffap-newfile-prompt'."
  :type  'boolean
  :group 'helm-files)

(defcustom helm-ff-avfs-directory "~/.avfs"
  "The default avfs directory, usually '~/.avfs'.
When this is set you will be able to expand archive filenames with `C-z'
inside an avfs directory mounted with mountavfs.
See <http://sourceforge.net/projects/avf/>."
  :type  'string
  :group 'helm-files)

(defcustom helm-ff-file-compressed-list '("gz" "bz2" "zip" "7z")
  "Minimal list of compressed files extension."
  :type  '(repeat (choice string))
  :group 'helm-files)

(defcustom helm-ff-printer-list nil
  "A list of available printers on your system.
When non--nil let you choose a printer to print file.
Otherwise when nil the variable `printer-name' will be used.
On Unix based systems (lpstat command needed) you don't need to set this,
`helm-ff-find-printers' will find a list of available printers for you."
  :type '(repeat (choice string))
  :group 'helm-files)

(defcustom helm-ff-transformer-show-only-basename t
  "Show only basename of candidates in `helm-find-files'.
This can be toggled at anytime from `helm-find-files' with \
\\<helm-find-files-map>\\[helm-ff-run-toggle-basename]."
  :type 'boolean
  :group 'helm-files)

(defcustom helm-ff-signal-error-on-dot-files t
  "Signal error when file is `.' or `..' on file deletion when non--nil.
Default is non--nil.
WARNING: Setting this to nil is unsafe and can cause deletion of a whole tree."
  :group 'helm-files
  :type  'boolean)

(defcustom helm-ff-search-library-in-sexp nil
  "Search for library in `require' and `declare-function' sexp."
  :group 'helm-files
  :type  'boolean)

(defcustom helm-tooltip-hide-delay 25
  "Hide tooltips automatically after this many seconds."
  :group 'helm-files
  :type 'integer)

(defcustom helm-ff-file-name-history-use-recentf nil
  "Use `recentf-list' instead of `file-name-history' in `helm-find-files'."
  :group 'helm-files
  :type 'boolean)

(defcustom helm-ff-skip-boring-files nil
  "Non--nil to skip boring files in `helm-find-files'."
  :group 'helm-files
  :type 'boolean)

(defcustom helm-findutils-skip-boring-files t
  "Ignore files matching regexps in `helm-boring-file-regexp-list'."
  :group 'helm-files
  :type 'boolean)

(defcustom helm-findutils-find-program "find"
  "The program used for the Unix shell command 'find'."
  :group 'helm-files
  :type 'string)

(defcustom helm-files-save-history-extra-sources '("Find" "Locate")
  "Extras source that save candidate to `file-name-history'."
  :group 'helm-files
  :type '(repeat (choice string)))

;;; Faces
;;
;;
(defface helm-ff-prefix
    '((t (:background "yellow" :foreground "black")))
  "Face used to prefix new file or url paths in `helm-find-files'."
  :group 'helm-files)

(defface helm-ff-executable
    '((t (:foreground "green")))
  "Face used for executable files in `helm-find-files'."
  :group 'helm-files)

(defface helm-ff-directory
    '((t (:foreground "DarkRed" :background "LightGray")))
  "Face used for directories in `helm-find-files'."
  :group 'helm-files)

(defface helm-ff-symlink
    '((t (:foreground "DarkOrange")))
  "Face used for symlinks in `helm-find-files'."
  :group 'helm-files)

(defface helm-ff-invalid-symlink
    '((t (:foreground "black" :background "red")))
  "Face used for invalid symlinks in `helm-find-files'."
  :group 'helm-files)

(defface helm-ff-file
    '((t (:inherit font-lock-builtin-face)))
  "Face used for file names in `helm-find-files'."
  :group 'helm-files)

(defface helm-history-deleted
    '((t (:inherit helm-ff-invalid-symlink)))
  "Face used for deleted files in `file-name-history'."
  :group 'helm-files)

(defface helm-history-remote
    '((t (:foreground "Indianred1")))
  "Face used for remote files in `file-name-history'."
  :group 'helm-files)


;;; Helm-find-files - The helm file browser.
;;
;; Keymaps
(defvar helm-find-files-map
  (let ((map (make-sparse-keymap)))
    (set-keymap-parent map helm-map)
    (define-key map (kbd "C-]")           'helm-ff-run-toggle-basename)
    (define-key map (kbd "C-x C-f")       'helm-ff-run-locate)
    (define-key map (kbd "C-x C-d")       'helm-ff-run-browse-project)
    (define-key map (kbd "C-s")           'helm-ff-run-grep)
    (define-key map (kbd "M-g s")         'helm-ff-run-grep)
    (define-key map (kbd "M-g p")         'helm-ff-run-pdfgrep)
    (define-key map (kbd "M-g z")         'helm-ff-run-zgrep)
    (define-key map (kbd "M-.")           'helm-ff-run-etags)
    (define-key map (kbd "M-R")           'helm-ff-run-rename-file)
    (define-key map (kbd "M-C")           'helm-ff-run-copy-file)
    (define-key map (kbd "M-B")           'helm-ff-run-byte-compile-file)
    (define-key map (kbd "M-L")           'helm-ff-run-load-file)
    (define-key map (kbd "M-S")           'helm-ff-run-symlink-file)
    (define-key map (kbd "M-H")           'helm-ff-run-hardlink-file)
    (define-key map (kbd "M-D")           'helm-ff-run-delete-file)
    (define-key map (kbd "M-K")           'helm-ff-run-kill-buffer-persistent)
    (define-key map (kbd "C-c d")         'helm-ff-persistent-delete)
    (define-key map (kbd "M-e")           'helm-ff-run-switch-to-eshell)
    (define-key map (kbd "C-c i")         'helm-ff-run-complete-fn-at-point)
    (define-key map (kbd "C-c o")         'helm-ff-run-switch-other-window)
    (define-key map (kbd "C-c C-o")       'helm-ff-run-switch-other-frame)
    (define-key map (kbd "C-c C-x")       'helm-ff-run-open-file-externally)
    (define-key map (kbd "C-c X")         'helm-ff-run-open-file-with-default-tool)
    (define-key map (kbd "M-!")           'helm-ff-run-eshell-command-on-file)
    (define-key map (kbd "C-=")           'helm-ff-run-ediff-file)
    (define-key map (kbd "C-c =")         'helm-ff-run-ediff-merge-file)
    (define-key map (kbd "M-p")           'helm-ff-run-switch-to-history)
    (define-key map (kbd "C-c h")         'helm-ff-file-name-history)
    (define-key map (kbd "M-i")           'helm-ff-properties-persistent)
    (define-key map (kbd "C-c ?")         'helm-ff-help)
    (define-key map (kbd "C-}")           'helm-narrow-window)
    (define-key map (kbd "C-{")           'helm-enlarge-window)
    (define-key map (kbd "C-<backspace>") 'helm-ff-run-toggle-auto-update)
    (define-key map (kbd "C-c <DEL>")     'helm-ff-run-toggle-auto-update)
    (define-key map (kbd "C-c C-a")       'helm-ff-run-gnus-attach-files)
    (define-key map (kbd "C-c p")         'helm-ff-run-print-file)
    (define-key map (kbd "C-c /")         'helm-ff-run-find-sh-command)
    ;; Next 2 have no effect if candidate is not an image file.
    (define-key map (kbd "M-l")           'helm-ff-rotate-left-persistent)
    (define-key map (kbd "M-r")           'helm-ff-rotate-right-persistent)
    (define-key map (kbd "C-.")           'helm-find-files-down-one-level)
    (define-key map (kbd "C-l")           'helm-find-files-down-one-level)
    (define-key map (kbd "C-h C-b")       'helm-send-bug-report-from-helm)
    (define-key map (kbd "C-x @")         'helm-ff-run-find-file-as-root)
    (define-key map (kbd "C-c @")         'helm-ff-run-insert-org-link)
    (helm-define-key-with-subkeys map (kbd "DEL") ?\d 'helm-ff-delete-char-backward
                                  nil nil 'helm-ff-delete-char-backward--exit-fn)
    (when helm-ff-lynx-style-map
      (define-key map (kbd "<left>")      'helm-find-files-down-one-level)
      (define-key map (kbd "<right>")     'helm-execute-persistent-action))
    (delq nil map))
  "Keymap for `helm-find-files'.")

(defvar helm-read-file-map
  (let ((map (make-sparse-keymap)))
    (set-keymap-parent map helm-map)
    (define-key map (kbd "<C-return>")    'helm-cr-empty-string)
    (define-key map (kbd "C-]")           'helm-ff-run-toggle-basename)
    (define-key map (kbd "C-.")           'helm-find-files-down-one-level)
    (define-key map (kbd "C-l")           'helm-find-files-down-one-level)
    (define-key map (kbd "C-c h")         'helm-ff-file-name-history)
    (define-key map (kbd "C-<backspace>") 'helm-ff-run-toggle-auto-update)
    (define-key map (kbd "C-c ?")         'helm-read-file-name-help)
    (helm-define-key-with-subkeys map (kbd "DEL") ?\d 'helm-ff-delete-char-backward
                                  nil nil 'helm-ff-delete-char-backward--exit-fn)
    (when helm-ff-lynx-style-map
      (define-key map (kbd "<left>")      'helm-find-files-down-one-level)
      (define-key map (kbd "<right>")     'helm-execute-persistent-action)
      (define-key map (kbd "C-o")         nil)
      (define-key map (kbd "<M-left>")    'helm-previous-source)
      (define-key map (kbd "<M-right>")   'helm-next-source))
    (delq nil map))
  "Keymap for `helm-read-file-name'.")

(defvar helm-esh-on-file-map
  (let ((map (make-sparse-keymap)))
    (set-keymap-parent map helm-map)
    (define-key map (kbd "C-c ?")    'helm-esh-help)
    map)
  "Keymap for `helm-find-files-eshell-command-on-file'.")


;; Internal.
(defvar helm-find-files-doc-header " (`C-l': Go to precedent level)"
  "*The doc that is inserted in the Name header of a find-files or dired source.")
(defvar helm-ff-auto-update-flag nil
  "Internal, flag to turn on/off auto-update in `helm-find-files'.
Don't set it directly, use instead `helm-ff-auto-update-initial-value'.")
(defvar helm-ff-auto-update--state nil)
(defvar helm-ff-last-expanded nil
  "Store last expanded directory or file.")
(defvar helm-ff-default-directory nil)
(defvar helm-ff-history nil)
(defvar helm-ff-cand-to-mark nil)
(defvar helm-ff-url-regexp
  "\\`\\(news\\(post\\)?:\\|nntp:\\|mailto:\\|file:\\|\\(ftp\\|https?\\|telnet\\|gopher\\|www\\|wais\\):/?/?\\).*"
  "Same as `ffap-url-regexp' but match earlier possible url.")
(defvar helm-tramp-file-name-regexp "\\`/\\([^[/:]+\\|[^/]+]\\):")
(defvar helm-marked-buffer-name "*helm marked*")


;;; Helm-find-files
;;
;;
(defvar helm-source-find-files
  `((name . "Find Files")
    (header-name . (lambda (name)
                     (concat name helm-find-files-doc-header)))
    (init . (lambda ()
              (setq helm-ff-auto-update-flag
                    helm-ff-auto-update-initial-value)
              (setq helm-ff-auto-update--state
                    helm-ff-auto-update-flag)
              (with-helm-temp-hook 'helm-after-initialize-hook
                (with-helm-buffer
                  (set (make-local-variable 'helm-in-file-completion-p) t)))))
    (candidates . helm-find-files-get-candidates)
    (filtered-candidate-transformer . helm-ff-sort-candidates)
    (filter-one-by-one . helm-ff-filter-candidate-one-by-one)
    (persistent-action . helm-find-files-persistent-action)
    (persistent-help . "Hit1 Expand Candidate, Hit2 or (C-u) Find file")
    (mode-line . helm-ff-mode-line-string)
    (volatile)
    (keymap . ,helm-find-files-map)
    (nohighlight)
    (candidate-number-limit . 9999)
    (action-transformer . helm-find-files-action-transformer)
    (action
     . ,(delq
         nil
         `(("Find File" . helm-find-file-or-marked)
           ("Find file in Dired" . helm-point-file-in-dired)
           ,(and (locate-library "elscreen")
                 '("Find file in Elscreen"  . helm-elscreen-find-file))
           ("Checksum File" . helm-ff-checksum)
           ("Complete at point `C-c i'"
            . helm-insert-file-name-completion-at-point)
           ("Insert as org link `C-c @'" . helm-files-insert-as-org-link)
           ("Find shell command `C-c /'" . helm-ff-find-sh-command)
           ("Open file externally `C-c C-x, C-u to choose'"
            . helm-open-file-externally)
           ("Open file with default tool" . helm-open-file-with-default-tool)
           ("Grep File(s) `C-s, C-u Recurse'" . helm-find-files-grep)
           ("Zgrep File(s) `M-g z, C-u Recurse'" . helm-ff-zgrep)
           ("Switch to Eshell `M-e'" . helm-ff-switch-to-eshell)
           ("Etags `M-., C-u reload tag file'" . helm-ff-etags-select)
           ("Eshell command on file(s) `M-!, C-u take all marked as arguments.'"
            . helm-find-files-eshell-command-on-file)
           ("Find file as root `C-x @'" . helm-find-file-as-root)
           ("Find file in hex dump" . hexl-find-file)
           ("Ediff File `C-='" . helm-find-files-ediff-files)
           ("Ediff Merge File `C-c ='" . helm-find-files-ediff-merge-files)
           ("Delete File(s) `M-D'" . helm-delete-marked-files)
           ("Copy file(s) `M-C, C-u to follow'" . helm-find-files-copy)
           ("Rename file(s) `M-R, C-u to follow'" . helm-find-files-rename)
           ("Serial rename files" . helm-ff-serial-rename)
           ("Serial rename by symlinking files" . helm-ff-serial-rename-by-symlink)
           ("Serial rename by copying files" . helm-ff-serial-rename-by-copying)
           ("Symlink files(s) `M-S, C-u to follow'" . helm-find-files-symlink)
           ("Relsymlink file(s) `C-u to follow'" . helm-find-files-relsymlink)
           ("Hardlink file(s) `M-H, C-u to follow'" . helm-find-files-hardlink)
           ("Find file other window `C-c o'" . find-file-other-window)
           ("Switch to history `M-p'" . helm-find-files-switch-to-hist)
           ("Find file other frame `C-c C-o'" . find-file-other-frame)
           ("View file" . view-file)
           ("Print File `C-c p, C-u to refresh'" . helm-ff-print)
           ("Locate `C-x C-f, C-u to specify locate db'" . helm-ff-locate)))))
  "The main source to browse files.
Should not be used among other sources.")

(defun helm-dwim-target-directory ()
  "Return value of `default-directory' of buffer in other window.
If there is only one window return the value ot `default-directory'
for current buffer."
  (with-helm-current-buffer
    (let ((num-windows (length (remove (get-buffer-window helm-marked-buffer-name)
                                       (window-list)))))
      (if (> num-windows 1)
          (save-selected-window
            (other-window 1)
            default-directory)
        (car helm-ff-history)))))

(defun helm-find-files-do-action (action)
  "Generic function for creating actions from `helm-source-find-files'.
ACTION must be an action supported by `helm-dired-action'."
  (let* ((ifiles (mapcar 'expand-file-name ; Allow modify '/foo/.' -> '/foo'
                         (helm-marked-candidates :with-wildcard t)))
         (cand   (helm-get-selection)) ; Target
         (prompt (format "%s %s file(s) to: "
                         (capitalize (symbol-name action))
                         (length ifiles)))
         (helm-always-two-windows t)
         (helm-reuse-last-window-split-state t)
         (helm-split-window-default-side
          (eq helm-split-window-default-side 'same))
         helm-split-window-in-side-p
         (parg   helm-current-prefix-arg)
         helm-display-source-at-screen-top ; prevent setting window-start.
         helm-ff-auto-update-initial-value
         (dest   (with-helm-display-marked-candidates
                   helm-marked-buffer-name
                   (mapcar #'(lambda (f)
                               (if (file-directory-p f)
                                   (concat (helm-basename f) "/")
                                 (helm-basename f)))
                           ifiles)
                   (with-helm-current-buffer
                     (helm-read-file-name
                      prompt
                      :preselect (if helm-ff-transformer-show-only-basename
                                     (helm-basename cand) cand)
                      :initial-input (helm-dwim-target-directory)
                      :history (helm-find-files-history :comp-read nil))))))
    (helm-dired-action
     dest :files ifiles :action action :follow parg)))

(defun helm-find-files-copy (_candidate)
  "Copy files from `helm-find-files'."
  (helm-find-files-do-action 'copy))

(defun helm-find-files-rename (_candidate)
  "Rename files from `helm-find-files'."
  (helm-find-files-do-action 'rename))

(defun helm-find-files-symlink (_candidate)
  "Symlink files from `helm-find-files'."
  (helm-find-files-do-action 'symlink))

(defun helm-find-files-relsymlink (_candidate)
  "Relsymlink files from `helm-find-files'."
  (helm-find-files-do-action 'relsymlink))

(defun helm-find-files-hardlink (_candidate)
  "Hardlink files from `helm-find-files'."
  (helm-find-files-do-action 'hardlink))

(defun helm-find-files-byte-compile (_candidate)
  "Byte compile elisp files from `helm-find-files'."
  (let ((files    (helm-marked-candidates :with-wildcard t))
        (parg     helm-current-prefix-arg))
    (cl-loop for fname in files
          do (byte-compile-file fname parg))))

(defun helm-find-files-load-files (_candidate)
  "Load elisp files from `helm-find-files'."
  (let ((files    (helm-marked-candidates :with-wildcard t)))
    (cl-loop for fname in files
          do (load fname))))

(defun helm-find-files-ediff-files-1 (candidate &optional merge)
  "Generic function to ediff/merge files in `helm-find-files'."
  (let* ((bname  (helm-basename candidate))
         (marked (helm-marked-candidates :with-wildcard t))
         (prompt (if merge "Ediff Merge `%s' With File: "
                   "Ediff `%s' With File: "))
         (fun    (if merge 'ediff-merge-files 'ediff-files))
         (input  (helm-dwim-target-directory))
         (presel (if helm-ff-transformer-show-only-basename
                     (helm-basename candidate)
                   (expand-file-name
                    (helm-basename candidate)
                    input))))
    (if (= (length marked) 2)
        (funcall fun (car marked) (cadr marked))
      (funcall fun candidate (helm-read-file-name
                              (format prompt bname)
                              :initial-input input
                              :preselect presel)))))

(defun helm-find-files-ediff-files (candidate)
  (helm-find-files-ediff-files-1 candidate))

(defun helm-find-files-ediff-merge-files (candidate)
  (helm-find-files-ediff-files-1 candidate 'merge))

(defun helm-find-files-grep (_candidate)
  "Default action to grep files from `helm-find-files'."
  (apply 'run-with-timer 0.01 nil
         #'helm-do-grep-1
         (helm-marked-candidates :with-wildcard t)
         helm-current-prefix-arg))

(defun helm-ff-zgrep (_candidate)
  "Default action to zgrep files from `helm-find-files'."
  (helm-ff-zgrep-1 (helm-marked-candidates :with-wildcard t) helm-current-prefix-arg))

(defun helm-ff-pdfgrep (_candidate)
  "Default action to pdfgrep files from `helm-find-files'."
  (let ((cands (cl-loop for file in (helm-marked-candidates :with-wildcard t)
                     if (or (string= (file-name-extension file) "pdf")
                            (string= (file-name-extension file) "PDF"))
                     collect file))
        (helm-pdfgrep-default-function 'helm-pdfgrep-init))
    (when cands
      (helm-do-pdfgrep-1 cands))))

(defun helm-ff-etags-select (candidate)
  "Default action to jump to etags from `helm-find-files'."
  (when (get-buffer helm-action-buffer)
    (kill-buffer helm-action-buffer))
  (let* ((source-name (assoc-default 'name (helm-get-current-source)))
         (default-directory (if (string= source-name "Find Files")
                                helm-ff-default-directory
                              (file-name-directory candidate))))
    (helm-etags-select helm-current-prefix-arg)))

(defun helm-find-files-switch-to-hist (_candidate)
  "Switch to helm-find-files history."
  (helm-find-files t))

(defvar eshell-command-aliases-list nil)
(defvar helm-eshell-command-on-file-input-history nil)
(defun helm-find-files-eshell-command-on-file-1 (&optional map)
  "Run `eshell-command' on CANDIDATE or marked candidates.
This is done possibly with an eshell alias, if no alias found, you can type in
an eshell command.

Basename of CANDIDATE can be a wild-card.
e.g you can do \"eshell-command command *.el\"
Where \"*.el\" is the CANDIDATE.

It is possible to do eshell-command command <CANDIDATE> <some more args>
like this: \"command %s some more args\".

If MAP is given run `eshell-command' on all marked files at once,
Otherwise, run `eshell-command' on each marked files.
In other terms, with a prefix arg do on the three marked files
\"foo\" \"bar\" \"baz\":

\"eshell-command command foo bar baz\"

otherwise do

\"eshell-command command foo\"
\"eshell-command command bar\"
\"eshell-command command baz\"

Note:
If `eshell' or `eshell-command' have not been run once,
or if you have no eshell aliases `eshell-command-aliases-list'
will not be loaded first time you use this."
  (when (or eshell-command-aliases-list
            (y-or-n-p "Eshell is not loaded, run eshell-command without alias anyway? "))
    (and eshell-command-aliases-list (eshell-read-aliases-list))
    (let* ((cand-list (helm-marked-candidates :with-wildcard t))
           (default-directory (or helm-ff-default-directory
                                  ;; If candidate is an url *-ff-default-directory is nil
                                  ;; so keep value of default-directory.
                                  default-directory))
           (command (helm-comp-read
                     "Command: "
                     (cl-loop for (a . c) in eshell-command-aliases-list
                           when (string-match "\\(\\$1\\|\\$\\*\\)$" (car c))
                           collect (propertize a 'help-echo (car c)) into ls
                           finally return (sort ls 'string<))
                     :buffer "*helm eshell on file*"
                     :name "Eshell command"
                     :keymap helm-esh-on-file-map
                     :mode-line
                     '("Eshell alias"
                       "C-c ?: Help, \\[universal-argument]: Insert output at point")
                     :input-history
                     'helm-eshell-command-on-file-input-history))
           (alias-value (car (assoc-default command eshell-command-aliases-list))))
      (when (and (= (length cand-list) 1)
                 (string-match "[*]" (helm-basename (car cand-list))))
        (setq cand-list (file-expand-wildcards (car cand-list) t)))
      (if (or (equal helm-current-prefix-arg '(16))
              (equal map '(16)))
          ;; Two time C-u from `helm-comp-read' mean print to current-buffer.
          ;; i.e `eshell-command' will use this value.
          (setq current-prefix-arg '(16))
        ;; Else reset the value of `current-prefix-arg'
        ;; to avoid printing in current-buffer.
        (setq current-prefix-arg nil))
      (if (and (or
                ;; One prefix-arg have been passed before `helm-comp-read'.
                ;; If map have been set with C-u C-u (value == '(16))
                ;; ignore it.
                (and map (equal map '(4)))
                ;; One C-u from `helm-comp-read'.
                (equal helm-current-prefix-arg '(4))
                ;; An alias that finish with $*
                (and alias-value
                     ;; If command is an alias be sure it accept
                     ;; more than one arg i.e $*.
                     (string-match "\\$\\*$" alias-value)))
               (> (length cand-list) 1))

          ;; Run eshell-command with ALL marked files as arguments.
          (let ((mapfiles (mapconcat 'shell-quote-argument cand-list " ")))
            (if (string-match "'%s'\\|\"%s\"\\|%s" command)
                (eshell-command (format command mapfiles)) ; See [1]
              (eshell-command (format "%s %s" command mapfiles))))

        ;; Run eshell-command on EACH marked files.
        (cl-loop for i in cand-list
              for files = (format "'%s'" i)
              for com = (if (string-match "'%s'\\|\"%s\"\\|%s" command)
                            ;; [1] This allow to enter other args AFTER filename
                            ;; i.e <command %s some_more_args>
                            (format command files)
                          (format "%s %s" command files))
              do (eshell-command com))))))

(defun helm-find-files-eshell-command-on-file (_candidate)
  "Run `eshell-command' on CANDIDATE or marked candidates.
See `helm-find-files-eshell-command-on-file-1' for more info."
  (helm-find-files-eshell-command-on-file-1 helm-current-prefix-arg))

(defun helm-ff-switch-to-eshell (_candidate)
  "Switch to eshell and cd to `helm-ff-default-directory'."
  (let ((cd-eshell #'(lambda ()
                       (eshell-kill-input)
                       (goto-char (point-max))
                       (insert
                        (format "cd '%s'" helm-ff-default-directory))
                       (eshell-send-input))))
    (if (get-buffer "*eshell*")
        (helm-switch-to-buffer "*eshell*")
      (call-interactively 'eshell))
    (unless (get-buffer-process (current-buffer))
      (funcall cd-eshell))))

(defun helm-ff-serial-rename-action (method)
  "Rename all marked files to `helm-ff-default-directory' with METHOD.
See `helm-ff-serial-rename-1'."
  (let* ((cands     (helm-marked-candidates :with-wildcard t))
         (def-name  (car cands))
         (name      (read-string "NewName: "
                                 (replace-regexp-in-string
                                  "[0-9]+$" ""
                                  (helm-basename
                                   def-name
                                   (file-name-extension def-name)))))
         (start     (read-number "StartAtNumber: "))
         (extension (read-string "Extension: "
                                 (file-name-extension (car cands))))
         (dir       (expand-file-name
                     (helm-read-file-name
                      "Serial Rename to directory: "
                      :initial-input
                      (expand-file-name helm-ff-default-directory)
                      :test 'file-directory-p
                      :must-match t)))
         done)
    (with-helm-display-marked-candidates
      helm-marked-buffer-name (mapcar 'helm-basename cands)
      (if (y-or-n-p
           (format "Rename %s file(s) to <%s> like this ?\n%s "
                   (length cands) dir (format "%s <-> %s%s.%s"
                                              (helm-basename (car cands))
                                              name start extension)))
          (progn
            (helm-ff-serial-rename-1
             dir cands name start extension :method method)
            (setq done t)
            (message nil))))
    (if done
        (with-helm-current-buffer (helm-find-files-1 dir))
      (message "Operation aborted"))))

(defun helm-ff-member-directory-p (file directory)
  (let ((dir-file (expand-file-name
                   (file-name-as-directory (file-name-directory file))))
        (cur-dir  (expand-file-name (file-name-as-directory directory))))
    (string= dir-file cur-dir)))

(cl-defun helm-ff-serial-rename-1
    (directory collection new-name start-at-num extension &key (method 'rename))
  "rename files in COLLECTION to DIRECTORY with the prefix name NEW-NAME.
Rename start at number START-AT-NUM - ex: prefixname-01.jpg.
EXTENSION is the file extension to use, in empty prompt,
reuse the original extension of file.
METHOD can be one of rename, copy or symlink.
Files will be renamed if they are files of current directory, otherwise they
will be treated with METHOD.
Default METHOD is rename."
  ;; Maybe remove directories selected by error in collection.
  (setq collection (cl-remove-if 'file-directory-p collection))
  (let* ((tmp-dir  (file-name-as-directory
                    (concat (file-name-as-directory directory)
                            (symbol-name (cl-gensym "tmp")))))
         (fn       (cl-case method
                     (copy    'copy-file)
                     (symlink 'make-symbolic-link)
                     (rename  'rename-file)
                     (t (error "Error: Unknown method %s" method)))))
    (make-directory tmp-dir)
    (unwind-protect
         (progn
           ;; Rename all files to tmp-dir with new-name.
           ;; If files are not from start directory, use method
           ;; to move files to tmp-dir.
           (cl-loop for i in collection
                 for count from start-at-num
                 for fnum = (if (< count 10) "0%s" "%s")
                 for nname = (concat tmp-dir new-name (format fnum count)
                                     (if (not (string= extension ""))
                                         (format ".%s" (replace-regexp-in-string
                                                        "[.]" "" extension))
                                       (file-name-extension i 'dot)))
                 do (if (helm-ff-member-directory-p i directory)
                        (rename-file i nname)
                      (funcall fn i nname)))
           ;; Now move all from tmp-dir to destination.
           (cl-loop with dirlist = (directory-files
                                    tmp-dir t directory-files-no-dot-files-regexp)
                 for f in dirlist do
                 (if (file-symlink-p f)
                     (make-symbolic-link (file-truename f)
                                         (concat (file-name-as-directory directory)
                                                 (helm-basename f)))
                   (rename-file f directory))))
      (delete-directory tmp-dir t))))

(defun helm-ff-serial-rename (_candidate)
  "Serial rename all marked files to `helm-ff-default-directory'.
Rename only file of current directory, and symlink files coming from
other directories.
See `helm-ff-serial-rename-1'."
  (helm-ff-serial-rename-action 'rename))

(defun helm-ff-serial-rename-by-symlink (_candidate)
  "Serial rename all marked files to `helm-ff-default-directory'.
Rename only file of current directory, and symlink files coming from
other directories.
See `helm-ff-serial-rename-1'."
  (helm-ff-serial-rename-action 'symlink))

(defun helm-ff-serial-rename-by-copying (_candidate)
  "Serial rename all marked files to `helm-ff-default-directory'.
Rename only file of current directory, and copy files coming from
other directories.
See `helm-ff-serial-rename-1'."
  (helm-ff-serial-rename-action 'copy))

(defun helm-ff-toggle-auto-update (_candidate)
  (setq helm-ff-auto-update-flag (not helm-ff-auto-update-flag))
  (setq helm-ff-auto-update--state helm-ff-auto-update-flag)
  (message "[Auto expansion %s]"
           (if helm-ff-auto-update-flag "enabled" "disabled")))

(defun helm-ff-run-toggle-auto-update ()
  (interactive)
  (with-helm-alive-p
    (helm-attrset 'toggle-auto-update '(helm-ff-toggle-auto-update . never-split))
    (helm-execute-persistent-action 'toggle-auto-update)))

(defun helm-ff-delete-char-backward ()
  "Disable helm find files auto update and delete char backward."
  (interactive)
  (setq helm-ff-auto-update-flag nil)
  (call-interactively
   (lookup-key (current-global-map)
               (read-kbd-macro "DEL"))))

(defun helm-ff-delete-char-backward--exit-fn ()
  (setq helm-ff-auto-update-flag helm-ff-auto-update--state))

(defun helm-ff-run-switch-to-history ()
  "Run Switch to history action from `helm-source-find-files'."
  (interactive)
  (with-helm-alive-p
    (when (helm-file-completion-source-p)
      (helm-quit-and-execute-action 'helm-find-files-switch-to-hist))))

(defun helm-ff-run-grep ()
  "Run Grep action from `helm-source-find-files'."
  (interactive)
  (with-helm-alive-p
    (helm-quit-and-execute-action 'helm-find-files-grep)))

(defun helm-ff-run-pdfgrep ()
  "Run Pdfgrep action from `helm-source-find-files'."
  (interactive)
  (with-helm-alive-p
    (helm-quit-and-execute-action 'helm-ff-pdfgrep)))

(defun helm-ff-run-zgrep ()
  "Run Grep action from `helm-source-find-files'."
  (interactive)
  (with-helm-alive-p
    (helm-quit-and-execute-action 'helm-ff-zgrep)))

(defun helm-ff-run-copy-file ()
  "Run Copy file action from `helm-source-find-files'."
  (interactive)
  (with-helm-alive-p
    (helm-quit-and-execute-action 'helm-find-files-copy)))

(defun helm-ff-run-rename-file ()
  "Run Rename file action from `helm-source-find-files'."
  (interactive)
  (with-helm-alive-p
    (helm-quit-and-execute-action 'helm-find-files-rename)))

(defun helm-ff-run-byte-compile-file ()
  "Run Byte compile file action from `helm-source-find-files'."
  (interactive)
  (with-helm-alive-p
    (helm-quit-and-execute-action 'helm-find-files-byte-compile)))

(defun helm-ff-run-load-file ()
  "Run Load file action from `helm-source-find-files'."
  (interactive)
  (with-helm-alive-p
    (helm-quit-and-execute-action 'helm-find-files-load-files)))

(defun helm-ff-run-eshell-command-on-file ()
  "Run eshell command on file action from `helm-source-find-files'."
  (interactive)
  (with-helm-alive-p
    (helm-quit-and-execute-action
     'helm-find-files-eshell-command-on-file)))

(defun helm-ff-run-ediff-file ()
  "Run Ediff file action from `helm-source-find-files'."
  (interactive)
  (with-helm-alive-p
    (helm-quit-and-execute-action 'helm-find-files-ediff-files)))

(defun helm-ff-run-ediff-merge-file ()
  "Run Ediff merge file action from `helm-source-find-files'."
  (interactive)
  (with-helm-alive-p
    (helm-quit-and-execute-action
     'helm-find-files-ediff-merge-files)))

(defun helm-ff-run-symlink-file ()
  "Run Symlink file action from `helm-source-find-files'."
  (interactive)
  (with-helm-alive-p
    (helm-quit-and-execute-action 'helm-find-files-symlink)))

(defun helm-ff-run-hardlink-file ()
  "Run Hardlink file action from `helm-source-find-files'."
  (interactive)
  (with-helm-alive-p
    (helm-quit-and-execute-action 'helm-find-files-hardlink)))

(defun helm-ff-run-delete-file ()
  "Run Delete file action from `helm-source-find-files'."
  (interactive)
  (with-helm-alive-p
    (helm-quit-and-execute-action 'helm-delete-marked-files)))

(defun helm-ff-run-complete-fn-at-point ()
  "Run complete file name action from `helm-source-find-files'."
  (interactive)
  (with-helm-alive-p
    (helm-quit-and-execute-action
     'helm-insert-file-name-completion-at-point)))

(defun helm-ff-run-switch-to-eshell ()
  "Run switch to eshell action from `helm-source-find-files'."
  (interactive)
  (with-helm-alive-p
    (helm-quit-and-execute-action 'helm-ff-switch-to-eshell)))

(defun helm-ff-run-switch-other-window ()
  "Run switch to other window action from `helm-source-find-files'."
  (interactive)
  (with-helm-alive-p
    (helm-quit-and-execute-action 'find-file-other-window)))

(defun helm-ff-run-switch-other-frame ()
  "Run switch to other frame action from `helm-source-find-files'."
  (interactive)
  (with-helm-alive-p
    (helm-quit-and-execute-action 'find-file-other-frame)))

(defun helm-ff-run-open-file-externally ()
  "Run open file externally command action from `helm-source-find-files'."
  (interactive)
  (with-helm-alive-p
    (helm-quit-and-execute-action 'helm-open-file-externally)))

(defun helm-ff-run-open-file-with-default-tool ()
  "Run open file externally command action from `helm-source-find-files'."
  (interactive)
  (with-helm-alive-p
    (helm-quit-and-execute-action 'helm-open-file-with-default-tool)))

(defun helm-ff-locate (candidate)
  "Locate action function for `helm-find-files'."
  (helm-locate-set-command)
  (let ((input (concat (helm-basename
                        (expand-file-name
                         candidate
                         helm-ff-default-directory))
                       ;; The locate '-b' option doesn't exists
                       ;; in everything (es).
                       (unless (and (eq system-type 'windows-nt)
                                    (string-match "^es" helm-locate-command))
                         " -b"))))
    (helm-locate-1 helm-current-prefix-arg nil 'from-ff input)))

(defun helm-ff-run-locate ()
  "Run locate action from `helm-source-find-files'."
  (interactive)
  (with-helm-alive-p
    (helm-quit-and-execute-action 'helm-ff-locate)))

(defun helm-files-insert-as-org-link (candidate)
  (insert (format "[[%s][]]" candidate))
  (goto-char (- (point) 2)))

(defun helm-ff-run-insert-org-link ()
  (interactive)
  (with-helm-alive-p
    (helm-quit-and-execute-action 'helm-files-insert-as-org-link)))

(defun helm-ff-run-find-file-as-root ()
  (interactive)
  (with-helm-alive-p
    (helm-quit-and-execute-action 'helm-find-file-as-root)))

(defun helm-ff-run-gnus-attach-files ()
  "Run gnus attach files command action from `helm-source-find-files'."
  (interactive)
  (with-helm-alive-p
    (helm-quit-and-execute-action 'helm-ff-gnus-attach-files)))

(defun helm-ff-run-etags ()
  "Run Etags command action from `helm-source-find-files'."
  (interactive)
  (with-helm-alive-p
    (helm-quit-and-execute-action 'helm-ff-etags-select)))

(defun helm-ff-print (_candidate)
  "Print marked files.
You have to set in order
variables `lpr-command',`lpr-switches' and/or `printer-name'.

e.g:
\(setq lpr-command \"gtklp\"\)
\(setq lpr-switches '(\"-P\")\)
\(setq printer-name \"Epson-Stylus-Photo-R265\"\)

Same as `dired-do-print' but for helm."
  (when (or helm-current-prefix-arg
            (not helm-ff-printer-list))
    (setq helm-ff-printer-list
          (helm-ff-find-printers)))
  (let* ((file-list (helm-marked-candidates :with-wildcard t))
         (len (length file-list))
         (printer-name (if helm-ff-printer-list
                           (helm-comp-read
                            "Printer: " helm-ff-printer-list)
                         printer-name))
         (command (read-string
                   (format "Print *%s File(s):\n%s with: "
                           len
                           (mapconcat
                            (lambda (f) (format "- %s\n" f))
                            file-list ""))
                   (when (and lpr-command
                              (or lpr-switches
                                  printer-name))
                     (mapconcat 'identity
                                (cons lpr-command
                                      (append (if (stringp lpr-switches)
                                                  (list lpr-switches)
                                                lpr-switches)
                                              (list printer-name)))
                                " "))))
         (file-args (mapconcat #'(lambda (x)
                                   (format "'%s'" x))
                               file-list " "))
         (cmd-line (concat command " " file-args)))
    (if command
        (start-process-shell-command "helm-print" nil cmd-line)
      (error "Error: Please verify your printer settings in Emacs."))))

(defun helm-ff-run-print-file ()
  "Run Print file action from `helm-source-find-files'."
  (interactive)
  (with-helm-alive-p
    (helm-quit-and-execute-action 'helm-ff-print)))

(defun helm-ff-checksum (file)
  "Calculate the checksum of FILE.
Provide completion on different algorithms to use on Emacs24.
On Emacs23 only 'sha1' is available.
The checksum is copied to kill-ring."
  (let ((algo (and (fboundp 'secure-hash)
                   (intern
                    (helm-comp-read
                     "Algorithm: "
                     '(md5 sha1 sha224
                       sha256 sha384 sha512))))))
    (kill-new
     (if algo
         (with-temp-buffer
           (insert-file-contents-literally file)
           (secure-hash algo (current-buffer)))
       (with-temp-buffer
         (insert-file-contents-literally file)
         (sha1 (current-buffer)))))
    (message "Checksum copied to kill-ring.")))

(defun helm-ff-toggle-basename (candidate)
  (setq helm-ff-transformer-show-only-basename
        (not helm-ff-transformer-show-only-basename))
  (let ((target (if helm-ff-transformer-show-only-basename
                    (helm-basename candidate) candidate)))
    (helm-force-update (regexp-quote target))))

(defun helm-ff-run-toggle-basename ()
  (interactive)
  (with-helm-alive-p
    (helm-attrset 'toggle-basename '(helm-ff-toggle-basename . never-split))
    (helm-execute-persistent-action 'toggle-basename)))

(cl-defun helm-reduce-file-name (fname level &key unix-close expand)
  "Reduce FNAME by LEVEL from end or beginning depending LEVEL value.
If LEVEL is positive reduce from end else from beginning.
If UNIX-CLOSE is non--nil close filename with /.
If EXPAND is non--nil expand-file-name."
  (let* ((exp-fname  (expand-file-name fname))
         (fname-list (split-string (if (or (string= fname "~/") expand)
                                       exp-fname fname) "/" t))
         (len        (length fname-list))
         (pop-list   (if (< level 0)
                         (cl-subseq fname-list (* level -1))
                       (cl-subseq fname-list 0 (- len level))))
         (result     (mapconcat 'identity pop-list "/"))
         (empty      (string= result "")))
    (when unix-close (setq result (concat result "/")))
    (if (string-match "^~" result)
        (if (string= result "~/") "~/" result)
      (if (< level 0)
          (if empty "../" (concat "../" result))
        (cond ((eq system-type 'windows-nt)
               (if empty (expand-file-name "/") ; Expand to "/" or "c:/".
                 result))
              (empty "/")
              (t
               (concat "/" result)))))))

;; Internal
(defvar helm-file-completion-sources
  '("Find Files" "Read File Name" "Read File Name History")
  "Sources that use the *find-files mechanism can be added here.
Sources generated by `helm-mode' don't need to be added here, it will
be done automatically.
You should not modify this yourself unless you know what you do.")

(defun helm-file-completion-source-p ()
  "Return non--nil if current source is a file completion source."
  (or (with-helm-buffer helm-in-file-completion-p)
      (let ((cur-source (cdr (assoc 'name (helm-get-current-source)))))
        (cl-loop for i in helm-file-completion-sources
              thereis (string= cur-source i)))))

(defun helm-find-files-down-one-level (arg)
  "Go down one level like unix command `cd ..'.
If prefix numeric arg is given go ARG level down."
  (interactive "p")
  (with-helm-alive-p
    (when (and (helm-file-completion-source-p)
               (not (helm-ff-invalid-tramp-name-p)))
      (with-helm-window
        (when helm-follow-mode
          (helm-follow-mode -1) (message nil)))
      ;; When going to precedent level we want to be at the line
      ;; corresponding to actual directory, so store this info
      ;; in `helm-ff-last-expanded'.
      (let ((cur-cand (helm-get-selection))
            (new-pattern (helm-reduce-file-name
                          helm-pattern arg :unix-close t :expand t)))
        (cond ((file-directory-p helm-pattern)
               (setq helm-ff-last-expanded helm-ff-default-directory))
              ((file-exists-p helm-pattern)
               (setq helm-ff-last-expanded helm-pattern))
              ((and cur-cand (file-exists-p cur-cand))
               (setq helm-ff-last-expanded cur-cand)))
        (helm-set-pattern new-pattern helm-suspend-update-flag)
        (with-helm-after-update-hook (helm-ff-retrieve-last-expanded))
        (helm-check-minibuffer-input)))))

(defun helm-ff-retrieve-last-expanded ()
  "Move overlay to last visited directory `helm-ff-last-expanded'.
This happen after using `helm-find-files-down-one-level',
or hitting C-z on \"..\"."
  (when helm-ff-last-expanded
    (let ((presel (if helm-ff-transformer-show-only-basename
                      (helm-basename
                       (directory-file-name helm-ff-last-expanded))
                    (directory-file-name helm-ff-last-expanded))))
      (with-helm-window
        (when (re-search-forward (concat "^" (regexp-quote presel) "$") nil t)
          (forward-line 0)
          (helm-mark-current-line)))
      (setq helm-ff-last-expanded nil))))

(defun helm-ff-move-to-first-real-candidate ()
  "When candidate is an incomplete file name move to first real candidate."
  (helm-aif (and (helm-file-completion-source-p)
                 (helm-get-selection))
      (unless (or (and (string-match helm-tramp-file-name-regexp it)
                       (not (file-remote-p it nil t)))
                  (file-exists-p it))
        (helm-next-line))))
(add-hook 'helm-after-update-hook 'helm-ff-move-to-first-real-candidate)

;;; Auto-update - helm-find-files auto expansion of directories.
;;
;;
(defun helm-ff-update-when-only-one-matched ()
  "Expand to directory when sole completion.
When only one candidate is remaining and it is a directory,
expand to this directory."
  (when (and helm-ff-auto-update-flag
             (helm-file-completion-source-p)
             ;; Issue #295
             ;; File predicates are returning t
             ;; with paths like //home/foo.
             ;; So check it is not the case by regexp
             ;; to allow user to do C-a / to start e.g
             ;; entering a tramp method e.g /sudo::.
             (not (string-match "\\`//" helm-pattern))
             (not (helm-ff-invalid-tramp-name-p)))
    (let* ((history-p   (string= (assoc-default
                                  'name (helm-get-current-source))
                                 "Read File Name History"))
           (pat         (if (string-match helm-tramp-file-name-regexp
                                          helm-pattern)
                            (helm-create-tramp-name helm-pattern)
                          helm-pattern))
           (completed-p (string= (file-name-as-directory
                                  (expand-file-name pat))
                                 helm-ff-default-directory))
           (candnum (helm-get-candidate-number)))
      (when (and (or
                  ;; Only one candidate remaining
                  ;; and at least 2 char in basename.
                  (and (<= candnum 2)
                       (>= (string-width (helm-basename helm-pattern)) 2))
                  ;; Already completed.
                  completed-p)
                 (not history-p)) ; Don't try to auto complete in history.
        (with-helm-window
          (let ((cur-cand (prog2
                              (unless completed-p
                                ;; Only one non--existing candidate
                                ;; and one directory candidate, move to it.
                                (helm-next-line))
                              (helm-get-selection))))
            (when (and (stringp cur-cand)
                       (file-accessible-directory-p cur-cand))
              (if (and (not (helm-dir-is-dot cur-cand))         ; [1]
                       ;; Maybe we are here because completed-p is true
                       ;; but check this again to be sure. (Windows fix)
                       (<= candnum 2)) ; [2]
                  ;; If after going to next line the candidate
                  ;; is not one of "." or ".." [1]
                  ;; and only one candidate is remaining [2],
                  ;; assume candidate is a new directory to expand, and do it.
                  (helm-set-pattern (file-name-as-directory cur-cand))
                ;; The candidate is one of "." or ".."
                ;; that mean we have entered the last letter of the directory name
                ;; in prompt, so expansion is already done, just add the "/" at end
                ;; of name unless helm-pattern ends with "."
                ;; (i.e we are writing something starting with ".")
                (unless (string-match "\\`.*[.]\\{1\\}\\'" helm-pattern)
                  (helm-set-pattern
                   ;; Need to expand-file-name to avoid e.g /ssh:host:./ in prompt.
                   (expand-file-name (file-name-as-directory helm-pattern)))))
              (helm-check-minibuffer-input))))))))

(defun helm-ff-auto-expand-to-home-or-root ()
  "Allow expanding to home/user directory or root or text yanked after pattern."
  (when (and (helm-file-completion-source-p)
             (string-match "/\\./\\|/\\.\\./\\|/~/\\|//\\|/[[:alpha:]]:/"
                           helm-pattern)
             (with-current-buffer (window-buffer (minibuffer-window)) (eolp))
             (not (string-match helm-ff-url-regexp helm-pattern)))
    (let* ((match (match-string 0 helm-pattern))
           (input (cond ((string= match "/./") default-directory)
                        ((string= helm-pattern "/../") "/")
                        (t (expand-file-name
                            (helm-substitute-in-filename helm-pattern)
                            ;; [Windows] On UNC paths "/" expand to current machine,
                            ;; so use the root of current Drive. (i.e "C:/")
                            (and (memq system-type '(windows-nt ms-dos))
                                 (getenv "SystemDrive")) ; nil on Unix.
                            )))))
      (if (file-directory-p input)
          (setq helm-ff-default-directory
                (setq input (file-name-as-directory input)))
        (setq helm-ff-default-directory (file-name-as-directory
                                         (file-name-directory input))))
      (with-helm-window
        (helm-set-pattern input)
        (helm-check-minibuffer-input)))))

(defun helm-substitute-in-filename (fname)
  "Substitute all parts of FNAME from start up to \"~/\" or \"/\".
On windows system substitute from start up to \"/[a-z]:/\"."
  (with-temp-buffer
    (insert fname)
    (goto-char (point-min))
    (skip-chars-forward "//") ;; Avoid infloop in UNC paths Issue #424
    (if (re-search-forward "~/\\|//\\|/[[:alpha:]]:/" nil t)
        (let ((match (match-string 0)))
          (goto-char (if (or (string= match "//")
                             (string-match-p "/[[:alpha:]]:/" match))
                         (1+ (match-beginning 0))
                       (match-beginning 0)))
          (buffer-substring-no-properties (point) (point-at-eol)))
      fname)))

(add-hook 'helm-after-update-hook 'helm-ff-update-when-only-one-matched)
(add-hook 'helm-after-update-hook 'helm-ff-auto-expand-to-home-or-root)

(defun helm-point-file-in-dired (file)
  "Put point on filename FILE in dired buffer."
  (dired (file-name-directory file))
  (dired-goto-file file))

(defun helm-create-tramp-name (fname)
  "Build filename for `helm-pattern' like /su:: or /sudo::."
  (apply #'tramp-make-tramp-file-name
         (cl-loop with v = (tramp-dissect-file-name fname)
               for i across v collect i)))

(cl-defun helm-ff-tramp-hostnames (&optional (pattern helm-pattern))
  "Get a list of hosts for tramp method found in `helm-pattern'.
Argument PATTERN default to `helm-pattern', it is here only for debugging
purpose."
  (when (string-match helm-tramp-file-name-regexp pattern)
    (let ((method      (match-string 1 pattern))
          (tn          (match-string 0 pattern))
          (all-methods (mapcar 'car tramp-methods)))
      (helm-fast-remove-dups
       (cl-loop for (f . h) in (tramp-get-completion-function method)
             append (cl-loop for e in (funcall f (car h))
                          for host = (and (consp e) (cadr e))
                          when (and host (not (member host all-methods)))
                          collect (concat tn host)))
       :test 'equal))))

(defun helm-ff-before-action-hook-fn ()
  "Exit helm when user try to execute action on an invalid tramp fname."
  (let ((cand (helm-get-selection)))
    (when (and (helm-file-completion-source-p)
               (helm-ff-invalid-tramp-name-p cand) ; Check candidate.
               (helm-ff-invalid-tramp-name-p)) ; check helm-pattern.
      (error "Error: Unknown file or directory `%s'" cand))))
(add-hook 'helm-before-action-hook 'helm-ff-before-action-hook-fn)

(cl-defun helm-ff-invalid-tramp-name-p (&optional (pattern helm-pattern))
  "Return non--nil when PATTERN is an invalid tramp filename."
  (string= (helm-ff-set-pattern pattern)
           "Invalid tramp file name"))

(defun helm-ff-set-pattern (pattern)
  "Handle tramp filenames in `helm-pattern'."
  (let ((methods (mapcar 'car tramp-methods))
        (reg "\\`/\\([^[/:]+\\|[^/]+]\\):.*:")
        cur-method tramp-name)
    ;; In some rare cases tramp can return a nil input,
    ;; so be sure pattern is a string for safety (Issue #476).
    (unless pattern (setq pattern ""))
    (cond ((string= pattern "") "")
          ((string-match pattern "\\`[.]\\{1,2\\}/\\'")
           (expand-file-name pattern))
          ((string-match ".*\\(~?/?[.]\\{1\\}/\\)\\'" pattern)
           (expand-file-name default-directory))
          ((and (string-match ".*\\(~//\\|//\\)\\'" pattern)
                (not (string-match helm-ff-url-regexp helm-pattern)))
           (expand-file-name "/")) ; Expand to "/" or "c:/"
          ((string-match "\\`\\(~/\\|.*/~/\\)\\'" pattern)
           (expand-file-name "~/"))
          ;; Match "/method:maybe_hostname:"
          ((and (string-match reg pattern)
                (setq cur-method (match-string 1 pattern))
                (member cur-method methods))
           (setq tramp-name (helm-create-tramp-name
                             (match-string 0 pattern)))
           (replace-match tramp-name nil t pattern))
          ;; Match "/hostname:"
          ((and (string-match  helm-tramp-file-name-regexp pattern)
                (setq cur-method (match-string 1 pattern))
                (and cur-method (not (member cur-method methods))))
           (setq tramp-name (helm-create-tramp-name
                             (match-string 0 pattern)))
           (replace-match tramp-name nil t pattern))
          ;; Match "/method:" in this case don't try to connect.
          ((and (not (string-match reg pattern))
                (string-match helm-tramp-file-name-regexp pattern)
                (member (match-string 1 pattern) methods))
           "Invalid tramp file name")   ; Write in helm-buffer.
          ;; PATTERN is a directory, end it with "/".
          ;; This will make PATTERN not ending yet with "/"
          ;; candidate for `helm-ff-default-directory',
          ;; allowing `helm-ff-retrieve-last-expanded' to retrieve it
          ;; when descending level.
          ;; However, we don't add automatically the "/" when
          ;; `helm-ff-auto-update-flag' is enabled to avoid quick expansion.
          ((and (file-accessible-directory-p pattern)
                helm-ff-auto-update-flag)
           (file-name-as-directory (expand-file-name pattern)))
          ;; Return PATTERN unchanged.
          (t pattern))))

(defun helm-find-files-get-candidates (&optional require-match)
  "Create candidate list for `helm-source-find-files'."
  (let* ((path          (helm-ff-set-pattern helm-pattern))
         (dir-p         (file-accessible-directory-p path))
         (path-name-dir (if (and dir-p
                                 ;; Don't add the "/" at the end
                                 ;; of path when `helm-ff-auto-update-flag'
                                 ;; is enabled.
                                 helm-ff-auto-update-flag)
                            (file-name-as-directory (expand-file-name path))
                          (file-name-directory (expand-file-name path))))
         invalid-basedir
         non-essential
         (tramp-verbose helm-tramp-verbose)) ; No tramp message when 0.
    (set-text-properties 0 (length path) nil path)
    ;; Issue #118 allow creation of newdir+newfile.
    ;; Check if base directory of PATH is valid.
    (unless (or
             ;; A tramp file name not completed.
             (string= path "Invalid tramp file name")
             ;; An empty pattern
             (string= path "")
             ;; An existing directory
             (helm-aif (file-name-directory path)
                 (file-directory-p it)))
      ;; basedir is invalid, that's mean user is starting
      ;; to write a non--existing path in minibuffer
      ;; probably to create a 'new_dir' or a 'new_dir+new_file'.
      (setq invalid-basedir t))
    ;; Don't set now `helm-pattern' if `path' == "Invalid tramp file name"
    ;; like that the actual value (e.g /ssh:) is passed to
    ;; `helm-ff-tramp-hostnames'.
    (unless (or (string= path "Invalid tramp file name")
                invalid-basedir) ; Leave  helm-pattern unchanged.
      (setq helm-pattern (helm-ff-transform-fname-for-completion path)))
    (setq helm-ff-default-directory
          (if (string= helm-pattern "")
              (expand-file-name "/") ; Expand to "/" or "c:/"
            ;; If path is an url *default-directory have to be nil.
            (unless (or (string-match helm-ff-url-regexp path)
                        (and ffap-url-regexp (string-match ffap-url-regexp path)))
              path-name-dir)))
    (cond ((string= path "Invalid tramp file name")
           (or (helm-ff-tramp-hostnames) ; Hostnames completion.
               (prog2
                   ;; `helm-pattern' have not been modified yet.
                   ;; Set it here to the value of `path' that should be now
                   ;; "Invalid tramp file name" and set the candidates list
                   ;; to ("Invalid tramp file name") to make `helm-pattern'
                   ;; match single candidate "Invalid tramp file name".
                   (setq helm-pattern path)
                   ;; "Invalid tramp file name" is now printed
                   ;; in `helm-buffer'.
                   (list path))))
          ((or (file-regular-p path)
               ;; `ffap-url-regexp' don't match until url is complete.
               (string-match helm-ff-url-regexp path)
               invalid-basedir
               (and (not (file-exists-p path)) (string-match "/$" path))
               (and ffap-url-regexp (string-match ffap-url-regexp path)))
           (list path))
          ((string= path "") (helm-ff-directory-files "/" t))
          ((and (file-directory-p path) (not (file-readable-p path)))
           (list (format "Opening directory: access denied, `%s'" path)))
          ;; A fast expansion of PATH is made only if `helm-ff-auto-update-flag'
          ;; is enabled.
          ((and dir-p helm-ff-auto-update-flag)
           (helm-ff-directory-files path t))
          (t (append (unless (or require-match
                                 ;; When `helm-ff-auto-update-flag' has been
                                 ;; disabled, whe don't want PATH to be added on top
                                 ;; if it is a directory.
                                 dir-p)
                       (list path))
                     (helm-ff-directory-files path-name-dir t))))))

(defsubst helm-ff-directory-files (directory &optional full)
  "List contents of DIRECTORY.
Argument FULL mean absolute path.
It is same as `directory-files' but always returns the
dotted filename '.' and '..' even on root directories in Windows
systems."
  (setq directory (file-name-as-directory
                   (expand-file-name directory)))
  (let ((ls   (directory-files
               directory full directory-files-no-dot-files-regexp))
        (dot  (concat directory "."))
        (dot2 (concat directory "..")))
    (append (list dot dot2) ls)))

(defun helm-ff-handle-backslash (fname)
  ;; Allow creation of filenames containing a backslash.
  (cl-loop with bad = '((92 . ""))
        for i across fname
        for isbad = (assq i bad)
        if isbad concat (cdr isbad)
        else concat (string i)))

(defun helm-ff-smart-completion-p ()
  (and helm-ff-smart-completion
       (not (memq helm-mp-matching-method '(multi1 multi3p)))))

(defun helm-ff-transform-fname-for-completion (fname)
  "Maybe return FNAME with it's basename modified as a regexp.
This happen only when `helm-ff-smart-completion' is enabled.
This provide a similar behavior as `ido-enable-flex-matching'.
See also `helm--mapconcat-candidate'.
If FNAME is an url returns it unmodified.
When FNAME contain a space fallback to match-plugin.
If basename contain one or more space fallback to match-plugin.
If FNAME is a valid directory name,return FNAME unchanged."
  ;; handle bad filenames containing a backslash.
  (setq fname (helm-ff-handle-backslash fname))
  (let ((bn      (helm-basename fname))
        (bd      (or (helm-basedir fname) ""))
        (dir-p   (file-directory-p fname))
        (tramp-p (cl-loop for (m . f) in tramp-methods
                       thereis (string-match m fname))))
    ;; Always regexp-quote base directory name to handle
    ;; crap dirnames such e.g bookmark+
    (cond
      ((or (and dir-p tramp-p (string-match ":\\'" fname))
           (string= fname "")
           (and dir-p (< (length bn) 2)))
       ;; Use full FNAME on e.g "/ssh:host:".
       (regexp-quote fname))
      ;; Prefixing BN with a space call match-plugin completion.
      ;; This allow showing all files/dirs matching BN (Issue #518).
      ;; FIXME: some match-plugin methods may not work here.
      (dir-p (concat (regexp-quote bd) " " bn))
      ((or (not (helm-ff-smart-completion-p))
           (string-match "\\s-" bn))    ; Fall back to match-plugin.
       (concat (regexp-quote bd) bn))
      ((or (string-match "[*][.]?.*" bn) ; Allow entering wilcard.
           (string-match "/$" fname)     ; Allow mkdir.
           (string-match helm-ff-url-regexp fname)
           (and (string= helm-ff-default-directory "/") tramp-p))
       ;; Don't treat wildcards ("*") as regexp char.
       ;; (e.g ./foo/*.el => ./foo/[*].el)
       (concat (regexp-quote bd)
               (replace-regexp-in-string "[*]" "[*]" bn)))
      (t
       (setq bn (if (> (length bn) 2) ; wait 3nd char before concating.
                    (helm--mapconcat-candidate bn)
                  (concat ".*" bn)))
       (concat (regexp-quote bd) bn)))))

(defun helm-dir-is-dot (dir)
  (string-match "\\(?:/\\|\\`\\)\\.\\{1,2\\}\\'" dir))

(defun helm-ff-save-history ()
  "Store the last value of `helm-ff-default-directory' in `helm-ff-history'.
Note that only directories are saved here."
  (when (and helm-ff-default-directory
             (helm-file-completion-source-p))
    (set-text-properties 0 (length helm-ff-default-directory)
                         nil helm-ff-default-directory)
    (push helm-ff-default-directory helm-ff-history)))
(add-hook 'helm-cleanup-hook 'helm-ff-save-history)

(defun helm-files-save-file-name-history (&optional force)
  "Save selected file to `file-name-history'."
  (let ((helm-file-completion-sources
         (append helm-files-save-history-extra-sources
                 helm-file-completion-sources)))
    (when (or force (helm-file-completion-source-p))
      (let ((mkd (helm-marked-candidates))
            (history-delete-duplicates t))
        (cl-loop for sel in mkd
              when (and sel
                        (file-exists-p sel)
                        (not (file-directory-p sel)))
              do
              ;; we use `abbreviate-file-name' here because
              ;; other parts of Emacs seems to,
              ;; and we don't want to introduce duplicates.
              (add-to-history 'file-name-history
                              (abbreviate-file-name sel)))))))
(add-hook 'helm-exit-minibuffer-hook 'helm-files-save-file-name-history)

(defun helm-ff-valid-symlink-p (file)
  (file-exists-p (file-truename file)))

(defun helm-get-default-mode-for-file (filename)
  "Return the default mode to open FILENAME."
  (let ((mode (cl-loop for (r . m) in auto-mode-alist
                    thereis (and (string-match r filename) m))))
    (or (and (symbolp mode) mode) "Fundamental")))

(defun helm-ff-properties (candidate)
  "Show file properties of CANDIDATE in a tooltip or message."
  (let* ((all                (helm-file-attributes candidate))
         (dired-line         (helm-file-attributes
                              candidate :dired t :human-size t))
         (type               (cl-getf all :type))
         (mode-type          (cl-getf all :mode-type))
         (owner              (cl-getf all :uid))
         (owner-right        (cl-getf all :user t))
         (group              (cl-getf all :gid))
         (group-right        (cl-getf all :group))
         (other-right        (cl-getf all :other))
         (size               (helm-file-human-size (cl-getf all :size)))
         (modif              (cl-getf all :modif-time))
         (access             (cl-getf all :access-time))
         (ext                (helm-get-default-program-for-file candidate))
         (tooltip-hide-delay (or helm-tooltip-hide-delay tooltip-hide-delay)))
    (if (and (window-system) tooltip-mode)
        (tooltip-show
         (concat
          (helm-basename candidate) "\n"
          dired-line "\n"
          (format "Mode: %s\n" (helm-get-default-mode-for-file candidate))
          (format "Ext prog: %s\n" (or (and ext (replace-regexp-in-string
                                                 " %s" "" ext))
                                       "Not defined"))
          (format "Type: %s: %s\n" type mode-type)
          (when (string= type "symlink")
            (format "True name: '%s'\n"
                    (cond ((string-match "^\.#" (helm-basename candidate))
                           "Autosave symlink")
                          ((helm-ff-valid-symlink-p candidate)
                           (file-truename candidate))
                          (t "Invalid Symlink"))))
          (format "Owner: %s: %s\n" owner owner-right)
          (format "Group: %s: %s\n" group group-right)
          (format "Others: %s\n" other-right)
          (format "Size: %s\n" size)
          (format "Modified: %s\n" modif)
          (format "Accessed: %s\n" access)))
      (message dired-line) (sit-for 5))))

(defun helm-ff-properties-persistent ()
  "Show properties without quitting helm."
  (interactive)
  (with-helm-alive-p
    (helm-attrset 'properties-action '(helm-ff-properties . never-split))
    (helm-execute-persistent-action 'properties-action)))

(defun helm-ff-persistent-delete ()
  "Delete current candidate without quitting."
  (interactive)
  (with-helm-alive-p
    (helm-attrset 'quick-delete '(helm-ff-quick-delete . never-split))
    (helm-execute-persistent-action 'quick-delete)))

(defun helm-ff-dot-file-p (file)
  "Check if FILE is `.' or `..'."
  (member (helm-basename file) '("." "..")))

(defun helm-ff-quick-delete (_candidate)
  "Delete file CANDIDATE without quitting."
  (let ((marked (helm-marked-candidates)))
    (save-selected-window
      (cl-loop for c in marked do
            (progn (helm-preselect (if (and helm-ff-transformer-show-only-basename
                                            (not (helm-ff-dot-file-p c)))
                                       (helm-basename c) c))
                   (when (y-or-n-p (format "Really Delete file `%s'? " c))
                     (helm-delete-file c helm-ff-signal-error-on-dot-files
                                       'synchro)
                     (helm-delete-current-selection)
                     (message nil)))))
    (with-helm-buffer
      (setq helm-marked-candidates nil
            helm-visible-mark-overlays nil))
    (helm-force-update)))

(defun helm-ff-kill-buffer-fname (candidate)
  (let ((buf (get-file-buffer candidate)))
    (if buf
        (progn
          (kill-buffer buf) (message "Buffer `%s' killed" buf))
      (message "No buffer to kill"))))

(defun helm-ff-kill-or-find-buffer-fname (candidate)
  "Find file CANDIDATE or kill it's buffer if it is visible.
Never kill `helm-current-buffer'.
Never kill buffer modified.
This is called normally on third hit of \
\\<helm-map>\\[helm-execute-persistent-action]
in `helm-find-files-persistent-action'."
  (let* ((buf      (get-file-buffer candidate))
         (buf-name (buffer-name buf))
         (win (get-buffer-window buf)))
    (if (and buf win
             (not (eq buf (get-buffer helm-current-buffer)))
             (not (buffer-modified-p buf)))
        (progn
          (kill-buffer buf)
          (set-window-buffer win helm-current-buffer)
          (message "Buffer `%s' killed" buf-name))
      (find-file candidate))))

(defun helm-ff-run-kill-buffer-persistent ()
  "Execute `helm-ff-kill-buffer-fname' whitout quitting."
  (interactive)
  (with-helm-alive-p
    (helm-attrset 'kill-buffer-fname 'helm-ff-kill-buffer-fname)
    (helm-execute-persistent-action 'kill-buffer-fname)))

(defun helm-ff-prefix-filename (fname &optional file-or-symlinkp new-file)
  "Return filename FNAME maybe prefixed with [?] or [@].
If FILE-OR-SYMLINKP is non--nil this mean we assume FNAME is an
existing filename or valid symlink and there is no need to test it.
NEW-FILE when non--nil mean FNAME is a non existing file and
return FNAME prefixed with [?]."
  (let* ((prefix-new (propertize
                      " " 'display
                      (propertize "[?]" 'face 'helm-ff-prefix)))
         (prefix-url (propertize
                      " " 'display
                      (propertize "[@]" 'face 'helm-ff-prefix))))
    (cond ((or file-or-symlinkp (file-exists-p fname)) fname)
          ((or (string-match helm-ff-url-regexp fname)
               (and ffap-url-regexp (string-match ffap-url-regexp fname)))
           (concat prefix-url " " fname))
          ((or new-file (not (file-exists-p fname)))
           (concat prefix-new " " fname)))))

(defun helm-ff-sort-candidates (candidates _source)
  "Sort function for `helm-source-find-files'.
Return candidates prefixed with basename of `helm-input' first."
  (if (or (file-directory-p helm-input)
          (null candidates))
      candidates
    (let* ((c1        (car candidates))
           (cand1real (if (consp c1) (cdr c1) c1))
           (cand1     (unless (file-exists-p cand1real)
                        c1))
           (rest-cand (if cand1 (cdr candidates) candidates))
           (all (sort rest-cand
                      #'(lambda (s1 s2)
                          (let* ((score (lambda (str)
                                          (if (condition-case _err
                                                  (string-match
                                                   (concat
                                                    "\\_<"
                                                    (helm-basename
                                                     helm-input)) str)
                                                (invalid-regexp nil))
                                              1 0)))
                                 (bn1 (helm-basename (if (consp s1) (cdr s1) s1)))
                                 (bn2 (helm-basename (if (consp s2) (cdr s2) s2)))
                                 (sc1 (funcall score bn1))
                                 (sc2 (funcall score bn2)))
                            (cond ((= sc1 sc2)
                                   (< (string-width bn1)
                                      (string-width bn2)))
                                  ((> sc1 sc2))
                                  (t (string-lessp bn1 bn2))))))))
      (if cand1 (cons cand1 all) all))))

(defun helm-ff-filter-candidate-one-by-one (file)
  "`filter-one-by-one' Transformer function for `helm-source-find-files'."
  ;; Handle boring files
  (unless (and helm-ff-skip-boring-files
               (cl-loop for r in helm-boring-file-regexp-list
                     thereis (string-match r file)))
    ;; Handle tramp files.
    (if (and (string-match helm-tramp-file-name-regexp helm-pattern)
             helm-ff-tramp-not-fancy)
        (if helm-ff-transformer-show-only-basename
            (if (helm-dir-is-dot file)
                file
              (cons (or (helm-ff-get-host-from-tramp-invalid-fname file)
                        (helm-basename file))
                    file))
          file)
      ;; Now highlight.
      (let* ((disp (if (and helm-ff-transformer-show-only-basename
                            (not (helm-dir-is-dot file))
                            (not (and ffap-url-regexp
                                      (string-match ffap-url-regexp file)))
                            (not (string-match helm-ff-url-regexp file)))
                       (or (helm-ff-get-host-from-tramp-invalid-fname file)
                           (helm-basename file)) file))
             (attr (file-attributes file))
             (type (car attr)))

        (cond ((string-match "access denied" file) file)
              ( ;; A not already saved file.
               (and (stringp type)
                    (not (helm-ff-valid-symlink-p file))
                    (not (string-match "^\.#" (helm-basename file))))
               (cons (helm-ff-prefix-filename
                      (propertize disp 'face 'helm-ff-invalid-symlink) t)
                     file))
              ;; A symlink.
              ((stringp type)
               (cons (helm-ff-prefix-filename
                      (propertize disp 'face 'helm-ff-symlink) t)
                     file))
              ;; A directory.
              ((eq t type)
               (cons (helm-ff-prefix-filename
                      (propertize disp 'face 'helm-ff-directory) t)
                     file))
              ;; An executable file.
              ((and attr (string-match "x" (nth 8 attr)))
               (cons (helm-ff-prefix-filename
                      (propertize disp 'face 'helm-ff-executable) t)
                     file))
              ;; A file.
              ((and attr (null type))
               (cons (helm-ff-prefix-filename
                      (propertize disp 'face 'helm-ff-file) t)
                     file))
              ;; A non--existing file.
              (t
               (cons (helm-ff-prefix-filename
                      (propertize disp 'face 'helm-ff-file) nil 'new-file)
                     file)))))))

(defun helm-find-files-action-transformer (actions candidate)
  "Action transformer for `helm-source-find-files'."
  (cond ((with-helm-current-buffer
           (eq major-mode 'message-mode))
         (append actions
                 '(("Gnus attach file(s)" . helm-ff-gnus-attach-files))))
        ((string-match (image-file-name-regexp) candidate)
         (append actions
                 '(("Rotate image right `M-r'" . helm-ff-rotate-image-right)
                   ("Rotate image left `M-l'" . helm-ff-rotate-image-left))))
        ((string-match "\.el$" (helm-aif (helm-marked-candidates)
                                   (car it) candidate))
         (append actions
                 '(("Byte compile lisp file(s) `M-B, C-u to load'"
                    . helm-find-files-byte-compile)
                   ("Load File(s) `M-L'" . helm-find-files-load-files))))
        ((and (string-match "\.html?$" candidate)
              (file-exists-p candidate))
         (append actions
                 '(("Browse url file" . browse-url-of-file))))
        ((or (string= (file-name-extension candidate) "pdf")
             (string= (file-name-extension candidate) "PDF"))
         (append actions
                 '(("Pdfgrep File(s)" . helm-ff-pdfgrep))))
        (t actions)))

(defun helm-ff-gnus-attach-files (_candidate)
  "Run `gnus-dired-attach' on `helm-marked-candidates' or CANDIDATE."
  (let ((flist (helm-marked-candidates :with-wildcard t)))
    (gnus-dired-attach flist)))

(defvar image-dired-display-image-buffer)
(defun helm-ff-rotate-current-image-1 (file &optional num-arg)
  "Rotate current image at NUM-ARG degrees.
This is a destructive operation on FILE made by external tool mogrify."
  (setq file (file-truename file)) ; For symlinked images.
  ;; When FILE is not an image-file, do nothing.
  (when (string-match (image-file-name-regexp) file)
    (if (executable-find "mogrify")
        (progn
          (shell-command (format "mogrify -rotate %s %s"
                                 (or num-arg 90)
                                 (shell-quote-argument file)))
          (when (buffer-live-p image-dired-display-image-buffer)
            (kill-buffer image-dired-display-image-buffer))
          (image-dired-display-image file)
          (message nil)
          (display-buffer (get-buffer image-dired-display-image-buffer)))
      (error "mogrify not found"))))

(defun helm-ff-rotate-image-left (candidate)
  "Rotate image file CANDIDATE left.
This affect directly file CANDIDATE."
  (helm-ff-rotate-current-image-1 candidate -90))

(defun helm-ff-rotate-image-right (candidate)
  "Rotate image file CANDIDATE right.
This affect directly file CANDIDATE."
  (helm-ff-rotate-current-image-1 candidate))

(defun helm-ff-rotate-left-persistent ()
  "Rotate image left without quitting helm."
  (interactive)
  (with-helm-alive-p
    (helm-attrset 'image-action1 'helm-ff-rotate-image-left)
    (helm-execute-persistent-action 'image-action1)))

(defun helm-ff-rotate-right-persistent ()
  "Rotate image right without quitting helm."
  (interactive)
  (with-helm-alive-p
    (helm-attrset 'image-action2 'helm-ff-rotate-image-right)
    (helm-execute-persistent-action 'image-action2)))

(defun helm-ff-exif-data (candidate)
  "Extract exif data from file CANDIDATE using `helm-ff-exif-data-program'."
  (if (and helm-ff-exif-data-program
           (executable-find helm-ff-exif-data-program))
      (shell-command-to-string (format "%s %s %s"
                                       helm-ff-exif-data-program
                                       helm-ff-exif-data-program-args
                                       candidate))
    (format "No program %s found to extract exif"
            helm-ff-exif-data-program)))

(defun helm-find-files-persistent-action (candidate)
  "Open subtree CANDIDATE without quitting helm.
If CANDIDATE is not a directory expand CANDIDATE filename.
If CANDIDATE is alone, open file CANDIDATE filename.
That's mean:
First hit on C-z expand CANDIDATE second hit open file.
If a prefix arg is given or `helm-follow-mode' is on open file."
  (let* ((follow        (or (buffer-local-value
                             'helm-follow-mode
                             (get-buffer-create helm-buffer))
                            helm--temp-follow-flag))
         (new-pattern   (helm-get-selection))
         (num-lines-buf (with-current-buffer helm-buffer
                          (count-lines (point-min) (point-max))))
         (insert-in-minibuffer #'(lambda (fname)
                                   (with-selected-window (minibuffer-window)
                                     (unless follow
                                       (delete-minibuffer-contents)
                                       (set-text-properties 0 (length fname)
                                                            nil fname)
                                       (insert fname))))))
    (cond ((and (helm-ff-invalid-tramp-name-p)
                (string-match helm-tramp-file-name-regexp candidate))
           ;; First hit insert hostname and
           ;; second hit insert ":" and expand.
           (if (string= candidate helm-pattern)
               (funcall insert-in-minibuffer (concat candidate ":"))
             (funcall insert-in-minibuffer candidate)))
          ( ;; A symlink directory, expand it's truename.
           (and (file-directory-p candidate) (file-symlink-p candidate))
           (funcall insert-in-minibuffer (file-name-as-directory
                                          (file-truename
                                           (expand-file-name candidate)))))
          ;; A directory, open it.
          ((file-directory-p candidate)
           (when (string= (helm-basename candidate) "..")
             (setq helm-ff-last-expanded helm-ff-default-directory))
           (funcall insert-in-minibuffer (file-name-as-directory
                                          (expand-file-name candidate))))
          ;; A symlink file, expand to it's true name. (cl-first hit)
          ((and (file-symlink-p candidate) (not current-prefix-arg) (not follow))
           (funcall insert-in-minibuffer (file-truename candidate)))
          ;; A regular file, expand it, (cl-first hit)
          ((and (>= num-lines-buf 3) (not current-prefix-arg) (not follow))
           (funcall insert-in-minibuffer new-pattern))
          ;; An image file and it is the second hit on C-z,
          ;; show the file in `image-dired'.
          ((string-match (image-file-name-regexp) candidate)
           (when (buffer-live-p (get-buffer image-dired-display-image-buffer))
             (kill-buffer image-dired-display-image-buffer))
           (image-dired-display-image candidate)
           (message nil)
           (helm-switch-to-buffer image-dired-display-image-buffer)
           (with-current-buffer image-dired-display-image-buffer
             (let ((exif-data (helm-ff-exif-data candidate)))
               (setq default-directory helm-ff-default-directory)
               (image-dired-update-property 'help-echo exif-data))))
          ;; Allow browsing archive on avfs fs.
          ;; Assume volume is already mounted with mountavfs.
          ((and helm-ff-avfs-directory
                (string-match
                 (regexp-quote (expand-file-name helm-ff-avfs-directory))
                 (file-name-directory candidate))
                (helm-ff-file-compressed-p candidate))
           (funcall insert-in-minibuffer (concat candidate "#")))
          ;; On second hit we open file.
          ;; On Third hit we kill it's buffer maybe.
          (t
           (helm-ff-kill-or-find-buffer-fname candidate)))))

(defun helm-ff-file-compressed-p (candidate)
  "Whether CANDIDATE is a compressed file or not."
  (member (file-name-extension candidate)
          helm-ff-file-compressed-list))

(defun helm-insert-file-name-completion-at-point (candidate)
  "Insert file name completion at point."
  (with-helm-current-buffer
    (if buffer-read-only
        (error "Error: Buffer `%s' is read-only" (buffer-name))
      (let* ((end         (point))
             (tap         (thing-at-point 'filename))
             (guess       (and (stringp tap) (substring-no-properties tap)))
             (beg         (- (point) (length guess)))
             (full-path-p (and (stringp guess)
                               (or (string-match-p (concat "^" (getenv "HOME")) guess)
                                   (string-match-p "^[^\~]" guess)))))
        (set-text-properties 0 (length candidate) nil candidate)
        (if (and guess (not (string= guess ""))
                 (string-match-p "^\\(~/\\|/\\|[a-zA-Z]:/\\)" guess))
            (progn
              (delete-region beg end)
              (insert (if full-path-p
                          (expand-file-name candidate)
                        (abbreviate-file-name candidate))))
          (insert candidate))))))

(cl-defun helm-find-files-history (&key (comp-read t))
  "The `helm-find-files' history.
Show the first `helm-ff-history-max-length' elements of
`helm-ff-history' in an `helm-comp-read'."
  (let ((history (when helm-ff-history
                   (helm-fast-remove-dups helm-ff-history
                                          :test 'equal))))
    (when history
      (setq helm-ff-history
            (if (>= (length history) helm-ff-history-max-length)
                (cl-subseq history 0 helm-ff-history-max-length)
              history))
      (if comp-read
          (helm-comp-read
           "Switch to Directory: "
           helm-ff-history
           :name "Helm Find Files History"
           :must-match t)
        helm-ff-history))))

(defun helm-find-files-1 (fname &optional preselect)
  "Find FNAME with `helm' completion.
Like `find-file' but with `helm' support.
Use it for non--interactive calls of `helm-find-files'."
  (when (get-buffer helm-action-buffer)
    (kill-buffer helm-action-buffer))
  (let* ( ;; Be sure we don't erase the precedent minibuffer if some.
         (helm-ff-auto-update-initial-value
          (and helm-ff-auto-update-initial-value
               (not (minibuffer-window-active-p (minibuffer-window)))))
         (tap (thing-at-point 'filename))
         (def (and tap (expand-file-name tap))))
    (helm :sources 'helm-source-find-files
          :input fname
          :case-fold-search helm-file-name-case-fold-search
          :keymap helm-find-files-map
          :preselect preselect
          :default def
          :prompt "Find Files or Url: "
          :buffer "*Helm Find Files*")))


(defun helm-find-files-initial-input (&optional input)
  "Return INPUT if present, otherwise try to guess it."
  (unless (eq major-mode 'image-mode)
    (or (and input (or (and (file-remote-p input) input)
                       (expand-file-name input)))
        (helm-find-files-input
         (ffap-guesser)
         (thing-at-point 'filename)))))

(defun helm-find-files-input (file-at-pt thing-at-pt)
  "Try to guess a default input for `helm-find-files'."
  (let* ((def-dir (helm-current-directory))
         (urlp (and file-at-pt ffap-url-regexp
                    (string-match ffap-url-regexp file-at-pt)))
         (abs (and file-at-pt
                   (not urlp)
                   (expand-file-name file-at-pt def-dir)))
         (lib     (when helm-ff-search-library-in-sexp
                    (helm-find-library-at-point)))
         (hlink   (helm-ff-find-url-at-point))
         (remp    (and abs (file-remote-p abs)))
         (file-p  (and (not remp)
                       file-at-pt
                       (not (string= file-at-pt ""))
                       (file-exists-p file-at-pt)
                       thing-at-pt (not (string= thing-at-pt ""))
                       (file-exists-p
                        (file-name-directory
                         (expand-file-name thing-at-pt def-dir))))))
    (cond (lib)      ; e.g we are inside a require sexp.
          (hlink)    ; String at point is an hyperlink.
          (remp abs) ; A remote file
          (file-p    ; a regular file
           (helm-aif (ffap-file-at-point) (expand-file-name it)))
          (urlp file-at-pt) ; possibly an url or email.
          ((and file-at-pt (file-exists-p file-at-pt))
           file-at-pt))))

(defun helm-ff-find-url-at-point ()
  "Try to find link to an url in text-property at point."
  (let* ((he      (get-text-property (point) 'help-echo))
         (ov      (overlays-at (point)))
         (ov-he   (and ov (overlay-get
                           (car (overlays-at (point))) 'help-echo)))
         (w3m-l   (get-text-property (point) 'w3m-href-anchor))
         (nt-prop (get-text-property (point) 'nt-link)))
    ;; Org link.
    (when (and (stringp he) (string-match "^LINK: " he))
      (setq he (replace-match "" t t he)))
    (cl-loop for i in (list he ov-he w3m-l nt-prop)
          thereis (and (stringp i) ffap-url-regexp (string-match ffap-url-regexp i) i))))

(defun helm-find-library-at-point ()
  "Try to find library path at point.
Find inside `require' and `declare-function' sexp."
  (require 'find-func)
  (let* ((beg-sexp (save-excursion (search-backward "(" (point-at-bol) t)))
         (end-sexp (save-excursion (search-forward ")" (point-at-eol) t)))
         (sexp     (and beg-sexp end-sexp
                        (buffer-substring-no-properties
                         (1+ beg-sexp) (1- end-sexp)))))
    (ignore-errors
      (cond ((and sexp (string-match "require \'.+[^)]" sexp))
             (find-library-name
              (replace-regexp-in-string
               "'\\|\)\\|\(" ""
               ;; If require use third arg, ignore it,
               ;; always use library path found in `load-path'.
               (cl-second (split-string (match-string 0 sexp))))))
            ((and sexp (string-match-p "^declare-function" sexp))
             (find-library-name
              (replace-regexp-in-string
               "\"\\|ext:" ""
               (cl-third (split-string sexp)))))
            (t nil)))))


;;; Handle copy, rename, symlink, relsymlink and hardlink from helm.
;;
;;
(defvar dired-async-be-async)
(cl-defun helm-dired-action (candidate
                             &key action follow (files (dired-get-marked-files)))
  "Execute ACTION on FILES to CANDIDATE.
Where ACTION is a symbol that can be one of:
'copy, 'rename, 'symlink,'relsymlink, 'hardlink.
Argument FOLLOW when non--nil specify to follow FILES to destination."
  (when (get-buffer dired-log-buffer) (kill-buffer dired-log-buffer))
  (let ((fn     (cl-case action
                  (copy       'dired-copy-file)
                  (rename     'dired-rename-file)
                  (symlink    'make-symbolic-link)
                  (relsymlink 'dired-make-relative-symlink)
                  (hardlink   'dired-hardlink)))
        (marker (cl-case action
                  ((copy rename)   dired-keep-marker-copy)
                  (symlink        dired-keep-marker-symlink)
                  (relsymlink     dired-keep-marker-relsymlink)
                  (hardlink       dired-keep-marker-hardlink)))
        (dirflag (and (= (length files) 1)
                      (file-directory-p (car files))
                      (not (file-directory-p candidate))))
        ;; When FOLLOW is enabled, disable helm-async.
        ;; If it is globally disabled use this nil value.
        (dired-async-be-async (and (boundp 'dired-async-be-async)
                                   dired-async-be-async
                                   (not follow))))
    (dired-create-files
     fn (symbol-name action) files
     ;; CANDIDATE is the destination.
     (if (file-directory-p candidate)
         ;; When CANDIDATE is a directory, build file-name in this directory.
         ;; Else we use CANDIDATE.
         #'(lambda (from)
             (expand-file-name (file-name-nondirectory from) candidate))
       #'(lambda (_from) candidate))
     marker)
    (push (file-name-as-directory
           (if (file-directory-p candidate)
               (expand-file-name candidate)
             (file-name-directory candidate)))
          helm-ff-history)
    ;; If follow is non--nil we should not be in async mode.
    (when (and follow (not (get-buffer dired-log-buffer)))
      (let ((target (directory-file-name candidate)))
        (unwind-protect
             (progn
               (setq helm-ff-cand-to-mark
                     (helm-get-dest-fnames-from-list files candidate dirflag))
               (with-helm-after-update-hook (helm-ff-maybe-mark-candidates))
               (if (and dirflag (eq action 'rename))
                   (helm-find-files-1 (file-name-directory target)
                                      (if helm-ff-transformer-show-only-basename
                                          (helm-basename target) target))
                 (helm-find-files-1 (file-name-as-directory
                                     (expand-file-name candidate)))))
          (setq helm-ff-cand-to-mark nil))))))

(defun helm-get-dest-fnames-from-list (flist dest-cand rename-dir-flag)
  "Transform filenames of FLIST to abs of DEST-CAND.
If RENAME-DIR-FLAG is non--nil collect the `directory-file-name' of transformed
members of FLIST."
  ;; At this point files have been renamed/copied at destination.
  ;; That's mean DEST-CAND exists.
  (cl-loop
        with dest = (expand-file-name dest-cand)
        for src in flist
        for basename-src = (helm-basename src)
        for fname = (cond (rename-dir-flag (directory-file-name dest))
                          ((file-directory-p dest)
                           (concat (file-name-as-directory dest) basename-src))
                          (t dest))
        when (file-exists-p fname)
        collect fname into tmp-list
        finally return (sort tmp-list 'string<)))

(defun helm-ff-maybe-mark-candidates ()
  "Mark all candidates of list `helm-ff-cand-to-mark'.
This is used when copying/renaming/symlinking etc... and
following files to destination."
  (when (and (string= (assoc-default 'name (helm-get-current-source))
                      (assoc-default 'name helm-source-find-files))
             helm-ff-cand-to-mark)
    (with-helm-window
      (while helm-ff-cand-to-mark
        (if (string= (car helm-ff-cand-to-mark) (helm-get-selection))
            (progn
              (helm-make-visible-mark)
              (helm-next-line)
              (setq helm-ff-cand-to-mark (cdr helm-ff-cand-to-mark)))
          (helm-next-line)))
      (unless (helm-this-visible-mark)
        (helm-prev-visible-mark)))))


;;; Routines for files
;;
;;
(defun helm-file-buffers (filename)
  "Returns a list of buffer names corresponding to FILENAME."
  (cl-loop with name = (expand-file-name filename)
        for buf in (buffer-list)
        for bfn = (buffer-file-name buf)
        when (and bfn (string= name bfn))
        collect (buffer-name buf)))

(defun helm-delete-file (file &optional error-if-dot-file-p synchro)
  "Delete the given file after querying the user.
Ask to kill buffers associated with that file, too."
  (when (and error-if-dot-file-p
             (helm-ff-dot-file-p file))
    (error "Error: Cannot operate on `.' or `..'"))
  (let ((buffers (helm-file-buffers file)))
    (if (or (< emacs-major-version 24)
            synchro)
        ;; `dired-delete-file' in Emacs versions < 24
        ;; doesn't support delete-by-moving-to-trash
        ;; so use `delete-directory' and `delete-file'
        ;; that handle it.
        (cond ((and (not (file-symlink-p file))
                    (file-directory-p file)
                    (directory-files file t dired-re-no-dot))
               (when (y-or-n-p (format "Recursive delete of `%s'? " file))
                 (delete-directory file 'recursive)))
              ((and (not (file-symlink-p file))
                    (file-directory-p file))
               (delete-directory file))
              (t (delete-file file)))
      (dired-delete-file
       file dired-recursive-deletes delete-by-moving-to-trash))
    (when buffers
      (cl-dolist (buf buffers)
        (when (y-or-n-p (format "Kill buffer %s, too? " buf))
          (kill-buffer buf))))))

(defun helm-delete-marked-files (_ignore)
  (let* ((files (helm-marked-candidates :with-wildcard t))
         (len (length files)))
    (with-helm-display-marked-candidates
      helm-marked-buffer-name
      (mapcar #'(lambda (f)
                  (if (file-directory-p f)
                      (concat (helm-basename f) "/")
                    (helm-basename f)))
              files)
      (if (not (y-or-n-p (format "Delete *%s File(s)" len)))
          (message "(No deletions performed)")
        (cl-dolist (i files)
          (set-text-properties 0 (length i) nil i)
          (helm-delete-file i helm-ff-signal-error-on-dot-files))
        (message "%s File(s) deleted" len)))))

(defun helm-find-file-or-marked (candidate)
  "Open file CANDIDATE or open helm marked files in background."
  (let ((marked (helm-marked-candidates :with-wildcard t))
        (url-p (and ffap-url-regexp ; we should have only one candidate.
                    (string-match ffap-url-regexp candidate)))
        (ffap-newfile-prompt helm-ff-newfile-prompt-p)
        (find-file-wildcards nil)
        (make-dir-fn
         #'(lambda (dir &optional helm-ff)
             (when (y-or-n-p (format "Create directory `%s'? " dir))
               (let ((dirfname (directory-file-name dir)))
                 (if (file-exists-p dirfname)
                     (error
                      "Mkdir: Unable to create directory `%s': file exists."
                      (helm-basename dirfname))
                   (make-directory dir 'parent)))
               (or (and helm-ff (helm-find-files-1 dir)) t)))))
    (if (> (length marked) 1)
        ;; Open all marked files in background and display
        ;; the first one.
        (progn (mapc 'find-file-noselect (cdr marked))
               (find-file (car marked)))
      (if (and (not (file-exists-p candidate))
               (not url-p)
               (string-match "/$" candidate))
          ;; A a non--existing filename ending with /
          ;; Create a directory and jump to it.
          (funcall make-dir-fn candidate 'helm-ff)
        ;; A non--existing filename NOT ending with / or
        ;; an existing filename, create or jump to it.
        ;; If the basedir of candidate doesn't exists,
        ;; ask for creating it.
        (let ((dir (file-name-directory candidate)))
          (if (or (and dir (file-directory-p dir)) url-p)
              (find-file-at-point (car marked))
            (and (funcall make-dir-fn dir)
                 (find-file-at-point candidate))))))))

(defun helm-shadow-boring-files (files)
  "Files matching `helm-boring-file-regexp' will be
displayed with the `file-name-shadow' face if available."
  (helm-shadow-entries files helm-boring-file-regexp-list))

(defun helm-skip-boring-files (files)
  "Files matching `helm-boring-file-regexp' will be skipped."
  (helm-skip-entries files helm-boring-file-regexp-list))

(defun helm-skip-current-file (files)
  "Current file will be skipped."
  (remove (buffer-file-name helm-current-buffer) files))

(defun helm-w32-pathname-transformer (args)
  "Change undesirable features of windows pathnames to ones more acceptable to
other candidate transformers."
  (if (eq system-type 'windows-nt)
      (helm-transform-mapcar
       (lambda (x)
         (replace-regexp-in-string
          "/cygdrive/\\(.\\)" "\\1:"
          (replace-regexp-in-string "\\\\" "/" x)))
       args)
    args))

(defun helm-transform-file-load-el (actions candidate)
  "Add action to load the file CANDIDATE if it is an emacs lisp
file.  Else return ACTIONS unmodified."
  (if (member (file-name-extension candidate) '("el" "elc"))
      (append actions '(("Load Emacs Lisp File" . load-file)))
    actions))

(defun helm-transform-file-browse-url (actions candidate)
  "Add an action to browse the file CANDIDATE if it is a html file or URL.
Else return ACTIONS unmodified."
  (let ((browse-action '("Browse with Browser" . browse-url)))
    (cond ((string-match "^http\\|^ftp" candidate)
           (cons browse-action actions))
          ((string-match "\\.html?$" candidate)
           (append actions (list browse-action)))
          (t actions))))


;;; List of files gleaned from every dired buffer
;;
;;
(defun helm-files-in-all-dired-candidates ()
  (save-excursion
    (cl-loop for (f . b) in dired-buffers
          when (buffer-live-p b)
          append (let ((dir (with-current-buffer b dired-directory)))
                   (if (listp dir) (cdr dir)
                     (directory-files f t dired-re-no-dot))))))

;; (dired '("~/" "~/.emacs.d/.emacs-custom.el" "~/.emacs.d/.emacs.bmk"))

(defvar helm-source-files-in-all-dired
  '((name . "Files in all dired buffer.")
    (candidates . helm-files-in-all-dired-candidates)
    (type . file)))


;;; File Cache
;;
;;
(defvar helm-file-cache-initialized-p nil)
(defvar helm-file-cache-files nil)

(defvar helm-source-file-cache
  `((name . "File Cache")
    (init
     . (lambda ()
         (require 'filecache nil t)
         (unless helm-file-cache-initialized-p
           (setq helm-file-cache-files
                 (cl-loop for item in file-cache-alist append
                       (cl-destructuring-bind (base &rest dirs) item
                         (cl-loop for dir in dirs collect
                               (concat dir base)))))
           (defadvice file-cache-add-file (after file-cache-list activate)
             (add-to-list 'helm-file-cache-files (expand-file-name file)))
           (setq helm-file-cache-initialized-p t))))
    (keymap . ,helm-generic-files-map)
    (help-message . helm-generic-file-help-message)
    (mode-line . helm-generic-file-mode-line-string)
    (candidates . helm-file-cache-files)
    (type . file)))


;;; File name history
;;
;;
(defvar helm-source-file-name-history
  `((name . "File Name History")
    (candidates . file-name-history)
    (persistent-action . ignore)
    (filtered-candidate-transformer . helm-file-name-history-transformer)
    (action . ,(cdr (helm-get-actions-from-type
                     helm-source-locate)))))

(defvar helm-source--ff-file-name-history
  '((name . "File name history")
    (init . (lambda ()
              (with-helm-alive-p
                (when helm-ff-file-name-history-use-recentf
                  (require 'recentf)
                  (or recentf-mode (recentf-mode 1))))))
    (candidates . (lambda ()
                    (if helm-ff-file-name-history-use-recentf
                        recentf-list
                      file-name-history)))
    (persistent-action . ignore)
    (filtered-candidate-transformer . helm-file-name-history-transformer)
    (action . (("Find file"
                . (lambda (candidate)
                    (helm-set-pattern
                     (expand-file-name candidate))
                    (with-helm-after-update-hook (helm-exit-minibuffer))))
               ("Find file in helm"
                . (lambda (candidate)
                    (helm-set-pattern
                     (expand-file-name candidate)))))))
  "[Internal] This source is build to be used with `helm-find-files'.
Don't use it in your own code unless you know what you are doing.")

(defun helm-file-name-history-transformer (candidates _source)
  (cl-loop for c in candidates collect
        (cond ((file-remote-p c)
               (cons (propertize c 'face 'helm-history-remote) c))
              ((file-exists-p c)
               (cons (propertize c 'face 'helm-ff-file) c))
              (t (cons (propertize c 'face 'helm-history-deleted) c)))))

(defun helm-ff-file-name-history ()
  "Switch to `file-name-history' without quitting `helm-find-files'."
  (interactive)
  (with-helm-alive-p
    (helm :sources 'helm-source--ff-file-name-history
          :buffer "*helm-file-name-history*"
          :allow-nest t
          :resume 'noresume)))

;;; Recentf files
;;
;;
(defvar helm-source-recentf
  `((name . "Recentf")
    (init . (lambda ()
              (require 'recentf)
              (recentf-mode 1)))
    (candidates . recentf-list)
    (match . helm-files-match-only-basename)
    (filtered-candidate-transformer . (lambda (candidates _source)
                                        (cl-loop for i in candidates
                                              if helm-ff-transformer-show-only-basename
                                              collect (cons (helm-basename i) i)
                                              else collect i)))
    (keymap . ,helm-generic-files-map)
    (help-message . helm-generic-file-help-message)
    (mode-line . helm-generic-file-mode-line-string)
    (action . ,(cdr (helm-get-actions-from-type
                     helm-source-locate))))
  "See (info \"(emacs)File Conveniences\").
Set `recentf-max-saved-items' to a bigger value if default is too small.")

;;; Browse project
;; Need dependencies:
;; <https://github.com/emacs-helm/helm-ls-git.git>
;; <https://github.com/emacs-helm/helm-mercurial-queue/blob/master/helm-ls-hg.el>
;; Only hg and git are supported for now.

;;;###autoload
(defun helm-browse-project ()
  "Browse files and see status of project with its vcs.
Only hg and git are supported for now.
Fall back to `helm-find-files' if directory is not under
control of one of those vcs.
Need dependencies:
<https://github.com/emacs-helm/helm-ls-git.git>
and
<https://github.com/emacs-helm/helm-mercurial-queue/blob/master/helm-ls-hg.el>."
  (interactive)
  (cond ((and (fboundp 'helm-ls-git-root-dir)
              (helm-ls-git-root-dir))
         (helm-ls-git-ls))
        ((and (fboundp 'helm-hg-root)
              (helm-hg-root))
         (helm-hg-find-files-in-project))
        (t (helm-find-files nil))))

(defun helm-ff-browse-project (_candidate)
  (with-helm-default-directory helm-ff-default-directory
      ;; `helm-browse-project' will call `helm-ls-git-ls'
      ;; which will set locally `helm-default-directory'
      (helm-browse-project)))

(defun helm-ff-run-browse-project ()
  (interactive)
  (with-helm-alive-p
    (helm-quit-and-execute-action 'helm-ff-browse-project)))

;;; session.el files
;;
;;  session (http://emacs-session.sourceforge.net/) is an alternative to
;;  recentf that saves recent file history and much more.
(defvar helm-source-session
  `((name . "Session")
    (candidates . (lambda ()
                    (cl-delete-if-not #'(lambda (f)
                                          (or (string-match helm-tramp-file-name-regexp f)
                                              (file-exists-p f)))
                                      (mapcar 'car session-file-alist))))
    (keymap . ,helm-generic-files-map)
    (help-message . helm-generic-file-help-message)
    (mode-line . helm-generic-file-mode-line-string)
    (action . ,(cdr (helm-get-actions-from-type
                     helm-source-locate))))
  "File list from emacs-session.")


;;; Files in current dir
;;
;;
(defun helm-highlight-files (files)
  "A basic transformer for helm files sources.
Colorize only symlinks, directories and files."
  (cl-loop for i in files
        for disp = (if (and helm-ff-transformer-show-only-basename
                            (not (helm-dir-is-dot i))
                            (not (and ffap-url-regexp
                                      (string-match ffap-url-regexp i)))
                            (not (string-match helm-ff-url-regexp i)))
                       (helm-basename i) i)
        for type = (car (file-attributes i))
        collect
        (cond ((and helm-ff-tramp-not-fancy
                    (string-match helm-tramp-file-name-regexp i))
               (cons disp i))
              ((stringp type)
               (cons (propertize disp
                                 'face 'helm-ff-symlink
                                 'help-echo (expand-file-name i))
                     i))
              ((eq type t)
               (cons (propertize disp
                                 'face 'helm-ff-directory
                                 'help-echo (expand-file-name i))
                     i))
              (t (cons (propertize disp
                                   'face 'helm-ff-file
                                   'help-echo (expand-file-name i))
                       i)))))

(defvar helm-source-files-in-current-dir
  `((name . "Files from Current Directory")
    (candidates . (lambda ()
                    (with-helm-current-buffer
                      (let ((dir (helm-current-directory)))
                        (when (file-accessible-directory-p dir)
                          (directory-files dir t))))))
    (match . helm-files-match-only-basename)
    (keymap . ,helm-generic-files-map)
    (help-message . helm-generic-file-help-message)
    (mode-line . helm-generic-file-mode-line-string)
    (type . file)))


;;; External searching file tools.
;;
;; Tracker desktop search
(defvar helm-source-tracker-cand-incomplete nil "Contains incomplete candidate")
(defun helm-source-tracker-transformer (candidates _source)
  (helm-log "received: %S" candidates)
  (cl-mapcan
   (lambda (cand)
     (if (not (stringp cand)) cand    ; Already a (DISPLAY. REAL) cell
       ;; Single candidates CAND arrive in form of:
       ;; "  file:///path/to/foo"
       ;; or
       ;; "  ...foo snippet..."
       ;; Exception: if CANDIDATES was passed to helm by being the first packet
       ;; received by 'helm-output-filter the first CAND contains:
       ;; "Results:"
       ;; as outputted by the tracker-search program
       (when (string-match "\\`[[:space:]]*file://" cand)
         (setq helm-source-tracker-cand-incomplete ; save path
               (replace-match "" t t cand)))
       (let ((path helm-source-tracker-cand-incomplete)
             (snippet cand))
         (unless (or (null path) ; build candidate if path and snippet are correct
                    (string= "" path)
                    (not (string-match-p "\\`[[:space:]]*\\.\\.\\." snippet)))
           ;; https://github.com/emacs-helm/helm/issues/529
           ;; Putting on the 'helm-realvalue property here helps to
           ;; partially solve the issue with the 'multiline attribute.
           ;;(put-text-property 0 (length path) 'helm-realvalue path path)
           (let* ((highlighted-path (caar (helm-highlight-files (list path))))
                  (cand (list (cons
                               (concat highlighted-path "\n" snippet)
                               path))))
             (setq helm-source-tracker-cand-incomplete nil)
             (helm-log "built: %S" cand)
             cand)))))
   candidates))

(defvar helm-source-tracker-search
  `((name . "Tracker Search")
    (candidates-process
     . (lambda ()
         (start-process "tracker-search-process" nil
                        "tracker-search"
                        "--disable-color"
<<<<<<< HEAD
                        "--limit=512"
                        helm-pattern)))
    (filtered-candidate-transformer . helm-source-tracker-transformer)
    ;;(multiline) ; https://github.com/emacs-helm/helm/issues/529
    (keymap . ,helm-generic-files-map)
=======
                        "--disable-snippets"
                        helm-pattern)))
    (filtered-candidate-transformer
     . ((lambda (candidates _source)
          (cl-loop for cand in candidates
                when (string-match "\\`[[:space:]]*file://" cand)
                collect (replace-match "" nil t cand)))
        (lambda (candidates _source) (helm-highlight-files candidates))))
>>>>>>> 482f7d3e
    (action . ,(cdr (helm-get-attribute-from-type 'action 'file)))
    (action-transformer
     helm-transform-file-load-el
     helm-transform-file-browse-url)
    (requires-pattern . 3))
  "Source for retrieving files matching the current input pattern
with the tracker desktop search.")

;; Spotlight (MacOS X desktop search)
(defvar helm-source-mac-spotlight
  '((name . "mdfind")
    (candidates-process
     . (lambda () (start-process "mdfind-process" nil "mdfind" helm-pattern)))
    (type . file)
    (requires-pattern . 3))
  "Source for retrieving files via Spotlight's command line
utility mdfind.")


;;; Findutils
;;
;;
(defvar helm-source-findutils
  `((name . "Find")
    (header-name . (lambda (name)
                     (concat name " in [" helm-default-directory "]")))
    (candidates-process . helm-find-shell-command-fn)
    (filtered-candidate-transformer . ((lambda (candidates _source)
                                         (if helm-findutils-skip-boring-files
                                             (helm-skip-boring-files candidates)
                                           candidates))
                                       helm-findutils-transformer))
    (action-transformer helm-transform-file-load-el)
    (action . ,(cdr (helm-inherit-attribute-from-source
                     'action helm-source-locate)))
    (mode-line  . helm-generic-file-mode-line-string)
    (keymap . ,helm-generic-files-map)
    (requires-pattern . 3)))

(defun helm-findutils-transformer (candidates _source)
  (cl-loop for i in candidates
        for abs = (expand-file-name i helm-default-directory)
        for disp = (if (and helm-ff-transformer-show-only-basename
                            (not (string-match "[.]\\{1,2\\}$" i)))
                       (helm-basename i) abs)
        collect (cons (propertize disp 'face 'helm-ff-file) abs)))

(defun helm-find-shell-command-fn ()
  "Asynchronously fetch candidates for `helm-find'."
  (let ((case-fold-search (helm-set-case-fold-search helm-pattern)))
    (with-helm-default-directory (helm-default-directory)
        (let (process-connection-type)
          (prog1
              (apply #'start-file-process
                     "hfind" helm-buffer helm-findutils-find-program
                     (list "."
                           (if case-fold-search "-iname" "-name")
                           (concat "*" helm-pattern "*") "-type" "f"))
            (set-process-sentinel
             (get-process "hfind")
             #'(lambda (process event)
                 (helm-process-deferred-sentinel-hook
                  process event (helm-default-directory)))))))))

(defun helm-find-1 (dir)
  (helm :sources 'helm-source-findutils
        :buffer "*helm find*"
        ;; Make these vars local for further resuming.
        :default-directory dir ; reset it when called from elsewhere.
        :ff-transformer-show-only-basename nil
        :case-fold-search helm-file-name-case-fold-search))

;; helm-find-files integration.
(defun helm-ff-find-sh-command (_candidate)
  "Run `helm-find' from `helm-find-files'."
  (helm-find-1 helm-ff-default-directory))

(defun helm-ff-run-find-sh-command ()
  "Run find shell command action with key from `helm-find-files'."
  (interactive)
  (with-helm-alive-p
    (helm-quit-and-execute-action 'helm-ff-find-sh-command)))


;;; Preconfigured commands
;;
;;
;;;###autoload
(defun helm-find (arg)
  "Preconfigured `helm' for the find shell command."
  (interactive "P")
  (let ((directory
         (if arg
             (file-name-as-directory
              (read-directory-name "DefaultDirectory: "))
           default-directory)))
    (helm-find-1 directory)))

(defvar org-directory)
;;;###autoload
(defun helm-find-files (arg)
  "Preconfigured `helm' for helm implementation of `find-file'.
Called with a prefix arg show history if some.
Don't call it from programs, use `helm-find-files-1' instead.
This is the starting point for nearly all actions you can do on files."
  (interactive "P")
  (let* ((hist          (and arg helm-ff-history (helm-find-files-history)))
         (default-input (or hist (helm-find-files-initial-input)))
         (input         (cond ((and (eq major-mode 'org-agenda-mode)
                                    org-directory
                                    (not default-input))
                               (expand-file-name org-directory))
                              ((and (eq major-mode 'dired-mode) default-input)
                               (file-name-directory default-input))
                              (default-input)
                              (t (expand-file-name (helm-current-directory)))))
         (presel        (helm-aif (or hist
                                      (buffer-file-name (current-buffer))
                                      (and (eq major-mode 'dired-mode)
                                           default-input))
                            (if helm-ff-transformer-show-only-basename
                                (helm-basename it) it))))
    (set-text-properties 0 (length input) nil input)
    (helm-find-files-1 input (and presel (regexp-quote presel)))))

;;;###autoload
(defun helm-for-files ()
  "Preconfigured `helm' for opening files.
Run all sources defined in `helm-for-files-preferred-list'."
  (interactive)
  (let ((helm-ff-transformer-show-only-basename nil))
    (helm-other-buffer helm-for-files-preferred-list "*helm for files*")))

;;;###autoload
(defun helm-recentf ()
  "Preconfigured `helm' for `recentf'."
  (interactive)
  (let ((helm-ff-transformer-show-only-basename nil))
    (helm-other-buffer 'helm-source-recentf "*helm recentf*")))

(provide 'helm-files)

;; Local Variables:
;; byte-compile-warnings: (not cl-functions obsolete)
;; coding: utf-8
;; indent-tabs-mode: nil
;; End:

;;; helm-files.el ends here<|MERGE_RESOLUTION|>--- conflicted
+++ resolved
@@ -2624,22 +2624,11 @@
          (start-process "tracker-search-process" nil
                         "tracker-search"
                         "--disable-color"
-<<<<<<< HEAD
                         "--limit=512"
                         helm-pattern)))
     (filtered-candidate-transformer . helm-source-tracker-transformer)
     ;;(multiline) ; https://github.com/emacs-helm/helm/issues/529
     (keymap . ,helm-generic-files-map)
-=======
-                        "--disable-snippets"
-                        helm-pattern)))
-    (filtered-candidate-transformer
-     . ((lambda (candidates _source)
-          (cl-loop for cand in candidates
-                when (string-match "\\`[[:space:]]*file://" cand)
-                collect (replace-match "" nil t cand)))
-        (lambda (candidates _source) (helm-highlight-files candidates))))
->>>>>>> 482f7d3e
     (action . ,(cdr (helm-get-attribute-from-type 'action 'file)))
     (action-transformer
      helm-transform-file-load-el
