--- conflicted
+++ resolved
@@ -59,20 +59,18 @@
   :type '(repeat string)
   :group 'dockerfile)
 
-<<<<<<< HEAD
 (defcustom dockerfile-use-buildkit nil
   "If t use Docker buildkit for building images
 
 This is the new buildsystem for docker, and in time it will replace the old one
 but for now it has to be explicitly enabled to work.
 It is supported from docker 18.09"
-  :type 'boolean
-=======
+  :type 'boolean)
+
 (defcustom dockerfile-indent-offset (or standard-indent 2)
   "Dockerfile number of columns for margin-changing functions to indent."
   :type 'integer
   :safe #'integerp
->>>>>>> 11dc6eb0
   :group 'dockerfile)
 
 (defface dockerfile-image-name
