--- conflicted
+++ resolved
@@ -6,14 +6,9 @@
   - EVM_EMACS=emacs-24.5-travis
   - EVM_EMACS=emacs-25.1-travis
   - EVM_EMACS=emacs-25.2-travis
-<<<<<<< HEAD
-  - EVM_EMACS=emacs-26.1-travis
-  - EVM_EMACS=emacs-26.2-travis
-  - EVM_EMACS=emacs-26.3-travis
-=======
   - EVM_EMACS=emacs-26.1-travis-linux-xenial
   - EVM_EMACS=emacs-26.2-travis-linux-xenial
->>>>>>> 246ddd76
+  - EVM_EMACS=emacs-26.3-travis-linux-xenial
 before_install:
   - sudo apt-get install libgnutls30
   - curl -fsSkL https://gist.github.com/rejeep/ebcd57c3af83b049833b/raw > travis.sh && source ./travis.sh
