--- conflicted
+++ resolved
@@ -358,7 +358,7 @@
             (setq end (1+ end))))))
       (error "Key sequence contains no complete binding"))))
 
-<<<<<<< HEAD
+
 ;;; Undo ring
 
 (defmacro evil-with-undo (&rest body)
@@ -404,7 +404,7 @@
       (if (eq buffer-undo-list t)
           (setq evil-temporary-undo nil)
         (setq buffer-undo-list undo-list)))))
-=======
+
 
 ;;; Command properties
 
@@ -444,7 +444,6 @@
 (defun evil-keep-visual-p (command)
   "Return non-nil iff COMMAND should not exit visual state."
   (evil-get-command-property command 'keep-visual))
->>>>>>> e98d2116
 
 
 ;;; Highlighting
