;;; helm-elisp.el --- Elisp symbols completion for helm.

;; Copyright (C) 2012 ~ 2013 Thierry Volpiatto <thierry.volpiatto@gmail.com>

;; This program is free software; you can redistribute it and/or modify
;; it under the terms of the GNU General Public License as published by
;; the Free Software Foundation, either version 3 of the License, or
;; (at your option) any later version.

;; This program is distributed in the hope that it will be useful,
;; but WITHOUT ANY WARRANTY; without even the implied warranty of
;; MERCHANTABILITY or FITNESS FOR A PARTICULAR PURPOSE.  See the
;; GNU General Public License for more details.

;; You should have received a copy of the GNU General Public License
;; along with this program.  If not, see <http://www.gnu.org/licenses/>.

;;; Code:
(require 'cl-lib)
(require 'helm)
(require 'helm-utils)
(require 'helm-info)
(require 'helm-eval)
(require 'advice)


(defgroup helm-elisp nil
  "Elisp related Applications and libraries for Helm."
  :group 'helm)

(defcustom helm-turn-on-show-completion t
  "Display candidate in buffer while moving selection when non--nil."
  :group 'helm-elisp
  :type  'boolean)

(defcustom helm-show-completion-use-special-display t
  "A special display will be used in lisp completion if non--nil.
All functions that are wrapped in macro `with-helm-show-completion'
will be affected."
  :group 'helm-elisp
  :type  'boolean)

(defcustom helm-show-completion-min-window-height 7
  "Minimum completion window height used in show completion.
This is used in macro `with-helm-show-completion'."
  :group 'helm-elisp
  :type  'integer)


;;; Faces
;;
;;
(defface helm-lisp-show-completion
    '((t (:background "DarkSlateGray")))
  "Face used for showing candidates in `helm-lisp-completion'."
  :group 'helm-elisp)

(defface helm-lisp-completion-info
    '((t (:foreground "red")))
  "Face used for showing info in `helm-lisp-completion'."
  :group 'helm-elisp)


;;; Show completion.
;;
;; Provide show completion with macro `with-helm-show-completion'.

(defvar helm-show-completion-overlay nil)
;; Called each time cursor move in helm-buffer.
(defun helm-show-completion ()
  (with-helm-current-buffer
    (overlay-put helm-show-completion-overlay
                 'display (helm-get-selection))))

(defun helm-show-completion-init-overlay (beg end)
  (when (and helm-turn-on-show-completion beg end)
    (setq helm-show-completion-overlay (make-overlay beg end))
    (overlay-put helm-show-completion-overlay
                 'face 'helm-lisp-show-completion)))

(defun helm-show-completion-display-function (buffer &rest _args)
  "A special resized helm window is used depending on position in BUFFER."
  (with-selected-window (selected-window)
    (if (window-dedicated-p)
        (helm-default-display-buffer buffer)
        (let* ((screen-size  (+ (count-screen-lines (window-start) (point) t)
                                1                         ; mode-line
                                (if header-line-format 1 0))) ; header-line
               (def-size     (- (window-height)
                                helm-show-completion-min-window-height))
               (upper-height (max window-min-height (min screen-size def-size)))
               split-window-keep-point)
          (recenter -1)
          (set-window-buffer (if (active-minibuffer-window)
                                 (minibuffer-selected-window)
                                 (split-window nil upper-height))
                             buffer)))))

(defmacro with-helm-show-completion (beg end &rest body)
  "Show helm candidate in an overlay at point.
BEG and END are the beginning and end position of the current completion
in `helm-current-buffer'.
BODY is an helm call where we want to enable show completion.
If `helm-turn-on-show-completion' is nil just do nothing."
  (cl-declare (indent 2) (debug t))
  `(let ((helm-move-selection-after-hook
          (and helm-turn-on-show-completion
               (append (list 'helm-show-completion)
                       helm-move-selection-after-hook))))
     (with-helm-temp-hook 'helm-after-initialize-hook
       (with-helm-buffer
         (set (make-local-variable 'helm-display-function)
              (if helm-show-completion-use-special-display
                  'helm-show-completion-display-function
                  'helm-default-display-buffer))))
     (unwind-protect
          (progn
            (helm-show-completion-init-overlay ,beg ,end)
            ,@body)
       (when (and helm-turn-on-show-completion
                  helm-show-completion-overlay
                  (overlayp helm-show-completion-overlay))
         (delete-overlay helm-show-completion-overlay)))))


;;; Lisp symbol completion.
;;
;;
(defun helm-lisp-completion-predicate-at-point (beg)
  ;; Return a predicate for `all-completions'.
  (save-excursion
    (goto-char beg)
    (if (or (not (eq (char-before) ?\()) ; no paren before str.
            ;; Looks like we are in a let statement.
            (condition-case nil
                (progn (up-list -2) (forward-char 1)
                       (eq (char-after) ?\())
              (error nil)))
        (lambda (sym)
          (or (boundp sym) (fboundp sym) (symbol-plist sym)))
        #'fboundp)))

(defun helm-thing-before-point (&optional limits regexp)
  "Return symbol name before point.
If REGEXP is specified return what REGEXP find before point.
By default match the beginning of symbol before point.
With LIMITS arg specified return the beginning and end position
of symbol before point."
  (save-excursion
    (let (beg
          (end (point))
          (boundary (field-beginning nil nil (point-at-bol))))
      (if (re-search-backward (or regexp "\\_<") boundary t)
          (setq beg (match-end 0))
          (setq beg boundary))
      (unless (= beg end)
        (if limits
            (cons beg end)
            (buffer-substring-no-properties beg end))))))

(defun helm-bounds-of-thing-before-point (&optional regexp)
  "Get the beginning and end position of `helm-thing-before-point'.
Return a cons \(beg . end\)."
  (helm-thing-before-point 'limits regexp))

(defun helm-insert-completion-at-point (beg end str)
  ;; When there is no space after point
  ;; we are completing inside a symbol or
  ;; after a partial symbol with the next arg aside
  ;; without space, in this case mark the region.
  ;; deleting it would remove the
  ;; next arg which is unwanted.
  (delete-region beg end)
  (insert str)
  (let ((pos (cdr (or (bounds-of-thing-at-point 'symbol)
                      ;; needed for helm-dabbrev.
                      (bounds-of-thing-at-point 'filename)))))
    (when (and pos (< (point) pos))
      (push-mark pos t t))))

;;;###autoload
(defun helm-lisp-completion-at-point ()
  "Helm lisp symbol completion at point."
  (interactive)
  (let* ((target     (helm-thing-before-point))
         (beg        (car (helm-bounds-of-thing-before-point)))
         (end        (point))
         (pred       (and beg (helm-lisp-completion-predicate-at-point beg)))
         (loc-vars   (and (fboundp 'lisp--local-variables)
                          (ignore-errors
                            (mapcar #'symbol-name (lisp--local-variables)))))
         (glob-syms  (and target pred (all-completions target obarray pred)))
         (candidates (append loc-vars glob-syms))
         (lgst-len   0) ; Special in `helm-lisp-completion-transformer'.
         (helm-quit-if-no-candidate t)
         (helm-execute-action-at-once-if-one t)
         (enable-recursive-minibuffers t)
         (helm-match-plugin-enabled
          (member 'helm-compile-source--match-plugin
                  helm-compile-source-functions)))
    (if candidates
        (with-helm-show-completion beg end
          ;; Overlay is initialized now in helm-current-buffer.
          (helm
           :sources
           '((name . "Lisp completion")
             (init . (lambda ()
                       (with-current-buffer (helm-candidate-buffer 'global)
                         (cl-loop for sym in candidates
                                  for len = (length sym)
                                  when (> len lgst-len) do (setq lgst-len len)
                                  do (insert (concat sym "\n"))))))
             (candidates-in-buffer)
             (persistent-action . helm-lisp-completion-persistent-action)
             (persistent-help . "Show brief doc in mode-line")
             (filtered-candidate-transformer . helm-lisp-completion-transformer)
             (action . (lambda (candidate)
                         (with-helm-current-buffer
                           (run-with-timer
                            0.01 nil
                            'helm-insert-completion-at-point
                            beg end candidate)))))
           :input (if helm-match-plugin-enabled (concat target " ") target)
           :resume 'noresume
           :buffer "*helm lisp completion*"
           :allow-nest t))
        (message "[No Match]"))))

(defun helm-lisp-completion-persistent-action (candidate)
  (let ((cursor-in-echo-area t)
        mode-line-in-non-selected-windows)
    (helm-show-info-in-mode-line
     (propertize
      (helm-get-first-line-documentation
       (intern candidate))
      'face 'helm-lisp-completion-info))))

(defun helm-lisp-completion-transformer (candidates _source)
  "Helm candidates transformer for lisp completion."
<<<<<<< HEAD
  (cl-declare (special lgst-len))
  (cl-loop for c in candidates
           for sym = (intern c)
           for annot = (cond ((commandp sym) " (Com)")
                             ((fboundp sym)  " (Fun)")
                             ((boundp sym)   " (Var)")
                             ((facep sym)    " (Face)"))
           for spaces = (make-string (- lgst-len (length c)) ? )
           collect (cons (concat c spaces annot) c) into lst
           finally return (sort lst #'helm-generic-sort-fn)))
=======
  (declare (special lgst-len))
  (loop for c in candidates
        for sym = (intern c)
        for annot = (typecase sym
                      (command " (Com)")
                      (fbound  " (Fun)")
                      (bound   " (Var)")
                      (face    " (Face)"))
        for spaces = (make-string (- lgst-len (length c)) ? )
        collect (cons (concat c spaces annot) c) into lst
        finally return (sort lst #'helm-generic-sort-fn)))
>>>>>>> 9dd3c9a7

(defun helm-get-first-line-documentation (sym)
  "Return first line documentation of symbol SYM.
If SYM is not documented, return \"Not documented\"."
  (let ((doc (cond ((fboundp sym)
                    (documentation sym t))
                   ((boundp sym)
                    (documentation-property sym 'variable-documentation t))
                   ((facep sym)
                    (face-documentation sym))
                   (t nil))))
    (if (and doc (not (string= doc ""))
             ;; `documentation' return "\n\n(args...)"
             ;; for CL-style functions.
             (not (string-match-p "^\n\n" doc)))
        (car (split-string doc "\n"))
        "Not documented")))

;;; File completion.
;;
;; Complete file name at point.

;;;###autoload
(defun helm-complete-file-name-at-point (&optional force)
  "Complete file name at point."
  (interactive)
  (require 'helm-mode)
  (let* ((tap (thing-at-point 'filename))
         beg
         (init (and tap
                    (or force
                        (save-excursion
                          (end-of-line)
                          (search-backward tap (point-at-bol) t)
                          (setq beg (point))
                          (looking-back "[^'`( ]")))
                    (expand-file-name
                     (substring-no-properties tap))))
         (end  (point))
         (helm-quit-if-no-candidate t)
         (helm-execute-action-at-once-if-one t)
         completion)
    (with-helm-show-completion beg end
      (setq completion (helm-read-file-name "FileName: "
                                            :initial-input init)))
    (when (and completion (not (string= completion "")))
      (delete-region beg end) (insert (if (string-match "^~" tap)
                                          (abbreviate-file-name completion)
                                          completion)))))

;;;###autoload
(defun helm-lisp-indent ()
  ;; It is meant to use with `helm-define-multi-key' which
  ;; does not support args for functions yet, so use `current-prefix-arg'
  ;; for now instead of (interactive "P").
  (interactive)
  (let ((tab-always-indent (or (eq tab-always-indent 'complete)
                               tab-always-indent)))
    (indent-for-tab-command current-prefix-arg)))

;;;###autoload
(defun helm-lisp-completion-or-file-name-at-point ()
  "Complete lisp symbol or filename at point.
Filename completion happen if string start after or between a double quote."
  (interactive)
  (let* ((tap (thing-at-point 'filename)))
    (if (and tap (save-excursion
                   (end-of-line)
                   (search-backward tap (point-at-bol) t)
                   (looking-back "[^'`( ]")))
        (helm-complete-file-name-at-point)
        (helm-lisp-completion-at-point))))

(helm-multi-key-defun helm-multi-lisp-complete-at-point
    "Multi key function for completion in emacs lisp buffers.
First call indent, second complete symbol, third complete fname."
  '(helm-lisp-indent
    helm-lisp-completion-at-point
    helm-complete-file-name-at-point)
  0.3)


;;; Apropos
;;
;;
(defun helm-apropos-init (test default)
  "Init candidates buffer for `helm-apropos' sources."
  (require 'helm-help)
  (with-current-buffer (helm-candidate-buffer 'global)
    (goto-char (point-min))
    (when (and default (stringp default)
               ;; Some defaults args result as
               ;; (symbol-name nil) == "nil".
               ;; e.g debug-on-entry.
               (not (string= default "nil"))
               (funcall test (intern default)))
      (insert (concat default "\n")))
    (cl-loop with all = (all-completions "" obarray test)
             for sym in all
             for s = (intern sym)
             unless (or (and default (string= sym default))
                        (keywordp s))
             do (insert (concat sym "\n")))))

(defun helm-def-source--emacs-variables (&optional default)
  `((name . "Variables")
    (init . (lambda ()
              (helm-apropos-init 'boundp ,default)))
    (candidates-in-buffer)
    (action . (("Describe Variable" . helm-describe-variable)
               ("Find Variable" . helm-find-variable)
               ("Info lookup" . helm-info-lookup-symbol)
               ("Set variable" . helm-set-variable)))))

(defun helm-def-source--emacs-faces (&optional default)
  `((name . "Faces")
    (init . (lambda ()
              (helm-apropos-init 'facep ,default)))
    (candidates-in-buffer)
    (filtered-candidate-transformer . (lambda (candidates _source)
                                        (cl-loop for c in candidates
                                                 collect (propertize c 'face (intern c)))))
    (action . (lambda (candidate)
                (describe-face (intern candidate))))))

(defun helm-def-source--helm-attributes (&optional default)
  `((name . "Helm attributes")
    (candidates . (lambda ()
                    (mapcar 'symbol-name helm-attributes)))
    (action . (lambda (candidate)
                (let (special-display-buffer-names
                      special-display-regexps
                      helm-persistent-action-use-special-display)
                  (with-output-to-temp-buffer "*Help*"
                    (princ (get (intern candidate) 'helm-attrdoc))))))))

(defun helm-def-source--emacs-commands (&optional default)
  `((name . "Commands")
    (init . (lambda ()
              (helm-apropos-init 'commandp ,default)))
    (candidates-in-buffer)
    (action . (("Describe Function" . helm-describe-function)
               ("Find Function" . helm-find-function)
               ("Info lookup" . helm-info-lookup-symbol)))))

(defun helm-def-source--emacs-functions (&optional default)
  `((name . "Functions")
    (init . (lambda ()
              (helm-apropos-init #'(lambda (x) (and (fboundp x)
                                                    (not (commandp x))))
                                 ,default)))
    (candidates-in-buffer)
    (action . (("Describe Function" . helm-describe-function)
               ("Find Function" . helm-find-function)
               ("Info lookup" . helm-info-lookup-symbol)))))

(defun helm-info-lookup-symbol (candidate)
  (let ((helm-execute-action-at-once-if-one t)
        (helm-quit-if-no-candidate
         `(lambda ()
            (message "`%s' Not Documented as a symbol" ,candidate))))
    (helm :sources '(helm-source-info-elisp
                     helm-source-info-cl
                     helm-source-info-eieio)
          :buffer "*helm lookup*"
          :input candidate)))

;;;###autoload
(defun helm-apropos ()
  "Preconfigured helm to describe commands, functions, variables and faces."
  (interactive)
  (let ((default (thing-at-point 'symbol)))
    (helm :sources
          (mapcar (lambda (func)
                    (funcall func default))
                  '(helm-def-source--emacs-commands
                    helm-def-source--emacs-functions
                    helm-def-source--emacs-variables
                    helm-def-source--emacs-faces
                    helm-def-source--helm-attributes))
          :buffer "*helm apropos*"
          :preselect (and default (concat "\\_<" (regexp-quote default) "\\_>")))))


;;; Advices
;;
;;
(defvar helm-source-advice
  '((name . "Function Advice")
    (candidates . helm-advice-candidates)
    (action ("Toggle Enable/Disable" . helm-advice-toggle))
    (persistent-action . helm-advice-persistent-action)
    (multiline)
    (persistent-help . "Describe function / C-u C-z: Toggle advice")))

(defun helm-advice-candidates ()
  (cl-loop for (fname) in ad-advised-functions
           for function = (intern fname)
           append
           (cl-loop for class in ad-advice-classes append
                    (cl-loop for advice in (ad-get-advice-info-field function class)
                             for enabled = (ad-advice-enabled advice)
                             collect
                             (cons (format
                                    "%s %s %s"
                                    (if enabled "Enabled " "Disabled")
                                    (propertize fname 'face 'font-lock-function-name-face)
                                    (ad-make-single-advice-docstring advice class nil))
                                   (list function class advice))))))

(defun helm-advice-persistent-action (func-class-advice)
  (if current-prefix-arg
      (helm-advice-toggle func-class-advice)
      (describe-function (car func-class-advice))))

(defun helm-advice-toggle (func-class-advice)
  (cl-destructuring-bind (function class advice) func-class-advice
    (cond ((ad-advice-enabled advice)
           (ad-advice-set-enabled advice nil)
           (message "Disabled"))
          (t
           (ad-advice-set-enabled advice t)
           (message "Enabled")))
    (ad-activate function)
    (and helm-in-persistent-action
         (helm-advice-update-current-display-string))))

(defun helm-advice-update-current-display-string ()
  (helm-edit-current-selection
    (let ((newword (cond ((looking-at "Disabled") "Enabled")
                         ((looking-at "Enabled")  "Disabled")))
          realvalue)
      (when newword
        (delete-region (point) (progn (forward-word 1) (point)))
        (insert newword)))))

;;;###autoload
(defun helm-manage-advice ()
  "Preconfigured `helm' to disable/enable function advices."
  (interactive)
  (helm-other-buffer 'helm-source-advice "*helm advice*"))


;;; Locate elisp library
;;
;;
(defvar helm-source-locate-library
  '((name . "Elisp libraries (Scan)")
    (init . (helm-locate-library-scan-init))
    (candidates-in-buffer)
    (action . (("Find library"
                . (lambda (candidate)
                    (find-file (find-library-name candidate))))
               ("Find library other window"
                . (lambda (candidate)
                    (find-file-other-window
                     (find-library-name candidate))))
               ("Load library"
                . (lambda (candidate) (load-library candidate)))))))

(defun helm-locate-library-scan-init ()
  "Init helm buffer status."
  (helm-init-candidates-in-buffer
   'global (helm-locate-library-scan-list)))

(defun helm-locate-library-scan-list ()
  (cl-loop for dir in load-path
           when (file-directory-p dir)
           append (directory-files dir t (regexp-opt (get-load-suffixes)))
           into lst
           finally return (helm-fast-remove-dups lst :test 'equal)))

;;;###autoload
(defun helm-locate-library ()
  (interactive)
  (helm :sources 'helm-source-locate-library
        :buffer "*helm locate library*"))

(defun helm-set-variable (var)
  "Set value to VAR interactively."
  (let ((sym (helm-symbolify var)))
    (set sym (eval-minibuffer (format "Set %s: " var)
                              (prin1-to-string (symbol-value sym))))))


;;; Type attributes
;;
;;
(let ((actions '(("Describe command" . describe-function)
                 ("Add command to kill ring" . helm-kill-new)
                 ("Go to command's definition" . find-function)
                 ("Debug on entry" . debug-on-entry)
                 ("Cancel debug on entry" . cancel-debug-on-entry)
                 ("Trace function" . trace-function)
                 ("Trace function (background)" . trace-function-background)
                 ("Untrace function" . untrace-function))))
  (define-helm-type-attribute 'command
      `((action ("Call interactively" . helm-call-interactively)
                ,@actions)
        (cl-coerce . helm-symbolify)
        (persistent-action . describe-function))
    "Command. (string or symbol)")

  (define-helm-type-attribute 'function
      `((action . ,actions)
        (action-transformer helm-transform-function-call-interactively)
        (candidate-transformer helm-mark-interactive-functions)
        (cl-coerce . helm-symbolify))
    "Function. (string or symbol)"))

(define-helm-type-attribute 'variable
    '((action
       ("Describe variable" . describe-variable)
       ("Add variable to kill ring" . helm-kill-new)
       ("Go to variable's definition" . find-variable)
       ("Set variable" . helm-set-variable))
      (cl-coerce . helm-symbolify))
  "Variable.")

(defun helm-sexp-eval (cand)
  (condition-case err
      (eval (read cand))
    (error (message "Evaluating gave an error: %S" err)
           nil)))

(define-helm-type-attribute 'sexp
    '((action
       ("Eval" . helm-sexp-eval)
       ("Edit and eval" .
        (lambda (cand)
          (let ((minibuffer-setup-hook
                 (cons (lambda () (insert cand)) minibuffer-setup-hook)))
            (call-interactively #'eval-expression)))))
      (persistent-action . helm-sexp-eval))
  "Sexp.")

(define-helm-type-attribute 'timer
    '((real-to-display . helm-timer-real-to-display)
      (action
       ("Cancel Timer" . cancel-timer)
       ("Describe Function" . (lambda (tm) (describe-function (timer--function tm))))
       ("Find Function" . (lambda (tm) (find-function (timer--function tm)))))
      (persistent-action . (lambda (tm) (describe-function (timer--function tm))))
      (persistent-help . "Describe Function"))
  "Timer.")


;;; Elisp Timers.
;;
;;
(defvar helm-source-absolute-time-timers
  '((name . "Absolute Time Timers")
    (candidates . timer-list)
    (type . timer)))

(defvar helm-source-idle-time-timers
  '((name . "Idle Time Timers")
    (candidates . timer-idle-list)
    (type . timer)))

(defun helm-timer-real-to-display (timer)
  (format "%s repeat=%5S %s(%s)"
          (let ((time (timer--time timer)))
            (if (timer--idle-delay timer)
                (format-time-string "idle-for=%5s" time)
                (format-time-string "%m/%d %T" time)))
          (timer--repeat-delay timer)
          (timer--function timer)
          (mapconcat 'prin1-to-string (timer--args timer) " ")))

;;;###autoload
(defun helm-timers ()
  "Preconfigured `helm' for timers."
  (interactive)
  (helm-other-buffer '(helm-source-absolute-time-timers
                       helm-source-idle-time-timers)
                     "*helm timers*"))


;;; Complex command history
;;
;;
(defvar helm-source-complex-command-history
  '((name . "Complex Command History")
    (candidates . (lambda () (mapcar 'prin1-to-string command-history)))
    (type . sexp)))

;;;###autoload
(defun helm-complex-command-history ()
  (interactive)
  (helm :sources 'helm-source-complex-command-history
        :buffer "*helm complex commands*"))

(provide 'helm-elisp)

;; Local Variables:
;; byte-compile-warnings: (not cl-functions obsolete)
;; coding: utf-8
;; indent-tabs-mode: nil
;; End:

;;; helm-elisp.el ends here<|MERGE_RESOLUTION|>--- conflicted
+++ resolved
@@ -241,18 +241,6 @@
 
 (defun helm-lisp-completion-transformer (candidates _source)
   "Helm candidates transformer for lisp completion."
-<<<<<<< HEAD
-  (cl-declare (special lgst-len))
-  (cl-loop for c in candidates
-           for sym = (intern c)
-           for annot = (cond ((commandp sym) " (Com)")
-                             ((fboundp sym)  " (Fun)")
-                             ((boundp sym)   " (Var)")
-                             ((facep sym)    " (Face)"))
-           for spaces = (make-string (- lgst-len (length c)) ? )
-           collect (cons (concat c spaces annot) c) into lst
-           finally return (sort lst #'helm-generic-sort-fn)))
-=======
   (declare (special lgst-len))
   (loop for c in candidates
         for sym = (intern c)
@@ -264,7 +252,6 @@
         for spaces = (make-string (- lgst-len (length c)) ? )
         collect (cons (concat c spaces annot) c) into lst
         finally return (sort lst #'helm-generic-sort-fn)))
->>>>>>> 9dd3c9a7
 
 (defun helm-get-first-line-documentation (sym)
   "Return first line documentation of symbol SYM.
