--- conflicted
+++ resolved
@@ -3,11 +3,7 @@
 ;; Author: Frank Fischer <frank.fischer at mathematik.tu-chemnitz.de>
 ;; Maintainer: Vegard Øye <vegard_oye at hotmail.com>
 
-<<<<<<< HEAD
-;; Version: 1.0-dev
-=======
 ;; Version: 1.0.4
->>>>>>> b48aa605
 
 ;;
 ;; This file is NOT part of GNU Emacs.
