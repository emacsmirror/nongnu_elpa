;;;; Functions for the repeat system

;; The repeat system is based on generalized keyboard macros. A repeat
;; information is a list where each element is
;; - an array, which corresponds to a key-sequence
;; - a list (FUNCTION PARAMS...) which will be called via
;;   (apply FUNCTION PARAMS)
;;
;; The repeat information is stored in the variable
;; `evil-repeat-info'. The repeat-information has to be created state
;; specific usually using pre-/post-command-hook and
;; after-change-function hooks.
;;
;; In normal-state after-change-function hook is used to check whether
;; the current command changed the buffer. If this happend the
;; corresponding key-sequence (this-command-events) is recorded as
;; repeat-information.
;;
;; Insert-state accumulates repeat-information for each command
;; executed. Most commands are recorded by the key-sequence used to
;; call them in the post-command-hook `evil-insert-post-repeat'. Some
;; commands if the corresponding repeat-type (set via
;; `evil-set-insert-repeat-type') is 'change, not the key-sequence but
;; the buffer-change itself is recorded in the after-change-function
;; `evil-insert-change-repeat' which accumulates the buffer-changes
;; and the final `evil-insert-post-repeat' hook inserts an entry
;; (evil-execute-change CHANGES... end-point) to `evil-repeat-info-ring'.
;;
;; Repeat-information can be executed (replayed) via
;; `evil-execute-repeat-info'. This function either calles
;; `execute-kbd-macro' for each key-sequence element of the
;; repeat-info and executes the recorded function for all other
;; elements.
;;
;; A special version is `evil-execute-repeat-info-with-count'. This
;; function works as `evil-execute-repeat-info' replaces the count of
;; the first command. This is done by parsing the key-sequence,
;; ignoring all calls to `digit-prefix-argument' and
;; `negative-argument' and prepending the count as a string to the
;; vector of the remaining key-sequence.

(require 'evil-vars)

(defun evil-add-repeat-info (repeat-info)
  "Adds a repeat-information to `evil-repeat-info-ring'
discarding old commands."
  (ring-insert evil-repeat-info-ring repeat-info))

(defun evil-insert-repeat-type (command)
  "Returns the repeat-type of a certain `command'."
  (gethash command evil-insert-repeat-types))


(defun evil-set-insert-repeat-type (command type)
  "Changes the repeat type of `command' to `type'.
`command' is the symbol of the command `type' is either nil,
'ignore or 'change. A nil value means the command is repeated by
the key-sequence that invoked it. 'ignore means the command
should be ignored completely. 'change means the command is
repeated by tracking the buffer changed."
  (puthash command type evil-insert-repeat-types))

(defun evil-repeat-normal-command-p ()
  "Return non-nil iff the current command should be recored for repeation."
  (if (evil-has-properties-p this-command)
      (evil-repeatable-p this-command)
    evil-command-modified-buffer))

(defun evil-normal-pre-repeat ()
  "Called from `pre-command-hook' in vi-state. Initializes
recording of repeat-information for the current command."
  (setq evil-command-modified-buffer nil))

(defun evil-normal-change-repeat (beg end len)
  "Called from `after-change-functions' in vi-state. Records that
the current command is an editing command, i.e., it modified the
buffer."
  (setq evil-command-modified-buffer t))

(defun evil-normal-post-repeat ()
  "Called from `post-command-hook' in vi-state. Finishes
recording of repeat-information and eventually stores it in the
global variable `evil-repeat-info-ring' if the command is repeatable."
  (when (and (functionp this-command)
<<<<<<< HEAD
             evil-command-modified-buffer)
    (evil-add-repeat-info
     (evil-normalize-repeat-info (list (this-command-keys))))))
=======
             (evil-repeat-normal-command-p))
    (setq evil-repeat-info
          (evil-normalize-repeat-info (list (this-command-keys))))))
>>>>>>> e98d2116

(defun evil-setup-normal-repeat ()
  "Initializes recording of repeat-information in vi-state."
  (setq evil-command-modified-buffer nil)
  (add-hook 'pre-command-hook 'evil-normal-pre-repeat nil t)
  (add-hook 'after-change-functions 'evil-normal-change-repeat nil t)
  (add-hook 'post-command-hook 'evil-normal-post-repeat nil t))

(defun evil-teardown-normal-repeat ()
  "Stops recording of repeat-information in vi-state."
  (remove-hook 'pre-command-hook 'evil-normal-pre-repeat t)
  (remove-hook 'after-change-functions 'evil-normal-change-repeat t)
  (remove-hook 'post-command-hook 'evil-normal-post-repeat t))


(defun evil-insert-pre-repeat ()
  "Called from `pre-command-hook' in insert mode. Decides how the
  current command show be recorded for repeation."
  (when (functionp this-command)
    ;; we ignore keyboard-macros
    (setq evil-insert-repeat-type
          (evil-insert-repeat-type this-command))
    (when (eq evil-insert-repeat-type 'change)
      (setq evil-insert-repeat-point (point))
      (push nil evil-insert-repeat-info))))

(defun evil-insert-change-repeat (beg end len)
  "Called from `after-change-functions' in insert mode. When the
current command should be repeated by change the change
information is recorded."
  (when (eq evil-insert-repeat-type 'change)
    (setcar evil-insert-repeat-info
            (cons (list (- beg evil-insert-repeat-point)
                        (buffer-substring beg end)
                        len)
                  (car evil-insert-repeat-info)))))

(defun evil-insert-post-repeat ()
  "Called from `post-command-hook' in insert-state. Finishes
recording of repeat-information and appends it to the global
variable `evil-insert-repeat-info'."
  (when (functionp this-command)
    ;; we ignore keyboard-macros
    (if (eq evil-insert-repeat-info 'startup)
        ;; the is the command that started insert-mode
        (setq evil-insert-repeat-info (list (this-command-keys)))
      (cond
       ((eq evil-insert-repeat-type 'change)
        (setcar evil-insert-repeat-info
                (list #'evil-execute-change
                      (reverse (car evil-insert-repeat-info))
                      (- (point) evil-insert-repeat-point))))
       ((not evil-insert-repeat-type)
        ;; track key-sequence
        (push (this-command-keys) evil-insert-repeat-info))))))

(defun evil-setup-insert-repeat ()
  "Initializes recording of repeat-information in insert-state."
  (add-hook 'pre-command-hook 'evil-insert-pre-repeat nil t)
  (add-hook 'after-change-functions 'evil-insert-change-repeat nil t)

  ;; Note that this will automatically add the key-sequence
  ;; that just activated insert-mode to `evil-insert-repeat-info',
  ;; because this post-command-hook is run for the current command.
  (add-hook 'post-command-hook 'evil-insert-post-repeat nil t)
  (setq evil-insert-repeat-info 'startup))

(defun evil-teardown-insert-repeat ()
  "Stops recording of repeat-information in insert-state. The
repeat-information collected during insert-state is merged with
the repeat-information of the commands that entered and left
insert-mode."
  (remove-hook 'pre-command-hook 'evil-insert-pre-repeat t)
  (remove-hook 'after-change-functions 'evil-insert-change-repeat t)
  (remove-hook 'post-command-hook 'evil-insert-post-repeat t)
  ;; do not forget to add the command that finished insert-mode, usually
  ;; [escape]
  (setq evil-insert-repeat-info (nreverse evil-insert-repeat-info))
  ;; remove the command that started insert-mode from
  ;; `evil-insert-repeat-info', so this variable will contain
  ;; *exactly* the commands executed during insertion
  (let ((startup (pop evil-insert-repeat-info)))
    (setq evil-insert-repeat-info
          (evil-normalize-repeat-info evil-insert-repeat-info))
    (ring-insert evil-repeat-info-ring
                 (evil-normalize-repeat-info
                  (append (list startup)
                          evil-insert-repeat-info
                          (list (this-command-keys)))))))

(defun evil-normalize-repeat-info (repeat-info)
  "Concatenates consecutive arrays in the repeat-info to a single
array."
  (let* ((result (cons nil nil))
         (result-last result)
         cur
         cur-last)
    (dolist (rep repeat-info)
      (if (arrayp rep)
          (if cur
              (progn
                (setcdr cur-last (cons rep nil))
                (setq cur-last (cdr cur-last)))
            (setq cur (cons rep nil))
            (setq cur-last cur))
        (when cur
          (setcdr result-last (cons (apply #'vconcat cur) nil))
          (setq result-last (cdr result-last))
          (setq cur nil))
        (setcdr result-last (cons rep nil))
        (setq result-last (cdr result-last))))
    (when cur
      (setcdr result-last (cons (apply #'vconcat cur) nil)))
    (cdr result)))


(defun evil-execute-change (changes rel-point)
  "Executes as list of changes.

`changes' is a list of triples (REL-BEG INSERT-TEXT NDEL).
REL-BEG is the relative position (to point) where the change
takes place. INSERT-TEXT is the text to be inserted at that
position and NDEL the number of characters to be deleted at that
position before insertion.

`rel-point' is the relative position to point before the changed
where point should be placed after all changes."
  (let ((p (point)))
    (dolist (change changes)
      (goto-char (+ p (nth 0 change)))
      (delete-char (nth 2 change))
      (insert (nth 1 change)))
    (goto-char (+ p rel-point))))

(defun evil-execute-repeat-info (repeat-info)
  "Executes a repeat-information `repeat-info'."
  (dolist (rep repeat-info)
    (cond
     ((arrayp rep) (execute-kbd-macro rep))
     ((consp rep) (apply (car rep) (cdr rep)))
     (t (error "Unexpected repeat-info: %S" rep)))))


;; TODO: currently we prepend the replacing count before the
;;       key-sequence that calls the command. Can we use direct
;;       modification of prefix-arg instead? Does it work in
;;       conjunction with execute-kbd-macro?
(defun evil-execute-repeat-info-with-count (count repeat-info)
  "Repeat the repeat-information `repeat-info' with the count of
the first command replaced by `count'. The count is replaced if
and only if `count' is non-nil."
  (let ((evil-repeating-command t))
    (cond
     ;; do nothing (zero repeation)
     ((and count (zerop count)))

     ;; replace count
     (count
      (let ((evil-repeat-count count)
            done)
        (while (and repeat-info
                    (arrayp (car repeat-info))
                    (not done))
          (let* ((count-and-cmd (evil-extract-count (pop repeat-info))))
            (push (vconcat (number-to-string count)
                           (nth 2 count-and-cmd)
                           (nth 3 count-and-cmd))
                  repeat-info)
            (setq done t)))
        (evil-execute-repeat-info repeat-info)))

     ;; repeat with original count
     (t (evil-execute-repeat-info repeat-info)))))

(defun evil-repeat (count)
  "Repeat the last editing command with count replaced by `count'."
  (interactive "P")
  (let ((confirm-kill-emacs t)
        (kill-buffer-hook
         (cons #'(lambda ()
                   (error "Cannot delete buffer in repeat command."))
               kill-buffer-hook))
        (evil-repeat-info-ring (ring-copy evil-repeat-info-ring))
        (this-command this-command)
        (last-command last-command))
    (setq evil-last-repeat (list (point) count))
    (evil-with-undo
      (evil-execute-repeat-info-with-count count (ring-ref evil-repeat-info-ring 0)))))

;; TODO: the same issue concering disabled undos as for `evil-paste-pop'
(defun evil-repeat-pop (count)
  "Replace the just repeated command with a previously executed command.
This command is allowed only immediatly after a `evil-repeat',
`evil-repeat-pop' or `evil-repeat-pop-next'. This command uses
the same repeat count that was used for the first repeat.

The COUNT argument inserts the COUNTth previous kill.  If COUNT
is negative this is a more recent kill."
  (interactive "p")
  (unless (and (eq last-command 'evil-repeat)
               evil-last-repeat)
    (error "Previous command was not evil-repeat: %s" last-command))
  (evil-undo-pop)
  (goto-char (car evil-last-repeat))
  ;; rotate the repeat-ring
  (while (> count 0)
    (ring-insert-at-beginning evil-repeat-info-ring
                              (ring-remove evil-repeat-info-ring 0))
    (setq count (1- count)))
  (setq this-command 'evil-repeat)
  (evil-repeat (cadr evil-last-repeat)))

(defun evil-repeat-pop-next (count)
  "Same as `evil-repeat-pop' with negative COUNT."
  (interactive "p")
  (evil-repeat-pop (- count)))

(provide 'evil-repeat)

;;; evil-repeat.el ends here<|MERGE_RESOLUTION|>--- conflicted
+++ resolved
@@ -82,15 +82,9 @@
 recording of repeat-information and eventually stores it in the
 global variable `evil-repeat-info-ring' if the command is repeatable."
   (when (and (functionp this-command)
-<<<<<<< HEAD
-             evil-command-modified-buffer)
+             (evil-repeat-normal-command-p))
     (evil-add-repeat-info
      (evil-normalize-repeat-info (list (this-command-keys))))))
-=======
-             (evil-repeat-normal-command-p))
-    (setq evil-repeat-info
-          (evil-normalize-repeat-info (list (this-command-keys))))))
->>>>>>> e98d2116
 
 (defun evil-setup-normal-repeat ()
   "Initializes recording of repeat-information in vi-state."
