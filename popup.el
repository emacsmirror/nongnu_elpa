--- conflicted
+++ resolved
@@ -1240,7 +1240,6 @@
        (t
         (funcall fallback key (key-binding key)))))))
 
-<<<<<<< HEAD
 (cl-defun popup-menu* (list
                        &key
                        point
@@ -1254,6 +1253,7 @@
                        symbol
                        parent
                        parent-offset
+                       cursor
                        (keymap popup-menu-keymap)
                        (fallback 'popup-menu-fallback)
                        help-delay
@@ -1264,32 +1264,6 @@
                        (isearch-keymap popup-isearch-keymap)
                        isearch-callback
                        &aux menu event)
-=======
-(defun* popup-menu* (list
-                     &key
-                     point
-                     (around t)
-                     (width (popup-preferred-width list))
-                     (height 15)
-                     margin
-                     margin-left
-                     margin-right
-                     scroll-bar
-                     symbol
-                     parent
-                     parent-offset
-                     cursor
-                     (keymap popup-menu-keymap)
-                     (fallback 'popup-menu-fallback)
-                     help-delay
-                     nowait
-                     prompt
-                     isearch
-                     (isearch-cursor-color popup-isearch-cursor-color)
-                     (isearch-keymap popup-isearch-keymap)
-                     isearch-callback
-                     &aux menu event)
->>>>>>> a49ffd06
   "Show a popup menu of LIST at POINT. This function returns a
 value of the selected item. Almost arguments are same as
 `popup-create' except for KEYMAP, FALLBACK, HELP-DELAY, PROMPT,
