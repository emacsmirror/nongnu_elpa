;; -*- lexical-binding: t -*-
;;; nix-mode.el --- Major mode for editing Nix expressions

;; Author: Eelco Dolstra
;; Maintainer: Matthew Bauer <mjbauer95@gmail.com>
;; Homepage: https://github.com/matthewbauer/nix-mode
;; Version: 1.1
;; Keywords: nix

;; This file is NOT part of GNU Emacs.

;;; Commentary:

;; A major mode for editing Nix expressions (.nix files).  See the Nix manual
;; for more information available at https://nixos.org/nix/manual/.

;;; Code:

;; Emacs 24.2 compatability
(unless (fboundp 'setq-local)
  (defmacro setq-local (var val)
    "Set variable VAR to value VAL in current buffer."
    `(set (make-local-variable ',var) ,val)))

;;; Syntax coloring

(defconst nix-keywords
  '("if" "then"
    "else" "with"
    "let" "in"
    "rec" "inherit"
    "or"
    ))

(defconst nix-builtins
  '("builtins" "baseNameOf"
    "derivation" "dirOf"
    "false" "fetchTarball"
    "import" "isNull"
    "map" "removeAttrs"
    "toString" "true"))

(defconst nix-warning-keywords
  '("assert" "abort" "throw"))

(defconst nix-re-file-path
  "[a-zA-Z0-9._\\+-]*\\(/[a-zA-Z0-9._\\+-]+\\)+")

(defconst nix-re-url
  "[a-zA-Z][a-zA-Z0-9\\+-\\.]*:[a-zA-Z0-9%/\\?:@&=\\+\\$,_\\.!~\\*'-]+")

(defconst nix-re-bracket-path
  "<[a-zA-Z0-9._\\+-]+\\(/[a-zA-Z0-9._\\+-]+\\)*>")

(defconst nix-re-variable-assign
  "\\<\\([a-zA-Z_][a-zA-Z0-9_'\-\.]*\\)[ \t]*=")

(defconst nix-font-lock-keywords
  `(
    (,(regexp-opt nix-keywords 'symbols) . font-lock-keyword-face)
    (,(regexp-opt nix-warning-keywords 'symbols) . font-lock-warning-face)
    (,(regexp-opt nix-builtins 'symbols) . font-lock-builtin-face)
    (,nix-re-url . font-lock-constant-face)
    (,nix-re-file-path . font-lock-constant-face)
    (,nix-re-variable-assign 1 font-lock-variable-name-face)
    (,nix-re-bracket-path . font-lock-constant-face))
  "Font lock keywords for nix.")

(defvar nix-mode-syntax-table
  (let ((table (make-syntax-table)))
    (modify-syntax-entry ?/ ". 14" table)
    (modify-syntax-entry ?* ". 23" table)
    (modify-syntax-entry ?# "< b" table)
    (modify-syntax-entry ?\n "> b" table)
<<<<<<< HEAD
=======
    ;; We handle strings
    (modify-syntax-entry ?\" "." table)
    ;; We handle escapes
    (modify-syntax-entry ?\\ "." table)
>>>>>>> ea23a301
    table)
  "Syntax table for Nix mode.")

(defun nix--mark-string (pos string-type)
  (put-text-property pos (1+ pos)
                     'syntax-table (string-to-syntax "|"))
  (put-text-property pos (1+ pos)
                     'nix-string-type string-type))

(defconst nix--variable-char "[a-zA-Z0-9_'\-]")

(defun nix--get-parse-state (pos)
  (save-excursion (save-match-data (syntax-ppss pos))))

(defun nix--get-string-type (parse-state)
  (let ((string-start (nth 8 parse-state)))
    (and string-start (get-text-property string-start 'nix-string-type))))

(defun nix--open-brace-string-type (parse-state)
  (let ((open-brace (nth 1 parse-state)))
    (and open-brace (get-text-property open-brace 'nix-string-type))))

(defun nix--open-brace-antiquote-p (parse-state)
  (let ((open-brace (nth 1 parse-state)))
    (and open-brace (get-text-property open-brace 'nix-syntax-antiquote))))

(defun nix--single-quotes ()
  (let* ((start (match-beginning 0))
         (end (match-end 0))
         (context (nix--get-parse-state start))
         (string-type (nix--get-string-type context)))
    (unless (or (equal string-type ?\")
                (and (equal string-type nil)
                     (string-match-p nix--variable-char
                                     (buffer-substring (1- start) start))))
      (when (equal string-type nil)
        (nix--mark-string start ?\')
        (setq start (+ 2 start)))
      (when (equal (mod (- end start) 3) 2)
        (let ((str-peek (buffer-substring end (min (point-max) (+ 2 end)))))
          (if (member str-peek '("${" "\\n" "\\r" "\\t"))
              (goto-char (+ 2 end))
              (nix--mark-string (1- end) ?\')))))))

(defun nix--escaped-antiquote-dq-style ()
  (let* ((start (match-beginning 0))
         (ps (nix--get-parse-state start))
         (string-type (nix--get-string-type ps)))
    (when (equal string-type ?\')
      (nix--antiquote-open-at (1+ start) ?\'))))

(defun nix--double-quotes ()
  (let* ((pos (match-beginning 0))
         (ps (nix--get-parse-state pos))
         (string-type (nix--get-string-type ps)))
    (unless (equal string-type ?\')
      (nix--mark-string pos ?\"))))

(defun nix--antiquote-open-at (pos string-type)
    (put-text-property pos (1+ pos)
                       'syntax-table (string-to-syntax "|"))
    (put-text-property pos (+ 2 pos)
                       'nix-string-type string-type)
    (put-text-property (1+ pos) (+ 2 pos)
                       'nix-syntax-antiquote t))

(defun nix--antiquote-open ()
  (let* ((start (match-beginning 0))
         (ps (nix--get-parse-state start))
         (string-type (nix--get-string-type ps)))
    (when string-type
      (nix--antiquote-open-at start string-type))))

(defun nix--antiquote-close-open ()
  (let* ((start (match-beginning 0))
         (ps (nix--get-parse-state start)))
    (when (and (not (nix--get-string-type ps))
               (nix--open-brace-antiquote-p ps))
      (let ((string-type (nix--open-brace-string-type ps)))
        (put-text-property start (+ 3 start)
                           'nix-string-type string-type)
        (put-text-property start (1+ start)
                           'nix-syntax-antiquote t)
        (put-text-property (+ 2 start) (+ 3 start)
                           'nix-syntax-antiquote t)))))

(defun nix--antiquote-close ()
  (let* ((start (match-beginning 0))
         (ps (nix--get-parse-state start)))
    (unless (nix--get-string-type ps)
      (let ((string-type (nix--open-brace-string-type ps)))
        (when string-type
          (put-text-property start (+ 2 start)
                             'nix-string-type string-type)
          (put-text-property start (1+ start)
                             'nix-syntax-antiquote t)
          (let ((ahead (buffer-substring (1+ start) (min (point-max) (+ 5 start)))))
            (case string-type
              (?\" (unless (string-match-p "^\"" ahead)
                     (put-text-property (1+ start) (+ 2 start)
                                        'syntax-table (string-to-syntax "|")))
                   (goto-char (+ 2 start)))
              (?\' (cond
                    ((string-match-p "^'''" ahead)
                     (put-text-property (1+ start) (+ 2 start)
                                        'syntax-table (string-to-syntax "|"))
                     (goto-char (+ 4 start)))
                    ((string-match-p "^''\\${" ahead)
                     (put-text-property (1+ start) (+ 2 start)
                                        'syntax-table (string-to-syntax "|"))
                     (goto-char (+ 5 start)))
                    ((string-match-p "^''\\[nrt]" ahead)
                     (put-text-property (1+ start) (+ 2 start)
                                        'syntax-table (string-to-syntax "|"))
                     (goto-char (+ 5 start)))
                    ((string-match-p "^''" ahead)
                     (goto-char (+ 3 start)))
                    (t (put-text-property (1+ start) (+ 2 start)
                                          'syntax-table (string-to-syntax "|"))
                       (goto-char (+ 2 start))))))))))))

(defun nix-syntax-propertize (start end)
  "Special syntax properties for Nix from START to END."
  (goto-char start)
  (remove-text-properties start end
                          '(syntax-table nil nix-string-type nil nix-syntax-antiquote nil))
  (funcall
   (syntax-propertize-rules
    ("\\\\\\\\"
     (0 nil))
    ("\\\\\""
     (0 nil))
    ("\\\\\\${" (0 (ignore (nix--escaped-antiquote-dq-style))))
    ("'\\{2,\\}" (0 (ignore (nix--single-quotes))))
    ("}\\${"
     (0 (ignore (nix--antiquote-close-open))))
    ("\\${"
     (0 (ignore (nix--antiquote-open))))
    ("}"
     (0 (ignore (nix--antiquote-close))))
    ("\""
     (0 (ignore (nix--double-quotes))))
    )
   start end))


;;; REPL

(defvar nix-prompt-regexp "nix-repl> ")

(define-derived-mode nix-repl-mode comint-mode "Nix-REPL"
  "Interactive prompt for Nix."
  (setq-local comint-prompt-regexp nix-prompt-regexp)
  (setq-local comint-prompt-read-only t)
  (add-to-list 'company-backends 'company-nix)
  (company-mode))

(defun nix-repl-show ()
  "Load the Nix-REPL."
  (interactive)
  (pop-to-buffer-same-window
   (get-buffer-create "*Nix-REPL*"))
  (unless (comint-check-proc (current-buffer))
    (nix--make-repl-in-buffer (current-buffer))
    (nix-repl-mode)))

(defun nix--make-repl-in-buffer (buffer)
  (make-comint-in-buffer "Nix-REPL" buffer "nix-repl"))

;;; Company

(defun company-nix (command &optional arg &rest ignored)
  (interactive '(interactive))
  (case command
    (interactive (company-begin-backend 'company-nix))
    (prefix (and (member major-mode '(nix-mode nix-repl-mode))
                 (nix-grab-attr-path)))
    (candidates
     (nix-get-completions (get-buffer-process (nix--get-company-buffer)) arg))
    (sorted t)))

(defun nix-grab-attr-path ()
  (if (looking-at "[^a-zA-Z0-9'\\-_\\.]")
      (buffer-substring (point) (save-excursion (skip-chars-backward "a-zA-Z0-9'\\-_\\.")
                                                (point)))
    (unless (and (char-after)
                 (string-match "[a-zA-Z0-9'\\-_]" (char-to-string (char-after)))
                 ""))))

(defun nix--get-company-buffer (&optional buffer)
  (let* ((buf (or buffer (current-buffer)))
         (repl-buf (get-buffer "*Nix-REPL*")))
    (if (or (equal buf "*Nix-REPL*") (equal buf repl-buf))
        repl-buf
      (nix--get-company-backend-buffer buf))))

(defvar nix-company-backend-buffer-name " *nix-company-backend*")
(defvar nix--company-last-buffer nil)

(defun nix--get-company-backend-buffer (buffer)
  (let* ((buf-file (buffer-file-name buffer))
         (backend-buf (get-buffer-create nix-company-backend-buffer-name))
         (last-buf nix--company-last-buffer)
         (proc (get-buffer-process backend-buf)))
    (with-current-buffer buffer
      (if (and proc
               (process-live-p proc))
          (if (not (string= last-buf (buffer-name)))
              (progn (quit-process proc)
                     (nix--make-repl-in-buffer backend-buf)
                     (nix--send-repl (concat ":l " buf-file "\n")
                                     (get-buffer-process backend-buf) t)
                     (setq nix--company-last-buffer (buffer-name)))
            (nix--send-repl ":r\n" proc t))
        (progn (nix--make-repl-in-buffer backend-buf)
               (nix--send-repl (concat ":l " buf-file "\n")
                               (get-buffer-process backend-buf) t)
               (setq nix--company-last-buffer (buffer-name))))
      backend-buf)))

(defun nix-get-completions (proc prefix)
  (save-match-data
    (nix--with-temp-process-filter proc
      (goto-char (point-min))
      (process-send-string proc (concat prefix "\t\"" (nix--char-with-ctrl ?a) "\"\n"))
      (setq i 0)
      (while (and (< (setq i (1+ i)) 100)
                  (not (search-forward-regexp "\"\\([^\"]*\\)\"[\n]*nix-repl>" nil t)))
        (sleep-for 0.01))
      (let ((new-prefix (match-string 1))
            (start-compl (point)))
        (if (string-suffix-p " " new-prefix)
            (list (substring new-prefix 0 -1))
          (process-send-string proc (concat new-prefix "\t\t" (nix--char-with-ctrl ?u) "\n"))
          (goto-char start-compl)
          (setq i 0)
          (while (and (< (setq i (1+ i)) 100)
                      (not (search-forward-regexp
                            "[\n]+nix-repl>\\|Display all \\([0-9]+\\)" nil t)))
            (sleep-for 0.01))
          (if (match-string 1)
              (progn
                (process-send-string proc "n")
                '())
            (search-backward "\n" nil t)
            (split-string (buffer-substring start-compl (1- (point))))))))))

(defun nix--send-repl (input &optional process mute)
  (let ((proc (or process (get-buffer-process (current-buffer)))))
    (if mute
        (nix--with-temp-process-filter proc
          (process-send-string proc input))
      (process-send-string proc input))))

(defun nix--char-with-ctrl (char)
  (char-to-string (logand #b10011111 char)))

(defmacro nix--with-temp-process-filter (proc &rest body)
  (declare (indent defun))
  `(let* ((buf (generate-new-buffer " *temp-process-output*"))
          (proc-filter-saved (process-filter ,proc))
          (proc-marker (with-current-buffer buf (point-marker))))
     (set-process-filter ,proc (nix--process-filter buf proc-marker))
     (unwind-protect
         (with-current-buffer buf
           ,@body)
       (set-process-filter ,proc proc-filter-saved)
       (kill-buffer buf))))

(defun nix--process-filter (buf marker)
  (lambda (proc string)
    (when (buffer-live-p buf)
      (with-current-buffer buf
        (save-excursion
          (goto-char marker)
          (insert string)
          (set-marker marker (point)))))))

;;; Indentation

(defun nix-indent-level-parens ()
  "Find indent level based on parens."
  (save-excursion
    (beginning-of-line)

    (let ((p1 (point))
	  (p2 (nth 1 (syntax-ppss)))
	  (n 0))

      ;; prevent moving beyond buffer
      (if (eq p2 1)
	  (setq n (1+ n)))

      (while (and p2 (not (eq p2 1))) ;; make sure p2 > 1
	(goto-char p2)
	(backward-char)
	(let ((l1 (line-number-at-pos p1))
	      (l2 (line-number-at-pos p2)))
	  (if (not (eq l1 l2))
	      (setq n (1+ n))))
	(setq p1 p2)
	(setq p2 (nth 1 (syntax-ppss)))

	;; make sure we don't go beyond buffer
	(if (eq p2 1)
	    (setq n (1+ n))))

      n)))

(defun nix-indent-level-let ()
  "Get indent level based on # of let statements."
  (save-excursion
    (beginning-of-line)

    (let ((lets 0)
	  (ins 0))
      (while (not (eq (point) (point-min)))
	(forward-line -1)
	(cond
	 ((and
	   (or
	    (looking-at "[[:space:]]*let$")
	    (looking-at "[[:space:]]*let[[:space:]]")
	    (looking-at ".*[[:space:]]let$"))
	   (not
	    (or
	     (looking-at ".*[[:space:]]in$")
	     (looking-at ".*[[:space:]]in[[:space:]]"))))
	  (setq lets (1+ lets)))
	 ((or
	   (looking-at "^in$")
	   (looking-at "^in[[:space:]]")
	   (looking-at "[[:space:]]+in$")
	   (looking-at "[[:space:]]+in[[:space:]]"))
	  (setq ins (1+ ins)))))

      (- lets ins))))

(defun nix-indent-level-is-closing ()
  "Go forward from beginning of line."
  (save-excursion
    (beginning-of-line)
    (skip-chars-forward "[:space:]")

    (or ;; any of these should -1 indent level
     (looking-at ")")
     (looking-at "}")
     (looking-at "]")
     (looking-at "''")
     (looking-at ",")
     (looking-at "in[[:space:]]")
     (looking-at "in$"))))

(defun nix-indent-level-is-hanging ()
  "Is hanging?"
  (save-excursion
    (beginning-of-line)
    (skip-chars-forward "[:space:]")

    (forward-line -1)
    (end-of-line)
    (skip-chars-backward "\n[:space:]")

    ;; skip through any comments in the way
    (while (nth 4 (syntax-ppss))
      (goto-char (nth 8 (syntax-ppss)))
      (skip-chars-backward "\n[:space:]"))

    (or
     (looking-back "=" 1)
     (looking-back "+" 1)
     ;; (looking-back ":" 1)
     (looking-back "//" 1))))

(defun nix-indent-level ()
  "Get current indent level."
  (* tab-width (+
		(nix-indent-level-parens)
		(nix-indent-level-let)
		(if (nix-indent-level-is-closing) -1
		  (if (nix-indent-level-is-hanging) 1 0)))))

(defun nix-indent-line ()
  "Indent current line in a Nix expression."
  (interactive)
  (cond

   ;; comment
   ((save-excursion
      (beginning-of-line)
      (nth 4 (syntax-ppss))) nil)

   ;; string
   ((save-excursion
      (beginning-of-line)
      (nth 3 (syntax-ppss))) nil)

   ;; else
   (t
    (indent-line-to (nix-indent-level)))))

;; Visit file

(defun nix-visit-file ()
  "Go to file under cursor."
  (interactive)
  (save-excursion
    (forward-whitespace -1)
    (skip-chars-forward " \t")
    (if (looking-at nix-re-file-path)
	(find-file (match-string-no-properties 0)))))

;; Formatting

(defcustom nix-nixfmt-bin "nixfmt"
  "Path to nixfmt executable."
  :group 'nix
  :type 'string)

(defun nix--format-call (buf)
  "Format BUF using nixfmt."
  (with-current-buffer (get-buffer-create "*nixfmt*")
    (erase-buffer)
    (insert-buffer-substring buf)
    (if (zerop (call-process-region (point-min) (point-max) nix-nixfmt-bin t t nil))
        (progn
          (if (not (string= (buffer-string) (with-current-buffer buf (buffer-string))))
              (copy-to-buffer buf (point-min) (point-max)))
          (kill-buffer))
      (error "Nixfmt failed, see *nixfmt* buffer for details"))))

(defun nix-format-buffer ()
  "Format the current buffer using nixfmt."
  (interactive)
  (unless (executable-find nix-nixfmt-bin)
    (error "Could not locate executable \"%s\"" nix-nixfmt-bin))
  (nix--format-call (current-buffer))
  (message "Formatted buffer with rustfmt."))

;; Key maps

(defvar nix-mode-menu (make-sparse-keymap "Nix")
  "Menu for Nix mode.")

(defvar nix-mode-map (make-sparse-keymap)
  "Local keymap used for Nix mode.")

(defun nix-create-keymap ()
  "Create the keymap associated with the Nix mode."
  (define-key nix-mode-map "\C-c\C-f" 'nix-visit-file)
  (define-key nix-mode-map "\C-c\C-r" 'nix-format-buffer))

(defun nix-create-menu ()
  "Create the Nix menu as shown in the menu bar."
  (let ((m '("Nix"
	     ["Goto file" nix-visit-file t]
	     ["Format buffer" nix-format-buffer t])
	   ))
    (easy-menu-define ada-mode-menu nix-mode-map "Menu keymap for Nix mode" m)))

(nix-create-keymap)
(nix-create-menu)

(when (featurep 'flycheck) (require 'nix-flycheck))

(when (require 'company nil 'noerror) (add-to-list
                                       'company-backends
                                       'company-nix))

;;;###autoload
(define-derived-mode nix-mode prog-mode "Nix"
  "Major mode for editing Nix expressions.

The following commands may be useful:

  '\\[newline-and-indent]'
    Insert a newline and move the cursor to align with the previous
    non-empty line.

  '\\[fill-paragraph]'
    Refill a paragraph so that all lines are at most `fill-column'
    lines long.  This should do the right thing for comments beginning
    with `#'.  However, this command doesn't work properly yet if the
    comment is adjacent to code (i.e., no intervening empty lines).
    In that case, select the text to be refilled and use
    `\\[fill-region]' instead.

The hook `nix-mode-hook' is run when Nix mode is started.

\\{nix-mode-map}
"
  :syntax-table nix-mode-syntax-table

  (setq-local case-fold-search nil)

  ;; Disable hard tabs and set tab to 2 spaces
  ;; Recommended by nixpkgs manual: https://nixos.org/nixpkgs/manual/#sec-syntax
  (setq-local indent-tabs-mode nil)
  (setq-local tab-width 2)

  ;; Font lock support.
  (setq-local font-lock-defaults '(nix-font-lock-keywords nil nil nil nil))

  ;; Special syntax properties for Nix
  (setq-local syntax-propertize-function 'nix-syntax-propertize)

  ;; Look at text properties when parsing
  (setq-local parse-sexp-lookup-properties t)

  ;; Automatic indentation [C-j]
  (setq-local indent-line-function 'nix-indent-line)

  ;; Indenting of comments
  (setq-local comment-start "# ")
  (setq-local comment-end "")
  (setq-local comment-start-skip "\\(^\\|\\s-\\);?#+ *")
  (setq-local comment-multi-line t)

  ;; Filling of comments
  (setq-local adaptive-fill-mode t)
  (setq-local paragraph-start "[ \t]*\\(#+[ \t]*\\)?$")
  (setq-local paragraph-separate paragraph-start)

  ;; Case sensitive searching
  (setq-local case-fold-search nil)

  (easy-menu-add nix-mode-menu nix-mode-map))

;;;###autoload
(progn
  (add-to-list 'auto-mode-alist '("\\.nix\\'" . nix-mode))
  (add-to-list 'auto-mode-alist '("\\.nix.in\\'" . nix-mode)))

(defun nix-mode-reload ()
  "Reload Nix mode."
  (interactive)
  (unload-feature 'nix-mode)
  (require 'nix-mode)
  (nix-mode))

(provide 'nix-mode)

;;; nix-mode.el ends here<|MERGE_RESOLUTION|>--- conflicted
+++ resolved
@@ -72,13 +72,10 @@
     (modify-syntax-entry ?* ". 23" table)
     (modify-syntax-entry ?# "< b" table)
     (modify-syntax-entry ?\n "> b" table)
-<<<<<<< HEAD
-=======
     ;; We handle strings
     (modify-syntax-entry ?\" "." table)
     ;; We handle escapes
     (modify-syntax-entry ?\\ "." table)
->>>>>>> ea23a301
     table)
   "Syntax table for Nix mode.")
 
