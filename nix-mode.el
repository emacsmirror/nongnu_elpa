;;; nix-mode.el --- Major mode for editing Nix expressions

;; Author: Eelco Dolstra
;; Maintainer: Matthew Bauer <mjbauer95@gmail.com>
;; Homepage: https://github.com/matthewbauer/nix-mode
;; Version: 1.1
;; Keywords: nix

;; This file is NOT part of GNU Emacs.

;;; Commentary:

;; A major mode for editing Nix expressions (.nix files).  See the Nix manual
;; for more information available at https://nixos.org/nix/manual/.

;;; Code:

;; Emacs 24.2 compatability
(unless (fboundp 'setq-local)
  (defmacro setq-local (var val)
    "Set variable VAR to value VAL in current buffer."
    `(set (make-local-variable ',var) ,val)))

(defun nix-syntax-match-antiquote (limit)
  "Find antiquote within a Nix expression up to LIMIT."
  (let ((pos (next-single-char-property-change (point) 'nix-syntax-antiquote
                                               nil limit)))
    (when (and pos (> pos (point)))
      (goto-char pos)
      (let ((char (char-after pos)))
        (pcase char
          (`?$
           (forward-char 2))
          (`?}
           (forward-char 1)))
        (set-match-data (list pos (point)))
        t))))

(defconst nix-keywords
  '("if" "then"
    "else" "with"
    "let" "in"
    "rec" "inherit"
    "or"
    ))

(defconst nix-builtins
  '("builtins" "baseNameOf"
    "derivation" "dirOf"
    "false" "fetchTarball"
    "import" "isNull"
    "map" "removeAttrs"
    "toString" "true"))

(defconst nix-warning-keywords
  '("assert" "abort" "throw"))

(defconst nix-re-file-path
  "[a-zA-Z0-9._\\+-]*\\(/[a-zA-Z0-9._\\+-]+\\)+")

(defconst nix-re-url
  "[a-zA-Z][a-zA-Z0-9\\+-\\.]*:[a-zA-Z0-9%/\\?:@&=\\+\\$,_\\.!~\\*'-]+")

(defconst nix-re-bracket-path
  "<[a-zA-Z0-9._\\+-]+\\(/[a-zA-Z0-9._\\+-]+\\)*>")

(defconst nix-re-variable-assign
  "\\<\\([a-zA-Z_][a-zA-Z0-9_'\-\.]*\\)[ \t]*=")

(defconst nix-font-lock-keywords
  `(
    (,(regexp-opt nix-keywords 'symbols) . font-lock-keyword-face)
    (,(regexp-opt nix-warning-keywords 'symbols) . font-lock-warning-face)
    (,(regexp-opt nix-builtins 'symbols) . font-lock-builtin-face)
    (,nix-re-url . font-lock-constant-face)
    (,nix-re-file-path . font-lock-constant-face)
    (,nix-re-variable-assign 1 font-lock-variable-name-face)
    (,nix-re-bracket-path . font-lock-constant-face)
    (nix-syntax-match-antiquote 0 font-lock-preprocessor-face t))
  "Font lock keywords for nix.")

(defvar nix-mode-syntax-table
  (let ((table (make-syntax-table)))
    (modify-syntax-entry ?/ ". 14" table)
    (modify-syntax-entry ?* ". 23" table)
    (modify-syntax-entry ?# "< b" table)
    (modify-syntax-entry ?\n "> b" table)
    table)
  "Syntax table for Nix mode.")

(defun nix-syntax-propertize-escaped-antiquote ()
  "Set syntax properies for an escaped antiquote mark."
  nil)

(defun nix-syntax-propertize-multiline-string ()
  "Set syntax properies for multiline string delimiters."
  (let* ((start (match-beginning 0))
         (end (match-end 0))
         (context (save-excursion (save-match-data (syntax-ppss start))))
         (string-type (nth 3 context)))
    (pcase string-type
      (`t
       ;; inside a multiline string
       ;; ending multi-line string delimiter
       (put-text-property (1- end) end
                          'syntax-table (string-to-syntax "|")))
      (`nil
       ;; beginning multi-line string delimiter
       (put-text-property start (1+ start)
                          'syntax-table (string-to-syntax "|"))))))

(defun nix-syntax-propertize-antiquote ()
  "Set syntax properties for an antiquote mark."
  (let* ((start (match-beginning 0)))
    (put-text-property start (1+ start)
                       'syntax-table (string-to-syntax "|"))
    (put-text-property start (+ start 2)
                       'nix-syntax-antiquote t)))

(defun nix-syntax-propertize-close-brace ()
  "Set syntax properties for close braces.
If a close brace `}' ends an antiquote, the next character begins a string."
  (let* ((start (match-beginning 0))
         (end (match-end 0))
         (context (save-excursion (save-match-data (syntax-ppss start))))
         (open (nth 1 context)))
    (when open ;; a corresponding open-brace was found
      (let* ((antiquote (get-text-property open 'nix-syntax-antiquote)))
        (when antiquote
          (put-text-property (+ start 1) (+ start 2)
                             'syntax-table (string-to-syntax "|"))
          (put-text-property start (1+ start)
                             'nix-syntax-antiquote t))))))

(defun nix-syntax-propertize (start end)
  "Special syntax properties for Nix from START to END."
  ;; search for multi-line string delimiters
  (goto-char start)
  (remove-text-properties start end '(syntax-table nil nix-syntax-antiquote nil))
  (funcall
   (syntax-propertize-rules
    ("''\\${"
     (0 (ignore (nix-syntax-propertize-escaped-antiquote))))
    ("''"
     (0 (ignore (nix-syntax-propertize-multiline-string))))
    ("\\${"
     (0 (ignore (nix-syntax-propertize-antiquote))))
    ("}"
     (0 (ignore (nix-syntax-propertize-close-brace)))))
   start end))

(defun nix-indent-level-parens ()
  "Find indent level based on parens."
  (setq n 0)
  (save-excursion
    (setq p1 (point))
    (setq p2 (nth 1 (syntax-ppss)))

    (while p2
      (goto-char p2)
      (backward-char)
      (let ((l1 (line-number-at-pos p1))
	    (l2 (line-number-at-pos p2)))
	(if (not (eq l1 l2))
	    (setq n (+ n 1))))
      (setq p1 p2)
      (setq p2 (nth 1 (syntax-ppss)))))

  n)

(defun nix-indent-level-let ()
  (save-excursion
    (setq lets 0)
    (setq ins 0)
    (beginning-of-line)
    (while (not (eq (point) (point-min)))
      (forward-line -1)
      (cond
       ((and
	 (looking-at "[:space:]*let")
	 (not (looking-at ".*in")))
	(setq lets (1+ lets)))
       ((looking-at "[:space:]*in")
	(setq ins (1+ ins)))))

    (- lets ins)))

(defun nix-indent-level-is-closing ()
  "Go forward from beginning of line."
  (save-excursion
    (beginning-of-line)
    (skip-chars-forward "[:space:]")

    (or ;; any of these should -1 indent level
     (looking-at ")")
     (looking-at "}")
     (looking-at "''")
     (looking-at ","))))

(defun nix-indent-level-is-hanging ()
  "Is hanging?"
  (save-excursion
    (beginning-of-line)
    (skip-chars-forward "[:space:]")
    (unless (or
    	     (looking-at "}")
	     (looking-at ")")
	     (looking-at "{"))

      (forward-line -1)
      (end-of-line)
      (skip-chars-backward "\n[:space:]")

      ;; skip through any comments in the way
      (while (nth 4 (syntax-ppss))
	(goto-char (nth 8 (syntax-ppss)))
	(skip-chars-backward "\n[:space:]"))

      ;; any of these should be ignored
      (unless (or
	       (looking-back "/*")
	       (looking-back ";")
	       (looking-back ":")
	       (looking-back "{")
	       (looking-back "(")
	       (looking-back ",")
	       (looking-back "let")
	       (looking-back "in"))
	t))))

(defun nix-indent-level ()
  "Get current indent level."
  (* tab-width (+
<<<<<<< HEAD
		(nix-indent-level-parens)
=======
		(nix-indent-level-parens (point))
		(nix-indent-level-let)
>>>>>>> 76df9f3e
		(if (nix-indent-level-is-closing) -1
		  (if (nix-indent-level-is-hanging) 1 0)))))

(defun nix-indent-line ()
  "Indent current line in a Nix expression."
  (interactive)
  (cond

   ;; comment
   ((save-excursion
      (beginning-of-line)
      (nth 4 (syntax-ppss))) nil)

   ;; string
   ((save-excursion
      (beginning-of-line)
      (nth 3 (syntax-ppss))) nil)

   ;; else
   (t
    (indent-line-to (nix-indent-level)))))

(defun nix-visit-file ()
  "Go to file under cursor."
  (interactive)
  (save-excursion
    (forward-whitespace -1)
    (skip-chars-forward " \t")
    (if (looking-at nix-re-file-path)
	(find-file (match-string-no-properties 0)))))

(defcustom nix-nixfmt-bin "nixfmt"
  "Path to nixfmt executable."
  :group 'nix
  :type 'string)

(defun nix--format-call (buf)
  "Format BUF using nixfmt."
  (with-current-buffer (get-buffer-create "*nixfmt*")
    (erase-buffer)
    (insert-buffer-substring buf)
    (if (zerop (call-process-region (point-min) (point-max) nix-nixfmt-bin t t nil))
        (progn
          (if (not (string= (buffer-string) (with-current-buffer buf (buffer-string))))
              (copy-to-buffer buf (point-min) (point-max)))
          (kill-buffer))
      (error "Nixfmt failed, see *nixfmt* buffer for details"))))

(defun nix-format-buffer ()
  "Format the current buffer using nixfmt."
  (interactive)
  (unless (executable-find nix-nixfmt-bin)
    (error "Could not locate executable \"%s\"" nix-nixfmt-bin))
  (nix--format-call (current-buffer))
  (message "Formatted buffer with rustfmt."))

(defvar nix-mode-menu (make-sparse-keymap "Nix")
  "Menu for Nix mode.")

(defvar nix-mode-map (make-sparse-keymap)
  "Local keymap used for Nix mode.")

(defun nix-create-keymap ()
  "Create the keymap associated with the Nix mode."
  (define-key nix-mode-map "\C-c\C-g" 'nix-visit-file)
  (define-key nix-mode-map "\C-c\C-f" 'nix-format-buffer))

(defun nix-create-menu ()
  "Create the Nix menu as shown in the menu bar."
  (let ((m '("Nix"
	     ["Goto file" nix-visit-file t]
	     ["Format buffer" nix-format-buffer t])
	   ))
    (easy-menu-define ada-mode-menu nix-mode-map "Menu keymap for Nix mode" m)))

(nix-create-keymap)
(nix-create-menu)

;;;###autoload
(define-derived-mode nix-mode prog-mode "Nix"
  "Major mode for editing Nix expressions.

The following commands may be useful:

  '\\[newline-and-indent]'
    Insert a newline and move the cursor to align with the previous
    non-empty line.

  '\\[fill-paragraph]'
    Refill a paragraph so that all lines are at most `fill-column'
    lines long.  This should do the right thing for comments beginning
    with `#'.  However, this command doesn't work properly yet if the
    comment is adjacent to code (i.e., no intervening empty lines).
    In that case, select the text to be refilled and use
    `\\[fill-region]' instead.

The hook `nix-mode-hook' is run when Nix mode is started.

\\{nix-mode-map}
"
  (set-syntax-table nix-mode-syntax-table)

  ;; Disable hard tabs and set tab to 2 spaces
  ;; Recommended by nixpkgs manual: https://nixos.org/nixpkgs/manual/#sec-syntax
  (setq-local indent-tabs-mode nil)
  (setq-local tab-width 2)

  ;; Font lock support.
  (setq-local font-lock-defaults '(nix-font-lock-keywords nil nil nil nil))

  ;; Special syntax properties for Nix
  (setq-local syntax-propertize-function 'nix-syntax-propertize)

  ;; Look at text properties when parsing
  (setq-local parse-sexp-lookup-properties t)

  ;; Automatic indentation [C-j]
  (setq-local indent-line-function 'nix-indent-line)

  ;; Indenting of comments
  (setq-local comment-start "# ")
  (setq-local comment-end "")
  (setq-local comment-start-skip "\\(^\\|\\s-\\);?#+ *")
  (setq-local comment-multi-line t)

  ;; Filling of comments
  (setq-local adaptive-fill-mode t)
  (setq-local paragraph-start "[ \t]*\\(#+[ \t]*\\)?$")
  (setq-local paragraph-separate paragraph-start)

  (easy-menu-add nix-mode-menu nix-mode-map))

;;;###autoload
(progn
  (add-to-list 'auto-mode-alist '("\\.nix\\'" . nix-mode))
  (add-to-list 'auto-mode-alist '("\\.nix.in\\'" . nix-mode)))

(defun nix-mode-reload ()
  "Reload Nix mode."
  (interactive)
  (unload-feature 'nix-mode)
  (require 'nix-mode)
  (nix-mode))

(provide 'nix-mode)

;;; nix-mode.el ends here<|MERGE_RESOLUTION|>--- conflicted
+++ resolved
@@ -231,12 +231,8 @@
 (defun nix-indent-level ()
   "Get current indent level."
   (* tab-width (+
-<<<<<<< HEAD
 		(nix-indent-level-parens)
-=======
-		(nix-indent-level-parens (point))
 		(nix-indent-level-let)
->>>>>>> 76df9f3e
 		(if (nix-indent-level-is-closing) -1
 		  (if (nix-indent-level-is-hanging) 1 0)))))
 
