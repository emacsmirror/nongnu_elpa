;; -*- lexical-binding: t -*-
;;; nix-mode.el --- Major mode for editing Nix expressions

;; Author: Eelco Dolstra
;; Maintainer: Matthew Bauer <mjbauer95@gmail.com>
;; Homepage: https://github.com/matthewbauer/nix-mode
;; Version: 1.1
;; Keywords: nix

;; This file is NOT part of GNU Emacs.

;;; Commentary:

;; A major mode for editing Nix expressions (.nix files).  See the Nix manual
;; for more information available at https://nixos.org/nix/manual/.

;;; Code:

(require 'cl)

;; Emacs 24.2 compatability
(unless (fboundp 'setq-local)
  (defmacro setq-local (var val)
    "Set variable VAR to value VAL in current buffer."
    `(set (make-local-variable ',var) ,val)))

<<<<<<< HEAD
(require 'nix-format)
(require 'nix-repl)
=======
(require 'cl)
>>>>>>> 3e6fdd83

;;; Syntax coloring

(defun nix-syntax-match-antiquote (limit)
  "Find antiquote within a Nix expression up to LIMIT."
  (let ((pos (next-single-char-property-change (point) 'nix-syntax-antiquote
                                               nil limit)))
    (when (and pos (> pos (point)) (< pos (point-max)))
      (goto-char pos)
      (let ((char (char-after pos)))
        (pcase char
          (`?{
           (forward-char 1)
           (set-match-data (list (1- pos) (point)))
           t)
          (`?}
           (forward-char 1)
           (set-match-data (list pos (point)))
           t))
        )
      )))

(defconst nix-keywords
  '("if" "then"
    "else" "with"
    "let" "in"
    "rec" "inherit"
    "or"
    ))

(defconst nix-builtins
  '("builtins" "baseNameOf"
    "derivation" "dirOf"
    "false" "fetchTarball"
    "import" "isNull"
    "map" "removeAttrs"
    "toString" "true"))

(defconst nix-warning-keywords
  '("assert" "abort" "throw"))

(defconst nix-re-file-path
  "[a-zA-Z0-9._\\+-]*\\(/[a-zA-Z0-9._\\+-]+\\)+")

(defconst nix-re-url
  "[a-zA-Z][a-zA-Z0-9\\+-\\.]*:[a-zA-Z0-9%/\\?:@&=\\+\\$,_\\.!~\\*'-]+")

(defconst nix-re-bracket-path
  "<[a-zA-Z0-9._\\+-]+\\(/[a-zA-Z0-9._\\+-]+\\)*>")

(defconst nix-re-variable-assign
  "\\<\\([a-zA-Z_][a-zA-Z0-9_'\-\.]*\\)[ \t]*=")

(defconst nix-font-lock-keywords
  `(
    (,(regexp-opt nix-keywords 'symbols) . font-lock-keyword-face)
    (,(regexp-opt nix-warning-keywords 'symbols) . font-lock-warning-face)
    (,(regexp-opt nix-builtins 'symbols) . font-lock-builtin-face)
    (,nix-re-url . font-lock-constant-face)
    (,nix-re-file-path . font-lock-constant-face)
    (,nix-re-variable-assign 1 font-lock-variable-name-face)
    (,nix-re-bracket-path . font-lock-constant-face)
    (nix-syntax-match-antiquote 0 font-lock-preprocessor-face t)
    )
  "Font lock keywords for nix.")

(makunbound 'nix-mode-syntax-table)

(defvar nix-mode-syntax-table
  (let ((table (make-syntax-table)))
    (modify-syntax-entry ?/ ". 14" table)
    (modify-syntax-entry ?* ". 23" table)
    (modify-syntax-entry ?# "< b" table)
    (modify-syntax-entry ?\n "> b" table)
    ;; We handle strings
    (modify-syntax-entry ?\" "." table)
    ;; We handle escapes
    (modify-syntax-entry ?\\ "." table)
    table)
  "Syntax table for Nix mode.")

(defun nix--mark-string (pos string-type)
  (put-text-property pos (1+ pos)
                     'syntax-table (string-to-syntax "|"))
  (put-text-property pos (1+ pos)
                     'nix-string-type string-type))

(defconst nix--variable-char "[a-zA-Z0-9_'\-]")

(defun nix--get-parse-state (pos)
  (save-excursion (save-match-data (syntax-ppss pos))))

(defun nix--get-string-type (parse-state)
  (let ((string-start (nth 8 parse-state)))
    (and string-start (get-text-property string-start 'nix-string-type))))

(defun nix--open-brace-string-type (parse-state)
  (let ((open-brace (nth 1 parse-state)))
    (and open-brace (get-text-property open-brace 'nix-string-type))))

(defun nix--open-brace-antiquote-p (parse-state)
  (let ((open-brace (nth 1 parse-state)))
    (and open-brace (get-text-property open-brace 'nix-syntax-antiquote))))

(defun nix--single-quotes ()
  (let* ((start (match-beginning 0))
         (end (match-end 0))
         (context (nix--get-parse-state start))
         (string-type (nix--get-string-type context)))
    (unless (or (equal string-type ?\")
                (and (equal string-type nil)
                     (< 1 start)
                     (string-match-p nix--variable-char
                                     (buffer-substring (1- start) start))))
      (when (equal string-type nil)
        (nix--mark-string start ?\')
        (setq start (+ 2 start)))
      (when (equal (mod (- end start) 3) 2)
        (let ((str-peek (buffer-substring end (min (point-max) (+ 2 end)))))
          (if (member str-peek '("${" "\\n" "\\r" "\\t"))
              (goto-char (+ 2 end))
              (nix--mark-string (1- end) ?\')))))))

(defun nix--escaped-antiquote-dq-style ()
  (let* ((start (match-beginning 0))
         (ps (nix--get-parse-state start))
         (string-type (nix--get-string-type ps)))
    (when (equal string-type ?\')
      (nix--antiquote-open-at (1+ start) ?\'))))

(defun nix--double-quotes ()
  (let* ((pos (match-beginning 0))
         (ps (nix--get-parse-state pos))
         (string-type (nix--get-string-type ps)))
    (unless (equal string-type ?\')
      (nix--mark-string pos ?\"))))

(defun nix--antiquote-open-at (pos string-type)
    (put-text-property pos (1+ pos)
                       'syntax-table (string-to-syntax "|"))
    (put-text-property pos (+ 2 pos)
                       'nix-string-type string-type)
    (put-text-property (1+ pos) (+ 2 pos)
                       'nix-syntax-antiquote t))

(defun nix--antiquote-open ()
  (let* ((start (match-beginning 0))
         (ps (nix--get-parse-state start))
         (string-type (nix--get-string-type ps)))
    (when string-type
      (nix--antiquote-open-at start string-type))))

(defun nix--antiquote-close-open ()
  (let* ((start (match-beginning 0))
         (ps (nix--get-parse-state start)))
    (when (and (not (nix--get-string-type ps))
               (nix--open-brace-antiquote-p ps))
      (let ((string-type (nix--open-brace-string-type ps)))
        (put-text-property start (+ 3 start)
                           'nix-string-type string-type)
        (put-text-property start (1+ start)
                           'nix-syntax-antiquote t)
        (put-text-property (+ 2 start) (+ 3 start)
                           'nix-syntax-antiquote t)))))

(defun nix--antiquote-close ()
  (let* ((start (match-beginning 0))
         (ps (nix--get-parse-state start)))
    (unless (nix--get-string-type ps)
      (let ((string-type (nix--open-brace-string-type ps)))
        (when string-type
          (put-text-property start (+ 2 start)
                             'nix-string-type string-type)
          (put-text-property start (1+ start)
                             'nix-syntax-antiquote t)
          (let ((ahead (buffer-substring (1+ start) (min (point-max) (+ 5 start)))))
            (case string-type
              (?\" (cond
                    ((string-match-p "^\\\\\"" ahead)
                     (put-text-property (1+ start) (+ 2 start)
                                        'syntax-table (string-to-syntax "|"))
                     (goto-char (+ 3 start)))
                    ((string-match-p "^\\\\\\${" ahead)
                     (put-text-property (1+ start) (+ 2 start)
                                        'syntax-table (string-to-syntax "|"))
                     (goto-char (+ 4 start)))
                    ((string-match-p "^\"" ahead)
                     (goto-char (+ 2 start)))
                    (t
                     (put-text-property (1+ start) (+ 2 start)
                                        'syntax-table (string-to-syntax "|"))
                     (goto-char (+ 2 start)))))
              (?\' (cond
                    ((string-match-p "^'''" ahead)
                     (put-text-property (1+ start) (+ 2 start)
                                        'syntax-table (string-to-syntax "|"))
                     (goto-char (+ 4 start)))
                    ((string-match-p "^''\\${" ahead)
                     (put-text-property (1+ start) (+ 2 start)
                                        'syntax-table (string-to-syntax "|"))
                     (goto-char (+ 5 start)))
                    ((string-match-p "^''\\\\[nrt]" ahead)
                     (put-text-property (1+ start) (+ 2 start)
                                        'syntax-table (string-to-syntax "|"))
                     (goto-char (+ 5 start)))
                    ((string-match-p "^''" ahead)
                     (goto-char (+ 3 start)))
                    (t (put-text-property (1+ start) (+ 2 start)
                                          'syntax-table (string-to-syntax "|"))
                       (goto-char (+ 2 start))))))))))))

(defun nix-syntax-propertize (start end)
  "Special syntax properties for Nix from START to END."
  (goto-char start)
  (remove-text-properties start end
                          '(syntax-table nil nix-string-type nil nix-syntax-antiquote nil))
  (funcall
   (syntax-propertize-rules
    ("\\\\\\\\"
     (0 nil))
    ("\\\\\""
     (0 nil))
    ("\\\\\\${" (0 (ignore (nix--escaped-antiquote-dq-style))))
    ("'\\{2,\\}" (0 (ignore (nix--single-quotes))))
    ("}\\${"
     (0 (ignore (nix--antiquote-close-open))))
    ("\\${"
     (0 (ignore (nix--antiquote-open))))
    ("}"
     (0 (ignore (nix--antiquote-close))))
    ("\""
     (0 (ignore (nix--double-quotes))))
    )
   start end))

;;; Indentation

(defun nix-indent-level-parens ()
  "Find indent level based on parens."
  (save-excursion
    (beginning-of-line)

    (let ((p1 (point))
	  (p2 (nth 1 (syntax-ppss)))
	  (n 0))

      ;; prevent moving beyond buffer
      (if (eq p2 1)
	  (setq n (1+ n)))

      (while (and p2 (not (eq p2 1))) ;; make sure p2 > 1
	(goto-char p2)
	(backward-char)
	(let ((l1 (line-number-at-pos p1))
	      (l2 (line-number-at-pos p2)))
	  (if (not (eq l1 l2))
	      (setq n (1+ n))))
	(setq p1 p2)
	(setq p2 (nth 1 (syntax-ppss)))

	;; make sure we don't go beyond buffer
	(if (eq p2 1)
	    (setq n (1+ n))))

      n)))

(defun nix-indent-level-let ()
  "Get indent level based on # of let statements."
  (save-excursion
    (beginning-of-line)

    (let ((lets 0)
          (ins 0))
      (while (not (eq (point) (point-min)))
        (forward-line -1)
        (cond
         ((save-excursion (end-of-line) (nth 4 (syntax-ppss))) nil)
         ((and
           (or
            (looking-at "[[:space:]]*let$")
            (looking-at "[[:space:]]*let[[:space:]]")
            (looking-at ".*[[:space:]]let$"))
           (not
            (or
             (looking-at ".*[[:space:]]in$")
             (looking-at ".*[[:space:]]in[[:space:]]"))))
          (setq lets (1+ lets)))
         ((or
           (looking-at "^in$")
           (looking-at "^in[[:space:]]")
           (looking-at "[[:space:]]+in$")
           (looking-at "[[:space:]]+in[[:space:]]"))
          (setq ins (1+ ins)))))
      (- lets ins))))

(defun nix-indent-level-is-closing ()
  "Go forward from beginning of line."
  (save-excursion
    (beginning-of-line)
    (skip-chars-forward "[:space:]")

    (or ;; any of these should -1 indent level
     (looking-at ")")
     (looking-at "}")
     (looking-at "]")
     (looking-at "''")
     (looking-at ",")
     (looking-at "in[[:space:]]")
     (looking-at "in$"))))

(defun nix-indent-level-is-hanging ()
  "Is hanging?"
  (save-excursion
    (beginning-of-line)
    (skip-chars-forward "[:space:]")

    (forward-line -1)
    (end-of-line)
    (skip-chars-backward "\n[:space:]")

    ;; skip through any comments in the way
    (while (nth 4 (syntax-ppss))
      (goto-char (nth 8 (syntax-ppss)))
      (skip-chars-backward "\n[:space:]"))

    (or
     (looking-back "=" 1)
     (looking-back "+" 1)
     ;; (looking-back ":" 1)
     (looking-back "//" 1))))

(defun nix-indent-level ()
  "Get current indent level."
  (* tab-width (+
		(nix-indent-level-parens)
		(nix-indent-level-let)
		(if (nix-indent-level-is-closing) -1
		  (if (nix-indent-level-is-hanging) 1 0)))))

(defun nix-indent-line ()
  "Indent current line in a Nix expression."
  (interactive)
  (cond

   ;; comment
   ((save-excursion
      (beginning-of-line)
      (nth 4 (syntax-ppss))) nil)

   ;; string
   ((save-excursion
      (beginning-of-line)
      (nth 3 (syntax-ppss))) nil)

   ;; else
   (t
    (indent-line-to (nix-indent-level)))))

;; Visit file

(defun nix-visit-file ()
  "Go to file under cursor."
  (interactive)
  (save-excursion
    (forward-whitespace -1)
    (skip-chars-forward " \t")
    (if (looking-at nix-re-file-path)
	(find-file (match-string-no-properties 0)))))

;; Key maps

(defvar nix-mode-menu (make-sparse-keymap "Nix")
  "Menu for Nix mode.")

(defvar nix-mode-map (make-sparse-keymap)
  "Local keymap used for Nix mode.")

(defun nix-create-keymap ()
  "Create the keymap associated with the Nix mode."
  (define-key nix-mode-map "\C-c\C-f" 'nix-visit-file)
  (define-key nix-mode-map "\C-c\C-r" 'nix-format-buffer))

(defun nix-create-menu ()
  "Create the Nix menu as shown in the menu bar."
  (let ((m '("Nix"
	     ["Goto file" nix-visit-file t]
	     ["Format buffer" nix-format-buffer t])
	   ))
    (easy-menu-define ada-mode-menu nix-mode-map "Menu keymap for Nix mode" m)))

(nix-create-keymap)
(nix-create-menu)

(when (featurep 'flycheck) (require 'nix-flycheck nil 'noerror))

(when (require 'company nil 'noerror) (require 'nix-company))

;;;###autoload
(define-derived-mode nix-mode prog-mode "Nix"
  "Major mode for editing Nix expressions.

The following commands may be useful:

  '\\[newline-and-indent]'
    Insert a newline and move the cursor to align with the previous
    non-empty line.

  '\\[fill-paragraph]'
    Refill a paragraph so that all lines are at most `fill-column'
    lines long.  This should do the right thing for comments beginning
    with `#'.  However, this command doesn't work properly yet if the
    comment is adjacent to code (i.e., no intervening empty lines).
    In that case, select the text to be refilled and use
    `\\[fill-region]' instead.

The hook `nix-mode-hook' is run when Nix mode is started.

\\{nix-mode-map}
"
  :syntax-table nix-mode-syntax-table

  (setq-local case-fold-search nil)

  ;; Disable hard tabs and set tab to 2 spaces
  ;; Recommended by nixpkgs manual: https://nixos.org/nixpkgs/manual/#sec-syntax
  (setq-local indent-tabs-mode nil)
  (setq-local tab-width 2)

  ;; Font lock support.
  (setq-local font-lock-defaults '(nix-font-lock-keywords nil nil nil nil))

  ;; Special syntax properties for Nix
  (setq-local syntax-propertize-function 'nix-syntax-propertize)

  ;; Look at text properties when parsing
  (setq-local parse-sexp-lookup-properties t)

  ;; Automatic indentation [C-j]
  (setq-local indent-line-function 'nix-indent-line)

  ;; Indenting of comments
  (setq-local comment-start "# ")
  (setq-local comment-end "")
  (setq-local comment-start-skip "\\(^\\|\\s-\\);?#+ *")
  (setq-local comment-multi-line t)

  ;; Filling of comments
  (setq-local adaptive-fill-mode t)
  (setq-local paragraph-start "[ \t]*\\(#+[ \t]*\\)?$")
  (setq-local paragraph-separate paragraph-start)

  ;; Case sensitive searching
  (setq-local case-fold-search nil)

  (easy-menu-add nix-mode-menu nix-mode-map))

;;;###autoload
(progn
  (add-to-list 'auto-mode-alist '("\\.nix\\'" . nix-mode))
  (add-to-list 'auto-mode-alist '("\\.nix.in\\'" . nix-mode)))

(provide 'nix-mode)

;;; nix-mode.el ends here<|MERGE_RESOLUTION|>--- conflicted
+++ resolved
@@ -24,12 +24,7 @@
     "Set variable VAR to value VAL in current buffer."
     `(set (make-local-variable ',var) ,val)))
 
-<<<<<<< HEAD
 (require 'nix-format)
-(require 'nix-repl)
-=======
-(require 'cl)
->>>>>>> 3e6fdd83
 
 ;;; Syntax coloring
 
@@ -425,7 +420,7 @@
 
 (when (featurep 'flycheck) (require 'nix-flycheck nil 'noerror))
 
-(when (require 'company nil 'noerror) (require 'nix-company))
+(when (require 'company nil 'noerror) (require 'nix-company nil 'noerror))
 
 ;;;###autoload
 (define-derived-mode nix-mode prog-mode "Nix"
