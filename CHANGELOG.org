--- conflicted
+++ resolved
@@ -4,11 +4,10 @@
 # All notable changes to [[https://ushin.org/hyperdrive/hyperdrive-manual.html][hyperdrive.el]] will be documented in this file.
 # This project adheres to [[https://semver.org/spec/v2.0.0.html][Semantic Versioning]].
 
-<<<<<<< HEAD
 * 0.6-pre
 
 Nothing yet...
-=======
+
 * 0.5.1 [2024-12-17 Tue]
 
 ** Fixed
@@ -17,7 +16,6 @@
   that loading an old version of a file after viewing that file's
   history will be much faster.  Thanks to Jonas Bernoulli for the fix!
 - Fix ~hyperdrive-sbb-view-layout~ custom type.  Thanks again, Jonas!
->>>>>>> 165e1b1c
 
 * 0.5 [2024-12-06 Fri]
 
