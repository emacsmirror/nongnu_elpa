;;; lem-request.el --- Basics for a lemmy client library -*- lexical-binding: t; -*-

;; Copyright (C) 2023  martian hiatus
;; Author: martian hiatus <martianhiatus [a t] riseup [d o t] net>
;; Version: 0.1
;; URL: https://codeberg.org/martianh/lem
;; Package-Requires: ((emacs "27.1") (fedi "0.1"))
;; Keywords: multimedia, multimedia

;; This program is free software; you can redistribute it and/or modify
;; it under the terms of the GNU General Public License as published by
;; the Free Software Foundation, either version 3 of the License, or
;; (at your option) any later version.

;; This program is distributed in the hope that it will be useful,
;; but WITHOUT ANY WARRANTY; without even the implied warranty of
;; MERCHANTABILITY or FITNESS FOR A PARTICULAR PURPOSE.  See the
;; GNU General Public License for more details.

;; You should have received a copy of the GNU General Public License
;; along with this program.  If not, see <https://www.gnu.org/licenses/>.

;;; Commentary:

;; Basic requests functions for a Lemmy client library.

;; All functions return parsed JSON.

;; Because POST and PUT requests submit JSON payloads, while GET requests
;; submit form parameters, parameters in POST and PUT calls need to respect
;; types (numbers, boolean, etc.), while GET parameters can all be strings.
;; See the commented example calls under the definitions below. This should
;; probably be amended for consistency.

;; Code hacked up together roughly, using:
;; <https://join-lemmy.org/api/classes/LemmyHttp.html>
;; <https://github.com/LemmyNet/lemmyBB/tree/main/src/api>
;; <https://github.com/LemmyNet/lemmy/blob/main/src/api_routes_http.rs>

;; TODO: consider returning only the value of the objects returned, else
;; probably every request has to be followed by an (alist-get 'object object)
;; call

;;; Code:

;; NB, to filter listings, use "TYPE_": All/Local/Community/Subscribed.
;; https://join-lemmy.org/api/enums/ListingType.html.

;; To sort listings, use SORT: `Active`, `Hot`, `New`, `Old`, `TopDay`,
;; `TopWeek`,`TopMonth`, `TopYear`, `TopAll`, `MostComments`, `NewComments`.
;; https://join-lemmy.org/api/enums/SortType.html

(require 'fedi)

(defvar fedi-http--api-version)
(setq fedi-http--api-version "v3")

(defvar fedi-instance-url)
(setq fedi-instance-url "https://lemmy.ml")

(setq fedi-package-prefix "lem")

;;; MACRO
(defmacro lem-request
    (method name endpoint
            &optional args docstring params json headers unauthorized)
  "Create http request function NAME, using http METHOD, for ENDPOINT.
ARGS are for the function.
PARAMS is an alist of form parameters to send with the request.
AUTHORIZED means submit an auth alist to params.
JSON means to encode params as a JSON payload.
HEADERS is an alist that will be bound as `url-request-extra-headers'.
To use this macro, you first need to set `fedi-package-prefix' to
the name of your package.
See `fedi-request'."
  (declare (debug t)
           (indent 3))
  `(fedi-request ,method
       ,name ,endpoint ,args ,docstring ,params
       (unless ,unauthorized `(("auth" . ,lem-auth-token))) ,json ,headers))

;;; INSTANCE
(lem-request "get" "instance" "site"
  ()
  "Get instance details.
Returns a site_view, admins list, online count, version, my_user,
federated_instances, all_languages, discussion_languages, and
taglines.")

;; (lem-instance)

(defun lem-get-instance-posts (&optional type sort limit)
  ""
  (lem-get-posts type sort limit))

;; (setq lem-test-inst-posts (lem-get-instance-posts "Subscribed"))

(defun lem-get-federated-instances ()
  "Return a list of federated instances of the current instance.
Returns a list of linked, list of allowed, list of blocked."
  (let ((inst (setq lem-inst (lem-instance))))
    (alist-get 'federated_instances inst)))

;; (lem-get-federated-instances)

;;; SEARCH
(lem-request "get" "search" "search"
  (query &optional type listing-type community-name community-id) ;  creator-id
  ;; listing-type limit page sort)
  "Search for QUERY.
TYPE must be a member of `lem-search-types'. Defaults to All.
COMMUNITY-ID and CREATOR-ID are numbers.
LISTING-TYPE must be a member of `lem-listing-types'.
LIMIT and PAGE are numbers."
  `(("q" . ,query)
    ("type_" . ,(or search-type "All")) ; default
    ("community_name" . ,community-name)
    ("community_id" . ,community-id)
    ("creator_id" . ,creator-id)
    ("listing-type" . ,listing-type)))

;; (lem-search "emacs" nil "emacs")

;;; AUTH
(lem-request "post" "login" "user/login"
  (name password)
  "Log in to `fedi-instance-url' with NAME and PASSWORD."
  `(("username_or_email" . ,name)
    ("password" . ,password))
  :json nil :unauthed)

;;; USERS
(lem-request "get" "get-person-by-id" "user"
  (id)
  "Get person with ID.
Returns a person_view, comments, posts, moderates objects."
  `(("person_id" . ,id)))

;; (lem-get-person-by-id "8511")
;; (lem-get-person-by-id "899775")

(lem-request "get" "get-person-by-name" "user"
  (name)
  "Get person with NAME.
Returns a person_view, comments, posts, moderates objects."
  `(("username" . ,name)))

;; (setq lem-user-me (lem-get-person-by-name "blawsybogsy"))

;; TODO: block user

;;; NOTIFS
(lem-request "get" "get-mentions" "user/mention"
  () ; (&optional unread-only)
  "Get mentions for the current user.
Returns a mentions list."
  `(("unread_only" . "true")))

;; (lem-get-mentions)

(lem-request "get" "get-replies" "user/replies"
  () ; (&optional unread-only)
  "Get replies for the current user.
Returns a replies list."
  `(("unread_only" . "true")))

;; (lem-get-replies)

;;; COMMUNITIES
(lem-request "get" "get-community-by-id" "community"
  (id)
  "Get community with ID.
Returns a community_view, site, moderators, online count,
discussion_languages, default_post_language."
  `(("id" . ,id)))

;; (lem-get-community-by-id "96200")

(lem-request "get" "get-community-by-name" "community"
  (name)
  "Get community with NAME.
Returns a community_view, site, moderators, online count,
discussion_languages, default_post_language."
  `(("name" . ,name)))

;; (setq lem-community-test (lem-get-community-by-name "lemel"))

(lem-request "get" "get-communities" "community/list"
  () "Returns a list of community objects.")

;; (lem-get-communities)

(lem-request "post" "follow-community" "community/follow"
  (community-id)
  "Follow a community with COMMUNITY-ID.
Returns a community_view and discussion_languages."
  `(("community_id" . ,community-id)
    ("follow" . t))
  :json)

;; (lem-follow-community 14711)

;; cb:
;; (let* ((json (fedi-http--process-json))
;;        (comm (alist-get 'community (car json)))
;;        (subed (alist-get 'subscribed (car json)))
;;        (name (alist-get 'name comm))
;;        (desc (alist-get 'description comm)))
;;   (when (equal subed "Subscribed")
;;     (format "Subscribed to %s [%s]" name desc)))

(lem-request "post" "create-community" "community"
  (name title &optional banner description discussion-languages
        icon nsfw mods-only-post)
  "Create a community with NAME.
Returns a community_view and discussion_languages."
  `(("name" . ,name)
    ("title" . ,title)
    ("banner" . ,banner)
    ("description" . ,description)
    ("discussion_languages" . ,discussion-languages)
    ("nsfw" . ,nsfw)
    ("icon" . ,icon)
    ("posting_restricted_to_mods" . ,mods-only-post))
  :json)

;; (lem-create-community "communeity" "com")

(lem-request "post" "delete-community" "community/delete"
  (community-id)
  "Delete community with COMMUNITY-ID, a number.
Returns a community_view and discussion_languages."
  `(("community_id" . ,community-id)
    ("deleted" . t))
  :json)

;; (lem-delete-community 98302)

;; TODO: block community
;; TODO: hide community

;;; POSTS
(lem-request "get" "get-post" "post"
  (id)
  "Get post with ID.
Returns a post_view, a community_view, moderators, and online count."
  `(("id" . ,id)))

;; (setq lem-test-post (lem-get-post "1341246"))

(lem-request "get" "get-posts" "post/list"
  (&optional type sort limit community-id community-name) ; page saved_only
  "List posts for the args provided.
SORT must be a member of `lem-sort-types'.
LISTING-TYPE must be member of `lem-listing-types'.
LIMIT is the amount of results to return.
COMMUNITY-ID and COMMUNITY-NAME are the community to get posts from.
Without either arg, get instance posts."
  `(,(when type `("type_" . ,type))
    ,(when sort `("sort" . ,sort))
    ,(when limit `("limit" . ,limit))
    ,(when community-id `("community_id" . ,community-id))
    ,(when community-name `("community_name" . ,community-name))))

;; (lem-get-posts nil nil nil )

(defun lem-list-posts-community-by-id (community-id
                                       &optional type sort limit)
  ""
  (lem-get-posts type sort limit community-id))


(defun lem-list-posts-community-by-name (community-name
                                         &optional type sort limit)
  ""
  (lem-get-posts type sort limit nil community-name))

;; https://join-lemmy.org/api/interfaces/CreatePost.html
(lem-request "post" "create-post" "post"
  (name community-id &optional body url nsfw honeypot language-id)
  "Create a new post with NAME, on community with COMMUNITY-ID.
BODY is the post's content. URL is its link.
NSFW and HONEYPOT not yet implemented.
Returns a post_view."
  `(("community_id" . ,community-id)
    ("name" . ,name)
    ("body" . ,body)
    ("url" . ,url)
    ("nsfw" . ,nsfw)
    ("honeypot" . ,honeypot)
    ("language_id" . ,language-id))
  :json)

;; (lem-create-post "tootle on" 96200 "hooley-dooley") ; always cross-posts?

;; cb:
;; (let* ((json (fedi-http--process-json))
;;        (post (alist-get 'post (car json)))
;;        (name (alist-get 'name post)))
;;   (when name
;;     (format "Post created: %s" name)))

(lem-request "post" "like-post" "post/like"
  (post-id score)
  "Like post with POST-ID.
SCORE is a number, either 0, 1 to upvote, and -1 to downvote.
Returns a post_view."
  `(("post_id" . ,post-id)
    ("score" . ,score))
  :json)

;; (lem-like-post 1341246 1)

(lem-request "put" "edit-post" "post"
  (id new-name &optional new-body new-url) ; nsfw url lang-id
  "Edit post with ID, giving it a NEW-NAME, and NEW-BODY and NEW-URL.
Returns a post_view."
  `(("post_id" . ,id)
    ("name" . ,new-name)
    ("body" . ,new-body)
    ("url" . ,new-url))
  :json)

;; (lem-edit-post 1341246 "blaodh" "trep")

(lem-request "post" "report-post" "post/report"
  (id reason)
  "Report post with ID to instance moderator, giving REASON, a string.
Returns a post_report_view."
  `(("post_id" . ,id)
    ("reason" . ,reason))
  :json)

;;; COMMENTS
;; <https://join-lemmy.org/api/interfaces/GetComments.html>
;; Comment listing types are All, Subscribed, Community
;; You can use either community_id or community_name as an id. To get posts for a federated community by name, use name@instance.tld .

(lem-request "get" "get-comment" "comment"
  (id)
  "Get comment with ID.
Returns a comment_view, recipient_ids, and form_id."
  `(("id" . ,id)))

;; (lem-get-comment "765662")

(lem-request "post" "create-comment" "comment"
  (post-id content &optional parent-id)
  "Create a comment on post POST-ID, with CONTENT.
PARENT-ID is the parent comment to reply to.
Returns a comment_view, recipient_ids, and form_id."
  `(("post_id" . ,post-id)
    ("content" . ,content)
    ("parent_id" . ,parent-id))
  :json)

;; (lem-create-comment 1341246 "replying via lem.el")

;; cb:
;; (let* ((json (fedi-http--process-json))
;;        (comment (alist-get 'comment (car json))))
;;   (when comment
;;     (format "Comment created: %s" comment)))

<<<<<<< HEAD
(lem-request "get" "get-post-comments" "comment/list"
  (&optional post-id parent-id sort)
  ;; limit max_depth page saved_only type_
  "Get the comments of post with POST-ID.
Sort can be \"New\", \"Hot\", \"Old\", or \"Top\".
Returns a list of comment objects."
  `(,(when post-id `("post_id" . ,post-id))
    ,(when parent-id `("parent_id" . ,parent-id))
    ,(when sort `("sort" . ,sort))))
=======
(lem-request "get" "get-comments" "comment/list"
  (&optional post-id parent-id listing-type sort limit
             ;; page saved_only
             community-id community-name)
  "SORT must be a member of `lem-sort-types'.
LISTING-TYPE must be member of `lem-listing-types'.
LIMIT is the amount of results to return.
COMMUNITY-ID and COMMUNITY-NAME are the community to get posts from.
Without any id or name, get instance comments."
  `(,(when post-id `("post_id" . ,post-id))
    ,(when parent-id `("parent_id" . ,parent-id))
    ,(when listing-type `("type_" . ,listing-type))
    ,(when sort `("sort" . ,sort))
    ,(when limit `("limit" . ,limit))
    ,(when community-id `("comminuty_id" . ,community-id))
    ,(when community-name `("community_name" . ,community-name))))

(defun lem-get-post-comments (post-id &optional type sort limit) ; page saved_only
  ""
  (lem-get-comments post-id nil type sort limit))
>>>>>>> 84d966bf

;; (setq lem-test-comments (lem-get-post-comments "1341246"))
;; (setq lem-test-comments (lem-get-post-comments nil "1410245"))
;; (setq lem-test-comments (lem-get-post-comments "1235982"))
;; (lem-get-post-comments "1235982" "651145") ; nil first arg breaks
<<<<<<< HEAD
;; (lem-get-post-comments nil "651145")
=======

(defun lem-get-comment-children (parent-id &optional type sort limit) ; page saved_only
  ""
  (lem-get-comments nil parent-id type sort limit))

(defun lem-get-community-comments-by-id (community-id &optional type sort limit) ; page saved_only
  ""
  (lem-get-comments nil nil type sort limit community-id))

>>>>>>> 84d966bf

(defun lem-get-community-comments-by-name
    (community-name &optional type sort limit) ; page saved_only
  ""
  (lem-get-comments nil nil type sort limit nil community-name))

;; (lem-get-community-comments-by-id "96200")
;; (lem-get-community-comments-by-name "emacs")

;; TODO: make a base fun like so?
;; (lem-request "get" "get-comments" "comment/list"
;;   (&optional community_id community_name limit max_depth page
;;              parent_id post_id saved_only sort type_ community-id)
;;   "Get comments, for community, post, or parent comment.")


(lem-request "put" "edit-comment" "comment"
  (id new-str)
  "Edit comment with ID, providing content NEW-STR.
To get the old text for editing, you first need to fetch the comment.
  Returns a comment_view, recipient_ids, and form_id."
  `(("comment_id" . ,id)
    ("content" . ,new-str))
  :json)

;; (lem-edit-comment 765662 "tasdfl;k")

(lem-request "post" "report-comment" "comment/report"
  (id reason)
  "Report comment with ID to instance moderator, giving REASON, a string.
Returns comment_report_view."
  `(("comment_id" . ,id)
    ("reason" . ,reason))
  :json)

;; (lem-report-comment 765662 "test")

;;; PRIVATE MESSAGES
(lem-request "get" "get-private-messages" "private_message/list"
  ()
  "Get private messages for the current user.
Returns private_messages."
  `(("unread_only" . "true")))

;; (lem-get-private-messages)

(lem-request "post" "send-private-message" "private_message"
  (content recipient-id)
  "Sent a private message CONTENT to user with RECIPIENT-ID.
Returns a private_message_view."
  `(("content" . ,content)
    ("recipient_id" . ,recipient-id))
  :json)

;; (lem-send-private-message "test" 899775)


;; (lem-create-comment 1235982 "test" :json)
;; (setq lem-post-comments (lem-get-post-comments "1235982"))
;; (setq lem-comm (lem-community-posts "14856"))

;; eg ids:
;; emacs community: 14856
;; a post: 1235982 (emacs lemmy client?)
;; my first comment on 1235982: 651145
;; a comment on above post: 763989
;; lem.el test community: 96200
;; lem.el test community post: 1341246
;; user: blawsybogsy, 8511 on lemmy.ml
;; user: martian, 899775 on sh.itjust.works
;; (lem-create-comment 1341243 "comment")
;; (lem-create-post "title" 96200 "body text")
;; (lem-create-comment 1341246 "another body text 2")

(provide 'lem-request)
;;; lem-request.el ends here<|MERGE_RESOLUTION|>--- conflicted
+++ resolved
@@ -362,17 +362,6 @@
 ;;   (when comment
 ;;     (format "Comment created: %s" comment)))
 
-<<<<<<< HEAD
-(lem-request "get" "get-post-comments" "comment/list"
-  (&optional post-id parent-id sort)
-  ;; limit max_depth page saved_only type_
-  "Get the comments of post with POST-ID.
-Sort can be \"New\", \"Hot\", \"Old\", or \"Top\".
-Returns a list of comment objects."
-  `(,(when post-id `("post_id" . ,post-id))
-    ,(when parent-id `("parent_id" . ,parent-id))
-    ,(when sort `("sort" . ,sort))))
-=======
 (lem-request "get" "get-comments" "comment/list"
   (&optional post-id parent-id listing-type sort limit
              ;; page saved_only
@@ -393,15 +382,11 @@
 (defun lem-get-post-comments (post-id &optional type sort limit) ; page saved_only
   ""
   (lem-get-comments post-id nil type sort limit))
->>>>>>> 84d966bf
 
 ;; (setq lem-test-comments (lem-get-post-comments "1341246"))
 ;; (setq lem-test-comments (lem-get-post-comments nil "1410245"))
 ;; (setq lem-test-comments (lem-get-post-comments "1235982"))
 ;; (lem-get-post-comments "1235982" "651145") ; nil first arg breaks
-<<<<<<< HEAD
-;; (lem-get-post-comments nil "651145")
-=======
 
 (defun lem-get-comment-children (parent-id &optional type sort limit) ; page saved_only
   ""
@@ -411,7 +396,6 @@
   ""
   (lem-get-comments nil nil type sort limit community-id))
 
->>>>>>> 84d966bf
 
 (defun lem-get-community-comments-by-name
     (community-name &optional type sort limit) ; page saved_only
