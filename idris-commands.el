--- conflicted
+++ resolved
@@ -756,16 +756,11 @@
         (what (idris-thing-at-point)))
     (when (car what)
       (save-excursion (idris-load-file-sync))
-<<<<<<< HEAD
-      ;; With Idris 2, using hints or depth in idris-eval produces errors in the process filter.
-      ;; Since both are optional, remove them here until someone is able to debug the root cause.
-      (let ((result (car (idris-eval `(:proof-search ,(cdr what) ,(car what))))))
-=======
+
       (let ((result (car (if (> idris-protocol-version 1)
                              (idris-eval `(:proof-search ,(cdr what) ,(car what)))
                              (idris-eval `(:proof-search ,(cdr what) ,(car what) ,hints ,@depth))
                            ))))
->>>>>>> f5101f55
         (if (string= result "")
             (error "Nothing found")
           (save-excursion
