;;; iedit.el --- Edit multiple regions in the same way simultaneously.

;; Copyright (C) 2010, 2011, 2012 Victor Ren

<<<<<<< HEAD
;; Time-stamp: <2016-06-11 12:23:07 Victor Ren>
=======
;; Time-stamp: <2016-06-11 00:51:10 Victor Ren>
>>>>>>> 048d8417
;; Author: Victor Ren <victorhge@gmail.com>
;; Keywords: occurrence region simultaneous refactoring
;; Version: 0.97
;; X-URL: http://www.emacswiki.org/emacs/Iedit
;; Compatibility: GNU Emacs: 22.x, 23.x, 24.x

;; This file is not part of GNU Emacs, but it is distributed under
;; the same terms as GNU Emacs.

;; GNU Emacs is free software: you can redistribute it and/or modify
;; it under the terms of the GNU General Public License as published by
;; the Free Software Foundation, either version 3 of the License, or
;; (at your option) any later version.

;; GNU Emacs is distributed in the hope that it will be useful,
;; but WITHOUT ANY WARRANTY; without even the implied warranty of
;; MERCHANTABILITY or FITNESS FOR A PARTICULAR PURPOSE.  See the
;; GNU General Public License for more details.

;; You should have received a copy of the GNU General Public License
;; along with GNU Emacs.  If not, see <http://www.gnu.org/licenses/>.

;;; Commentary:

;; This package is an Emacs minor mode and allows you to edit one occurrence of
;; some text in a buffer (possibly narrowed) or region, and simultaneously have
;; other occurrences edited in the same way.
;;
;; Normal scenario of iedit-mode is like:
;;
;; - Highlight certain contents - by press C-; (The default key binding)
;;   All occurrences of a symbol, string in the buffer or a region may be
;;   highlighted corresponding to current mark, point and prefix argument.
;;   Refer to the document of `iedit-mode' for details.
;;
;; - Edit one of the occurrences
;;   The change is applied to other occurrences simultaneously.
;;
;; - Finish - by pressing C-; again
;;
;; You can also use Iedit mode as a quick way to temporarily show only the
;; buffer lines that match the current text being edited.  This gives you the
;; effect of a temporary `keep-lines' or `occur'.  To get this effect, hit C-'
;; when in Iedit mode - it toggles hiding non-matching lines.
;;
;; Renaming refactoring is convenient in Iedit mode
;;
;; - The symbol under point is selected as occurrence by default and only
;;   complete symbols are matched
;; - With digit prefix argument 0, only symbols in current function are matched
;; - Restricting symbols in current region can be done by pressing C-; again
;; - Last renaming refactoring is remembered and can be applied to other buffers
;;   later
;;
;; There are also some other facilities you may never think about.  Refer to the
;; document of function `iedit-mode' (C-h f iedit-mode RET) for more details.

;; The code was developed and fully tested on Gnu Emacs 24.0.93, partially
;; tested on Gnu Emacs 22. If you have any compatible problem, please let me
;; know.

;;; todo:
;; - Add more easy access keys for whole occurrence

;;; Contributors
;; Adam Lindberg <eproxus@gmail.com> added a case sensitivity option that can be toggled.

;; Tassilo Horn <tassilo@member.fsf.org> added an option to match only complete
;; words, not inside words

;; Le Wang <l26wang@gmail.com> proposed to match only complete symbols,  not
;; inside symbols, contributed rectangle support

;;; Code:

(eval-when-compile (require 'cl))
(require 'iedit-lib)

(defcustom iedit-toggle-key-default (kbd "C-;")
  "If no-nil, the key is inserted into global-map,
isearch-mode-map, esc-map and help-map."
  :type 'vector
  :group 'iedit)

(defvar iedit-mode-hook nil
  "Function(s) to call after starting up an iedit.")

(defvar iedit-mode-end-hook nil
  "Function(s) to call after terminating an iedit.")

(defvar iedit-mode nil) ;; Name of the minor mode

(defvar iedit-only-complete-symbol-local t
  "This is buffer local variable which indicates the occurrence
only matches complete symbol.")

(defvar iedit-only-complete-symbol-global t
  "This is global variable which indicates the last global occurrence
only matches complete symbol.")

(defvar iedit-last-occurrence-local nil
  "This is buffer local variable which is the occurrence when
Iedit mode is turned off last time.")

(defvar iedit-last-occurrence-global nil
  "This is global variable which is the occurrence when
Iedit mode is turned off last time.")

(defvar iedit-last-initial-string-global nil
  "This is a global variable which is the last initial occurrence string.")

(defvar iedit-initial-string-local nil
  "This is buffer local variable which is the initial string to start Iedit mode.")
(defvar iedit-initial-region nil
  "This is buffer local variable which is the initial region
where Iedit mode is started from.")

(defvar iedit-num-lines-to-expand-up 0
  "This is a global variable indicating how many lines up from
point should be included in the replacement region.")

(defvar iedit-num-lines-to-expand-down 0
  "This is a global variable indicating how many lines down from
point should be included in the replacement region.")

(defvar iedit-current-symbol '(lambda () (current-word t))
  "This is a function which returns a string as occurrence candidate.
This local buffer varialbe can be configured in some modes.
An example of how to use this variable:
(add-hook 'perl-mode-hook
          '(lambda ()
             (setq iedit-current-symbol
                   '(lambda ()
                      (setq iedit-only-complete-symbol-local nil)
                      (let* ((bound (bounds-of-thing-at-point 'symbol))
                             (prefix-char (char-after (1- (car bound)))))
                        (if (memq prefix-char '(?$ ?% ?@ ?*))
                            (buffer-substring-no-properties (1- (car bound)) (cdr bound))
                          (buffer-substring-no-properties (car bound) (cdr bound))))))))
'$%@*' will be included in the occurrences in perl mode")

(make-variable-buffer-local 'iedit-mode)
(make-variable-buffer-local 'iedit-only-complete-symbol-local)
(make-variable-buffer-local 'iedit-last-occurrence-local)
(make-variable-buffer-local 'iedit-initial-string-local)
(make-variable-buffer-local 'iedit-initial-region)
(make-variable-buffer-local 'iedit-current-symbol)

(or (assq 'iedit-mode minor-mode-alist)
    (nconc minor-mode-alist
           (list '(iedit-mode iedit-mode))))

;;; Define iedit help map.
(eval-when-compile (require 'help-macro))

(defvar iedit-help-map
  (let ((map (make-sparse-keymap)))
    (define-key map (vector (event-convert-list `(,help-char))) 'iedit-help-for-help)
    (define-key map [help] 'iedit-help-for-help)
    (define-key map [f1] 'iedit-help-for-help)
    (define-key map "?" 'iedit-help-for-help)
    (define-key map "b" 'iedit-describe-bindings)
    (define-key map "k" 'iedit-describe-key)
    (define-key map "m" 'iedit-describe-mode)
    (define-key map "q" 'help-quit)
    map)
  "Keymap for characters following the Help key for Iedit mode.")

(make-help-screen
 iedit-help-for-help-internal
 (purecopy "Type a help option: [bkm] or ?")
 "You have typed %THIS-KEY%, the help character.  Type a Help option:
\(Type \\<help-map>\\[help-quit] to exit the Help command.)

b           Display all Iedit key bindings.
k KEYS      Display full documentation of Iedit key sequence.
m           Display documentation of Iedit mode.

You can't type here other help keys available in the global help map,
but outside of this help window when you type them in Iedit mode,
they exit Iedit mode before displaying global help."
 iedit-help-map)

(defun iedit-help-for-help ()
  "Display Iedit help menu."
  (interactive)
  (let (same-window-buffer-names same-window-regexps)
    (iedit-help-for-help-internal)))

(defun iedit-describe-bindings ()
  "Show a list of all keys defined in Iedit mode, and their definitions.
This is like `describe-bindings', but displays only Iedit keys."
  (interactive)
  (let (same-window-buffer-names
        same-window-regexps
        (keymap (substitute-command-keys "\\{iedit-mode-keymap}\\{iedit-mode-occurrence-keymap}")))
    (with-help-window "*Help*"
      (with-current-buffer standard-output
        (princ "Iedit Mode Bindings: ")
        (princ keymap)))))

(defun iedit-describe-key ()
  "Display documentation of the function invoked by Iedit mode key."
  (interactive)
  (let (same-window-buffer-names same-window-regexps)
    (call-interactively 'describe-key)))

(defun iedit-describe-mode ()
  "Display documentation of Iedit mode."
  (interactive)
  (let (same-window-buffer-names same-window-regexps)
    (describe-function 'iedit-mode)))

;;; Default key bindings:
(when iedit-toggle-key-default
  (let ((key-def (lookup-key (current-global-map) iedit-toggle-key-default)))
    (if (and key-def (not (eq key-def 'iedit-mode)))
        (display-warning 'iedit (format "Iedit default key %S is occupied by %s."
                                        (key-description iedit-toggle-key-default)
                                        key-def)
                         :warning)
      (define-key global-map iedit-toggle-key-default 'iedit-mode)
      (define-key isearch-mode-map iedit-toggle-key-default 'iedit-mode-from-isearch)
      (define-key esc-map iedit-toggle-key-default 'iedit-execute-last-modification)
      (define-key help-map iedit-toggle-key-default 'iedit-mode-toggle-on-function)
      (message "Iedit default key binding is %s" (key-description iedit-toggle-key-default)))))

;; Avoid to restore Iedit mode when restoring desktop
(add-to-list 'desktop-minor-mode-handlers
             '(iedit-mode . nil))

;;; Define iedit help map.
(eval-when-compile (require 'help-macro))

(defvar iedit-mode-occurrence-keymap
  (let ((map (make-sparse-keymap)))
    (set-keymap-parent map iedit-occurrence-keymap-default)
    (define-key map (kbd "M-H") 'iedit-restrict-function)
    (define-key map (kbd "M-I") 'iedit-restrict-current-line)
    (define-key map (kbd "M-{") 'iedit-expand-up-a-line)
    (define-key map (kbd "M-}") 'iedit-expand-down-a-line)
    (define-key map (kbd "M-p") 'iedit-expand-up-to-occurrence)
    (define-key map (kbd "M-n") 'iedit-expand-down-to-occurrence)
    (define-key map (kbd "M-G") 'iedit-apply-global-modification)
    (define-key map (kbd "M-C") 'iedit-toggle-case-sensitive)
    map)
  "Keymap used within overlays in Iedit mode.")

(defvar iedit-mode-keymap
  (let ((map (make-sparse-keymap)))
    (set-keymap-parent map iedit-lib-keymap)
    (define-key map (vector (event-convert-list `(,help-char))) iedit-help-map)
    (define-key map [help] iedit-help-map)
    (define-key map [f1] iedit-help-map)
    (define-key map (kbd "M-;") 'iedit-toggle-selection)
    map)
  "Keymap used while Iedit mode is enabled.")

;;; Define Iedit mode map
(or (assq 'iedit-mode minor-mode-map-alist)
    (setq minor-mode-map-alist
          (cons (cons 'iedit-mode iedit-mode-keymap) minor-mode-map-alist)))

;; Avoid to restore Iedit mode when restoring desktop
(add-to-list 'desktop-minor-mode-handlers
             '(iedit-mode . nil))

;;;###autoload
(defun iedit-mode (&optional arg)
  "Toggle Iedit mode.
This command behaves differently, depending on the mark, point,
prefix argument and variable `iedit-transient-mark-sensitive'.

If Iedit mode is off, turn Iedit mode on.

When Iedit mode is turned on, all the occurrences of the current
region in the buffer (possibly narrowed) or a region are
highlighted.  If one occurrence is modified, the change are
propagated to all other occurrences simultaneously.

If region is not active, the current symbol (returns from
`iedit-current-symbol') is used as the occurrence by default.
The occurrences of the current symbol, but not include
occurrences that are part of other symbols, are highlighted.  If
you still want to match all the occurrences, even though they are
parts of other symbols, you may have to mark the symbol first.

In the above two situations, with digit prefix argument 0, only
occurrences in current function are matched.  This is good for
renaming refactoring in programming.

You can also switch to Iedit mode from isearch mode directly. The
current search string is used as occurrence.  All occurrences of
the current search string are highlighted.

With an universal prefix argument, the occurrence when Iedit mode
is turned off last time in current buffer is used as occurrence.
This is intended to recover last Iedit mode which is turned off.
If region active, Iedit mode is limited within the current
region.

With repeated universal prefix argument, the occurrence when
Iedit mode is turned off last time (might be in other buffer) is
used as occurrence.  If region active, Iedit mode is limited
within the current region.

With digital prefix argument 1, Iedit mode is limited on the
current symbol or the active region, which means just one
instance is highlighted.  This behavior serves as a start point
of incremental selection work flow.

If Iedit mode is on and region is active, Iedit mode is
restricted in the region, e.g. the occurrences outside of the
region is excluded.

If Iedit mode is on and region is active, with an universal
prefix argument, Iedit mode is restricted outside of the region,
e.g. the occurrences in the region is excluded.

Turn off Iedit mode in other situations.

Commands:
\\{iedit-mode-keymap}
Keymap used within overlays:
\\{iedit-mode-occurrence-keymap}"
  (interactive "P")
  (if iedit-mode
      (progn
        (iedit-mode-on-action arg)
        (setq iedit-only-complete-symbol-global iedit-only-complete-symbol-local))
    (iedit-barf-if-lib-active)
    (let (occurrence
          (beg (if (eq major-mode 'occur-edit-mode) ; skip the first occurrence
                   (next-single-char-property-change 1 'read-only)
                 (point-min)))
          (end (point-max)))
      ;; Get the occurrence and iedit-only-complete-symbol-local
      (cond ((and arg
                  (= 4 (prefix-numeric-value arg))
                  iedit-last-occurrence-local)
             (setq occurrence iedit-last-occurrence-local))
            ((and arg
                  (= 16 (prefix-numeric-value arg))
                  iedit-last-initial-string-global)
             (setq occurrence iedit-last-initial-string-global)
             (setq iedit-only-complete-symbol-local iedit-only-complete-symbol-global))
            ((iedit-region-active)
             (setq occurrence  (buffer-substring-no-properties
                                (mark) (point)))
             (setq iedit-only-complete-symbol-local nil))
            (t (setq iedit-only-complete-symbol-local t); might be changed by iedit-current-symbol
               (setq occurrence (funcall iedit-current-symbol))
               (unless occurrence
                 (error "No candidate of the occurrence, cannot enable Iedit mode"))))
      ;; Get the scope
      (when arg
        (cond ((= 0 (prefix-numeric-value arg))
               (save-excursion
                 (mark-defun)
                 (setq beg (region-beginning))
                 (setq end (region-end))))
              ((and (= 1 (prefix-numeric-value arg))
                    (not (iedit-region-active)))
               (let ((region (bounds-of-thing-at-point 'symbol)))
                 (setq beg (car region))
                 (setq end (cdr region))))
              ((iedit-region-active)
                (setq beg (region-beginning))
                (setq end (region-end)))))
      (setq mark-active nil)
      (run-hooks 'deactivate-mark-hook)
      (setq iedit-initial-string-local occurrence)
      (iedit-start (iedit-regexp-quote occurrence) beg end)
      (unless iedit-occurrences-overlays
        ;; (message "No matches found for %s" (iedit-regexp-quote occurrence))
        (iedit-done)))))

(defun iedit-mode-from-isearch (regexp)
  "Start Iedit mode using last search string as the regexp."
  (interactive
   (let ((regexp (cond
                  ((functionp isearch-word)
                   (funcall isearch-word isearch-string))
                  (isearch-word (word-search-regexp isearch-string))
                  (isearch-regexp isearch-string)
                  (t (regexp-quote isearch-string)))))
     (list regexp)))
  (or isearch-success
      (error "No match" ))
  (if (or isearch-regexp isearch-word)
      nil
    (setq iedit-initial-string-local isearch-string))
  (let ((iedit-case-sensitive (not isearch-case-fold-search)))
    (isearch-exit)
    (setq mark-active nil)
    (run-hooks 'deactivate-mark-hook)
    (when iedit-mode
      (iedit-cleanup))
    (iedit-start regexp (point-min) (point-max))
    ;; TODO: reconsider how to avoid the loop in iedit-same-length
    (cond ((not iedit-occurrences-overlays)
           (message "No matches found for %s" regexp)
           (iedit-done))
          ((not (iedit-same-length))
           (message "Matches are not the same length.")
           (iedit-done)))))

(defun iedit-start (occurrence-regexp beg end)
  "Start Iedit mode for the `occurrence-regexp' in the current buffer."
  ;; enforce skip modification once, errors may happen to cause this to be
  ;; unset.
  (setq iedit-skip-modification-once t)
  (setq iedit-unmatched-lines-invisible iedit-unmatched-lines-invisible-default)
  (setq iedit-initial-region (list beg end))
  (message "%d matches for \"%s\""
           (iedit-start2 occurrence-regexp beg end)
           (iedit-printable occurrence-regexp))
  (run-hooks 'iedit-mode-hook)
  (add-hook 'kbd-macro-termination-hook 'iedit-done nil t)
  (add-hook 'change-major-mode-hook 'iedit-done nil t)
  (add-hook 'iedit-aborting-hook 'iedit-done nil t))

(defun iedit-regexp-quote (exp)
  "Return a regexp string."
  (if iedit-only-complete-symbol-local
      (concat "\\_<" (regexp-quote exp) "\\_>")
    (regexp-quote exp)))

(defun iedit-start2 (occurrence-regexp beg end)
  "Refresh Iedit mode."
  (setq iedit-occurrence-keymap iedit-mode-occurrence-keymap)
  (let ((counter (iedit-make-occurrences-overlays occurrence-regexp beg end)))
    (setq iedit-mode
          (propertize
           (concat " Iedit:" (number-to-string counter))
           'face
           'font-lock-warning-face))
    (force-mode-line-update)
    counter))

(defun iedit-done ()
  "Exit Iedit mode.
Save the current occurrence string locally and globally.  Save
the initial string globally."
  (when iedit-buffering
      (iedit-stop-buffering))
  (setq iedit-last-occurrence-local (iedit-current-occurrence-string))
  (setq iedit-last-occurrence-global iedit-last-occurrence-local)
  (setq iedit-last-initial-string-global iedit-initial-string-local)
  (if iedit-last-occurrence-local
      (kill-new iedit-last-occurrence-local)) ; Make occurrence the latest kill in the kill ring.
  (setq iedit-num-lines-to-expand-up 0)
  (setq iedit-num-lines-to-expand-down 0)

  (iedit-cleanup)

  (setq iedit-initial-string-local nil)
  (setq iedit-mode nil)
  (force-mode-line-update)
  (remove-hook 'kbd-macro-termination-hook 'iedit-done t)
  (remove-hook 'change-major-mode-hook 'iedit-done t)
  (remove-hook 'iedit-aborting-hook 'iedit-done t)
  (run-hooks 'iedit-mode-end-hook))

(defun iedit-mode-on-action (&optional arg)
  "Turn off Iedit mode or restrict it in a region if region is active."
  (if (iedit-region-active)
      (iedit-restrict-region (region-beginning) (region-end) arg)
    (iedit-done)))


;;;###autoload
(defun iedit-mode-toggle-on-function ()
  "Toggle Iedit mode on current function."
  (interactive)
  (iedit-mode 0))

(defun iedit-execute-last-modification (&optional arg)
  "Apply last modification in Iedit mode to the current buffer or an active region."
  (interactive "*P")
  (or (and iedit-last-initial-string-global
           (not (string= iedit-last-initial-string-global iedit-last-occurrence-global)))
      (error "No modification available"))
  (let ((occurrence-exp (regexp-quote iedit-last-initial-string-global))
        (replacement  iedit-last-occurrence-global)
        (case-fold-search (not iedit-case-sensitive))
        beg end)
    (when case-fold-search
      (setq occurrence-exp (downcase occurrence-exp))
      (setq replacement (downcase replacement)))
    (if iedit-only-complete-symbol-global
        (setq occurrence-exp (concat "\\_<"  occurrence-exp "\\_>")))
    (when (iedit-region-active)
      (setq beg (region-beginning))
      (setq end (region-end)))
    (perform-replace occurrence-exp replacement t t nil nil nil beg end)))

(defun iedit-apply-global-modification ()
  "Apply last global modification."
  (interactive "*")
  (if (and iedit-last-initial-string-global
           (string= iedit-initial-string-local iedit-last-initial-string-global)
           (not (string= iedit-last-initial-string-global iedit-last-occurrence-global)))
      (iedit-replace-occurrences iedit-last-occurrence-global)
    (message "No global modification available.")))

(defun iedit-toggle-selection ()
  "Select or deselect the occurrence under point."
  (interactive)
  (iedit-barf-if-buffering)
  (let ((ov (iedit-find-current-occurrence-overlay)))
    (if ov
        (iedit-restrict-region (overlay-start ov) (overlay-end ov) t)
      (let ((current-occurrence-string (iedit-current-occurrence-string)))
        (when (not (null current-occurrence-string))
          (save-excursion
            (goto-char (if (> (point) (length current-occurrence-string))
                           ( - (point) (length current-occurrence-string))
                         (point-min)))
            (iedit-add-next-occurrence-overlay
             (iedit-regexp-quote current-occurrence-string)))
          (setq iedit-mode (propertize
                            (concat " Iedit:" (number-to-string
                                               (length iedit-occurrences-overlays)))
                            'face 'font-lock-warning-face))
          (force-mode-line-update))))))

(defun iedit-restrict-function(&optional arg)
  "Restricting Iedit mode in current function."
  (interactive "P")
  (save-excursion
    (mark-defun)
    (iedit-restrict-region (region-beginning) (region-end) arg))
  (message "Restricted in current function, %d matches."
           (length iedit-occurrences-overlays)))

(defun iedit-restrict-current-line ()
  "Restrict Iedit mode to current line."
  (interactive)
  (iedit-restrict-region (iedit-char-at-bol) (iedit-char-at-eol))
  (setq iedit-num-lines-to-expand-up 0
        iedit-num-lines-to-expand-down 0)
  (message "Restricted to current line, %d match%s."
           (length iedit-occurrences-overlays)
           (if (= 1 (length iedit-occurrences-overlays)) "" "es")))

(defun iedit-expand-by-a-line (where amount)
  "After restricting iedit to the current line with
`iedit-restrict-current-line', this function expands the top or
bottom of the search region upwards or downwards by `amount'
lines. The region being acted upon is controlled with
`where' ('top to act on the top, anything else for the
bottom). With a prefix, collapses the top or bottom of the search
region by `amount' lines."
  (interactive "P")
  (let ((occurrence (iedit-current-occurrence-string)))
    (iedit-cleanup)
    (if (eq where 'top)
        (setq iedit-num-lines-to-expand-up
              (max 0 (+ amount iedit-num-lines-to-expand-up)))
      (setq iedit-num-lines-to-expand-down
            (max 0 (+ amount iedit-num-lines-to-expand-down))))
    (iedit-start (iedit-regexp-quote occurrence)
                 (iedit-char-at-bol (- iedit-num-lines-to-expand-up))
                 (iedit-char-at-eol iedit-num-lines-to-expand-down))
    (message "Now looking -%d/+%d lines around current line, %d match%s."
             iedit-num-lines-to-expand-up
             iedit-num-lines-to-expand-down
             (length iedit-occurrences-overlays)
             (if (= 1 (length iedit-occurrences-overlays)) "" "es"))))

(defun iedit-expand-up-a-line (&optional arg)
  "After restricting iedit to the current line with
`iedit-restrict-current-line', this function expands the search
region upwards by one line.  With a prefix, bring the top of the
region back down one line."
  (interactive "P")
  (iedit-expand-by-a-line 'top
                          (if arg -1 1)))

(defun iedit-expand-down-a-line (&optional arg)
  "After restricting iedit to the current line with
`iedit-restrict-current-line', this function expands the search
region downwards by one line.  With a prefix, bring the bottom of
the region back up one line."
  (interactive "P")
  (iedit-expand-by-a-line 'bottom
                          (if arg -1 1)))

(defun iedit-expand-down-to-occurrence (&optional arg)
  "Expand the search region downwards until reaching a new occurrence.
If no such occurrence can be found, throw an error.  With a
prefix, bring the bottom of the region back up one occurrence."
  (interactive "P")
  (if arg
      (progn (iedit-restrict-region
              (iedit-first-occurrence)
              (1- (iedit-last-occurrence)))
             (when iedit-mode
               (goto-char (iedit-last-occurrence))))
  (iedit-expand-to-occurrence t)))

(defun iedit-expand-up-to-occurrence (&optional arg)
  "Expand the search region upwards until reaching a new occurrence.
If no such occurrence can be found, throw an error.  With a
prefix, bring the top of the region back down one occurrence."
  (interactive "P")
  (if arg
      (progn (iedit-restrict-region
              (+ (iedit-occurrence-string-length) (iedit-first-occurrence))
              (+ (iedit-occurrence-string-length) (iedit-last-occurrence)))
             (when iedit-mode
               (goto-char (iedit-first-occurrence))))
    (iedit-expand-to-occurrence nil)))

(defun iedit-expand-to-occurrence (forward)
  "Expand to next or previous occurrence."
  (let ((pos (iedit-add-occurrence-overlay
                (iedit-regexp-quote (iedit-current-occurrence-string))
                (if forward
                    (1+ (iedit-last-occurrence))
                  (iedit-first-occurrence))
                forward)))
    (when pos
      (goto-char pos)
      (setq iedit-mode (propertize
                        (concat " Iedit:" (number-to-string
                                           (length iedit-occurrences-overlays)))
                        'face 'font-lock-warning-face))
      (force-mode-line-update))))

(defun iedit-restrict-region (beg end &optional inclusive)
  "Restricting Iedit mode in a region."
  (if (null (iedit-find-overlay beg end 'iedit-occurrence-overlay-name inclusive))
      (iedit-done)
    (when iedit-buffering
      (iedit-stop-buffering))
    (setq iedit-last-occurrence-local (iedit-current-occurrence-string))
    (setq mark-active nil)
    (run-hooks 'deactivate-mark-hook)
    (iedit-show-all)
    (iedit-cleanup-occurrences-overlays beg end inclusive)
    (if iedit-unmatched-lines-invisible
        (iedit-hide-unmatched-lines iedit-occurrence-context-lines))
    (setq iedit-mode (propertize
                      (concat " Iedit:" (number-to-string
                                         (length iedit-occurrences-overlays)))
                      'face 'font-lock-warning-face))
    (force-mode-line-update)))


(defun iedit-toggle-case-sensitive ()
  "Toggle case-sensitive matching occurrences. "
  (interactive)
  (setq iedit-case-sensitive (not iedit-case-sensitive))
  (if iedit-buffering
      (iedit-stop-buffering))
  (setq iedit-last-occurrence-local (iedit-current-occurrence-string))
  (when iedit-last-occurrence-local
    (remove-overlays nil nil iedit-occurrence-overlay-name t)
    (iedit-show-all)
    (let* ((occurrence-regexp (iedit-regexp-quote iedit-last-occurrence-local))
           (begin (car iedit-initial-region))
           (end (cadr iedit-initial-region))
           (counter (iedit-start2 occurrence-regexp begin end)))
      (message "iedit %s. %d matches for \"%s\""
               (if iedit-case-sensitive
                   "is case sensitive"
                 "ignores case")
               counter
               (iedit-printable occurrence-regexp)))))

(provide 'iedit)

;;; iedit.el ends here

;;  LocalWords:  iedit el MERCHANTABILITY kbd isearch todo ert Lindberg Tassilo
;;  LocalWords:  eval defgroup defcustom boolean defvar assq alist nconc
;;  LocalWords:  substring cadr keymap defconst purecopy bkm defun princ prev
;;  LocalWords:  iso lefttab backtab upcase downcase concat setq autoload arg
;;  LocalWords:  refactoring propertize cond goto nreverse progn rotatef eq elp
;;  LocalWords:  dolist pos unmatch args ov sReplace iedit's cdr quote'ed<|MERGE_RESOLUTION|>--- conflicted
+++ resolved
@@ -2,11 +2,7 @@
 
 ;; Copyright (C) 2010, 2011, 2012 Victor Ren
 
-<<<<<<< HEAD
-;; Time-stamp: <2016-06-11 12:23:07 Victor Ren>
-=======
-;; Time-stamp: <2016-06-11 00:51:10 Victor Ren>
->>>>>>> 048d8417
+;; Time-stamp: <2016-06-11 13:10:35 Victor Ren>
 ;; Author: Victor Ren <victorhge@gmail.com>
 ;; Keywords: occurrence region simultaneous refactoring
 ;; Version: 0.97
