--- conflicted
+++ resolved
@@ -382,7 +382,6 @@
    (helm-time-zone-home :foreground red)
    (helm-visible-mark :inherit secondary-selection)
 
-<<<<<<< HEAD
    ;; js2-mode
    (js2-error :inherit error)
    (js2-external-variable :foreground orange)
@@ -396,10 +395,9 @@
    (js2-private-function-call :foreground yellow)
    (js2-private-member :foreground orange)
    (js2-warning :underline (:style wave :color orange))
-=======
+
    ;; linum-relative
    (linum-relative-current-face :background base3 :foreground cyan :weight bold)
->>>>>>> ff62aeab
 
    ;; magit
    (magit-cherry-equivalent :foreground magenta)
