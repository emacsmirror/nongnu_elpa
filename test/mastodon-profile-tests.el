;;; mastodon-profile-test.el --- Tests for mastodon-profile.el  -*- lexical-binding: nil -*-

(require 'el-mock)

(defconst gargron-profile-json
  '((id . "1")
    (username . "Gargron")
    (acct . "Gargron")
    (display_name . "Eugen")
    (locked . :json-false)
    (bot . :json-false)
    (discoverable . t)
    (group . :json-false)
    (created_at . "2016-03-16T00:00:00.000Z")
    (note . "<p>Developer of Mastodon and administrator of mastodon.social. I post service announcements, development updates, and personal stuff.</p>")
    (url . "https://mastodon.social/@Gargron")
    (avatar . "https://files.mastodon.social/accounts/avatars/000/000/001/original/d96d39a0abb45b92.jpg")
    (avatar_static . "https://files.mastodon.social/accounts/avatars/000/000/001/original/d96d39a0abb45b92.jpg")
    (header . "https://files.mastodon.social/accounts/headers/000/000/001/original/c91b871f294ea63e.png")
    (header_static . "https://files.mastodon.social/accounts/headers/000/000/001/original/c91b871f294ea63e.png")
    (followers_count . 470905)
    (following_count . 451)
    (statuses_count . 70741)
    (last_status_at . "2021-11-14")
    (emojis . [])
    (fields . [((name . "Patreon")
                (value . "<a href=\"https://www.patreon.com/mastodon\" rel=\"me nofollow noopener noreferrer\" target=\"_blank\"><span class=\"invisible\">https://www.</span><span class=\"\">patreon.com/mastodon</span><span class=\"invisible\"></span></a>")
                (verified_at))
               ((name . "Homepage")
                (value . "<a href=\"https://zeonfederated.com\" rel=\"me nofollow noopener noreferrer\" target=\"_blank\"><span class=\"invisible\">https://</span><span class=\"\">zeonfederated.com</span><span class=\"invisible\"></span></a>")
                (verified_at . "2019-07-15T18:29:57.191+00:00"))])))

(defconst ccc-profile-json
  '((id . "369027")
    (username . "CCC")
    (acct . "CCC@social.bau-ha.us")
    (display_name . "")
    (locked . :json-false)
    (bot . :json-false)
    (discoverable . :json-false)
    (group . :json-false)
    (created_at . "2018-06-03T00:00:00.000Z")
    (note . "<p><a href=\"https://www.ccc.de/\" rel=\"nofollow noopener noreferrer\" target=\"_blank\"><span class=\"invisible\">https://www.</span><span class=\"\">ccc.de/</span><span class=\"invisible\"></span></a></p>")
    (url . "https://social.bau-ha.us/@CCC")
    (avatar . "https://files.mastodon.social/cache/accounts/avatars/000/369/027/original/6cfeb310f40e041a.jpg")
    (avatar_static . "https://files.mastodon.social/cache/accounts/avatars/000/369/027/original/6cfeb310f40e041a.jpg")
    (header . "https://files.mastodon.social/cache/accounts/headers/000/369/027/original/0d20bef6131b8139.jpg")
    (header_static . "https://files.mastodon.social/cache/accounts/headers/000/369/027/original/0d20bef6131b8139.jpg")
    (followers_count . 2733)
    (following_count . 120)
    (statuses_count . 1357)
    (last_status_at . "2021-11-02")
    (emojis . [])
    (fields . [])))

(defconst gargon-statuses-json
  `[((id . "123456789012345678")
     (created_at . "2021-11-11T11:11:11.111Z")
     (in_reply_to_id)
     (in_reply_to_account_id)
     (sensitive . :json-false)
     (spoiler_text . "")
     (visibility . "public")
     (language)
     (uri . "https://mastodon.social/users/Gargron/statuses/123456789012345678/activity")
     (url . "https://mastodon.social/users/Gargron/statuses/123456789012345678/activity")
     (replies_count . 0)
     (reblogs_count . 0)
     (favourites_count . 0)
     (favourited . :json-false)
     (reblogged . :json-false)
     (muted . :json-false)
     (bookmarked . :json-false)
     (content . "<p>Lorem ipsum dolor sit amet, consetetur sadipscing elitr, sed diam nonumy eirmod tempor invidunt ut labore et dolore magna aliquyam erat, sed diam voluptua.</p>")
     (reblog)
     (application)
     (account ,@gargron-profile-json)
     (media_attachments . [])
     (mentions . [])
     (tags . [])
     (emojis . [])
     (card)
     (poll))
    ((id . "107279356043066700")
     (created_at . "2021-11-11T00:00:00.000Z")
     (in_reply_to_id)
     (in_reply_to_account_id)
     (sensitive . :json-false)
     (spoiler_text . "")
     (visibility . "public")
     (language . "en")
     (uri . "https://mastodon.social/users/Gargron/statuses/107279356043066700")
     (url . "https://mastodon.social/@Gargron/107279356043066700")
     (replies_count . 0)
     (reblogs_count . 2)
     (favourites_count . 0)
     (favourited . :json-false)
     (reblogged . :json-false)
     (muted . :json-false)
     (bookmarked . :json-false)
     (content . "<p><span class=\"h-card\"><a href=\"https://social.bau-ha.us/@CCC\" class=\"u-url mention\">@<span>CCC</span></a></span> At vero eos et accusam et justo duo dolores et ea rebum. Stet clita kasd gubergren, no sea takimata sanctus est Lorem ipsum dolor sit amet.</p>")
     (reblog)
     (application
      (name . "Web")
      (website))
     (account ,@gargron-profile-json)
     (media_attachments . [])
     (mentions . [((id . "369027")
                   (username . "CCC")
                   (url . "https://social.bau-ha.us/@CCC")
                   (acct . "CCC@social.bau-ha.us"))])
     (tags . [])
     (emojis . [])
     (card)
     (poll))])

(ert-deftest mastodon-profile--add-author-bylines ()
  "Should correctly format short infos about one account.

When formatting Gargon's state we want to see
- the short description of that profile,
- the url of the avatar (yet to be loaded)
- the info attached to the name"
  (with-mock
    ;; Don't start any image loading:
    (mock (mastodon-media--inline-images * *) => nil)
    ;; Let's not do formatting as that makes it hard to not rely on
    ;; window width and reflowing the text.
    (mock (shr-render-region * *) => nil)
    (if (version< emacs-version "27.1")
        (mock (image-type-available-p 'imagemagick) => t)
      (mock (image-transforms-p) => t))

    (with-temp-buffer
      (let ((mastodon-tl--show-avatars t)
            (mastodon-tl--display-media-p t))
        (mastodon-profile--add-author-bylines (list gargron-profile-json)))

      (should
       (equal
        (buffer-substring-no-properties (point-min) (point-max))
        "\n  Eugen (@Gargron)\n<p>Developer of Mastodon and administrator of mastodon.social. I post service announcements, development updates, and personal stuff.</p>\n"))

      ;; Check the avatar at pos 2
      (should
       (equal
        (get-text-property 2 'media-url)
        "https://files.mastodon.social/accounts/avatars/000/000/001/original/d96d39a0abb45b92.jpg"))
      (should
       (equal
        (get-text-property 2 'media-state)
        'needs-loading))

      ;; Check the byline state
      (should
       (equal
        (get-text-property 4 'byline)
        t))
      (should
       (equal
        (get-text-property 4 'toot-id)
        (alist-get 'id gargron-profile-json)))
      (should
       (equal
        (get-text-property 4 'toot-json)
        gargron-profile-json)))))

(ert-deftest mastodon-profile--search-account-by-handle--removes-at ()
  "Should ignore a leading at-sign in user handle.

The search will happen as if called without the \"@\"."
  (with-mock

    (mock (mastodon-http--get-json
           "https://instance.url/api/v1/accounts/search"
           '(("q" . "gargron"))))

    (let ((mastodon-instance-url "https://instance.url"))
      ;; We don't check anything from the return value. We only care
      ;; that the mocked fetch was called with the expected URL.
      (mastodon-profile--search-account-by-handle "@gargron"))))

(ert-deftest mastodon-profile--search-account-by-handle--filters-out-false-results ()
  "Should ignore results that don't match the searched handle."
  (with-mock
    (mock (mastodon-http--get-json
           "https://instance.url/api/v1/accounts/search"
           '(("q" . "Gargron")))
          =>
          (vector ccc-profile-json gargron-profile-json))

    (let ((mastodon-instance-url "https://instance.url"))
      (should
       (equal
        (mastodon-profile--search-account-by-handle "Gargron")
        gargron-profile-json)))))

(ert-deftest mastodon-profile--search-account-by-handle--filtering-is-case-sensitive ()
  "Should ignore results that don't match the searched handle with exact case.

TODO: We need to decide if this is actually desired or not."
  (with-mock
    (mock (mastodon-http--get-json *
                                   '(("q" . "gargron")))
          => (vector gargron-profile-json))

    (let ((mastodon-instance-url "https://instance.url"))
      (should
       (null
        (mastodon-profile--search-account-by-handle "gargron"))))))

(ert-deftest mastodon-profile--account-from-id--correct-url ()
  "Should use the expected url for looking up by account id."
  (with-mock

    (mock (mastodon-http--get-json
           "https://instance.url/api/v1/accounts/1234567"))

    (let ((mastodon-instance-url "https://instance.url"))
      ;; We don't check anything from the return value. We only care
      ;; that the mocked fetch was called with the expected URL.
      (mastodon-profile--account-from-id "1234567"))))

(ert-deftest mastodon-profile--make-author-buffer ()
  "Should set up the buffer as expected for the given author.

This is a far more complicated test as the
mastodon-profile--make-author-buffer function does so much. There
is a bit too much mocking and this may be brittle but it should
help identify when things change unexpectedly.

TODO: Consider separating the data retrieval and the actual
content generation in the function under test."
  (with-mock
    ;; Don't start any image loading:
    (mock (mastodon-media--inline-images * *) => nil)
    (if (version< emacs-version "27.1")
        (mock (image-type-available-p 'imagemagick) => t)
      (mock (image-transforms-p) => t))
    (mock (mastodon-http--get-json "https://instance.url/api/v1/accounts/1/statuses")
          =>
          gargon-statuses-json)
    (mock (mastodon-profile--get-statuses-pinned *)
          =>
          [])
    (mock (mastodon-profile--relationships-get "1")
          =>
          '(((id . "1") (following . :json-false) (showing_reblogs . :json-false) (notifying . :json-false) (followed_by . :json-false) (blocking . :json-false) (blocked_by . :json-false) (muting . :json-false) (muting_notifications . :json-false) (requested . :json-false) (domain_blocking . :json-false) (endorsed . :json-false) (note . ""))))
    ;; Let's not do formatting as that makes it hard to not rely on
    ;; window width and reflowing the text.
    (mock (shr-render-region * *) => nil)
    ;; Don't perform the actual update call at the end.
    ;;(mock (mastodon-tl--timeline *))
    (mock (mastodon-profile--fetch-server-account-settings)
          => '(max_toot_chars 1312 privacy "public" display_name "Eugen" discoverable t locked :json-false bot :json-false sensitive :json-false language ""))
<<<<<<< HEAD

    (mock (mastodon-profile--format-joined-date-string *) => "Joined March 2016")
=======
>>>>>>> 54bf253a

    (let ((mastodon-tl--show-avatars t)
          (mastodon-tl--display-media-p t)
          (mastodon-instance-url "https://instance.url"))
      (mastodon-profile--make-author-buffer gargron-profile-json)

      (should
       (equal
        (buffer-substring-no-properties (point-min) (point-max))
        (concat
         "\n"
         "[img] [img] \n"
         "Eugen\n"
         "@Gargron\n"
         " ------------\n"
         "<p>Developer of Mastodon and administrator of mastodon.social. I post service announcements, development updates, and personal stuff.</p>\n"
         "_ Patreon __ :: <a href=\"https://www.patreon.com/mastodon\" rel=\"me nofollow noopener noreferrer\" target=\"_blank\"><span class=\"invisible\">https://www.</span><span class=\"\">patreon.com/mastodon</span><span class=\"invisible\"></span></a>_ Homepage _ :: <a href=\"https://zeonfederated.com\" rel=\"me nofollow noopener noreferrer\" target=\"_blank\"><span class=\"invisible\">https://</span><span class=\"\">zeonfederated.com</span><span class=\"invisible\"></span></a>\n"
<<<<<<< HEAD
         "Joined March 2016"
         "\n\n"
=======
>>>>>>> 54bf253a
         " ------------\n"
         " TOOTS: 70741 | FOLLOWERS: 470905 | FOLLOWING: 451\n"
         " ------------\n"
         "\n"
<<<<<<< HEAD
=======
         "Joined March 2016"
         "\n"
>>>>>>> 54bf253a
         " ------------\n"
         "     TOOTS   \n"
         " ------------\n"
         "\n"
         "<p>Lorem ipsum dolor sit amet, consetetur sadipscing elitr, sed diam nonumy eirmod tempor invidunt ut labore et dolore magna aliquyam erat, sed diam voluptua.</p> \n"
         "  Eugen (@Gargron) 2021-11-11 11:11:11\n"
         "  ------------\n"
         "\n"
         "\n"
         "<p><span class=\"h-card\"><a href=\"https://social.bau-ha.us/@CCC\" class=\"u-url mention\">@<span>CCC</span></a></span> At vero eos et accusam et justo duo dolores et ea rebum. Stet clita kasd gubergren, no sea takimata sanctus est Lorem ipsum dolor sit amet.</p> \n"
         "  Eugen (@Gargron) 2021-11-11 00:00:00\n"
         "  ------------\n"
         "\n"
         )))

      ;; Until the function gets refactored this creates a non-temp
      ;; buffer with Gargron's statuses which we want to delete (if
      ;; the tests succeed).
      (kill-buffer))))<|MERGE_RESOLUTION|>--- conflicted
+++ resolved
@@ -253,11 +253,8 @@
     ;;(mock (mastodon-tl--timeline *))
     (mock (mastodon-profile--fetch-server-account-settings)
           => '(max_toot_chars 1312 privacy "public" display_name "Eugen" discoverable t locked :json-false bot :json-false sensitive :json-false language ""))
-<<<<<<< HEAD
 
     (mock (mastodon-profile--format-joined-date-string *) => "Joined March 2016")
-=======
->>>>>>> 54bf253a
 
     (let ((mastodon-tl--show-avatars t)
           (mastodon-tl--display-media-p t)
@@ -275,20 +272,12 @@
          " ------------\n"
          "<p>Developer of Mastodon and administrator of mastodon.social. I post service announcements, development updates, and personal stuff.</p>\n"
          "_ Patreon __ :: <a href=\"https://www.patreon.com/mastodon\" rel=\"me nofollow noopener noreferrer\" target=\"_blank\"><span class=\"invisible\">https://www.</span><span class=\"\">patreon.com/mastodon</span><span class=\"invisible\"></span></a>_ Homepage _ :: <a href=\"https://zeonfederated.com\" rel=\"me nofollow noopener noreferrer\" target=\"_blank\"><span class=\"invisible\">https://</span><span class=\"\">zeonfederated.com</span><span class=\"invisible\"></span></a>\n"
-<<<<<<< HEAD
          "Joined March 2016"
          "\n\n"
-=======
->>>>>>> 54bf253a
          " ------------\n"
          " TOOTS: 70741 | FOLLOWERS: 470905 | FOLLOWING: 451\n"
          " ------------\n"
          "\n"
-<<<<<<< HEAD
-=======
-         "Joined March 2016"
-         "\n"
->>>>>>> 54bf253a
          " ------------\n"
          "     TOOTS   \n"
          " ------------\n"
