--- conflicted
+++ resolved
@@ -395,25 +395,6 @@
                  render("%p= 's' * 75", :ugly => true))
   end
 
-<<<<<<< HEAD
-  # HTML 4.0
-
-  def test_html_has_no_self_closing_tags
-    assert_equal "<p>\n  <br>\n</p>\n", render("%p\n  %br", :html4 => :true)
-    assert_equal "<br>\n", render("%br/", :html4 => :true)
-  end
-
-  def test_html_renders_empty_node_with_closing_tag
-    assert_equal %{<div class='foo'>\n</div>\n}, render(".foo", :html4 => :true)
-  end
-
-  def test_html_ignores_explicit_self_closing_declaration
-    assert_equal "<a>\n</a>\n", render("%a/", :html4 => :true)
-  end
-
-  def test_html_ignores_xml_prolog_declaration
-    assert_equal "\n", render('!!! XML', :html4 => :true)
-=======
   def test_xhtml_output_option
     assert_equal "<p>\n  <br />\n</p>\n", render("%p\n  %br", :output => :xhtml)
     assert_equal "<a />\n", render("%a/", :output => :xhtml)
@@ -440,15 +421,10 @@
 
   def test_html_ignores_xml_prolog_declaration
     assert_equal "\n", render('!!! XML', :output => :html4)
->>>>>>> 9996603e
   end
 
   def test_html_has_different_doctype
     assert_equal %{<!DOCTYPE html PUBLIC "-//W3C//DTD HTML 4.01 Transitional//EN" "http://www.w3.org/TR/html4/loose.dtd">\n},
-<<<<<<< HEAD
-      render('!!!', :html4 => :true)
-=======
     render('!!!', :output => :html4)
->>>>>>> 9996603e
   end
 end