;;; mastodon-tl-test.el --- Tests for mastodon-tl.el  -*- lexical-binding: nil -*-

(require 'cl-lib)
(require 'cl-macs)
(require 'el-mock)

(defconst mastodon-tl--test-instance-rules
  ;; brief ones calqued off todon.nl
  '(((id . "1")
     (text . "We do not accept racism."))
    ((id . "2")
     (text . "We do not accept homophobia."))
    ((id . "3")
     (text . "We do not accept sexism."))
    ((id . "4")
     (text . "We do not accept ableism."))
    ((id . "5")
     (text . "We do not accept harassment."))
    ((id . "6")
     (text . "We also do not accept hate speech."))
    ((id . "7")
     (text . "We do not accept abuse of minors."))
    ((id . "8")
     (text . "We do not accept glorification of violence."))))

(defconst mastodon-tl-test-base-toot
  '((id . 61208)
    (created_at . "2017-04-24T19:01:02.000Z")
    (in_reply_to_id)
    (in_reply_to_account_id)
    (sensitive . :json-false)
    (spoiler_text . "")
    (visibility . "public")
    (account (id . 42)
             (username . "acct42")
             (acct . "acct42@example.space")
             (display_name . "Account 42")
             (locked . :json-false)
             (created_at . "2017-04-01T00:00:00.000Z")
             (followers_count . 99)
             (following_count . 13)
             (statuses_count . 101)
             (note . "E"))
    (media_attachments . ())
    (mentions . ())
    (tags . ())
    (uri . "tag:example.space,2017-04-24:objectId=654321:objectType=Status")
    (url . "https://example.space/users/acct42/updates/123456789")
    (content . "<p>Just some text</p>")
    (reblogs_count . 0)
    (favourites_count . 0)
    (reblog))
  "A sample toot (parsed json)")

(defconst mastodon-tl-test-base-boosted-toot
  '((id . 61208)
    (created_at . "2017-04-24T20:59:59.000Z")
    (in_reply_to_id)
    (in_reply_to_account_id)
    (sensitive . :json-false)
    (spoiler_text . "")
    (visibility . "public")
    (account (id . 42)
             (username . "acct42")
             (acct . "acct42@example.space")
             (display_name . "Account 42")
             (locked . :json-false)
             (created_at . "2017-04-01T00:00:00.000Z")
             (followers_count . 99)
             (following_count . 13)
             (statuses_count . 101)
             (note . "E"))
    (media_attachments . ())
    (mentions . ())
    (tags . ())
    (uri . "tag:example.space,2017-04-24:objectId=654321:objectType=Status")
    (url . "https://example.space/users/acct42/updates/123456789")
    (reblogs_count . 0)
    (favourites_count . 0)
    (reblog (id . 4543919)
            (created_at . "2017-04-24T19:01:02.000Z")
            (in_reply_to_id)
            (in_reply_to_account_id)
            (sensitive . :json-false)
            (spoiler_text . "")
            (visibility . "public")
            (application)
            (account (id . 43)
                     (username . "acct43")
                     (acct . "acct43@example.space")
                     (display_name . "Account 43")
                     (locked . :json-false)
                     (created_at . "2017-04-02T00:00:00.000Z")
                     (followers_count . 1)
                     (following_count . 1)
                     (statuses_count . 1)
                     (note . "Other account"))
            (media_attachments . ())
            (mentions . (((url . "https://mastodon.social/@johnson")
                          (acct . "acct42")
                          (id . 42)
                          (username . "acct42"))))
            (tags . ())
            (uri . "tag:example.space,2017-04-24:objectId=654321:objectType=Status")
            (content . "<p><span class=\"h-card\"><a href=\"https://example.space/@acct42\">@<span>acct42</span></a></span> boost</p>")
            (url . "https://example.space/users/acct42/updates/123456789")
            (reblogs_count . 1)
            (favourites_count . 1)
            (favourited)
            (reblogged)))
  "A sample reblogged/boosted toot (parsed json)")

(defconst mastodon-tl--follow-notify-true-response
  "HTTP/1.1 200 OK
Date: Mon, 20 Dec 2021 13:42:29 GMT
Content-Type: application/json; charset=utf-8
Transfer-Encoding: chunked
Connection: keep-alive
Server: Mastodon
X-Frame-Options: DENY
X-Content-Type-Options: nosniff
X-XSS-Protection: 1; mode=block
Permissions-Policy: interest-cohort=()
X-RateLimit-Limit: 300
X-RateLimit-Remaining: 298
X-RateLimit-Reset: 2021-12-20T13:45:00.630990Z
Cache-Control: no-store
Vary: Accept, Accept-Encoding, Origin
ETag: W/\"bee52f489c87e9a305e5d0b7bdca7ac1\"
X-Request-Id: 5be9a64e-7d97-41b4-97f3-17b5e972a675
X-Runtime: 0.371914
Strict-Transport-Security: max-age=63072000; includeSubDomains
Strict-Transport-Security: max-age=31536000

{\"id\":\"123456789\",\"following\":true,\"showing_reblogs\":true,\"notifying\":true,\"followed_by\":true,\"blocking\":false,\"blocked_by\":false,\"muting\":false,\"muting_notifications\":false,\"requested\":false,\"domain_blocking\":false,\"endorsed\":false,\"note\":\"\"}")

(defconst mastodon-tl--follow-notify-false-response
  "HTTP/1.1 200 OK
Date: Mon, 20 Dec 2021 13:42:29 GMT
Content-Type: application/json; charset=utf-8
Transfer-Encoding: chunked
Connection: keep-alive
Server: Mastodon
X-Frame-Options: DENY
X-Content-Type-Options: nosniff
X-XSS-Protection: 1; mode=block
Permissions-Policy: interest-cohort=()
X-RateLimit-Limit: 300
X-RateLimit-Remaining: 298
X-RateLimit-Reset: 2021-12-20T13:45:00.630990Z
Cache-Control: no-store
Vary: Accept, Accept-Encoding, Origin
ETag: W/\"bee52f489c87e9a305e5d0b7bdca7ac1\"
X-Request-Id: 5be9a64e-7d97-41b4-97f3-17b5e972a675
X-Runtime: 0.371914
Strict-Transport-Security: max-age=63072000; includeSubDomains
Strict-Transport-Security: max-age=31536000

{\"id\":\"123456789\",\"following\":true,\"showing_reblogs\":true,\"notifying\":false,\"followed_by\":true,\"blocking\":false,\"blocked_by\":false,\"muting\":false,\"muting_notifications\":false,\"requested\":false,\"domain_blocking\":false,\"endorsed\":false,\"note\":\"\"}")

(ert-deftest mastodon-tl--remove-html-1 ()
  "Should remove all <span> tags."
  (let ((input "<span class=\"h-card\">foobar</span> <span>foobaz</span>"))
    (should (string= (mastodon-tl--remove-html input) "foobar foobaz"))))

(ert-deftest mastodon-tl--remove-html-2 ()
  "Should replace <\p> tags with two new lines."
  (let ((input "foobar</p>"))
    (should (string= (mastodon-tl--remove-html input) "foobar\n\n"))))

(ert-deftest mastodon-tl--item-id-boosted ()
  "If a toot is boostedm, return the reblog id."
  (should (string= (mastodon-tl--as-string
                    (mastodon-tl--item-id mastodon-tl-test-base-boosted-toot))
                   "4543919")))

(ert-deftest mastodon-tl--item-id ()
  "If a toot is boostedm, return the reblog id."
  (should (string= (mastodon-tl--as-string
                    (mastodon-tl--item-id mastodon-tl-test-base-toot))
                   "61208")))

(ert-deftest mastodon-tl--as-string-1 ()
  "Should accept a string or number and return a string."
  (let ((id "1000"))
    (should (string= (mastodon-tl--as-string id) id))))

(ert-deftest mastodon-tl--as-string-2 ()
  "Should accept a string or number and return a string."
  (let ((id 1000))
    (should (string= (mastodon-tl--as-string id) (number-to-string id)))))

(ert-deftest mastodon-tl--more-json ()
  "Should request toots older than max_id."
  (let ((mastodon-instance-url "https://instance.url"))
    (with-mock
      (mock (mastodon-http--get-json "https://instance.url/api/v1/timelines/foo"
                                     '(("max_id" . "12345"))))
      (mastodon-tl--more-json "timelines/foo" "12345"))))

(ert-deftest mastodon-tl--more-json-id-string ()
  "Should request toots older than max_id.

  `mastodon-tl--more-json' should accept and id that is either
  a string or a numeric."
  (let ((mastodon-instance-url "https://instance.url"))
    (with-mock
      (mock (mastodon-http--get-json "https://instance.url/api/v1/timelines/foo"
                                     '(("max_id" . "12345"))))
      (mastodon-tl--more-json "timelines/foo" "12345"))))

(ert-deftest mastodon-tl--update-json-id-string ()
  "Should request toots more recent than since_id.

  `mastodon-tl--updated-json' should accept and id that is either
  a string or a numeric."
  (let ((mastodon-instance-url "https://instance.url"))
    (with-mock
      (mock (mastodon-http--get-json "https://instance.url/api/v1/timelines/foo"
                                     '(("since_id" . "12345"))))
      (mastodon-tl--updated-json "timelines/foo" "12345"))))

;; broken by monnier's `mastodon-tl--human-duration', which uses "secs" rather
;; than "just now". its not just the abbrevs, also the rounding works
;; differently
(ert-deftest mastodon-tl--relative-time-description ()
  "Should format relative time as expected"
  (cl-labels ((minutes (n) (* n 60))
              (hours (n) (* n (minutes 60)))
              (days (n) (* n (hours 24)))
              (weeks (n) (* n (days 7)))
              (years (n) (* n (days 365)))
              (format-seconds-since (seconds)
                (let ((timestamp (time-subtract (current-time) (seconds-to-time seconds))))
                  (mastodon-tl--relative-time-description timestamp)))
              (check (seconds expected)
                (should (string= (format-seconds-since seconds) expected))))
    (check 1 "just now")
    (check 59 "just now")
    (check 60 "1 min ago")
    (check 89 "1 min ago")            ;; rounding down
    (check 91 "1 min ago") ;"2 minutes ago")             ;; rounding up
    (check (minutes 3.49) "3 mins ago") ;; rounding down
    (check (minutes 3.52) "3 mins ago") ;"4 minutes ago")
    (check (minutes 59) "59 mins ago")
    (check (minutes 60) "1 hour ago")
    (check (minutes 89) "1 hour, 29 mins ago")
    (check (minutes 91) "1 hour, 31 mins ago") ;"2 hours ago")
    (check (hours 3.49)  "3 hours, 29 mins ago") ; "3 hours ago") ;; rounding down
    (check (hours 3.51) "3 hours, 30 mins ago") ; "4 hours ago") ;; rounding down
    (check (hours 23.4) "23 hours, 24 mins ago"); "23 hours ago")
    (check (hours 23.6) "23 hours, 36 mins ago") ; "1 day ago") ;; rounding up
    (check (days 1.48) "1 day, 11 hours ago") ; "1 day ago")  ;; rounding down
    (check (days 1.52)  "1 day, 12 hours ago"); "2 days ago")   ;; rounding up
    (check (days 6.6) "6 days, 14 hours ago"); "1 week ago")  ;; rounding up
    (check (weeks 2.49) "2 weeks, 3 days ago"); "2 weeks ago") ;; rounding down
    (check (weeks 2.51) "2 weeks, 3 days ago"); "3 weeks ago") ;; rounding down
    (check (1- (weeks 52)) "11 months, 4 weeks ago") ;"52 weeks ago")
    (check (weeks 52) "11 months, 4 weeks ago") ;"1 year ago")
    (check (years 2.49) "2 years, 5 months ago"); "2 years ago") ;; rounding down
    (check (years 2.51) "2 years, 6 months ago"); "3 years ago") ;; rounding down
    ))

;; broken by monnier's `mastodon-tl--human-duration', which uses "secs" rather
;; than "just now". its not just the abbrevs, also the rounding works
;; differently
(ert-deftest mastodon-tl--relative-time-details--next-update ()
  "Should calculate the next update time information as expected"
  :expected-result :failed
  (let ((current-time (current-time)))
    (cl-labels ((minutes (n) (* n 60))
                (hours (n) (* n (minutes 60)))
                (days (n) (* n (hours 24)))
                (weeks (n) (* n (days 7)))
                (years (n) (* n (days 365.25)))
                (next-update (seconds-ago)
                  (let* ((timestamp (time-subtract current-time
                                                   (seconds-to-time seconds-ago))))
                    (cdr (mastodon-tl--relative-time-details timestamp current-time))))
                (check (seconds-ago)
                  (let* ((timestamp (time-subtract current-time (seconds-to-time seconds-ago)))
                         (at-now (mastodon-tl--relative-time-description timestamp current-time))
                         (at-one-second-before (mastodon-tl--relative-time-description
                                                timestamp
                                                (time-subtract (next-update seconds-ago)
                                                               (seconds-to-time 1))))
                         (at-result (mastodon-tl--relative-time-description
                                     timestamp
                                     (next-update seconds-ago))))
                    (when nil  ;; change to t to debug test failures
                      (prin1 (format "\nFor %s: %s / %s"
                                     seconds-ago
                                     (time-to-seconds
                                      (time-subtract (next-update seconds-ago)
                                                     timestamp))
                                     (round
                                      (time-to-seconds
                                       (time-subtract (next-update seconds-ago)
                                                      current-time))))))
                    ;; a second earlier the description is the same as at current time
                    (should (string= at-now at-one-second-before))
                    ;; but at the result time it is different
                    (should-not (string= at-one-second-before at-result)))))
      (check 0)
      (check 1)
      (check 59)
      (check 60)
      (check 89)
      (check 90)
      (check 149)
      (check 150)
      (check (1- (hours 1.5))) ;; just before we switch from "one hour" to "2 hours"
      (check (hours 1.5))
      (check (hours 2.1))
      (check (1- (hours 23.5))) ;; just before "23 hours" -> "one day"
      (check (hours 23.5))
      (check (1- (days 1.5))) ;; just before "one day" -> "2 days"
      (check (days 1.5)) ;; just before "one day" -> "2 days"
      (check (days 2.1))
      (check (1- (days 6.5))) ;; just before "6 days" -> "one week"
      (check (days 6.5)) ;; "one week" -> "2 weeks"
      (check (weeks 2.1))
      (check (1- (weeks 52))) ;; just before "52 weeks" -> "one year"
      (check (weeks 52))
      (check (days 365))
      (check (days 366))
      (check (years 2.1))
      )))

(ert-deftest mastodon-tl--byline-regular ()
  "Should format the regular toot correctly."
  (let ((mastodon-tl--show-avatars-p nil)
        (timestamp (cdr (assoc 'created_at mastodon-tl-test-base-toot))))
    (with-mock
      (mock (date-to-time timestamp) => '(22782 21551))
      (mock (mastodon-tl--toot-stats mastodon-tl-test-base-toot) => "")
      (mock (format-time-string mastodon-toot-timestamp-format '(22782 21551)) => "2999-99-99 00:11:22")

      (let ((byline (mastodon-tl--byline mastodon-tl-test-base-toot))
	    (handle-location 20))
        (should (string= (substring-no-properties
			  byline)
			 (concat "Account 42 (@acct42@example.space) 2999-99-99 00:11:22
  "
                                 mastodon-tl--horiz-bar "
")))
        (should (eq (get-text-property handle-location 'mastodon-tab-stop byline)
                    'user-handle))
        (should (string= (get-text-property handle-location 'mastodon-handle byline)
                         "@acct42@example.space"))
        (should (equal (get-text-property handle-location 'help-echo byline)
                       "Browse user profile of @acct42@example.space"))))))

(ert-deftest mastodon-tl--byline-regular-with-avatar ()
  "Should format the regular toot correctly."
  (let ((mastodon-tl--show-avatars-p t)
        (timestamp (cdr (assoc 'created_at mastodon-tl-test-base-toot))))
    (with-mock
      (stub create-image => '(image "fake data"))
      (mock (date-to-time timestamp) => '(22782 21551))
      (mock (mastodon-tl--toot-stats mastodon-tl-test-base-toot) => "")
      (mock (format-time-string mastodon-toot-timestamp-format '(22782 21551)) => "2999-99-99 00:11:22")

      (should (string= (substring-no-properties
                        (mastodon-tl--byline mastodon-tl-test-base-toot))
                       (concat "Account 42 (@acct42@example.space) 2999-99-99 00:11:22
  "
                               mastodon-tl--horiz-bar "
"))))))

(ert-deftest mastodon-tl--byline-boosted ()
  "Should format the boosted toot correctly."
  (let* ((mastodon-tl--show-avatars-p nil)
         (toot (cons '(reblogged . t) mastodon-tl-test-base-toot))
         (timestamp (cdr (assoc 'created_at toot))))
    (with-mock
      (mock (date-to-time timestamp) => '(22782 21551))
      (mock (mastodon-tl--symbol 'boost) => "B")
      (mock (mastodon-tl--toot-stats toot) => "")
      (mock (format-time-string mastodon-toot-timestamp-format '(22782 21551)) => "2999-99-99 00:11:22")

      (should (string= (substring-no-properties
                        (mastodon-tl--byline toot))
                       (concat "(B) Account 42 (@acct42@example.space) 2999-99-99 00:11:22
  "
                               mastodon-tl--horiz-bar "
"))))))

(ert-deftest mastodon-tl--byline-favorited ()
  "Should format the favourited toot correctly."
  (let* ((mastodon-tl--show-avatars-p nil)
         (toot (cons '(favourited . t) mastodon-tl-test-base-toot))
         (timestamp (cdr (assoc 'created_at toot))))
    (with-mock
      (mock (mastodon-tl--symbol 'favourite) => "F")
      (mock (date-to-time timestamp) => '(22782 21551))
      (mock (mastodon-tl--toot-stats toot) => "")
      (mock (format-time-string mastodon-toot-timestamp-format '(22782 21551)) => "2999-99-99 00:11:22")

      (should (string= (substring-no-properties
                        (mastodon-tl--byline toot))
                       (concat "(F) Account 42 (@acct42@example.space) 2999-99-99 00:11:22
  "
                               mastodon-tl--horiz-bar "
"))))))


(ert-deftest mastodon-tl--byline-boosted/favorited ()
  "Should format the boosted & favourited toot correctly."
  (let* ((mastodon-tl--show-avatars-p nil)
         (toot `((favourited . t) (reblogged . t) ,@mastodon-tl-test-base-toot))
         (timestamp (cdr (assoc 'created_at toot))))
    (with-mock
      (mock (mastodon-tl--toot-stats toot) => "")
      (mock (date-to-time timestamp) => '(22782 21551))
      ;; FIXME this mock refuses to recognise our different args
      ;; (mock (mastodon-tl--symbol 'favourite) => "F")
      ;; (mock (mastodon-tl--symbol 'boost) => "B")
      (mock (mastodon-tl--symbol *) => "?")
      (mock (format-time-string mastodon-toot-timestamp-format '(22782 21551)) => "2999-99-99 00:11:22")

      (should (string= (substring-no-properties
                        (mastodon-tl--byline toot))
                       (concat "(?) (?) Account 42 (@acct42@example.space) 2999-99-99 00:11:22
  "
                               mastodon-tl--horiz-bar "
"))))))

;; FIXME: In recent mastodon versions the `mastodon-tl--byline' behavior changed
;; as well as the reblogged behavior, and as a result this test behaves similar
;; to `mastodon-tl--byline-regular' and may require some work.
(ert-deftest mastodon-tl--byline-reblogged ()
  "Should format the reblogged toot correctly."
  :expected-result :failed
  (let* ((mastodon-tl--show-avatars-p nil)
         (toot mastodon-tl-test-base-boosted-toot)
         (original-toot (cdr (assoc 'reblog mastodon-tl-test-base-boosted-toot)))
         (timestamp (cdr (assoc 'created_at toot)))
         (original-timestamp (cdr (assoc 'created_at original-toot))))
    (with-mock
      ;; We don't expect to use the toot's timestamp but the timestamp of the
      ;; reblogged toot:
      (mock (date-to-time timestamp) => '(1 2))
      (mock (format-time-string mastodon-toot-timestamp-format '(1 2)) => "reblogging time")
      (mock (date-to-time original-timestamp) => '(3 4))
      (mock (mastodon-tl--toot-stats toot) => "")
      (mock (format-time-string mastodon-toot-timestamp-format '(3 4)) => "original time")

      (let ((byline (mastodon-tl--byline toot))
	    (handle1-location 20)
	    (handle2-location 65))
        (should (string= (substring-no-properties byline)
			 (concat "Account 43 (@acct43@example.space) original time
  " mastodon-tl--horiz-bar "
")))
        (should (eq (get-text-property handle1-location 'mastodon-tab-stop byline)
                    'user-handle))
        (should (equal (get-text-property handle1-location 'help-echo byline)
		       "Browse user profile of @acct43@example.space"))
        (should (eq (get-text-property handle2-location 'mastodon-tab-stop byline)
                    'nil))
        (should (equal (get-text-property handle2-location 'help-echo byline)
                       nil))))))

(ert-deftest mastodon-tl--byline-reblogged-with-avatars ()
  "Should format the reblogged toot correctly."
  (let* ((mastodon-tl--show-avatars-p t)
         (toot mastodon-tl-test-base-boosted-toot)
         (original-toot (cdr (assoc 'reblog mastodon-tl-test-base-boosted-toot)))
         (timestamp (cdr (assoc 'created_at toot)))
         (original-timestamp (cdr (assoc 'created_at original-toot))))
    (with-mock
      ;; We don't expect to use the toot's timestamp but the timestamp of the
      ;; reblogged toot:
      (stub create-image => '(image "fake data"))
      (mock (date-to-time timestamp) => '(1 2))
      (mock (format-time-string mastodon-toot-timestamp-format '(1 2)) => "reblogging time")
      (mock (date-to-time original-timestamp) => '(3 4))
      (mock (format-time-string mastodon-toot-timestamp-format '(3 4)) => "original time")
      (mock (mastodon-tl--toot-stats toot) => "")

      (should (string= (substring-no-properties
                        (mastodon-tl--byline toot))
                       (concat "Account 43 (@acct43@example.space) original time
  " mastodon-tl--horiz-bar "
"))))))

(ert-deftest mastodon-tl--byline-reblogged-boosted/favorited ()
  "Should format the reblogged toot that was also boosted & favoritedcorrectly."
  (let* ((mastodon-tl--show-avatars-p nil)
         (toot `((favourited . t) (reblogged . t) ,@mastodon-tl-test-base-boosted-toot))
         (original-toot (cdr (assoc 'reblog mastodon-tl-test-base-boosted-toot)))
         (timestamp (cdr (assoc 'created_at toot)))
         (original-timestamp (cdr (assoc 'created_at original-toot))))
    (with-mock
      ;; We don't expect to use the toot's timestamp but the timestamp of the
      ;; reblogged toot:
      (mock (date-to-time timestamp) => '(1 2))
      ;; FIXME this mock refuses to recognise our different args
      ;; (mock (mastodon-tl--symbol 'favourite) => "F")
      ;; (mock (mastodon-tl--symbol 'boost) => "B")
      ;; (mock (mastodon-tl--symbol *) => "?")
      (mock (mastodon-tl--toot-stats toot) => "")
      (mock (format-time-string mastodon-toot-timestamp-format '(1 2)) => "reblogging time")
      (mock (date-to-time original-timestamp) => '(3 4))
      (mock (format-time-string mastodon-toot-timestamp-format '(3 4)) => "original time")

      (should (string= (substring-no-properties
                        (mastodon-tl--byline toot))
                       (concat "Account 43 (@acct43@example.space) original time
  " mastodon-tl--horiz-bar "
"))))))

(ert-deftest mastodon-tl--byline-timestamp-has-relative-display ()
  "Should display the timestamp with a relative time."
  (let ((mastodon-tl--show-avatars-p nil)
        (timestamp (cdr (assoc 'created_at mastodon-tl-test-base-toot))))
    (with-mock
      (mock (date-to-time timestamp) => '(22782 21551))
      ;; (mock (current-time) => '(22782 22000)) ; not sure why this breaks it
      (mock (format-time-string mastodon-toot-timestamp-format '(22782 21551)) => "2999-99-99 00:11:22")

      (let* ((formatted-string (mastodon-tl--byline mastodon-tl-test-base-toot))
             (timestamp-start (string-match "2999-99-99" formatted-string))
             (properties (text-properties-at timestamp-start formatted-string)))
        (should (equal '(22782 21551) (plist-get properties 'timestamp)))
        (should (string-equal ;;"7 minutes ago"
                 ;; "7 mins ago" ;; not sure why its diff now

                 ;; FIXME: this value has become really relative so we will have to
                 ;; keep changing it!
                 "7 years, 4 months ago"
                 (plist-get properties 'display)))))))

(ert-deftest mastodon-tl--consider-timestamp-for-updates-no-active-callback ()
  "Should update the timestamp update variables as expected."

  (let* ((now (current-time))
         (soon-in-the-future (time-add now (seconds-to-time 10000)))
         (long-in-the-future (time-add now (seconds-to-time 10000000))))
    (with-temp-buffer
      ;; start with timer way into the future and no active callback
      (setq mastodon-tl--timestamp-next-update long-in-the-future
            mastodon-tl--timestamp-update-timer nil)

      ;; something a later update doesn't update:
      (with-mock
        (mock (mastodon-tl--relative-time-details 'fake-timestamp) =>
              (cons "xxx ago" (time-add long-in-the-future (seconds-to-time 100))))

        (mastodon-tl--consider-timestamp-for-updates 'fake-timestamp)

        (should (null mastodon-tl--timestamp-update-timer))
        (should (eq mastodon-tl--timestamp-next-update long-in-the-future)))

      ;; something only shortly sooner doesn't update:
      (with-mock
        (mock (mastodon-tl--relative-time-details 'fake-timestamp) =>
              (cons "xxx ago" (time-subtract long-in-the-future (seconds-to-time 9))))

        (mastodon-tl--consider-timestamp-for-updates 'fake-timestamp)

        (should (null mastodon-tl--timestamp-update-timer))
        (should (eq mastodon-tl--timestamp-next-update long-in-the-future)))

      ;; something much sooner, does update
      (with-mock
        (mock (mastodon-tl--relative-time-details 'fake-timestamp) =>
              (cons "xxx ago"  soon-in-the-future))

        (mastodon-tl--consider-timestamp-for-updates 'fake-timestamp)

        (should (null mastodon-tl--timestamp-update-timer))
        (should (eq mastodon-tl--timestamp-next-update soon-in-the-future)))
      )))

(ert-deftest mastodon-tl--consider-timestamp-for-updates-with-active-callback ()
  "Should update the timestamp update variables as expected."

  (let* ((now (current-time))
         (soon-in-the-future (time-add now (seconds-to-time 10000)))
         (long-in-the-future (time-add now (seconds-to-time 10000000))))
    (with-temp-buffer
      ;; start with timer way into the future and no active callback
      (setq mastodon-tl--timestamp-next-update long-in-the-future
            mastodon-tl--timestamp-update-timer 'initial-timer)

      ;; something a later update doesn't update:
      (with-mock
        (mock (mastodon-tl--relative-time-details 'fake-timestamp) =>
              (cons "xxx ago" (time-add long-in-the-future (seconds-to-time 100))))

        (mastodon-tl--consider-timestamp-for-updates 'fake-timestamp)

        (should (eq 'initial-timer mastodon-tl--timestamp-update-timer))
        (should (eq mastodon-tl--timestamp-next-update long-in-the-future)))

      ;; something much sooner, does update
      (with-mock
        (mock (mastodon-tl--relative-time-details 'fake-timestamp) =>
              (cons "xxx ago"  soon-in-the-future))
        (mock (cancel-timer 'initial-timer))
        (mock (run-at-time * nil
                           #'mastodon-tl--update-timestamps-callback
                           (current-buffer) nil) => 'new-timer)

        (mastodon-tl--consider-timestamp-for-updates 'fake-timestamp)

        (should (eq 'new-timer mastodon-tl--timestamp-update-timer))
        (should (eq mastodon-tl--timestamp-next-update soon-in-the-future)))
      )))

(ert-deftest mastodon-tl--find-property-range--no-tag ()
  "Should cope with a buffer completely lacking the tag."
  (with-temp-buffer
    (insert "Just some random text")
    (insert (propertize "More text with a different property" 'other-property 'set))

    (should (null (mastodon-tl--find-property-range 'test-property 2 nil)))
    (should (null (mastodon-tl--find-property-range 'test-property 2 t)))))

(ert-deftest mastodon-tl--find-property-range--earlier-tag ()
  "Should cope with a buffer completely lacking the tag."
  (with-temp-buffer
    (insert (propertize "Just some text with a the sought property" 'test-property 'set))
    (let ((end-of-region (point)))
      (insert "More random text")

      (should (null (mastodon-tl--find-property-range 'test-property end-of-region nil)))
      (should (equal (cons (point-min) end-of-region)
                     (mastodon-tl--find-property-range 'test-property end-of-region t))))))

(ert-deftest mastodon-tl--find-property-range--successful-finding ()
  "Should find the sought tag in all expected circumstances."
  (with-temp-buffer
    (insert "Previous text")
    (let ((start-of-region (point))
          end-of-region)
      (insert (propertize "Just some text with a the sought property" 'test-property 'set))
      (setq end-of-region (point))
      (insert "More random text")

      ;; before the region
      (should (equal (cons start-of-region end-of-region)
                     (mastodon-tl--find-property-range 'test-property 1 nil)))
      (should (null (mastodon-tl--find-property-range 'test-property 1 t)))
      ;; in the region
      (should (equal (cons start-of-region end-of-region)
                     (mastodon-tl--find-property-range 'test-property (+ 2 start-of-region) nil)))
      (should (equal (cons start-of-region end-of-region)
                     (mastodon-tl--find-property-range 'test-property (+ 2 start-of-region) t)))
      ;; at end of region
      (should (equal (cons start-of-region end-of-region)
                     (mastodon-tl--find-property-range 'test-property (1- end-of-region) nil)))
      (should (equal (cons start-of-region end-of-region)
                     (mastodon-tl--find-property-range 'test-property (1- end-of-region) t))))))

(ert-deftest mastodon-tl--find-property-range--successful-finding-consecutive-ranges ()
  "Should find the sought tag even from in between consecutive ranges."
  (with-temp-buffer
    (insert "Previous text")
    (let ((start-of-region-1 (point))
          between-regions
          end-of-region-2)
      (insert (propertize "region1" 'test-property 'region1))
      (setq between-regions (point))
      (insert (propertize "region2" 'test-property 'region2))
      (setq end-of-region-2 (point))
      (insert "More random text")


      ;; before
      (should (equal (cons start-of-region-1 between-regions)
                     (mastodon-tl--find-property-range 'test-property 1 nil)))
      (should (null (mastodon-tl--find-property-range 'test-property 1 t)))

      ;; between the regions
      (should (equal (cons between-regions end-of-region-2)
                     (mastodon-tl--find-property-range 'test-property between-regions nil)))
      (should (equal (cons between-regions end-of-region-2)
                     (mastodon-tl--find-property-range 'test-property between-regions t)))
      ;; after
      (should (null (mastodon-tl--find-property-range 'test-property end-of-region-2 nil)))
      (should (equal (cons between-regions end-of-region-2)
                     (mastodon-tl--find-property-range 'test-property end-of-region-2 t))))))

(ert-deftest mastodon-tl--find-property-range--successful-finding-at-start ()
  "Should cope with a tag at start."
  (with-temp-buffer
    (insert (propertize "Just some text with a the sought property" 'test-property 'set))
    (let ((end-of-region (point)))
      (insert "More random text")

      ;; at start of the region
      (should (equal (cons 1 end-of-region)
                     (mastodon-tl--find-property-range 'test-property 1 nil)))
      (should (equal (cons 1 end-of-region)
                     (mastodon-tl--find-property-range 'test-property 1 t)))
      ;; in the region
      (should (equal (cons 1 end-of-region)
                     (mastodon-tl--find-property-range 'test-property 3 nil)))
      (should (equal (cons 1 end-of-region)
                     (mastodon-tl--find-property-range 'test-property 3 t)))
      ;; at end of region
      (should (equal (cons 1 end-of-region)
                     (mastodon-tl--find-property-range 'test-property (1- end-of-region) t))))))

(ert-deftest mastodon-tl--find-property-range--successful-finding-at-end ()
  "Should cope with a tag at end."
  (with-temp-buffer
    (insert "More random text")
    (let ((start-of-region (point))
          end-of-region)
      (insert (propertize "Just some text with a the sought property" 'test-property 'set))
      (setq end-of-region (point-max))

      ;; before the region
      (should (equal (cons start-of-region end-of-region)
                     (mastodon-tl--find-property-range 'test-property 1 nil)))
      (should (null (mastodon-tl--find-property-range 'test-property 1 t)))
      ;; in the region
      (should (equal (cons start-of-region end-of-region)
                     (mastodon-tl--find-property-range 'test-property (1+ start-of-region) nil)))
      (should (equal (cons start-of-region end-of-region)
                     (mastodon-tl--find-property-range 'test-property (1+ start-of-region) t)))
      ;; at end of region
      (should (equal (cons start-of-region end-of-region)
                     (mastodon-tl--find-property-range 'test-property (1- end-of-region) nil)))
      (should (equal (cons start-of-region end-of-region)
                     (mastodon-tl--find-property-range 'test-property (1- end-of-region) t))))))

(ert-deftest mastodon-tl--find-property-range--successful-finding-whole-buffer ()
  "Should cope with a tag being set for the whole buffer."
  (with-temp-buffer
    (insert (propertize "Just some text with a the sought property" 'test-property 'set))

    (should (equal (cons (point-min) (point-max))
                   (mastodon-tl--find-property-range 'test-property 2 nil)))
    (should (equal (cons (point-min) (point-max))
                   (mastodon-tl--find-property-range 'test-property 2 t)))))

(defun tl-tests--all-regions-with-property (property)
  "Returns a list with (start . end) regions where PROPERTY is set."
  (let (result
        region)
    (goto-char (point-min))
    (while (and (< (point) (point-max))
                (setq region (mastodon-tl--find-property-range property (point))))
      (push region result)
      (goto-char (min (point-max) (cdr region))))
    (nreverse result)))


(ert-deftest mastodon-tl--next-tab-item--with-spaces-at-ends ()
  "Should do the correct tab actions."
  (with-temp-buffer
    ;; We build a buffer with 3 tab stops:  "...R1...R2R3..." (a dot
    ;; represents text that is not part of a link, so R1 and R2 have a
    ;; gap in between each other, R2 and R3 don't.
    (insert "Random text at start")
    (let ((start 2)
          (r1 (point))
          r2 gap r3
          end)
      (insert (propertize "R1 R1 R1" 'mastodon-tab-stop 'region1))
      (setq gap (+ (point) 2))
      (insert " a gap ")
      (setq r2 (point))
      (insert (propertize "R2 R2 R2" 'mastodon-tab-stop 'region2))
      (setq r3 (point))
      (insert (propertize "R3 R3 R3" 'mastodon-tab-stop 'region3))
      (setq end (+ (point) 2))
      (insert " more text at end")

      (let ((test-cases
             ;; a list 4-elemet lists of (test-name start-point
             ;; expected-prev-stop expected-next-stop):
             (list (list 'start start start r1)
                   (list 'r1 r1 r1 r2)
                   (list 'gap gap r1 r2)
                   (list 'r2 r2 r1 r3)
                   (list 'r3 r3 r2 r3)
                   (list 'end end r3 end))))
        (with-mock
          (stub message => nil) ;; don't mess up our test output with the function's messages
          (cl-dolist (test test-cases)
            (let ((test-name (cl-first test))
                  (test-start (cl-second test))
                  (expected-prev (cl-third test))
                  (expected-next (cl-fourth test)))
              (goto-char test-start)
<<<<<<< HEAD
              ;; (mastodon-tl--previous-tab-item)
=======
              (mastodon-tl-previous-tab-item)
>>>>>>> 978e0759
              (should (equal (list 'prev test-name expected-prev)
                             (list 'prev test-name (point))))
              (goto-char test-start)
              (mastodon-tl-next-tab-item)
              (should (equal (list 'next test-name expected-next)
                             (list 'next test-name (point)))))))))))

(ert-deftest mastodon-tl--next-tab-item--no-spaces-at-ends ()
  "Should do the correct tab actions even with regions right at buffer ends."
  (with-temp-buffer
    ;; We build a buffer with 3 tab stops:  "R1...R2R3...R4" (a dot
    ;; represents text that is not part of a link, so R1 and R2, and
    ;; R3 and R4 have a gap in between each other, R2 and R3 don't.
    (let ((r1 (point))
          gap1 
          r2 r3
          gap2
          r4)
      (insert (propertize "R1 R1 R1" 'mastodon-tab-stop 'region1))
      (setq gap1 (+ (point) 2))
      (insert " a gap ")
      (setq r2 (point))
      (insert (propertize "R2 R2 R2" 'mastodon-tab-stop 'region2))
      (setq r3 (point))
      (insert (propertize "R3 R3 R3" 'mastodon-tab-stop 'region3))
      (setq gap2 (+ (point) 2))
      (insert " another gap ")
      (setq r4 (point))
      (insert (propertize "R4 R4 R4" 'mastodon-tab-stop 'region4))

      (let ((test-cases
             ;; a list 4-elemet lists of (test-name start-point
             ;; expected-prev-stop expected-next-stop):
             (list (list 'r1 r1 r1 r2)
                   (list 'gap1 gap1 r1 r2)
                   (list 'r2 r2 r1 r3)
                   (list 'r3 r3 r2 r4)
                   (list 'gap2 gap2 r3 r4)
                   (list 'r4 r4 r3 r4))))
        (with-mock
          (stub message => nil) ;; don't mess up our test output with the function's messages
          (cl-dolist (test test-cases)
            (let ((test-name (cl-first test))
                  (test-start (cl-second test))
                  (expected-prev (cl-third test))
                  (expected-next (cl-fourth test)))
              (goto-char test-start)
<<<<<<< HEAD
              ;; (mastodon-tl--previous-tab-item)
=======
              (mastodon-tl-previous-tab-item)
>>>>>>> 978e0759
              (should (equal (list 'prev test-name expected-prev)
                             (list 'prev test-name (point))))
              (goto-char test-start)
              (mastodon-tl-next-tab-item)
              (should (equal (list 'next test-name expected-next)
                             (list 'next test-name (point)))))))))))

(defun tl-tests--property-values-at (property ranges)
  "Returns a list with property values at the given ranges.
The property value for PROPERTY within a region is assumed to be
constant."
  (let (result)
    (dolist (range ranges (nreverse result))
      (push (get-text-property (car range) property) result))))

(ert-deftest mastodon-tl--update-timestamps-callback ()
  "Should update the 5 timestamps at a time as expected."
  (let ((now (current-time))
        markers)
    (cl-labels ((insert-timestamp (n)
                  (insert (format "\nSome text before timestamp %s:" n))
                  (insert (propertize
                           (format "timestamp #%s" n)
                           'timestamp (time-subtract now (seconds-to-time (* 60 n)))
                           'display (format "unset %s" n)))
                  (push (copy-marker (point)) markers)
                  (insert " some more text.")))
      (with-temp-buffer
        (cl-dotimes (n 12) (insert-timestamp (+ n 2)))
        (setq markers (nreverse markers))

        (with-mock
          (mock (current-time) => now)
          (stub run-at-time => 'fake-timer)

          ;; make the initial call
          (mastodon-tl--update-timestamps-callback (current-buffer) nil)
          (should (equal
                   '("2 mins ago" "3 mins ago" "4 mins ago"
                     "5 mins ago" "6 mins ago" "unset 7" "unset 8"
                     "unset 9" "unset 10" "unset 11" "unset 12" "unset 13")
                   (tl-tests--property-values-at 'display
                                                 (tl-tests--all-regions-with-property 'timestamp))))

          ;; fake the follow-up call
          (mastodon-tl--update-timestamps-callback (current-buffer) (nth 4 markers))
          (should (equal '("2 mins ago" "3 mins ago" "4 mins ago" "5 mins ago" "6 mins ago"
                           "7 mins ago" "8 mins ago" "9 mins ago" "10 mins ago" "11 mins ago"
                           "unset 12" "unset 13")
                         (tl-tests--property-values-at 'display
                                                       (tl-tests--all-regions-with-property 'timestamp))))
          (should (null (marker-position (nth 4 markers))))

          ;; fake the follow-up call
          (mastodon-tl--update-timestamps-callback (current-buffer) (nth 9 markers))
          (should (equal '("2 mins ago" "3 mins ago" "4 mins ago" "5 mins ago" "6 mins ago"
                           "7 mins ago" "8 mins ago" "9 mins ago" "10 mins ago" "11 mins ago"
                           "12 mins ago" "13 mins ago")
                         (tl-tests--property-values-at 'display
                                                       (tl-tests--all-regions-with-property 'timestamp))))
          (should (null (marker-position (nth 9 markers)))))))))

(ert-deftest mastodon-tl--has-spoiler ()
  "Should be able to detect toots with spoiler text as expected"
  (let* ((normal-toot mastodon-tl-test-base-toot)
         (normal-toot-with-spoiler (cons '(spoiler_text . "spoiler") normal-toot))
         (boosted-toot mastodon-tl-test-base-boosted-toot)
         (boosted-toot-with-spoiler (cons (cons 'reblog normal-toot-with-spoiler)
                                          boosted-toot)))
    (should (null (mastodon-tl--has-spoiler normal-toot)))
    (should-not (null (mastodon-tl--has-spoiler normal-toot-with-spoiler)))
    (should (null (mastodon-tl--has-spoiler boosted-toot)))
    (should-not (null (mastodon-tl--has-spoiler boosted-toot-with-spoiler)))))

(ert-deftest mastodon-tl--spoiler ()
  "Should render a toot with spoiler properly, with link that toggles the body."
  (let ((normal-toot-with-spoiler (cons '(spoiler_text . "This is the spoiler warning text")
                                        mastodon-tl-test-base-toot))
        toot-start
        toot-end
        link-region
        body-position)
    (with-temp-buffer
      (insert "some text before\n")
      (setq toot-start (point))
      (with-mock
        (mock (mastodon-profile--get-preferences-pref
               'reading:expand:spoilers)
              => :json-false)
        (stub create-image => '(image "fake data"))
        (stub shr-render-region => nil) ;; Travis's Emacs doesn't have libxml
        (insert
         (mastodon-tl--spoiler normal-toot-with-spoiler)))
      (setq toot-end (point))
      (insert "\nsome more text.")
      (add-text-properties
       toot-start toot-end
       (list 'item-json normal-toot-with-spoiler
	     'item-id (cdr (assoc 'id normal-toot-with-spoiler))))

      (goto-char toot-start)
      ;; (should (eq t (looking-at "This is the spoiler warning text")))

      (setq link-region (mastodon-tl--find-next-or-previous-property-range
                         'mastodon-tab-stop toot-start nil))
      ;; There should be a link following the text:
      (should-not (null link-region))
      (goto-char (car link-region))
      (should (eq t (looking-at "CW: This is the spoiler warning text"))) ;Content Warning")))

      (setq body-position (+ 25 (cdr link-region))) ;; 25 is enough to skip the "\n--------------...."

      ;; The text a bit after the link should be invisible:
      (should (eq t (get-text-property body-position 'invisible)))

      ;; Click the link:
      (mastodon-tl-do-link-action-at-point (car link-region))

      ;; The body is now visible:
      (should (eq nil (get-text-property body-position 'invisible)))

      ;; Click the link once more:
      (mastodon-tl-do-link-action-at-point (car link-region))

      ;; The body is invisible again:
      (should (eq t (get-text-property body-position 'invisible)))

      ;; Go back to the toot's beginning
      (goto-char toot-start)
      ;; Press 'c' and the body is visible again and point hasn't changed:
      (mastodon-tl-toggle-spoiler-text-in-toot)
      (should (eq nil (get-text-property body-position 'invisible)))
      (should (eq toot-start (point)))

      ;; Go to the toot's end
      (goto-char toot-end)
      ;; Press 'c' and the body is invisible again and point hasn't changed:
      (mastodon-tl-toggle-spoiler-text-in-toot)
      (should (eq t (get-text-property body-position 'invisible)))
      (should (eq toot-end (point)))
      )))

(ert-deftest mastodon-tl--hashtag ()
  "Should recognise hashtags in a toot and add the required properties to it."
  ;; Travis's Emacs doesn't have libxml so we fake things by inputting
  ;; propertized text and stubbing shr-render-region
  (let* ((fake-input-text
          (concat "Tag:"
                  (propertize
                   "sampletag"
                   'shr-url "https://example.space/tags/sampletag"
                   'keymap shr-map
                   'help-echo "https://example.space/tags/sampletag")
                  " some text after"))
         (rendered (with-mock
                     (stub shr-render-region => nil)
                     (mastodon-tl--render-text
                      fake-input-text
                      mastodon-tl-test-base-toot)))
         (tag-location 7))
    (should (eq (get-text-property tag-location 'mastodon-tab-stop rendered)
                'hashtag))
    (should (equal (get-text-property tag-location 'mastodon-tag rendered)
                   "sampletag"))
    (should (equal (get-text-property tag-location 'help-echo rendered)
                   "Browse tag #sampletag"))))

(ert-deftest mastodon-tl--extract-hashtag-from-url-mastodon-link ()
  "Should extract the hashtag from a tags url."
  (should (equal (mastodon-tl--hashtag-from-url
		  "https://example.org/tags/foo"
		  "https://example.org")
		 "foo")))

(ert-deftest mastodon-tl--extract-hashtag-from-url-other-link ()
  "Should extract the hashtag from a tag url."
  (should (equal (mastodon-tl--hashtag-from-url
		  "https://example.org/tag/foo"
		  "https://example.org")
		 "foo")))

(ert-deftest mastodon-tl--extract-hashtag-from-url-wrong-instance ()
  "Should not find a tag when the instance doesn't match."
  (should (null (mastodon-tl--hashtag-from-url
		 "https://example.org/tags/foo"
		 "https://other.example.org"))))

(ert-deftest mastodon-tl--extract-hashtag-from-url-not-tag ()
  "Should not find a hashtag when not a tag url"
  (should (null (mastodon-tl--hashtag-from-url
		 "https://example.org/@userid"
		 "https://example.org"))))

(ert-deftest mastodon-tl--userhandles ()
  "Should recognise userhandles in a toot and add the required properties to it."
  ;; Travis's Emacs doesn't have libxml so we fake things by inputting
  ;; propertized text and stubbing shr-render-region
  (let* ((fake-input-text
          (concat "mention: "
                  (propertize
                   "@foo"
                   'shr-url "https://bar.example/@foo"
                   'keymap shr-map
                   'help-echo "https://bar.example/@foo")
                  " some text after"))
         (rendered (with-mock
                     (stub shr-render-region => nil)
                     (mastodon-tl--render-text
                      fake-input-text
                      mastodon-tl-test-base-toot)))
         (mention-location 11))
    (should (eq (get-text-property mention-location 'mastodon-tab-stop rendered)
                'user-handle))
    (should (equal (get-text-property mention-location 'help-echo rendered)
                   "Browse user profile of @foo@bar.example"))))

(ert-deftest mastodon-tl--extract-userhandle-from-url-correct-case ()
  "Should extract the user handle from url."
  (should (equal (mastodon-tl--userhandle-from-url
                  "https://example.org/@someuser"
                  "@SomeUser")
                 "@SomeUser@example.org")))

(ert-deftest mastodon-tl--extract-userhandle-from-url-missing-at-in-text ()
  "Should not extract a user handle from url if the text is wrong."
  (should (null (mastodon-tl--userhandle-from-url
                 "https://example.org/@someuser"
                 "SomeUser"))))

(ert-deftest mastodon-tl--extract-userhandle-from-url-query-in-url ()
  "Should not extract a user handle from url if there is a query param."
  (should (null (mastodon-tl--userhandle-from-url
                 "https://example.org/@someuser?shouldnot=behere"
                 "SomeUser"))))

(ert-deftest mastodon-tl--do-user-action-function-follow-notify-block-mute ()
  "Should triage a follow request response buffer and return
correct value for following, as well as notifications enabled or disabled."
  (let* ((user-handle "some-user@instance.url")
         (user-name "some-user")
         (user-id "123456789")
         (url-follow-only "https://instance.url/accounts/123456789/follow")
         (url-mute "https://instance.url/accounts/123456789/mute")
         (url-block "https://instance.url/accounts/123456789/block")
         (url-true "https://instance.url/accounts/123456789/follow?notify=true")
         (url-false "https://instance.url/accounts/123456789/follow?notify=false"))
    (with-temp-buffer
      (let ((response-buffer-true (current-buffer)))
        (insert mastodon-tl--follow-notify-true-response)
        (with-mock
          (mock (mastodon-http--post url-follow-only nil nil nil nil)
                => response-buffer-true)
          (should
           (equal
            (mastodon-tl--do-user-action-function url-follow-only
                                                  user-name
                                                  user-handle
                                                  "follow")
            "User some-user (@some-user@instance.url) followed!")))))
    (with-temp-buffer
      (let ((response-buffer-true (current-buffer)))
        (insert mastodon-tl--follow-notify-true-response)
        (with-mock
          (mock (mastodon-http--post url-mute nil nil nil nil)
                => response-buffer-true)
          (should
           (equal
            (mastodon-tl--do-user-action-function url-mute
                                                  user-name
                                                  user-handle
                                                  "mute")
            "User some-user (@some-user@instance.url) muted!")))))
    (with-temp-buffer
      (let ((response-buffer-true (current-buffer)))
        (insert mastodon-tl--follow-notify-true-response)
        (with-mock
          (mock (mastodon-http--post url-block nil nil nil nil)
                => response-buffer-true)
          (should
           (equal
            (mastodon-tl--do-user-action-function url-block
                                                  user-name
                                                  user-handle
                                                  "block")
            "User some-user (@some-user@instance.url) blocked!")))))
    (with-temp-buffer
      (let ((response-buffer-true (current-buffer)))
        (insert mastodon-tl--follow-notify-true-response)
        (with-mock
          (with-mock
            (mock (mastodon-http--post url-true nil nil nil nil)
                  => response-buffer-true)
            (should
             (equal
              (mastodon-tl--do-user-action-function url-true
                                                    user-name
                                                    user-handle
                                                    "follow"
                                                    "true")
              "Receiving notifications for user some-user (@some-user@instance.url)!"))))))
    (with-temp-buffer
      (let ((response-buffer-false (current-buffer)))
        (insert mastodon-tl--follow-notify-false-response)
        (with-mock
          (mock (mastodon-http--post url-false nil nil nil nil)
                => response-buffer-false)
          (should
           (equal
            (mastodon-tl--do-user-action-function url-false
                                                  user-name
                                                  user-handle
                                                  "follow"
                                                  "false")
            "Not receiving notifications for user some-user (@some-user@instance.url)!")))))))

(ert-deftest mastodon-tl--report-to-mods-params-alist ()
  ""
  (with-temp-buffer
    (let* ((toot mastodon-tl-test-base-toot)
           (account (alist-get 'account toot)))
      (with-mock
        ;; no longer needed after our refactor
        ;; (mock (mastodon-http--api "reports") => "https://instance.url/api/v1/reports")
        ;; (mock (mastodon-tl--toot-or-base
        ;; (mastodon-tl--property 'item-json :no-move))
        ;; => mastodon-tl-test-base-toot)
        (mock (read-string "Add comment [optional]: ") => "Dummy complaint")
        (stub y-or-n-p => nil) ; no to all
        (should (equal (mastodon-tl--report-params account toot)
                       '(("account_id" . 42)
                         ("comment" . "Dummy complaint")
                         ("category" . "other"))))
        (with-mock
          (stub y-or-n-p => t) ; yes to all
          (mock (mastodon-tl--read-rules-ids) => '(1 2 3))
          (should (equal (mastodon-tl--report-params account toot)
                         '(("rule_ids[]" . 1)
                           ("rule_ids[]" . 2)
                           ("rule_ids[]" . 3)
                           ("account_id" . 42)
                           ("comment" . "Dummy complaint")
                           ("status_ids[]" . 61208)
                           ("forward" . "true")))))))))

(ert-deftest mastodon-tl--report-build-params ()
  ""
  (should (equal
           (mastodon-tl--report-build-params 42 "Dummy complaint"
                                             61208 "true" nil '(1 2 3))
           '(("rule_ids[]" . 1)
             ("rule_ids[]" . 2)
             ("rule_ids[]" . 3)
             ("account_id" . 42)
             ("comment" . "Dummy complaint")
             ("status_ids[]" . 61208)
             ("forward" . "true"))))
  (should (equal
           (mastodon-tl--report-build-params 42 "Dummy complaint"
                                             nil "true" nil nil)
           '(("account_id" . 42)
             ("comment" . "Dummy complaint")
             ("forward" . "true"))))
  (should (equal
           (mastodon-tl--report-build-params 42 "Dummy complaint"
                                             61208 "true" "spam" nil)
           '(("account_id" . 42)
             ("comment" . "Dummy complaint")
             ("status_ids[]" . 61208)
             ("forward" . "true")
             ("category" . "spam"))))
  (should (equal
           (mastodon-tl--report-build-params 42 "Dummy complaint"
                                             61208 "true" "other" nil)
           '(("account_id" . 42)
             ("comment" . "Dummy complaint")
             ("status_ids[]" . 61208)
             ("forward" . "true")
             ("category" . "other"))))
  (should (equal
           (mastodon-tl--report-build-params 42 "Dummy complaint"
                                             61208 nil "spam" nil)
           '(("account_id" . 42)
             ("comment" . "Dummy complaint")
             ("status_ids[]" . 61208)
             ("category" . "spam")))))

(ert-deftest mastodon-tl--read-rules ()
  "Should return a list of string numbers based on `mastodon-tl--test-instance-rules'"
  (let ((crm-separator "[ 	]*,[ 	]*"))
    (with-mock
      (stub mastodon-tl--instance-rules => mastodon-tl--test-instance-rules)
      (stub completing-read-multiple => '("We do not accept homophobia."
                                          "We do not accept harassment."
                                          "We also do not accept hate speech."))
      (should (equal '("2" "5" "6")
                     (mastodon-tl--read-rules-ids))))))


;;; UTILS tests

(ert-deftest mastodon-tl--map-alist ()
  "Should return a list of values from `mastodon-tl--test-instance-rules'.
The key is 'id."
  (should (equal
           (mastodon-tl--map-alist 'id mastodon-tl--test-instance-rules)
           '("1" "2" "3" "4" "5" "6" "7" "8"))))

(ert-deftest mastodon-tl--map-alist-vals-to-alist ()
  "Should return an alist of value1 value2, using key1 id, and key2 text."
  (should
   (equal
    (mastodon-tl--map-alist-vals-to-alist
     'id 'text mastodon-tl--test-instance-rules)
    '(("1" . "We do not accept racism.") ("2" . "We do not accept homophobia.") ("3" . "We do not accept sexism.") ("4" . "We do not accept ableism.") ("5" . "We do not accept harassment.") ("6" . "We also do not accept hate speech.") ("7" . "We do not accept abuse of minors.") ("8" . "We do not accept glorification of violence.")))))<|MERGE_RESOLUTION|>--- conflicted
+++ resolved
@@ -782,24 +782,20 @@
                    (list 'r3 r3 r2 r3)
                    (list 'end end r3 end))))
         (with-mock
-          (stub message => nil) ;; don't mess up our test output with the function's messages
-          (cl-dolist (test test-cases)
-            (let ((test-name (cl-first test))
-                  (test-start (cl-second test))
-                  (expected-prev (cl-third test))
-                  (expected-next (cl-fourth test)))
-              (goto-char test-start)
-<<<<<<< HEAD
-              ;; (mastodon-tl--previous-tab-item)
-=======
-              (mastodon-tl-previous-tab-item)
->>>>>>> 978e0759
-              (should (equal (list 'prev test-name expected-prev)
-                             (list 'prev test-name (point))))
-              (goto-char test-start)
-              (mastodon-tl-next-tab-item)
-              (should (equal (list 'next test-name expected-next)
-                             (list 'next test-name (point)))))))))))
+         (stub message => nil) ;; don't mess up our test output with the function's messages
+         (cl-dolist (test test-cases)
+           (let ((test-name (cl-first test))
+                 (test-start (cl-second test))
+                 (expected-prev (cl-third test))
+                 (expected-next (cl-fourth test)))
+             (goto-char test-start)
+             ;; (mastodon-tl--previous-tab-item)
+             (should (equal (list 'prev test-name expected-prev)
+                            (list 'prev test-name (point))))
+             (goto-char test-start)
+             (mastodon-tl-next-tab-item)
+             (should (equal (list 'next test-name expected-next)
+                            (list 'next test-name (point)))))))))))
 
 (ert-deftest mastodon-tl--next-tab-item--no-spaces-at-ends ()
   "Should do the correct tab actions even with regions right at buffer ends."
@@ -834,24 +830,20 @@
                    (list 'gap2 gap2 r3 r4)
                    (list 'r4 r4 r3 r4))))
         (with-mock
-          (stub message => nil) ;; don't mess up our test output with the function's messages
-          (cl-dolist (test test-cases)
-            (let ((test-name (cl-first test))
-                  (test-start (cl-second test))
-                  (expected-prev (cl-third test))
-                  (expected-next (cl-fourth test)))
-              (goto-char test-start)
-<<<<<<< HEAD
-              ;; (mastodon-tl--previous-tab-item)
-=======
-              (mastodon-tl-previous-tab-item)
->>>>>>> 978e0759
-              (should (equal (list 'prev test-name expected-prev)
-                             (list 'prev test-name (point))))
-              (goto-char test-start)
-              (mastodon-tl-next-tab-item)
-              (should (equal (list 'next test-name expected-next)
-                             (list 'next test-name (point)))))))))))
+         (stub message => nil) ;; don't mess up our test output with the function's messages
+         (cl-dolist (test test-cases)
+           (let ((test-name (cl-first test))
+                 (test-start (cl-second test))
+                 (expected-prev (cl-third test))
+                 (expected-next (cl-fourth test)))
+             (goto-char test-start)
+             ;; (mastodon-tl--previous-tab-item)
+             (should (equal (list 'prev test-name expected-prev)
+                            (list 'prev test-name (point))))
+             (goto-char test-start)
+             (mastodon-tl-next-tab-item)
+             (should (equal (list 'next test-name expected-next)
+                            (list 'next test-name (point)))))))))))
 
 (defun tl-tests--property-values-at (property ranges)
   "Returns a list with property values at the given ranges.
