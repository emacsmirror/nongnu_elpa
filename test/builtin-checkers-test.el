;;; builtin-checkers-test.el --- Tests for all builtin checkers  -*- lexical-binding: t; -*-

;; Copyright (C) 2013  Sebastian Wiesner

;; Author: Sebastian Wiesner <lunaryorn@gmail.com>
;; URL: https://github.com/flycheck/flycheck

;; This file is not part of GNU Emacs.

;; This program is free software; you can redistribute it and/or modify
;; it under the terms of the GNU General Public License as published by
;; the Free Software Foundation, either version 3 of the License, or
;; (at your option) any later version.

;; This program is distributed in the hope that it will be useful,
;; but WITHOUT ANY WARRANTY; without even the implied warranty of
;; MERCHANTABILITY or FITNESS FOR A PARTICULAR PURPOSE.  See the
;; GNU General Public License for more details.

;; You should have received a copy of the GNU General Public License
;; along with this program.  If not, see <http://www.gnu.org/licenses/>.

;;; Commentary:

;; Tests for all builtin checkers.

;;; Code:

(require 'test-helper)

;; Load all modes used by our tests
(--each '(sh-script
          cc-mode
          coffee-mode
          css-mode
          d-mode
          elixir-mode
          erlang
          elixir-mode
          go-mode
          haml-mode
          handlebars-mode
          haskell-mode
          web-mode
          js2-mode
          js3-mode
          less-css-mode
          lua-mode
          cperl-mode
          php-mode
          puppet-mode
          rust-mode
          sass-mode
          scala-mode2
          scss-mode
          slim-mode
          yaml-mode)
  (require it))

(eval-when-compile
  ;; Prevent warnings about unused lexical variables
  (require 'js2-mode)
  (require 'js3-mode))

(require 'sh-script)                    ; For `sh-set-shell'

(ert-deftest builtin-checker/bash-missing-semicolon ()
  "Test a syntax error from a missing semicolon."
  :expected-result (flycheck-testsuite-fail-unless-checker 'bash)
  (flycheck-testsuite-with-hook sh-mode-hook (sh-set-shell "bash" :no-query)
    (flycheck-testsuite-should-syntax-check
     "checkers/bash-syntax-error.bash" 'sh-mode
     '(5 nil error "syntax error near unexpected token `fi'" :checker bash)
     '(5 nil error "`fi'" :checker bash))))

(ert-deftest builtin-checker/c/c++-clang-warning ()
  :expected-result (flycheck-testsuite-fail-unless-checker 'c/c++-clang)
  (flycheck-testsuite-without-checkers c/c++-cppcheck
    (flycheck-testsuite-should-syntax-check
     "checkers/c_c++-clang-warning.c" 'c-mode
     '(5 10 warning "unused variable 'unused'" :checker c/c++-clang)
     '(7 15 warning "comparison of integers of different signs: 'int' and 'unsigned int'"
         :checker c/c++-clang))))

(ert-deftest builtin-checker/c/c++-clang-warning-customized ()
  :expected-result (flycheck-testsuite-fail-unless-checker 'c/c++-clang)
  (flycheck-testsuite-with-hook c-mode-hook
      ;; Disable conversion checks by removing -Wextra, but additionally warn
      ;; about missing prototypes, which isn't included in -Wextra
      (setq flycheck-clang-warnings '("all" "missing-prototypes"))
    (flycheck-testsuite-without-checkers c/c++-cppcheck
      (flycheck-testsuite-should-syntax-check
       "checkers/c_c++-clang-warning.c" 'c-mode
       '(3 5 warning "no previous prototype for function 'f'"
           :checker c/c++-clang)
       '(5 10 warning "unused variable 'unused'" :checker c/c++-clang)))))

(ert-deftest builtin-checker/c/c++-clang-fatal-error ()
  :expected-result (flycheck-testsuite-fail-unless-checker 'c/c++-clang)
  (flycheck-testsuite-should-syntax-check
   "checkers/c_c++-clang-fatal-error.c" 'c-mode
   '(2 10 error "'c_c++-clang-library-header.h' file not found"
       :checker c/c++-clang)))

(ert-deftest builtin-checker/c/c++-clang-include-path ()
  :expected-result (flycheck-testsuite-fail-unless-checker 'c/c++-clang)
  (flycheck-testsuite-with-hook c-mode-hook
      (setq flycheck-clang-include-path '("./include"))
    (flycheck-testsuite-should-syntax-check
     "checkers/c_c++-clang-fatal-error.c" 'c-mode)))

(ert-deftest builtin-checker/c/c++-clang-includes ()
  :expected-result (flycheck-testsuite-fail-unless-checker 'c/c++-clang)
  (flycheck-testsuite-with-hook c++-mode-hook
      (setq flycheck-clang-includes
            (list (flycheck-testsuite-resource-filename "checkers/include/c_c++-clang-library-header.h")))
    (flycheck-testsuite-should-syntax-check
     "checkers/c_c++-clang-error.cpp" 'c++-mode
     '(10 16 error "use of undeclared identifier 'nullptr'"
          :checker c/c++-clang))))

(ert-deftest builtin-checker/c/c++-clang-error ()
  :expected-result (flycheck-testsuite-fail-unless-checker 'c/c++-clang)
  (flycheck-testsuite-should-syntax-check
   "checkers/c_c++-clang-error.cpp" 'c++-mode
   '(3 23 info "template is declared here" :checker c/c++-clang)
   '(8 17 error "implicit instantiation of undefined template 'test<false>'"
       :checker c/c++-clang)
   '(10 16 error "use of undeclared identifier 'nullptr'"
        :checker c/c++-clang)))

(ert-deftest builtin-checker/c/c++-clang-error-language-standard ()
  :expected-result (flycheck-testsuite-fail-unless-checker 'c/c++-clang)
  (flycheck-testsuite-with-hook c++-mode-hook
      (setq flycheck-clang-language-standard "c++11")
    (flycheck-testsuite-should-syntax-check
     "checkers/c_c++-clang-error.cpp" 'c++-mode
     '(3 23 info "template is declared here" :checker c/c++-clang)
     '(8 17 error "implicit instantiation of undefined template 'test<false>'"
         :checker c/c++-clang))))

(ert-deftest builtin-checker/c/c++-clang-standard-library ()
  :expected-result :failed
  ;; I simply have no idea how to test for a standard library. Suggestions welcome
  (error "Not implemented"))

(ert-deftest builtin-checker/c/c++-clang-error-definitions ()
  :expected-result (flycheck-testsuite-fail-unless-checker 'c/c++-clang)
  (flycheck-testsuite-with-hook c++-mode-hook
      (setq flycheck-clang-definitions '("FLYCHECK_LOCAL" "FLYCHECK_LIBRARY"))
    (flycheck-testsuite-should-syntax-check
     "checkers/c_c++-clang-error.cpp" 'c++-mode
     '(10 16 error "use of undeclared identifier 'nullptr'"
          :checker c/c++-clang))))

(ert-deftest builtin-checker/c/c++-clang-error-no-rtti ()
  :expected-result (flycheck-testsuite-fail-unless-checker 'c/c++-clang)
  (flycheck-testsuite-with-hook c++-mode-hook
      (setq flycheck-clang-no-rtti t)
    ;; Clang doesn't throw errors for RTTI operators :|, so we basically just
    ;; test that the option flag doesn't cause any issues
    (flycheck-testsuite-should-syntax-check
     "checkers/c_c++-clang-error-rtti.cpp" 'c++-mode)))

(ert-deftest builtin-checker/c/c++-cppcheck-error ()
  :expected-result (flycheck-testsuite-fail-unless-checker 'c/c++-cppcheck)
  (flycheck-testsuite-without-checkers c/c++-clang
    (flycheck-testsuite-should-syntax-check
     "checkers/c_c++-cppcheck-error.c" 'c-mode
     '(4 nil error "Null pointer dereference" :checker c/c++-cppcheck))))

(ert-deftest builtin-checker/c/c++-cppcheck-warning ()
  :expected-result (flycheck-testsuite-fail-unless-checker 'c/c++-cppcheck)
  (flycheck-testsuite-without-checkers c/c++-clang
    (flycheck-testsuite-should-syntax-check
     "checkers/c_c++-cppcheck-warning.c" 'c-mode
     '(2 nil warning "The expression \"x\" is of type 'bool' and it is compared against a integer value that is neither 1 nor 0."
         :checker c/c++-cppcheck))))

(ert-deftest builtin-checker/c/c++-cppcheck-style ()
  :expected-result (flycheck-testsuite-fail-unless-checker 'c/c++-cppcheck)
  (flycheck-testsuite-without-checkers c/c++-clang
    (flycheck-testsuite-should-syntax-check
     "checkers/c_c++-cppcheck-style.c" 'c-mode
     '(3 nil warning "Unused variable: unused" :checker c/c++-cppcheck))))

(ert-deftest builtin-checker/c/c++-cppcheck-style-suppressed ()
  :expected-result (flycheck-testsuite-fail-unless-checker 'c/c++-cppcheck)
  (flycheck-testsuite-with-hook c-mode-hook
      (setq flycheck-cppcheck-checks nil)
    (flycheck-testsuite-without-checkers c/c++-clang
      (flycheck-testsuite-should-syntax-check "checkers/c_c++-cppcheck-style.c"
                                              'c-mode))))

(ert-deftest builtin-checker/c/c++-cppcheck-multiple-checks ()
  :expected-result (flycheck-testsuite-fail-unless-checker 'c/c++-cppcheck)
  (flycheck-testsuite-with-hook c++-mode-hook
      (setq flycheck-cppcheck-checks '("performance" "portability"))
    (flycheck-testsuite-without-checkers c/c++-clang
      (flycheck-testsuite-should-syntax-check
       "checkers/c_c++-cppcheck-multiple-checks.cpp" 'c++-mode
       '(2 nil warning "Extra qualification 'A::' unnecessary and considered an error by many compilers."
           :checker c/c++-cppcheck)
       '(9 nil warning "Prefix ++/-- operators should be preferred for non-primitive types. Pre-increment/decrement can be more efficient than post-increment/decrement. Post-increment/decrement usually involves keeping a copy of the previous value around and adds a little extra code."
           :checker c/c++-cppcheck)))))

(ert-deftest builtin-checker/coffee-syntax-error ()
  :expected-result (flycheck-testsuite-fail-unless-checker 'coffee)
  (flycheck-testsuite-should-syntax-check
   "checkers/coffee-syntax-error.coffee" 'coffee-mode
   '(4 7 error "missing \", starting" :checker coffee)))

(ert-deftest builtin-checker/coffee-coffeelint-error ()
  :expected-result (flycheck-testsuite-fail-unless-checker 'coffee-coffeelint)
  (flycheck-testsuite-should-syntax-check
   "checkers/coffee-coffeelint-error.coffee" 'coffee-mode
   '(4 nil error "Throwing strings is forbidden"
       :checker coffee-coffeelint)))

(ert-deftest builtin-checker/coffee-coffeelint-warning ()
  :expected-result (flycheck-testsuite-fail-unless-checker 'coffee-coffeelint)
  (flycheck-testsuite-with-hook coffee-mode-hook
      (setq flycheck-coffeelintrc "coffeelint.json")
    (flycheck-testsuite-should-syntax-check
     "checkers/coffee-coffeelint-error.coffee" 'coffee-mode
     '(4 nil warning "Throwing strings is forbidden"
         :checker coffee-coffeelint))))

(ert-deftest builtin-checker/css-csslint-warning ()
  :expected-result (flycheck-testsuite-fail-unless-checker 'css-csslint)
  (flycheck-testsuite-should-syntax-check
   "checkers/css-csslint-warning.css" 'css-mode
   '(3 6 warning "Heading (h1) should not be qualified."
       :checker css-csslint)))

(ert-deftest builtin-checker/css-csslint-syntax-error ()
  :expected-result (flycheck-testsuite-fail-unless-checker 'css-csslint)
  (flycheck-testsuite-should-syntax-check
   "checkers/css-syntax-error.css" 'css-mode
   '(4 16 error "Expected LBRACE at line 4, col 16." :checker css-csslint)
   '(4 16 error "Unexpected token '100%' at line 4, col 16."
       :checker css-csslint)
   '(4 20 error "Unexpected token ';' at line 4, col 20." :checker css-csslint)
   '(5 1 error "Unexpected token '}' at line 5, col 1." :checker css-csslint)))

(ert-deftest flycheck-d-module-name ()
  (with-temp-buffer
    (insert "Hello world")
    (should-not (flycheck-d-module-name)))
  (with-temp-buffer
    (insert "module spam.with.eggs;")
    (should (string= (flycheck-d-module-name) "spam.with.eggs"))))

(ert-deftest flycheck-d-base-directory ()
  (flycheck-testsuite-with-resource-buffer "checkers/d-dmd-warning.d"
    (should (f-same? (flycheck-d-base-directory)
                     (f-join flycheck-testsuite-resources-dir "checkers"))))
  (flycheck-testsuite-with-resource-buffer "checkers/d-dmd-warning.d"
    (goto-char (point-min))
    (insert "module checkers.d_dmd_warning;")
    (should (f-same? (flycheck-d-base-directory)
                     flycheck-testsuite-resources-dir)))
  (flycheck-testsuite-with-resource-buffer "checkers/package.d"
    (should (f-same? (flycheck-d-base-directory)
                     flycheck-testsuite-resources-dir))))

(ert-deftest builtin-checker/d-dmd-syntax-error ()
  :expected-result (flycheck-testsuite-fail-unless-checker 'd-dmd)
  (flycheck-testsuite-should-syntax-check
   "checkers/d-dmd-syntax-error.d" 'd-mode
   '(2 nil error "module studio is in file 'std/studio.d' which cannot be read"
       :checker d-dmd)))

(ert-deftest builtin-checker/d-dmd-syntax-error-without-module ()
  :expected-result (flycheck-testsuite-fail-unless-checker 'd-dmd)
  (flycheck-testsuite-should-syntax-check
   "checkers/d_dmd_syntax_error_without_module.d" 'd-mode
   '(5 nil error "undefined identifier writel, did you mean template write(T...)(T args) if (!is(T[0] : File))?"
       :checker d-dmd)))

(ert-deftest builtin-checker/d-dmd-warning ()
  :expected-result (flycheck-testsuite-fail-unless-checker 'd-dmd)
  (flycheck-testsuite-should-syntax-check
   "checkers/d-dmd-warning.d" 'd-mode
   '(6 nil warning "statement is not reachable" :checker d-dmd)
   '(17 nil warning "function d_dmd_warning.bar is deprecated"
        :checker d-dmd)))

(ert-deftest builtin-checker/elixir-error ()
  :expected-result (flycheck-testsuite-fail-unless-checker 'elixir)
  (flycheck-testsuite-should-syntax-check
   "checkers/elixir-error.ex" 'elixir-mode
   '(5 nil error "function puts/1 undefined" :checker elixir)))

(ert-deftest builtin-checker/elixir-warnings ()
  :expected-result (flycheck-testsuite-fail-unless-checker 'elixir)
  (flycheck-testsuite-should-syntax-check
   "checkers/elixir-warnings.ex" 'elixir-mode
   '(5 nil warning "variable a is unused" :checker elixir)
   '(6 nil warning "variable a shadowed in 'fun'" :checker elixir)
   '(14 nil warning "this clause cannot match because a previous clause at line 11 always matches"
        :checker elixir)))

(ert-deftest builtin-checker/emacs-lisp ()
  ;; Determine how the Emacs message for load file errors looks like: In Emacs
  ;; Snapshot, the message has three parts because the underlying file error is
  ;; contained in the message.  In stable release the file error itself is
  ;; missing and the message has only two parts.
  (let* ((parts (condition-case err
                    (require 'does-not-exist)
                  (file-error (cdr err))))
         (msg (format "Cannot open load file: %sdummy-package"
                      (if (= (length parts) 2) ""
                        "no such file or directory, "))))
    (flycheck-testsuite-should-syntax-check
     "checkers/emacs-lisp.el" 'emacs-lisp-mode
     '(12 nil warning "First sentence should end with punctuation"
          :checker emacs-lisp-checkdoc)
     `(15 1 error ,msg :checker emacs-lisp))))

(ert-deftest builtin-checker/emacs-lisp-load-path ()
  (flycheck-testsuite-with-hook emacs-lisp-mode-hook
      (setq flycheck-emacs-lisp-load-path
            (list (flycheck-testsuite-resource-filename
                   "dummy-elpa/dummy-package-0.1")))
    (flycheck-testsuite-should-syntax-check
     "checkers/emacs-lisp.el" 'emacs-lisp-mode
     '(12 nil warning "First sentence should end with punctuation"
          :checker emacs-lisp-checkdoc)
     '(18 6 warning "message called with 0 arguments, but
    requires 1+" :checker emacs-lisp)
     '(23 1 warning "the function `dummy-package-foo' might
    not be defined at runtime." :checker emacs-lisp))))

(ert-deftest builtin-checker/emacs-lisp-initialize-packages ()
  (flycheck-testsuite-with-hook emacs-lisp-mode-hook
      (setq flycheck-emacs-lisp-package-user-dir
            (flycheck-testsuite-resource-filename "dummy-elpa")
            flycheck-emacs-lisp-initialize-packages t)
    (flycheck-testsuite-should-syntax-check
     "checkers/emacs-lisp.el" 'emacs-lisp-mode
     '(12 nil warning "First sentence should end with punctuation"
          :checker emacs-lisp-checkdoc)
     '(18 6 warning "message called with 0 arguments, but
    requires 1+" :checker emacs-lisp))))

(ert-deftest builtin-checker/emacs-lisp-checks-compressed-file ()
  (flycheck-testsuite-should-syntax-check
   "checkers/emacs-lisp.el.gz" 'emacs-lisp-mode
   '(12 nil warning "First sentence should end with punctuation"
        :checker emacs-lisp-checkdoc)
   '(16 6 warning "message called with 0 arguments, but
    requires 1+" :checker emacs-lisp)
   '(21 1 warning "the function `dummy-package-foo' is
    not known to be defined." :checker emacs-lisp)))

(ert-deftest builtin-checker/emacs-lisp-sytnax-error ()
  (flycheck-testsuite-without-checkers emacs-lisp-checkdoc
    (flycheck-testsuite-should-syntax-check
     "checkers/emacs-lisp-syntax-error.el" 'emacs-lisp-mode
     '(3 1 error "End of file during parsing" :checker emacs-lisp))))

(ert-deftest builtin-checker/emacs-lisp-without-file-name ()
  "Test checkdoc checker in buffers without file names.

Regression test for https://github.com/flycheck/flycheck/issues/73 and
https://github.com/bbatsov/prelude/issues/259."
  (with-temp-buffer
    (insert-file-contents
     (flycheck-testsuite-resource-filename "checkers/emacs-lisp.el"))
    (emacs-lisp-mode)
    (should-not (buffer-file-name))
    (flycheck-testsuite-buffer-sync)
    ;; TODO: Consider whether checkdoc is really useful in buffers without file
    ;; names…
    (flycheck-testsuite-should-errors)))

(ert-deftest builtin-checker/emacs-lisp-does-not-check-autoloads-buffers ()
  "Test that Emacs Lisp does not check autoloads buffers.

These buffers are temporary buffers generated during package
installation, which may not be byte compiled, and hence the
checker will refuse to check these.

See URL `https://github.com/flycheck/flycheck/issues/45' and URL
`https://github.com/bbatsov/prelude/issues/253'."
  (let ((autoloads-file (locate-library "dash-autoloads")))
    (should (f-file? autoloads-file))
    (with-temp-buffer
      (insert-file-contents autoloads-file 'visit)
      (should-not (flycheck-may-use-checker 'emacs-lisp))
      (should-not (flycheck-may-use-checker 'emacs-lisp-checkdoc)))))

(ert-deftest builtin-checker/emacs-lisp-checkdoc-does-not-check-cask-files ()
  (let ((cask-file (f-join flycheck-testsuite-source-dir "Cask")))
    (with-temp-buffer
      (insert-file-contents cask-file 'visit)
      (should-not (flycheck-may-use-checker 'emacs-lisp-checkdoc)))))

(ert-deftest builtin-checker/emacs-lisp-does-not-check-with-no-byte-compile ()
  (flycheck-testsuite-with-hook emacs-lisp-mode-hook
      (set (make-local-variable 'no-byte-compile) t)
    (flycheck-testsuite-should-syntax-check
     "checkers/emacs-lisp.el" 'emacs-lisp-mode
     '(12 nil warning "First sentence should end with punctuation"
          :checker emacs-lisp-checkdoc))))

(ert-deftest builtin-checker/erlang-error ()
  :expected-result (flycheck-testsuite-fail-unless-checker 'erlang)
  (flycheck-testsuite-should-syntax-check
   "checkers/erlang-error.erl" 'erlang-mode
   '(7 nil error "head mismatch" :checker erlang)))

(ert-deftest builtin-checker/erlang-warning ()
  :expected-result (flycheck-testsuite-fail-unless-checker 'erlang)
  (flycheck-testsuite-should-syntax-check
   "checkers/erlang-warning.erl" 'erlang-mode
   '(6 nil warning "wrong number of arguments in format call" :checker erlang)))

(ert-deftest builtin-checker/go-gofmt-syntax-error ()
  "Test a syntax error."
  :expected-result (flycheck-testsuite-fail-unless-checker 'go-gofmt)
  (flycheck-testsuite-should-syntax-check
   "checkers/go/src/syntax/syntax-error.go" 'go-mode
   '(5 9 error "expected '(', found 'IDENT' ta" :checker go-gofmt)
   '(6 1 error "expected ')', found '}'" :checker go-gofmt)))

(ert-deftest builtin-checker/go-build-error ()
  "Test an import error."
  :expected-result (flycheck-testsuite-fail-unless-checker 'go-build)
  (flycheck-testsuite-with-env
      `(("GOPATH" . ,(flycheck-testsuite-resource-filename "checkers/go")))
    (flycheck-testsuite-should-syntax-check
     "checkers/go/src/error/build-error.go" 'go-mode
     '(6 nil error "undefined: fmt" :checker go-build)) ))

(ert-deftest builtin-checker/go-package ()
  :expected-result (flycheck-testsuite-fail-unless-checker 'go-build)
  (flycheck-testsuite-with-env
      `(("GOPATH" . ,(flycheck-testsuite-resource-filename "checkers/go")))
    (flycheck-testsuite-should-syntax-check "checkers/go/src/b1/main.go"
                                            'go-mode)))

(ert-deftest builtin-checker/go-build-missing-package ()
  "Test successful go build with subpackages (used to verify the
GOPATH environment variable is set properly and subpackages can be
found)."
  :expected-result (flycheck-testsuite-fail-unless-checker 'go-build)
  (let ((message (if (flycheck-testsuite-travis-ci-p)
                     ;; The Go version in Travis has a different error message
                     "cannot find package \"b2\" in any of:"
                   "import \"b2\": cannot find package")))
    (flycheck-testsuite-should-syntax-check
     "checkers/go/src/b1/main.go" 'go-mode
     `(4 2 error ,message :checker go-build))))

(ert-deftest builtin-checker/go-test-error ()
  "Test an import error."
  :expected-result (flycheck-testsuite-fail-unless-checker 'go-test)
  (flycheck-testsuite-with-env
      `(("GOPATH" . ,(flycheck-testsuite-resource-filename "checkers/go")))
    (flycheck-testsuite-should-syntax-check
     "checkers/go/src/test/test-error_test.go" 'go-mode
     '(8 nil error "undefined: fmt" :checker go-test))))

(ert-deftest builtin-checker/haml-error ()
  :expected-result (flycheck-testsuite-fail-unless-checker 'haml)
  (flycheck-testsuite-should-syntax-check
   "checkers/haml-error.haml" 'haml-mode
   '(5 nil error "Inconsistent indentation: 3 spaces used for indentation, but the rest of the document was indented using 2 spaces."
       :checker haml :filename nil)))

(ert-deftest builtin-checker/handlebars-error ()
  :expected-result (flycheck-testsuite-fail-unless-checker 'handlebars)
  (flycheck-testsuite-should-syntax-check
   "checkers/handlebars-error.hbs" 'handlebars-mode
   '(2 nil error "Expecting 'ID', 'DATA', got 'INVALID'"
       :checker handlebars :filename nil)))

;; HDevtools tests fail on Vagrant, because hdevtools can't create unix sockets
;; on shared folders, and on Travis CI, because hdevtools doesn't install with
;; cabal install.  Effectively, these tests are pointless as things stand.
(ert-deftest builtin-checker/haskell-hdevtools-error ()
  :expected-result :failed
  (flycheck-testsuite-should-syntax-check
   "checkers/haskell-hdevtools-error.hs" 'haskell-mode
   '(1 8 error "Not in scope: `unknown'"
       :checker haskell-hdevtools)))

(ert-deftest builtin-checker/haskell-hdevtools-warning ()
  :expected-result :failed
  (flycheck-testsuite-should-syntax-check
   "checkers/haskell-hdevtools-warning.hs" 'haskell-mode
   '(3 1 warning "Top-level binding with no type signature: foo :: Integer"
       :checker haskell-hdevtools)))

(ert-deftest builtin-checker/haskell-ghc-error ()
  :expected-result (flycheck-testsuite-fail-unless-checker 'haskell-ghc)
  (flycheck-testsuite-without-checkers haskell-hdevtools
    (flycheck-testsuite-should-syntax-check
     "checkers/haskell-ghc-error.hs" 'haskell-mode
     '(3 1 error "parse error on input `module'" :checker haskell-ghc))))

(ert-deftest builtin-checker/haskell-ghc-warning ()
  :expected-result (flycheck-testsuite-fail-unless-checker 'haskell-ghc)
  (flycheck-testsuite-without-checkers haskell-hdevtools
    (flycheck-testsuite-should-syntax-check
     "checkers/haskell-ghc-warning.hs" 'haskell-mode
     '(3 1 warning "Top-level binding with no type signature: foo :: Integer"
         :checker haskell-ghc))))

(ert-deftest builtin-checker/haskell-hlint-error ()
  :expected-result (flycheck-testsuite-fail-unless-checker 'haskell-hlint)
  (flycheck-testsuite-should-syntax-check
   "checkers/haskell-hlint-error.hs" 'haskell-mode
   '(4 1 error "Eta reduce\nFound:\n  warnMe xs = map lines xs\nWhy not:\n  warnMe = map lines"
       :checker haskell-hlint)))

(ert-deftest builtin-checker/haskell-hlint-warning ()
  :expected-result (flycheck-testsuite-fail-unless-checker 'haskell-hlint)
  (flycheck-testsuite-should-syntax-check
   "checkers/haskell-hlint-warning.hs" 'haskell-mode
   '(2 8 warning "Redundant bracket\nFound:\n  (putStrLn \"Foobar\")\nWhy not:\n  putStrLn \"Foobar\""
       :checker haskell-hlint)))

(ert-deftest builtin-checker/html-tidy ()
  "Test an error caused by an unknown tag."
  :expected-result (flycheck-testsuite-fail-unless-checker 'html-tidy)
  (flycheck-testsuite-should-syntax-check
   "checkers/html-tidy-warning-and-error.html" '(html-mode web-mode)
   '(3 1 warning "missing <!DOCTYPE> declaration"
       :checker html-tidy :filename nil)
   '(8 5 error "<spam> is not recognized!"
       :checker html-tidy :filename nil)
   '(8 5 warning "discarding unexpected <spam>"
       :checker html-tidy :filename nil)))

(ert-deftest builtin-checker/javascript-jshint-syntax-error ()
  "A missing semicolon."
  :expected-result (flycheck-testsuite-fail-unless-checker 'javascript-jshint)
  ;; Silence JS2 and JS3 parsers
  (let ((js2-mode-show-parse-errors nil)
        (js2-mode-show-strict-warnings nil)
        (js3-mode-show-parse-errors nil))
    (flycheck-testsuite-should-syntax-check
     "checkers/javascript-syntax-error.js" '(js-mode js2-mode js3-mode)
     '(3 11 error "Unclosed string." :checker javascript-jshint)
     '(3 25 error "Unclosed string." :checker javascript-jshint)
     '(4 1 error "Unclosed string." :checker javascript-jshint)
     '(4 1 error "Missing semicolon." :checker javascript-jshint))))

(ert-deftest builtin-checker/javascript-jshint-error-disabled ()
  "An unused variable."
  :expected-result (flycheck-testsuite-fail-unless-checker 'javascript-jshint)
  (flycheck-testsuite-should-syntax-check
   "checkers/javascript-warnings.js" '(js-mode js2-mode js3-mode)))

(ert-deftest builtin-checker/javascript-jshint-error-enabled ()
  "An unused variable."
  :expected-result (flycheck-testsuite-fail-unless-checker 'javascript-jshint)
  (flycheck-testsuite-with-hook (js-mode-hook js2-mode-hook js3-mode-hook)
      (setq flycheck-jshintrc "jshintrc")
    (flycheck-testsuite-should-syntax-check
     "checkers/javascript-warnings.js" '(js-mode js2-mode js3-mode)
     '(4 12 error "'foo' is defined but never used."
         :checker javascript-jshint))))

(ert-deftest builtin-checker/javascript-gjslint-error ()
  :expected-result (flycheck-testsuite-fail-unless-checker 'javascript-gjslint)
  (flycheck-testsuite-without-checkers javascript-jshint
    (flycheck-testsuite-should-syntax-check
     "checkers/javascript-warnings.js" '(js-mode js2-mode js3-mode)
     '(4 nil error "E:0131: Single-quoted string preferred over double-quoted string."
         :checker javascript-gjslint :filename nil)
     '(4 nil error "E:0001: Extra space before \"]\""
         :checker javascript-gjslint :filename nil))))

(ert-deftest builtin-checker/json-jsonlint-error ()
  "Test a syntax error from multiple top-level objects."
  :expected-result (flycheck-testsuite-fail-unless-checker 'json-jsonlint)
  (flycheck-testsuite-should-syntax-check
   "checkers/json-jsonlint-error.json" 'text-mode
    '(1 42 error "found: ',' - expected: 'EOF'." :checker json-jsonlint)))

(ert-deftest builtin-checker/less-file-error ()
  :expected-result (flycheck-testsuite-fail-unless-checker 'less)
  (flycheck-testsuite-should-syntax-check
   "checkers/less-file-error.less" 'less-css-mode
   '(3 1 error "'no-such-file.less' wasn't found" :checker less)))

(ert-deftest builtin-checker/less-syntax-error ()
  :expected-result (flycheck-testsuite-fail-unless-checker 'less)
  (flycheck-testsuite-should-syntax-check
   "checkers/less-syntax-error.less" 'less-css-mode
   '(2 1 error "missing closing `}`" :checker less)))

(ert-deftest builtin-checker/lua-syntax-error ()
  :expected-result (flycheck-testsuite-fail-unless-checker 'lua)
  (flycheck-testsuite-should-syntax-check
   "checkers/lua-syntax-error.lua" 'lua-mode
   '(5 nil error "unfinished string near '\"oh no'"
       :checker lua :filename nil)))

(ert-deftest builtin-checker/perl-error ()
  "Test an unused variable with the Perl checker."
  :expected-result (flycheck-testsuite-fail-unless-checker 'perl)
  (flycheck-testsuite-should-syntax-check
   "checkers/perl-error.pl" '(perl-mode cperl-mode)
   '(4 nil error "Name \"main::x\" used only once: possible typo"
       :checker perl)))

(ert-deftest builtin-checker/perl-syntax-error ()
  :expected-result (flycheck-testsuite-fail-unless-checker 'perl)
  "Test a syntax error with the Perl checker."
  (flycheck-testsuite-should-syntax-check
   "checkers/perl-syntax-error.pl" '(perl-mode cperl-mode)
   '(4 nil error "syntax error" :checker perl)))

(ert-deftest builtin-checker/php-syntax-error ()
  "Test the T_PAAMAYIM_NEKUDOTAYIM error."
  :expected-result (flycheck-testsuite-fail-unless-checker 'php)
  (flycheck-testsuite-should-syntax-check
   "checkers/php-syntax-error.php" 'php-mode
   '(8 nil error "syntax error, unexpected ')', expecting '('" :checker php)))

(ert-deftest builtin-checker/php ()
  :expected-result (flycheck-testsuite-fail-unless-checkers 'php-phpcs
                                                            'php-phpmd)
  (flycheck-testsuite-should-syntax-check
   "checkers/php.php" 'php-mode
   '(19 6 error "Missing class doc comment" :checker php-phpcs)
   '(21 nil warning "Avoid unused private fields such as '$FOO'."
        :checker php-phpmd)
   '(21 20 error "Private member variable \"FOO\" must be prefixed with an underscore" :checker php-phpcs)
   '(22 nil warning "Avoid unused private methods such as 'bar'."
        :checker php-phpmd)
   '(22 nil warning "Avoid unused parameters such as '$baz'."
        :checker php-phpmd)
   '(22 13 error "Missing function doc comment" :checker php-phpcs)
   '(22 13 error "Private method name \"A::bar\" must be prefixed with an underscore"
        :checker php-phpcs)
   '(24 nil warning "Avoid variables with short names like $i. Configured minimum length is 3."
        :checker php-phpmd)
   '(24 nil warning "Avoid unused local variables such as '$i'."
        :checker php-phpmd)
   '(24 12 error "TRUE, FALSE and NULL must be lowercase; expected \"false\" but found \"FALSE\""
        :checker php-phpcs)))

(ert-deftest builtin-checker/php-phpmd-rulesets ()
  :expected-result (flycheck-testsuite-fail-unless-checkers 'php-phpcs
                                                            'php-phpmd)
  (flycheck-testsuite-with-hook php-mode-hook
      (setq flycheck-phpmd-rulesets (remove "unusedcode" flycheck-phpmd-rulesets))
    (flycheck-testsuite-should-syntax-check
     "checkers/php.php" 'php-mode
     '(19 6 error "Missing class doc comment" :checker php-phpcs)
     '(21 20 error "Private member variable \"FOO\" must be prefixed with an underscore" :checker php-phpcs)
     '(22 13 error "Missing function doc comment" :checker php-phpcs)
     '(22 13 error "Private method name \"A::bar\" must be prefixed with an underscore"
          :checker php-phpcs)
     '(24 nil warning "Avoid variables with short names like $i. Configured minimum length is 3."
          :checker php-phpmd)
     '(24 12 error "TRUE, FALSE and NULL must be lowercase; expected \"false\" but found \"FALSE\""
          :checker php-phpcs))))

(ert-deftest builtin-checker/php-phpcs-standard ()
  :expected-result (flycheck-testsuite-fail-unless-checkers 'php-phpcs
                                                            'php-phpmd)
  (flycheck-testsuite-with-hook php-mode-hook
      (setq flycheck-phpcs-standard "Zend")
    (flycheck-testsuite-should-syntax-check
     "checkers/php.php" 'php-mode
     '(21 nil warning "Avoid unused private fields such as '$FOO'."
          :checker php-phpmd)
     '(21 20 error "Private member variable \"FOO\" must contain a leading underscore"
          :checker php-phpcs)
     '(22 nil warning "Avoid unused private methods such as 'bar'."
          :checker php-phpmd)
     '(22 nil warning "Avoid unused parameters such as '$baz'."
          :checker php-phpmd)
     '(24 nil warning "Avoid variables with short names like $i. Configured minimum length is 3."
          :checker php-phpmd)
     '(24 nil warning "Avoid unused local variables such as '$i'."
          :checker php-phpmd)
     '(28 1 error "A closing tag is not permitted at the end of a PHP file"
          :checker php-phpcs))))

(ert-deftest builtin-checker/puppet-parser-singleline-syntax-error ()
  "Test a real syntax error with puppet parser."
  :expected-result (flycheck-testsuite-fail-unless-checker 'puppet-parser)
  (flycheck-testsuite-should-syntax-check
   "checkers/puppet-parser-singleline.pp" 'puppet-mode
   '(3 nil error "Syntax error at ','; expected '}'" :checker puppet-parser)))

(ert-deftest builtin-checker/puppet-parser-multiline-syntax-error ()
  "Test a real (multi line) syntax error with puppet parser."
  :expected-result (flycheck-testsuite-fail-unless-checker 'puppet-parser)
  (flycheck-testsuite-should-syntax-check
   "checkers/puppet-parser-multiline.pp" 'puppet-mode
   '(8 nil error "Unclosed quote after '' in 'something
}
'" :checker puppet-parser)))

(ert-deftest builtin-checker/puppet-lint-warning ()
  :expected-result (flycheck-testsuite-fail-unless-checker 'puppet-lint)
  (flycheck-testsuite-should-syntax-check
   "checkers/puppet-lint-warning.pp" 'puppet-mode
   '(2 nil warning "case statement without a default case"
       :checker puppet-lint)))

(ert-deftest builtin-checker/puppet-lint-error ()
  :expected-result (flycheck-testsuite-fail-unless-checker 'puppet-lint)
  (flycheck-testsuite-should-syntax-check
   "checkers/puppet-lint/error/manifests/puppet-lint-error.pp" 'puppet-mode
   '(2 nil error "mlayout not in autoload module layout" :checker puppet-lint)))

(ert-deftest builtin-checker/python-flake8-syntax-error ()
  "Test a real syntax error with flake8."
  :expected-result (flycheck-testsuite-fail-unless-checker 'python-flake8)
  (flycheck-testsuite-should-syntax-check
   "checkers/python-syntax-error.py" 'python-mode
    '(3 13 error "E901 SyntaxError: invalid syntax" :checker python-flake8)))

(ert-deftest builtin-checker/python-flake8-warning-ignored ()
  :expected-result (flycheck-testsuite-fail-unless-checker 'python-flake8)
  (flycheck-testsuite-with-hook python-mode-hook
      (setq flycheck-flake8rc "flake8rc")
    (flycheck-testsuite-should-syntax-check
     "checkers/python.py" 'python-mode
     '(7 1 error "E302 expected 2 blank lines, found 1" :checker python-flake8)
     '(9 9 info "N802 function name should be lowercase"
         :checker python-flake8))))

(ert-deftest builtin-checker/python-flake8-maximum-complexity ()
  "Test superfluous spaces with flake8."
  :expected-result (flycheck-testsuite-fail-unless-checker 'python-flake8)
  (flycheck-testsuite-with-hook python-mode-hook
      (setq flycheck-flake8-maximum-complexity 4)
    (flycheck-testsuite-should-syntax-check
     "checkers/python.py" 'python-mode
     '(5 1 warning "F401 're' imported but unused" :checker python-flake8)
     '(7 1 error "E302 expected 2 blank lines, found 1" :checker python-flake8)
     '(9 9 info "N802 function name should be lowercase" :checker python-flake8)
     '(12 1 warning "C901 'Spam.with_ham' is too complex (4)"
          :checker python-flake8)
     '(12 29 error "E251 unexpected spaces around keyword / parameter equals"
          :checker python-flake8)
     '(12 31 error "E251 unexpected spaces around keyword / parameter equals"
          :checker python-flake8))))

(ert-deftest builtin-checker/python-flake8-error-maximum-line-length ()
  :expected-result (flycheck-testsuite-fail-unless-checker 'python-flake8)
  (flycheck-testsuite-with-hook python-mode-hook
      (setq flycheck-flake8-maximum-line-length 40)
    (flycheck-testsuite-should-syntax-check
     "checkers/python.py" 'python-mode
     '(5 1 warning "F401 're' imported but unused" :checker python-flake8)
     '(7 1 error "E302 expected 2 blank lines, found 1" :checker python-flake8)
     '(9 9 info "N802 function name should be lowercase" :checker python-flake8)
     '(10 41 error "E501 line too long (46 > 40 characters)"
          :checker python-flake8)
     '(12 29 error "E251 unexpected spaces around keyword / parameter equals"
          :checker python-flake8)
     '(12 31 error "E251 unexpected spaces around keyword / parameter equals"
          :checker python-flake8)
     '(14 41 error "E501 line too long (41 > 40 characters)"
          :checker python-flake8))))

(ert-deftest builtin-checker/python-flake8 ()
  "PEP8 compliant names with Flake8 and pep8-naming."
  :expected-result (flycheck-testsuite-fail-unless-checker 'python-flake8)
  (flycheck-testsuite-should-syntax-check
   "checkers/python.py" 'python-mode
   '(5 1 warning "F401 're' imported but unused" :checker python-flake8)
   '(7 1 error "E302 expected 2 blank lines, found 1" :checker python-flake8)
   '(9 9 info "N802 function name should be lowercase" :checker python-flake8)
   '(12 29 error "E251 unexpected spaces around keyword / parameter equals"
        :checker python-flake8)
   '(12 31 error "E251 unexpected spaces around keyword / parameter equals"
        :checker python-flake8)))

(ert-deftest builtin-checker/python-pylint-syntax-error ()
  "Test a real syntax error with pylint."
  :expected-result (flycheck-testsuite-fail-unless-checker 'python-pylint)
  (flycheck-testsuite-without-checkers python-flake8
    (flycheck-testsuite-should-syntax-check
     "checkers/python-syntax-error.py" 'python-mode
     '(3 nil error "invalid syntax (E0001)" :checker python-pylint))))

(ert-deftest builtin-checker/python-pylint ()
  :expected-result (flycheck-testsuite-fail-unless-checker 'python-pylint)
  (flycheck-testsuite-without-checkers python-flake8
    (flycheck-testsuite-should-syntax-check
     "checkers/python.py" 'python-mode
     '(1 nil info "Missing module docstring (C0111)" :checker python-pylint)
     '(4 nil error "Unable to import 'spam' (F0401)" :checker python-pylint)
     '(5 nil warning "Unused import re (W0611)" :checker python-pylint)
     '(7 nil info "Missing class docstring (C0111)" :checker python-pylint)
     '(9 4 info "Invalid method name \"withEggs\" (C0103)"
         :checker python-pylint)
     '(9 4 info "Missing method docstring (C0111)" :checker python-pylint)
     '(9 4 warning "Method could be a function (R0201)" :checker python-pylint)
     '(10 15 warning "Used builtin function 'map' (W0141)"
          :checker python-pylint)
     '(12 4 info "Missing method docstring (C0111)" :checker python-pylint)
     '(12 4 warning "Method could be a function (R0201)" :checker python-pylint)
     '(14 15 error "Module 'sys' has no 'python_version' member (E1101)"
          :checker python-pylint))))

(ert-deftest builtin-checker/rst ()
  :expected-result (flycheck-testsuite-fail-unless-checker 'rst)
  (flycheck-testsuite-should-syntax-check
   "checkers/rst.rst" 'rst-mode
   '(8 nil warning "Title underline too short." :checker rst)
   '(14 nil error "Unexpected section title." :checker rst)
   '(16 nil error "Unknown target name: \"restructuredtext\"." :checker rst)
   '(19 nil warning "Title underline too short." :checker rst)
   '(21 nil error "Unknown target name: \"cool\"." :checker rst)
   '(26 nil error "Unexpected section title." :checker rst)))

(ert-deftest builtin-checker/ruby-rubocop-syntax-error ()
  :expected-result (flycheck-testsuite-fail-unless-checker 'ruby-rubocop)
  (flycheck-testsuite-should-syntax-check
   "checkers/ruby-syntax-error.rb" 'ruby-mode
   '(5 7 error "unexpected token tCONSTANT" :checker ruby-rubocop)
   '(5 24 error "unterminated string meets end of file" :checker ruby-rubocop)))

(ert-deftest builtin-checker/ruby-warnings ()
  :expected-result (flycheck-testsuite-fail-unless-checker 'ruby-rubocop)
  (flycheck-testsuite-should-syntax-check
     "checkers/ruby-warnings.rb" 'ruby-mode
     '(1 1 info "Missing utf-8 encoding comment." :checker ruby-rubocop)
     '(4 17 warning "unused argument name" :checker ruby-rubylint)
     '(5 4 warning "unused local variable arr" :checker ruby-rubylint)
     '(5 5 warning "Useless assignment to variable - arr" :checker ruby-rubocop)
     '(5 18 info "Use snake_case for symbols." :checker ruby-rubocop)
     '(6 10 info "Prefer single-quoted strings when you don't need string interpolation or special symbols."
         :checker ruby-rubocop)
     '(10 4 info "the use of then/do is not needed here" :checker ruby-rubylint)
     '(10 5 info "Favor modifier if/unless usage when you have a single-line body. Another good alternative is the usage of control flow &&/||."
          :checker ruby-rubocop)
     '(10 5 info "Never use then for multi-line if/unless."
          :checker ruby-rubocop)
     '(10 8 warning "Literal true appeared in a condition."
          :checker ruby-rubocop)
     '(11 23 error "undefined instance variable @name" :checker ruby-rubylint)
     '(16 nil error "wrong number of arguments (expected 2..3 but got 0)"
          :checker ruby-rubylint)))

(ert-deftest builtin-checker/ruby-warnings-disabled-rubocop-warning ()
  :expected-result (flycheck-testsuite-fail-unless-checker 'ruby-rubocop)
  (flycheck-testsuite-with-hook ruby-mode-hook
      (setq flycheck-rubocoprc "rubocop.yml")
    (flycheck-testsuite-should-syntax-check
     "checkers/ruby-warnings.rb" 'ruby-mode
     '(1 1 info "Missing utf-8 encoding comment." :checker ruby-rubocop)
     '(4 17 warning "unused argument name" :checker ruby-rubylint)
     '(5 4 warning "unused local variable arr" :checker ruby-rubylint)
     '(5 5 warning "Useless assignment to variable - arr" :checker ruby-rubocop)
     '(6 10 info "Prefer single-quoted strings when you don't need string interpolation or special symbols."
         :checker ruby-rubocop)
     '(10 4 info "the use of then/do is not needed here" :checker ruby-rubylint)
     '(10 5 info "Favor modifier if/unless usage when you have a single-line body. Another good alternative is the usage of control flow &&/||."
          :checker ruby-rubocop)
     '(10 5 info "Never use then for multi-line if/unless."
          :checker ruby-rubocop)
     '(10 8 warning "Literal true appeared in a condition."
          :checker ruby-rubocop)
     '(11 23 error "undefined instance variable @name" :checker ruby-rubylint)
     '(16 nil error "wrong number of arguments (expected 2..3 but got 0)"
          :checker ruby-rubylint))))

(ert-deftest builtin-checker/rust-syntax-error ()
  :expected-result (flycheck-testsuite-fail-unless-checker 'rust)
  (flycheck-testsuite-should-syntax-check
   "checkers/rust-syntax-error.rs" 'rust-mode
   '(3 10 error "expected `{` but found `bla`" :checker rust)))

(ert-deftest builtin-checker/sass-error ()
  "Test a syntax error caused by inconsistent indentation."
  :expected-result (flycheck-testsuite-fail-unless-checker 'sass)
  (flycheck-testsuite-should-syntax-check
   "checkers/sass-error.sass" 'sass-mode
    '(5 nil error "Inconsistent indentation: 3 spaces were used for indentation, but the rest of the document was indented using 2 spaces."
        :checker sass)))

(ert-deftest builtin-checker/scala-syntax-error ()
  :expected-result (if (flycheck-testsuite-travis-ci-p) :failed
                     (flycheck-testsuite-fail-unless-checker 'scala))
  (flycheck-testsuite-not-on-travis)
  (flycheck-testsuite-should-syntax-check
   "checkers/scala-syntax-error.scala" 'scala-mode
   '(3 nil error "identifier expected but '{' found." :checker scala)))

(ert-deftest builtin-checker/scss-error ()
  :expected-result (flycheck-testsuite-fail-unless-checker 'scss)
  (flycheck-testsuite-should-syntax-check
   "checkers/scss-error.scss" 'scss-mode
   '(3 nil error "Invalid CSS after \"        c olor:\": expected pseudoclass or pseudoelement, was \" red;\""
       :checker scss)))

(ert-deftest builtin-checker/sh-bash-syntax-error ()
  :expected-result (flycheck-testsuite-fail-unless-checker 'sh-bash)
  (flycheck-testsuite-with-hook sh-mode-hook
      (sh-set-shell "sh" :no-query)
    (flycheck-testsuite-without-checkers  sh-dash
      (flycheck-testsuite-should-syntax-check
       "checkers/sh-syntax-error.sh" 'sh-mode
       '(3 nil error "syntax error near unexpected token `('" :checker sh-bash)
       '(3 nil error "`cat <(echo blah)'" :checker sh-bash)))))

(ert-deftest builtin-checker/sh-dash-syntax-error ()
  :expected-result (flycheck-testsuite-fail-unless-checker 'sh-dash)
  (flycheck-testsuite-with-hook sh-mode-hook
      (sh-set-shell "sh" :no-query)
    (flycheck-testsuite-should-syntax-check
     "checkers/sh-syntax-error.sh" 'sh-mode
     '(3 nil error "Syntax error: \"(\" unexpected" :checker sh-dash))))

(ert-deftest builtin-checker/slim-error ()
  (flycheck-testsuite-fail-unless-checker 'slim)
  (let* ((slim-version (cadr (split-string (car (process-lines "slimrb" "-v")))))
         ;; Old Slim compilers do not report column information
         (column (if (version<= "1.3.1" slim-version) 1 nil)))
    (flycheck-testsuite-should-syntax-check
     "checkers/slim-error.slim" 'slim-mode
     `(2 ,column error "Unexpected indentation" :checker slim))))

(ert-deftest builtin-checker/tex-chktex-warning ()
  :expected-result (flycheck-testsuite-fail-unless-checker 'tex-chktex)
  (flycheck-testsuite-should-syntax-check
   "checkers/tex-warning.tex" 'latex-mode
   '(5 28 warning "13:Intersentence spacing (`\\@') should perhaps be used."
       :checker tex-chktex)))

(ert-deftest builtin-checker/tex-lacheck-warning ()
  :expected-result (flycheck-testsuite-fail-unless-checker 'tex-lacheck)
  (flycheck-testsuite-without-checkers tex-chktex
    (flycheck-testsuite-should-syntax-check
     "checkers/tex-warning.tex" 'latex-mode
     '(5 nil warning "missing `\\@' before `.' in \"GNU.\""
         :checker tex-lacheck)
     '(7 nil warning "possible unwanted space at \"{\""
         :checker tex-lacheck))))

(ert-deftest builtin-checker/xml-xmlstarlet-syntax-error ()
  :expected-result (flycheck-testsuite-fail-unless-checker 'xml-xmlstarlet)
  (flycheck-testsuite-should-syntax-check
   "checkers/xml-syntax-error.xml" 'nxml-mode
   '(4 10 error "Opening and ending tag mismatch: spam line 3 and with"
       :checker xml-xmlstarlet)))

(ert-deftest builtin-checker/xml-xmllint-syntax-error ()
  :expected-result (flycheck-testsuite-fail-unless-checker 'xml-xmllint)
  (flycheck-testsuite-without-checkers xml-xmlstarlet
    (flycheck-testsuite-should-syntax-check
     "checkers/xml-syntax-error.xml" 'nxml-mode
     '(4 nil error "parser error : Opening and ending tag mismatch: spam line 3 and with"
         :checker xml-xmllint)
     '(5 nil error "parser error : Extra content at the end of the document"
         :checker xml-xmllint))))

<<<<<<< HEAD
(ert-deftest checker-yaml-jsyaml-error ()
  :expected-result (flycheck-testsuite-fail-unless-checker 'yaml-jsyaml)
  (flycheck-testsuite-should-syntax-check
   "checkers/yaml-syntax-error.yaml" 'yaml-mode 'yaml-ruby
   '(4 5 "bad indentation of a mapping entry" error :filename nil)))

(ert-deftest checker-yaml-ruby ()
=======
(ert-deftest builtin-checker/yaml-ruby ()
>>>>>>> 8bfa7a34
  (flycheck-testsuite-fail-unless-checker 'yaml-ruby)
  (let* ((ruby-version (car (process-lines "ruby" "-e" "puts RUBY_VERSION")))
         (psych-version (when (version<= "1.9.3" ruby-version)
                          (car (process-lines "ruby" "-rpsych"
                                              "-e" "puts Psych::VERSION"))))
         (expected-error
          (cond
           ;; Syck parser in Ruby 1.9.2 and lower
           ((version< ruby-version "1.9.3")
            '(3 5 error "a1: bar" :checker yaml-ruby))
           ;; Psych parser in Ruby 1.9.3 and up.  The Psych errors apparently
           ;; vary between different versions, so we have to adapt.  Ruby, you
           ;; suck.
           ((version< psych-version "1.2.2")
            '(3 4 error "couldn't parse YAML" :checker yaml-ruby))
           (:else
            '(4 5 error "mapping values are not allowed in this context"
                :checker yaml-ruby)))))
    (flycheck-testsuite-should-syntax-check
<<<<<<< HEAD
     "checkers/yaml-syntax-error.yaml" 'yaml-mode 'yaml-jsyaml expected-error)))
=======
     "checkers/yaml-syntax-error.yaml" 'yaml-mode expected-error)))
>>>>>>> 8bfa7a34

(ert-deftest builtin-checker/zsh-syntax-error ()
  "Test a syntax error from a missing semicolon."
  :expected-result (flycheck-testsuite-fail-unless-checker 'zsh)
  (flycheck-testsuite-with-hook sh-mode-hook
      (sh-set-shell "zsh" :no-query)
    (flycheck-testsuite-should-syntax-check
     "checkers/zsh-syntax-error.zsh" 'sh-mode
     '(5 nil error "parse error near `fi'" :checker zsh))))

;;; builtin-checkers-test.el ends here<|MERGE_RESOLUTION|>--- conflicted
+++ resolved
@@ -960,18 +960,14 @@
      '(5 nil error "parser error : Extra content at the end of the document"
          :checker xml-xmllint))))
 
-<<<<<<< HEAD
-(ert-deftest checker-yaml-jsyaml-error ()
+(ert-deftest builtin-checker/yaml-jsyaml-error ()
   :expected-result (flycheck-testsuite-fail-unless-checker 'yaml-jsyaml)
   (flycheck-testsuite-should-syntax-check
-   "checkers/yaml-syntax-error.yaml" 'yaml-mode 'yaml-ruby
-   '(4 5 "bad indentation of a mapping entry" error :filename nil)))
-
-(ert-deftest checker-yaml-ruby ()
-=======
+   "checkers/yaml-syntax-error.yaml" 'yaml-mode
+   '(4 5 error "bad indentation of a mapping entry"
+       :checker yaml-jsyaml :filename nil)))
+
 (ert-deftest builtin-checker/yaml-ruby ()
->>>>>>> 8bfa7a34
-  (flycheck-testsuite-fail-unless-checker 'yaml-ruby)
   (let* ((ruby-version (car (process-lines "ruby" "-e" "puts RUBY_VERSION")))
          (psych-version (when (version<= "1.9.3" ruby-version)
                           (car (process-lines "ruby" "-rpsych"
@@ -989,12 +985,9 @@
            (:else
             '(4 5 error "mapping values are not allowed in this context"
                 :checker yaml-ruby)))))
-    (flycheck-testsuite-should-syntax-check
-<<<<<<< HEAD
-     "checkers/yaml-syntax-error.yaml" 'yaml-mode 'yaml-jsyaml expected-error)))
-=======
-     "checkers/yaml-syntax-error.yaml" 'yaml-mode expected-error)))
->>>>>>> 8bfa7a34
+    (flycheck-testsuite-without-checkers yaml-jsyaml
+      (flycheck-testsuite-should-syntax-check
+       "checkers/yaml-syntax-error.yaml" 'yaml-mode expected-error))))
 
 (ert-deftest builtin-checker/zsh-syntax-error ()
   "Test a syntax error from a missing semicolon."
