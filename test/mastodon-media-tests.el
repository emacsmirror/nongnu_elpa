--- conflicted
+++ resolved
@@ -21,9 +21,7 @@
 (ert-deftest mastodon-media--get-media-link-rendering ()
   "Should return text with all expected properties."
   (with-mock
-<<<<<<< HEAD
    (mock (create-image * nil t) => :mock-image)
-
    (let* ((mastodon-media--preview-max-height 123)
           (result
            (mastodon-media--get-media-link-rendering "http://example.org/img.png"
@@ -48,7 +46,6 @@
   "Should return text with all expected properties."
   (with-mock
    (mock (create-image * nil t) => :mock-image)
-
    (let* ((mastodon-media--preview-max-height 123)
           (result
            (mastodon-media--get-media-link-rendering "http://example.org/img.png"
@@ -69,30 +66,7 @@
      (should (string= "RET/i: load full image (prefix: copy URL), +/-: zoom, r: rotate, o: save preview\ntype: gifv"
                  (plist-get properties 'help-echo))))))
 
-(ert-deftest mastodon-media:load-image-from-url:avatar-with-imagemagic ()
-=======
-    (mock (create-image * nil t) => :mock-image)
-
-    (let* ((mastodon-media--preview-max-height 123)
-           (result
-            (mastodon-media--get-media-link-rendering "http://example.org/img.png"
-                                                      "http://example.org/remote/img.png"))
-           (result-no-properties (substring-no-properties result))
-           (properties (text-properties-at 0 result)))
-      (should (string= "[img] " result-no-properties))
-      (should (string= "http://example.org/img.png" (plist-get properties 'media-url)))
-      (should (eq 'needs-loading (plist-get properties 'media-state)))
-      (should (eq 'media-link (plist-get properties 'media-type)))
-      (should (eq :mock-image (plist-get properties 'display)))
-      (should (eq 'highlight (plist-get properties 'mouse-face)))
-      (should (eq 'image (plist-get properties 'mastodon-tab-stop)))
-      (should (string= "http://example.org/remote/img.png" (plist-get properties 'image-url)))
-      (should (eq mastodon-tl--shr-image-map-replacement (plist-get properties 'keymap)))
-      (should (string= "RET/i: load full image (prefix: copy URL), +/-: zoom, r: rotate, o: save preview"
-                       (plist-get properties 'help-echo))))))
-
 (ert-deftest mastodon-media--load-image-from-url-avatar-with-imagemagic ()
->>>>>>> 7eb4bd98
   "Should make the right call to url-retrieve."
   (let ((url "http://example.org/image.png")
         (mastodon-media--avatar-height 123))
