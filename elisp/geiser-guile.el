;; geiser-guile.el -- guile's implementation of the geiser protocols

;; Copyright (C) 2009, 2010 Jose Antonio Ortega Ruiz

;; This program is free software; you can redistribute it and/or
;; modify it under the terms of the Modified BSD License. You should
;; have received a copy of the license along with this program. If
;; not, see <http://www.xfree86.org/3.3.6/COPYRIGHT2.html#5>.

;; Start date: Sun Mar 08, 2009 23:03



(require 'geiser-connection)
(require 'geiser-syntax)
(require 'geiser-custom)
(require 'geiser-base)
(require 'geiser-eval)
(require 'geiser-edit)
(require 'geiser)

(require 'compile)


;;; Customization:

(defgroup geiser-guile nil
  "Customization for Geiser's Guile flavour."
  :group 'geiser)

(geiser-custom--defcustom geiser-guile-binary
  (cond ((eq system-type 'windows-nt) "guile.exe")
        ((eq system-type 'darwin) "guile")
        (t "guile"))
  "Name to use to call the Guile executable when starting a REPL."
  :type '(choice string (repeat string))
  :group 'geiser-guile)

(geiser-custom--defcustom geiser-guile-load-path nil
  "A list of paths to be added to Guile's load path when it's
started."
  :type '(repeat file)
  :group 'geiser-guile)

(geiser-custom--defcustom geiser-guile-init-file "~/.guile-geiser"
  "Initialization file with user code for the Guile REPL."
  :type 'string
  :group 'geiser-guile)

(geiser-custom--defcustom geiser-guile-debug-show-bt-p nil
  "Whether to autmatically show a full backtrace when entering the debugger.
If `nil', only the last frame is shown."
  :type 'boolean
  :group 'geiser-guile)

(geiser-custom--defcustom geiser-guile-jump-on-debug-p nil
  "Whether to autmatically jump to error when entering the debugger.
If `t', Geiser will use `next-error' to jump to the error's location."
  :type 'boolean
  :group 'geiser-guile)

(geiser-custom--defcustom geiser-guile-show-debug-help-p t
  "Whether to show brief help in the echo area when entering the debugger."
  :type 'boolean
  :group 'geiser-guile)

(geiser-custom--defcustom geiser-guile-warning-level 'medium
  "Verbosity of the warnings reported by Guile.

You can choose either one of the predefined warning sets, or
provide a list of symbols identifying the ones you want. Possible
choices are arity-mismatch, unbound-variable, unused-variable and
unused-toplevel. Unrecognised symbols are ignored.

The predefined levels are:

  - Medium: arity-mismatch, unbound-variable
  - High: arity-mismatch, unbound-variable, unused-variable
  - None: no warnings

Changes to the value of this variable will automatically take
effect on new REPLs. For existing ones, use the command
\\[geiser-guile-update-warning-level]."
  :type '(choice (const :tag "Medium (arity and unbound vars)" medium)
                 (const :tag "High (also unused vars)" high)
                 (const :tag "No warnings" none)
                 (repeat :tag "Custom" symbol))
  :group 'geiser-guile)


;;; REPL support:

(defun geiser-guile--binary ()
  (if (listp geiser-guile-binary)
      (car geiser-guile-binary)
    geiser-guile-binary))

(defun geiser-guile--parameters ()
  "Return a list with all parameters needed to start Guile.
This function uses `geiser-guile-init-file' if it exists."
  (let ((init-file (and (stringp geiser-guile-init-file)
                        (expand-file-name geiser-guile-init-file))))
  `(,@(and (listp geiser-guile-binary) (cdr geiser-guile-binary))
    "-q"
    ,@(apply 'append (mapcar (lambda (p) (list "-L" p)) geiser-guile-load-path))
    ,@(and init-file (file-readable-p init-file) (list "-l" init-file)))))

(defconst geiser-guile--prompt-regexp "^[^() \n]+@([^)]*?)> ")
(defconst geiser-guile--debugger-prompt-regexp
  "^[^() \n]+@([^)]*?) \\[[0-9]+\\]> ")
(defconst geiser-guile--debugger-preamble-regexp
  "^Entering a new prompt\\. ")


;;; Evaluation support:
(defsubst geiser-guile--linearize-args (args)
  (mapconcat 'identity args " "))

(defun geiser-guile--geiser-procedure (proc &rest args)
  (case proc
    ((eval compile) (format ",geiser-eval %s %s%s"
                            (or (car args) "#f")
                            (geiser-guile--linearize-args (cdr args))
                            (if (cddr args) "" " ()")))
    ((load-file compile-file) (format ",geiser-load-file %s" (car args)))
    ((no-values) ",geiser-no-values")
    (t (format "ge:%s (%s)" proc (geiser-guile--linearize-args args)))))

(defconst geiser-guile--module-re
  "(define-module +\\(([^)]+)\\)")

(defconst geiser-guile--library-re
  "(library +\\(([^)]+)\\)")

(defun geiser-guile--get-module (&optional module)
  (cond ((null module)
         (save-excursion
           (ignore-errors
             (while (not (zerop (geiser-syntax--nesting-level)))
               (backward-up-list)))
           (if (or (re-search-backward geiser-guile--module-re nil t)
                   (looking-at geiser-guile--library-re))
               (geiser-guile--get-module (match-string-no-properties 1))
             :f)))
        ((listp module) module)
        ((stringp module)
         (condition-case nil
             (car (geiser-syntax--read-from-string module))
           (error :f)))
        (t :f)))

(defun geiser-guile--module-cmd (module fmt &optional def)
  (when module
    (let* ((module (geiser-guile--get-module module))
           (module (cond ((or (null module) (eq module :f)) def)
                         (t (format "%s" module)))))
      (and module (format fmt module)))))

(defun geiser-guile--import-command (module)
  (geiser-guile--module-cmd module ",use %s"))

(defun geiser-guile--enter-command (module)
  (geiser-guile--module-cmd module ",m %s" "(guile-user)"))


(defun geiser-guile--exit-command () ",q")

(defun geiser-guile--symbol-begin (module)
  (if module
      (max (save-excursion (beginning-of-line) (point))
           (save-excursion (skip-syntax-backward "^(>") (1- (point))))
    (save-excursion (skip-syntax-backward "^-()>") (point))))


;;; Error display

(defun geiser-guile--enter-debugger ()
  (let ((bt-cmd (format ",%s\n"
                        (if geiser-guile-debug-show-bt-p "bt" "fr"))))
    (compilation-forget-errors)
    (goto-char (point-max))
    (comint-send-string nil ",geiser-newline\n")
    (comint-send-string nil ",error-message\n")
    (comint-send-string nil bt-cmd)
    (when geiser-guile-show-debug-help-p
      (message "Debug REPL. Enter ,q to quit, ,h for help."))
    (when geiser-guile-jump-on-debug-p
      (accept-process-output (get-buffer-process (current-buffer))
                             0.2 nil t)
      (ignore-errors (next-error)))))

(defun geiser-guile--display-error (module key msg)
  (newline)
  (when (stringp msg)
    (save-excursion (insert msg))
    (geiser-edit--buttonize-files))
  (and (not key) msg (not (zerop (length msg)))))


;;; Trying to ascertain whether a buffer is Guile Scheme:

(defconst geiser-guile--guess-re
  (format "\\(%s\\|#! *.+\\(/\\| \\)guile\\( *\\\\\\)?\\)"
          geiser-guile--module-re))

(defun geiser-guile--guess ()
  (save-excursion
    (goto-char (point-min))
    (re-search-forward geiser-guile--guess-re nil t)))


;;; Compilation shell regexps

(defconst geiser-guile--path-rx "^In \\([^:\n ]+\\):\n")

(defconst geiser-guile--rel-path-rx "^In +\\([^/\n :]+\\):\n")

(defvar geiser-guile--file-cache (make-hash-table :test 'equal))

(defun geiser-guile--resolve-file (file)
  (when (and (stringp file) (not (string-equal file "unknown file")))
    (if (file-name-absolute-p file) file
      (or (gethash file geiser-guile--file-cache)
          (puthash file
                   (geiser-eval--send/result `(:eval (:ge find-file ,file)))
                   geiser-guile--file-cache)))))

(defun geiser-guile--resolve-file-x ()
  (let ((f (geiser-guile--resolve-file (match-string-no-properties 1))))
    (and f (list f))))


;;; REPL startup

(defun geiser-guile-update-warning-level ()
  "Update the warning level used by the REPL.
The new level is set using the value of `geiser-guile-warning-level'."
  (interactive)
  (let ((code `(:eval (ge:set-warnings ',geiser-guile-warning-level)
                      (geiser evaluation))))
    (geiser-eval--send/result code)))

(defun connect-to-guile ()
  "Start a Guile REPL connected to a remote process.

Start the external Guile process with the flag --listen to make
it spawn a server thread."
  (interactive)
  (geiser-connect 'guile))

(defun geiser-guile--startup ()
  (set (make-local-variable 'compilation-error-regexp-alist)
       `((,geiser-guile--path-rx geiser-guile--resolve-file-x)
         ("^  +\\([0-9]+\\):\\([0-9]+\\)" nil 1 2)))
  (setq geiser-con--debugging-inhibits-eval nil)
  (compilation-setup t)
  (font-lock-add-keywords nil
                          `((,geiser-guile--path-rx 1
                                                    compilation-error-face)))
  (geiser-eval--send/wait
<<<<<<< HEAD
   (format "(set! %%load-path (cons %S %%load-path))"
           (expand-file-name "guile/" geiser-scheme-dir)))
  (geiser-eval--send/wait ",use (geiser emacs)")
=======
   `(:scm ,(format "(set! %%load-path (cons %S %%load-path))"
                   (expand-file-name "guile/" geiser-scheme-dir))))
>>>>>>> a77bf8bc
  (geiser-guile-update-warning-level))


;;; Implementation definition:

(define-geiser-implementation guile
  (binary geiser-guile--binary)
  (arglist geiser-guile--parameters)
  (startup geiser-guile--startup)
  (prompt-regexp geiser-guile--prompt-regexp)
  (enter-debugger geiser-guile--enter-debugger)
  (debugger-prompt-regexp geiser-guile--debugger-prompt-regexp)
  (debugger-preamble-regexp geiser-guile--debugger-preamble-regexp)
  (marshall-procedure geiser-guile--geiser-procedure)
  (find-module geiser-guile--get-module)
  (enter-command geiser-guile--enter-command)
  (exit-command geiser-guile--exit-command)
  (import-command geiser-guile--import-command)
  (find-symbol-begin geiser-guile--symbol-begin)
  (display-error geiser-guile--display-error)
  (display-help)
  (check-buffer geiser-guile--guess))

(geiser-impl--add-to-alist 'regexp "\\.scm$" 'guile nil)


(provide 'geiser-guile)
;;; geiser-guile.el ends here<|MERGE_RESOLUTION|>--- conflicted
+++ resolved
@@ -266,14 +266,9 @@
                           `((,geiser-guile--path-rx 1
                                                     compilation-error-face)))
   (geiser-eval--send/wait
-<<<<<<< HEAD
    (format "(set! %%load-path (cons %S %%load-path))"
            (expand-file-name "guile/" geiser-scheme-dir)))
   (geiser-eval--send/wait ",use (geiser emacs)")
-=======
-   `(:scm ,(format "(set! %%load-path (cons %S %%load-path))"
-                   (expand-file-name "guile/" geiser-scheme-dir))))
->>>>>>> a77bf8bc
   (geiser-guile-update-warning-level))
 
 