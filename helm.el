--- conflicted
+++ resolved
@@ -3855,23 +3855,6 @@
   (when force (force-mode-line-update)))
 
 (defun helm--set-header-line (&optional update)
-<<<<<<< HEAD
-  (with-helm-window
-    (let* ((comp (with-current-buffer (window-buffer (minibuffer-window))
-                   (if (get-text-property (point) 'read-only)
-                       "" (helm-minibuffer-completion-contents))))
-           (prt (propertize helm--prompt 'face 'minibuffer-prompt))
-           (pos (+ (length prt) (length comp))))
-      (setq header-line-format
-            (concat (propertize " " 'display '(space :width left-fringe)) ; [1]
-                    prt (substring-no-properties helm-pattern) " "))
-      (condition-case _err
-          (put-text-property
-           ;; Increment pos to handle the spaces before prompt and at eol [1].
-           (1+ pos) (+ pos 2) 'face 'cursor header-line-format)
-        (args-out-of-range nil)))
-    (when update (force-mode-line-update))))
-=======
   (with-selected-window (minibuffer-window)
     (let* ((beg (save-excursion (vertical-motion 0) (point))) 
            (end (save-excursion (end-of-visual-line) (point)))
@@ -3887,7 +3870,6 @@
          (1+ pos) (+ 2 pos) ;; Increment pos to handle the space before prompt [1].
          'face 'cursor header-line-format)
         (when update (force-mode-line-update))))))
->>>>>>> f08ef63f
 
 (defun helm--update-header-line ()
   ;; This should be used in `post-command-hook',
