--- conflicted
+++ resolved
@@ -2248,14 +2248,7 @@
                                                  (helm-interpret-value
                                                   candidate-fn source))))
                                    (and (listp result) result))))
-<<<<<<< HEAD
-                       ((invalid-regexp nil)
-                        (error (and (or helm-debug debug-on-error)
-                                   (helm-log-error "%s %s" (car err0) (cdr err0)))
-                              nil)))))
-=======
                        (error (helm-log "Error: %S" err) nil))))
->>>>>>> 3c9cdce4
     (when (and (processp candidates) (not candidate-proc))
       (warn "Candidates function `%s' should be called in a `candidates-process' attribute"
             candidate-fn))
@@ -2457,20 +2450,11 @@
               (setq matches (append matches (reverse newmatches)))
               ;; Don't recompute matches already found by this match function
               ;; with the next match function.
-<<<<<<< HEAD
-              (setq cands (cl-loop for i in cands
-                                   unless (member i matches) collect i)))))
-      ((invalid-regexp nil);(setq matches nil))
-       (error (helm-log-error "helm-match-from-candidates in source `%s': %s %s"
-                             (assoc-default 'name source) (car err1) (cadr err1))
-             nil)))
-=======
               (setq cands (loop for i in cands
                                 unless (member i matches) collect i)))))
       (error (helm-log-error "helm-match-from-candidates in source `%s': %s %s"
                              (assoc-default 'name source) (car err) (cdr err))
              (setq matches nil)))
->>>>>>> 3c9cdce4
     matches))
 
 (defun helm-compute-matches (source)
