--- conflicted
+++ resolved
@@ -5336,14 +5336,11 @@
 Note that if the `follow-delay' attr is present in source,
 it will take precedence over this.")
 
-<<<<<<< HEAD
 (defcustom helm-source-names-using-follow nil
   ""
   :group 'helm
   :type '(repeat (choice string)))
 
-=======
->>>>>>> 2f013f92
 (defun helm-follow-execute-persistent-action-maybe (&optional delay)
   "Execute persistent action in mode `helm-follow-mode'.
 
