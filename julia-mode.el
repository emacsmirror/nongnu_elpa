--- conflicted
+++ resolved
@@ -35,16 +35,8 @@
 
 ;;; Code:
 
-<<<<<<< HEAD
 (require 'cl-lib)
-=======
-;; We can't use cl-lib whilst supporting Emacs 23 users who don't use
-;; ELPA.
-(with-no-warnings
-  (require 'cl)) ;; incf, decf, plusp
-;; populate LaTeX symbols hash table from a generated file.
 (require 'julia-mode-latexsubs)
->>>>>>> d21b83db
 
 (defvar julia-mode-hook nil)
 
