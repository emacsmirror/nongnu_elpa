;;; julia-mode.el --- Major mode for editing Julia source code -*- lexical-binding: t -*-

;; Copyright (C) 2009-2014 Julia contributors, 2015-2020 julia-mode contributors
;; URL: https://github.com/JuliaEditorSupport/julia-emacs
;; Version: 0.4
;; Keywords: languages
;; Package-Requires: ((emacs "24.3"))

;;; Usage:
;; Put the following code in your .emacs, site-load.el, or other relevant file
;; (add-to-list 'load-path "path-to-julia-mode")
;; (require 'julia-mode)

;;; Commentary:
;; This is the official Emacs mode for editing Julia programs.

;;; License:
;; Permission is hereby granted, free of charge, to any person obtaining
;; a copy of this software and associated documentation files (the
;; "Software"), to deal in the Software without restriction, including
;; without limitation the rights to use, copy, modify, merge, publish,
;; distribute, sublicense, and/or sell copies of the Software, and to
;; permit persons to whom the Software is furnished to do so, subject to
;; the following conditions:
;;
;; The above copyright notice and this permission notice shall be
;; included in all copies or substantial portions of the Software.
;;
;; THE SOFTWARE IS PROVIDED "AS IS", WITHOUT WARRANTY OF ANY KIND,
;; EXPRESS OR IMPLIED, INCLUDING BUT NOT LIMITED TO THE WARRANTIES OF
;; MERCHANTABILITY, FITNESS FOR A PARTICULAR PURPOSE AND
;; NONINFRINGEMENT. IN NO EVENT SHALL THE AUTHORS OR COPYRIGHT HOLDERS BE
;; LIABLE FOR ANY CLAIM, DAMAGES OR OTHER LIABILITY, WHETHER IN AN ACTION
;; OF CONTRACT, TORT OR OTHERWISE, ARISING FROM, OUT OF OR IN CONNECTION
;; WITH THE SOFTWARE OR THE USE OR OTHER DEALINGS IN THE SOFTWARE.

;;; Code:

(require 'cl-lib)
(require 'julia-mode-latexsubs)
(eval-when-compile (require 'subr-x))

(defvar julia-mode-hook nil)

(defgroup julia ()
  "Major mode for the julia programming language."
  :group 'languages
  :prefix "julia-")
;; all custom variables are automatically added to the most recent defgroup

(defcustom julia-indent-offset 4
  "Number of spaces per indentation level."
  :safe (lambda (n) (and (> n 1) (<= n 8)))
  :type 'integer)

(defcustom julia-force-tab-complete t
  "Use Tab for completion instead of M-Tab in `julia-mode'.
This overrides `tab-always-indent' in `julia-mode' buffers."
  :type 'boolean)

(defcustom julia-automatic-latexsub t
  "After completing a LaTeX symbol, replace it with corresponding unicode.
`ivy-mode' completion will not trigger automatic latexsub due to
upstream bug: <https://github.com/abo-abo/swiper/issues/2345>.

User can still use `abbrev-mode' or `expand-abbrev' to substitute
unicode for LaTeX even if disabled."
  :type 'boolean)

(defconst julia-mode--latexsubs-partials
  (let ((table (make-hash-table :test 'equal)))
    (maphash (lambda (latex _subst)
               (cl-assert (string= (substring latex 0 1) "\\") nil
                          "LaTeX substitution does not start with \\.")
               (let ((len (length latex)))
                 (cl-assert (< 1 len) nil "Trivially short LaTeX subtitution")
                 ;; for \foo, put f, fo, foo into the table
                 (cl-loop for i from 2 to len
                          do (puthash (substring latex 1 i) t table))))
             julia-mode-latexsubs)
    table)
  "A hash table containing all partial strings from the LaTeX abbreviations in
`julia-mode-latexsubs' as keys. Values are always `t', the purpose is to
represent a set.")

(defun julia-mode--latexsubs-longest-partial-end (beg)
  "Starting at `beg' (should be the  \"\\\"), return the end of the longest
partial match for LaTeX completion, or `nil' when not applicable."
  (save-excursion
    (goto-char beg)
    (when (and (= (char-after) ?\\) (not (eobp)))
      (forward-char)
      (let ((beg (point)))
        (cl-flet ((next-char-matches? ()
                    (let* ((end (1+ (point)))
                           (str (buffer-substring-no-properties beg end))
                           (valid? (gethash str julia-mode--latexsubs-partials)))
                      valid?)))
          (while (and (not (eobp)) (next-char-matches?))
            (forward-char)))
        (point)))))

(defface julia-macro-face
  '((t :inherit font-lock-preprocessor-face))
  "Face for Julia macro invocations.")

(defface julia-quoted-symbol-face
  '((t :inherit font-lock-constant-face))
  "Face for quoted Julia symbols, e.g. :foo.")

;;;###autoload
(add-to-list 'auto-mode-alist '("\\.jl\\'" . julia-mode))

(defvar julia-mode-syntax-table
  (let ((table (make-syntax-table)))
    (modify-syntax-entry ?_ "_" table)
    (modify-syntax-entry ?@ "_" table)
    (modify-syntax-entry ?! "_" table)
    (modify-syntax-entry ?# "< 14" table)  ; # single-line and multiline start
    (modify-syntax-entry ?= ". 23bn" table)
    (modify-syntax-entry ?\n ">" table)  ; \n single-line comment end
    (modify-syntax-entry ?\{ "(} " table)
    (modify-syntax-entry ?\} "){ " table)
    (modify-syntax-entry ?\[ "(] " table)
    (modify-syntax-entry ?\] ")[ " table)
    (modify-syntax-entry ?\( "() " table)
    (modify-syntax-entry ?\) ")( " table)
    ;; Here, we treat ' as punctuation (when it's used for transpose),
    ;; see our use of `julia-char-regex' for handling ' as a character
    ;; delimiter
    (modify-syntax-entry ?'  "." table)
    (modify-syntax-entry ?\" "\"" table)
    (modify-syntax-entry ?` "\"" table)
    ;; Backslash has escape syntax for use in strings but
    ;; julia-syntax-propertize-function sets punctuation syntax on it
    ;; outside strings.
    (modify-syntax-entry ?\\ "\\" table)

    (modify-syntax-entry ?. "." table)
    (modify-syntax-entry ?? "." table)
    (modify-syntax-entry ?$ "." table)
    (modify-syntax-entry ?& "." table)
    (modify-syntax-entry ?* "." table)
    (modify-syntax-entry ?/ "." table)
    (modify-syntax-entry ?+ "." table)
    (modify-syntax-entry ?- "." table)
    (modify-syntax-entry ?< "." table)
    (modify-syntax-entry ?> "." table)
    (modify-syntax-entry ?% "." table)

    (modify-syntax-entry ?′ "w" table) ; \prime is a word constituent
    table)
  "Syntax table for `julia-mode'.")

(eval-when-compile
  (defconst julia-char-regex
    (rx (or (any "-" ";" "\\" "^" "!" "|" "?" "*" "<" "%" "," "=" ">" "+" "/" "&" "$" "~" ":")
            (syntax open-parenthesis)
            (syntax whitespace)
            bol)
        (group "'")        ; start single quote of character constant
        (or                ; two alternatives
         (not (any "\\"))  ; one character, not backslash
	     (seq "\\"         ; sequence of a backslash followed by ...
              (or          ; five alternatives
               (any "\\'\"abfnrtv")          ; single character escape
               (repeat 1 3 (any "0-7"))      ; octal escape
               (seq "x" (repeat 1 2 hex))    ; hex escape
               (seq "u" (repeat 1 4 hex))    ; unicode escape
               (seq "U" (repeat 1 8 hex))))) ; extended unicode escape
        (group "'"))))     ; end single quote of character constant

(defconst julia-hanging-operator-regexp
  ;; taken from julia-parser.scm
  (rx (or
       ;; conditional
       "?"
       ;; assignment
       "=" ":=" "+=" "-=" "*=" "/=" "//=" ".//=" ".*=" "./=" "\\=" ".\\="
       "^=" ".^=" "÷=" ".÷=" "%=" ".%=" "|=" "&=" "$=" "=>" "<<=" ">>="
       ">>>=" "~" ".+=" ".-="
       ;; arrow
       "--" "-->" "←" "→" "↔" "↚" "↛" "↠" "↣" "↦" "↮" "⇎" "⇏" "⇒" "⇔" "⇴"
       "⇶" "⇷" "⇸" "⇹" "⇺" "⇻" "⇼" "⇽" "⇾" "⇿" "⟵" "⟶" "⟷" "⟷" "⟹"
       "⟺" "⟻" "⟼" "⟽" "⟾" "⟿" "⤀" "⤁" "⤂" "⤃" "⤄" "⤅" "⤆" "⤇" "⤌"
       "⤍" "⤎" "⤏" "⤐" "⤑" "⤔" "⤕" "⤖" "⤗" "⤘" "⤝" "⤞" "⤟" "⤠" "⥄" "⥅"
       "⥆" "⥇" "⥈" "⥊" "⥋" "⥎" "⥐" "⥒" "⥓" "⥖" "⥗" "⥚" "⥛" "⥞" "⥟" "⥢"
       "⥤" "⥦" "⥧" "⥨" "⥩" "⥪" "⥫" "⥬" "⥭" "⥰" "⧴" "⬱" "⬰" "⬲" "⬳" "⬴"
       "⬵" "⬶" "⬷" "⬸" "⬹" "⬺" "⬻" "⬼" "⬽" "⬾" "⬿" "⭀" "⭁" "⭂" "⭃" "⭄"
       "⭇" "⭈" "⭉" "⭊" "⭋" "⭌" "￩" "￫"
       ;; or and and
       "&&" "||"
       ;; comparison
       ">" "<" ">=" "≥" "<=" "≤" "==" "===" "≡" "!=" "≠" "!==" "≢" ".>"
       ".<" ".>=" ".≥" ".<=" ".≤" ".==" ".!=" ".≠" ".=" ".!" "<:" ">:" "∈"
       "∉" "∋" "∌" "⊆" "⊈" "⊂" "⊄" "⊊" "∝" "∊" "∍" "∥" "∦" "∷" "∺" "∻" "∽"
       "∾" "≁" "≃" "≄" "≅" "≆" "≇" "≈" "≉" "≊" "≋" "≌" "≍" "≎" "≐" "≑" "≒"
       "≓" "≔" "≕" "≖" "≗" "≘" "≙" "≚" "≛" "≜" "≝" "≞" "≟" "≣" "≦" "≧" "≨"
       "≩" "≪" "≫" "≬" "≭" "≮" "≯" "≰" "≱" "≲" "≳" "≴" "≵" "≶" "≷" "≸" "≹"
       "≺" "≻" "≼" "≽" "≾" "≿" "⊀" "⊁" "⊃" "⊅" "⊇" "⊉" "⊋" "⊏" "⊐" "⊑" "⊒"
       "⊜" "⊩" "⊬" "⊮" "⊰" "⊱" "⊲" "⊳" "⊴" "⊵" "⊶" "⊷" "⋍" "⋐" "⋑" "⋕" "⋖"
       "⋗" "⋘" "⋙" "⋚" "⋛" "⋜" "⋝" "⋞" "⋟" "⋠" "⋡" "⋢" "⋣" "⋤" "⋥" "⋦" "⋧"
       "⋨" "⋩" "⋪" "⋫" "⋬" "⋭" "⋲" "⋳" "⋴" "⋵" "⋶" "⋷" "⋸" "⋹" "⋺" "⋻" "⋼"
       "⋽" "⋾" "⋿" "⟈" "⟉" "⟒" "⦷" "⧀" "⧁" "⧡" "⧣" "⧤" "⧥" "⩦" "⩧" "⩪" "⩫"
       "⩬" "⩭" "⩮" "⩯" "⩰" "⩱" "⩲" "⩳" "⩴" "⩵" "⩶" "⩷" "⩸" "⩹" "⩺" "⩻" "⩼"
       "⩽" "⩾" "⩿" "⪀" "⪁" "⪂" "⪃" "⪄" "⪅" "⪆" "⪇" "⪈" "⪉" "⪊" "⪋" "⪌" "⪍"
       "⪎" "⪏" "⪐" "⪑" "⪒" "⪓" "⪔" "⪕" "⪖" "⪗" "⪘" "⪙" "⪚" "⪛" "⪜" "⪝" "⪞"
       "⪟" "⪠" "⪡" "⪢" "⪣" "⪤" "⪥" "⪦" "⪧" "⪨" "⪩" "⪪" "⪫" "⪬" "⪭" "⪮" "⪯"
       "⪰" "⪱" "⪲" "⪳" "⪴" "⪵" "⪶" "⪷" "⪸" "⪹" "⪺" "⪻" "⪼" "⪽" "⪾" "⪿" "⫀"
       "⫁" "⫂" "⫃" "⫄" "⫅" "⫆" "⫇" "⫈" "⫉" "⫊" "⫋" "⫌" "⫍" "⫎" "⫏" "⫐" "⫑"
       "⫒" "⫓" "⫔" "⫕" "⫖" "⫗" "⫘" "⫙" "⫷" "⫸" "⫹" "⫺" "⊢" "⊣"
       ;; pipe, colon
       "|>" "<|" ":" ".."
       ;; plus
       "+" "-" "⊕" "⊖" "⊞" "⊟" ".+" ".-" "++" "|" "∪" "∨" "$" "⊔" "±" "∓"
       "∔" "∸" "≂" "≏" "⊎" "⊻" "⊽" "⋎" "⋓" "⧺" "⧻" "⨈" "⨢" "⨣" "⨤" "⨥" "⨦"
       "⨧" "⨨" "⨩" "⨪" "⨫" "⨬" "⨭" "⨮" "⨹" "⨺" "⩁" "⩂" "⩅" "⩊" "⩌" "⩏" "⩐"
       "⩒" "⩔" "⩖" "⩗" "⩛" "⩝" "⩡" "⩢" "⩣"
       ;; bitshift
       "<<" ">>" ">>>" ".<<" ".>>" ".>>>"
       ;; times
       "*" "/" "./" "÷" ".÷" "%" "⋅" "∘" "×" ".%" ".*" "\\"
       ".\\" "&" "∩" "∧" "⊗" "⊘" "⊙" "⊚" "⊛" "⊠" "⊡" "⊓" "∗" "∙" "∤" "⅋"
       "≀" "⊼" "⋄" "⋆" "⋇" "⋉" "⋊" "⋋" "⋌" "⋏" "⋒" "⟑" "⦸" "⦼" "⦾" "⦿" "⧶"
       "⧷" "⨇" "⨰" "⨱" "⨲" "⨳" "⨴" "⨵" "⨶" "⨷" "⨸" "⨻" "⨼" "⨽" "⩀" "⩃" "⩄"
       "⩋" "⩍" "⩎" "⩑" "⩓" "⩕" "⩘" "⩚" "⩜" "⩞" "⩟" "⩠" "⫛" "⊍" "▷" "⨝" "⟕"
       "⟖" "⟗"
       ;; rational
       "//" ".//"
       ;; power
       "^" ".^" "↑" "↓" "⇵" "⟰" "⟱" "⤈" "⤉" "⤊" "⤋" "⤒" "⤓" "⥉" "⥌" "⥍"
       "⥏" "⥑" "⥔" "⥕" "⥘" "⥙" "⥜" "⥝" "⥠" "⥡" "⥣" "⥥" "⥮" "⥯" "￪" "￬"
       ;; decl, dot
       "::" ".")
      (* blank)
      (or eol ?#)))

(defconst julia-unquote-regex
  "\\(\\s(\\|\\s-\\|-\\|[,%=<>\\+*/?&|!\\^~\\\\;:]\\|^\\)\\($[a-zA-Z0-9_]+\\)")

(defconst julia-forloop-in-regex
  "for +.*[^
].* \\(in\\)\\(\\s-\\|$\\)+")

(defconst julia--forloop-=-regex
  (rx "for"
      (1+ ? )
      ;; expression can't end and no newline before = portion of forloop.
      (1+ (not (any ?\n ?\; ?=)))
      (group (any ?= ?∈))
      ;; don't want to match on == expression instead of =.
      (not (any ?=))))

(defconst julia-ternary-regex
  " +\\(\\?\\)[
 ]+[^
]* +\\(:\\)[
 ]+")

;; functions of form "function f(x) nothing end"
(defconst julia-function-regex
  (rx line-start (* (or space "@inline" "@noinline")) symbol-start
      "function"
      (1+ space)
      ;; Don't highlight module names in function declarations:
      (* (seq (1+ (or word (syntax symbol))) "."))
      ;; The function name itself
      (group (1+ (or word (syntax symbol))))))

;; functions of form "f(x) = nothing"
(defconst julia-function-assignment-regex
  (rx line-start (* (or space "@inline" "@noinline")) symbol-start
      (* (seq (1+ (or word (syntax symbol))) ".")) ; module name
      (group (1+ (or word (syntax symbol))))
      "(" (* (or
              (seq "(" (* (not (any "(" ")"))) ")")
              (not (any "(" ")"))))
      ")"
      (* space)
      (? "::" (* space) (1+ (not (any space))))
      (* space)
      (* (seq "where" (or "{" (+ space)) (+ (not (any "=")))))
      "="
      (not (any "="))))

(defconst julia-type-regex
  (rx symbol-start (or ;;"immutable" "type" ;; remove after 0.6
                       "abstract type" "primitive type" "struct" "mutable struct")
      (1+ space) (group (1+ (or word (syntax symbol))))))

(defconst julia-type-annotation-regex
  (rx "::" (0+ space) (group (1+ (or word (syntax symbol))))))

(defconst julia-subtype-regex
  (rx "<:" (0+ space) (group (1+ (or word (syntax symbol)))) (0+ space) (or "\n" "{" "}" "end" ",")))

(defconst julia-macro-regex
  (rx symbol-start (group "@" (1+ (or word (syntax symbol))))))

(defconst julia-keyword-regex
  (regexp-opt
   '("if" "else" "elseif" "while" "for" "begin" "end" "quote"
     "try" "catch" "return" "local" "function" "macro"
     "finally" "break" "continue" "global" "where"
     "module" "using" "import" "export" "const" "let" "do"
     "baremodule"
     ;; "importall" ;; deprecated in 0.7
     ;; "immutable" "type" "bitstype" "abstract" "typealias" ;; removed in 1.0
     "abstract type" "primitive type" "struct" "mutable struct")
   'symbols))

(defconst julia-quoted-symbol-regex
  ;; :foo and :foo2 are valid, but :123 is not.
  (rx (or bol whitespace "(" "[" "," "=")
      (group ":" (or letter (syntax symbol)) (0+ (or word (syntax symbol))))))

(defconst julia-font-lock-keywords
  ;; font-lock-builtin-face intentionally unused since any name from
  ;; names(Base) can be aliased in a baremodule.
  (list
   ;; Highlight quoted symbols before keywords, so :function is not
   ;; highlighted as a keyword.
   (list julia-quoted-symbol-regex 1 ''julia-quoted-symbol-face)
   (cons julia-keyword-regex 'font-lock-keyword-face)
   (cons julia-macro-regex ''julia-macro-face)
   (cons
    (regexp-opt
     ;; constants defined in Core plus true/false
     '("true" "false" "Cvoid" "Inf" "NaN" "Inf32" "NaN32" "nothing" "undef" "missing")
     'symbols)
    'font-lock-constant-face)
   (cons "ccall" 'font-lock-builtin-face)
   (list julia-unquote-regex 2 'font-lock-constant-face)
   (list julia-forloop-in-regex 1 'font-lock-keyword-face)
   (list julia--forloop-=-regex 1 'font-lock-keyword-face)
   (list julia-ternary-regex (list 1 'font-lock-keyword-face) (list 2 'font-lock-keyword-face))
   (list julia-function-regex 1 'font-lock-function-name-face)
   (list julia-function-assignment-regex 1 'font-lock-function-name-face)
   (list julia-type-regex 1 'font-lock-type-face)
   ;; font-lock-type-face is for the point of type definition rather
   ;; than usage, but using for type annotations is an acceptable pun.
   (list julia-type-annotation-regex 1 'font-lock-type-face)
   (list julia-subtype-regex 1 'font-lock-type-face)))

(defconst julia-block-start-keywords
  (list "if" "while" "for" "begin" "try" "function" "let" "macro"
        "quote" "do" "module" "baremodule"
        ;; "immutable" "type" ;; remove after 0.6
        "abstract type" "primitive type" "struct" "mutable struct"))

;; For keywords that begin a block without additional indentation
(defconst julia-block-start-keywords-no-indent
  (list "module" "baremodule"))

(defconst julia-block-end-keywords
  (list "end" "else" "elseif" "catch" "finally"))

(defsubst julia-syntax-comment-or-string-p (&optional syntax-ppss)
  "Return non-nil if SYNTAX-PPSS is inside string or comment."
  (nth 8 (or syntax-ppss (syntax-ppss))))

(defun julia-in-comment (&optional syntax-ppss)
  "Return non-nil if point is inside a comment using SYNTAX-PPSS.
Handles both single-line and multi-line comments."
  (nth 4 (or syntax-ppss (syntax-ppss))))

(defun julia-in-string (&optional syntax-ppss)
  "Return non-nil if point is inside a string using SYNTAX-PPSS.
<<<<<<< HEAD
Note this is Emacs\\=' notion of what is highlighted as a string.
As a result, it is true inside \"foo\", `foo` and `f`."
=======
Note this is Emacs' notion of what is highlighted as a string.
As a result, it is true inside \"foo\", \\=`foo\\=` and \\='f\\='."
>>>>>>> a20367f2
  (nth 3 (or syntax-ppss (syntax-ppss))))

(defconst julia-syntax-propertize-function
  (syntax-propertize-rules
   ;; triple-quoted strings are a single string rather than 3
   ("\"\"\""
    (0 (ignore (julia-syntax-stringify))))
   ;; same with triple-quoted backticks
   ("```"
    (0 (ignore (julia-syntax-stringify))))
   ;; backslash acts as an operator if it's not inside a string
   ("\\\\"
    (0 (unless (julia-in-string
                (save-excursion (syntax-ppss (match-beginning 0))))
         (string-to-syntax "."))))
   (julia-char-regex
    ;; treat ' in 'c' as string-delimiter
    (1 "\"")
    (2 "\""))))

(defun julia-syntax-stringify ()
  "Put `syntax-table' property correctly on triple-quoted strings and cmds."
  (let* ((ppss (save-excursion (syntax-ppss (match-beginning 0))))
         (string-open (and (not (nth 4 ppss)) (nth 8 ppss))))
    (cond
     ;; this set of quotes delimit the start of string/cmd
     ((not string-open)
      (put-text-property (match-beginning 0) (1+ (match-beginning 0))
                         'syntax-table (string-to-syntax "|")))
     ;; this set of quotes closes the current string/cmd
     ((and
       ;; check that """ closes """ and ``` closes ```
       (eq (char-before) (char-after string-open))
       ;; check that triple quote isn't escaped by odd number of backslashes
       (let ((i 0))
         (while (and (< (point-min) (- (match-beginning 0) i))
                     (eq (char-before (- (match-beginning 0) i)) ?\\))
           (setq i (1+ i)))
         (cl-evenp i)))
      (put-text-property (1- (match-end 0)) (match-end 0)
                         'syntax-table (string-to-syntax "|")))
     ;; Put point after (match-beginning 0) to account for possibility
     ;; of overlapping triple-quotes with first escaped
     ((backward-char 2)))))

(defun julia-in-multiline-string (&optional syntax-pps)
  "Return non-nil if point is inside multi-line string using SYNTAX-PPS."
  (and (julia-in-string syntax-pps)
       (save-excursion (beginning-of-line)
                       (julia-in-string syntax-pps))))

(defun julia-in-brackets ()
  "Return non-nil if point is inside square brackets."
  (let ((start-pos (point))
        (open-count 0))
    ;; Count all the [ and ] characters on the current line.
    (save-excursion
      (beginning-of-line)

      (while (< (point) start-pos)
        ;; Don't count [ or ] inside strings, characters or comments.
        (unless (julia-syntax-comment-or-string-p)

          (when (looking-at (rx "["))
            (cl-incf open-count))
          (when (looking-at (rx "]"))
            (cl-decf open-count)))

        (forward-char 1)))

    ;; If we've opened more than we've closed, we're inside brackets.
    (cl-plusp open-count)))

(defun julia-at-keyword (kw-list)
  "Return the word at point if it matches any keyword in KW-LIST.
KW-LIST is a list of strings.  The word at point is not considered
a keyword if used as a field name, X.word, or quoted, :word."
  (and (or (bobp)
	   (and (not (equal (char-before (point)) ?.))
		(not (equal (char-before (point)) ?:))))
       (not (looking-at "("))           ; handle "function(" when on (
       (member (current-word t) kw-list)
       ;; 'end' is not a keyword when used for indexing, e.g. foo[end-2]
       (or (not (equal (current-word t) "end"))
           (not (julia-in-brackets)))
       (not (julia-in-comment))))

;; if backward-sexp gives an error, move back 1 char to move over the '('
(defun julia-safe-backward-sexp ()
  (if (condition-case nil (backward-sexp) (error t))
      (ignore-errors (backward-char))))

(defun julia-following-import-export-using ()
  "If the current line follows an `export` or `import` keyword
with valid syntax, return the position of the keyword, otherwise
`nil`. Works by stepping backwards through comma-separated
symbol, gives up when this is not true."
  ;; Implementation accepts a single Module: right after the keyword, and saves
  ;; the module name for future use, but does not enforce that `export` has no
  ;; module name.
  (let ((done nil)                      ; find keyword or give up
        (module nil))                   ; found "Module:"
    (save-excursion
      (beginning-of-line)
      (while (and (not done) (< (point-min) (point)))
        (julia-safe-backward-sexp)
        (cond
         ((looking-at (regexp-opt (list "import" "export" "using")))
          (setf done (point)))
         ((looking-at (rx (group (* (or word (syntax symbol)))) (0+ space) ":"))
          (if module
              (setf done 'broken)
            (setf module (match-string-no-properties 1))))
         ((looking-at (rx (* (or word (syntax symbol))) (0+ space) ","))
          (when module (setf done 'broken)))
         ((looking-at (rx (* (or word (syntax symbol))) "."))
          (setf module (concat (match-string-no-properties 0) module)))
         (t (setf done 'broken)))))
    (if (eq done 'broken)
        nil
      done)))

(defun julia-last-open-block-pos (min)
  "Return the position of the last open block, if one found.
Do not move back beyond position MIN."
  (save-excursion
    (let ((nesting-count 0))
      (while (not (or (> nesting-count 0) (<= (point) min)))
        (julia-safe-backward-sexp)
        (setq nesting-count
              (cond ((julia-at-keyword julia-block-start-keywords)
                     (+ nesting-count 1))
                    ((julia-at-keyword '("end"))
                     (- nesting-count 1))
                    (t nesting-count))))
      (if (> nesting-count 0)
          (point)
        nil))))

(defun julia-last-open-block (min)
  "Move back and return indentation level for last open block.
Do not move back beyond MIN."
  ;; Ensure MIN is not before the start of the buffer.
  (setq min (max min (point-min)))
  (let ((pos (julia-last-open-block-pos min)))
    (and pos
	 (progn
	   (goto-char pos)
	   (+ julia-indent-offset (julia-block-open-indentation))))))

(defun julia-block-open-indentation ()
  "Get the current indentation or the start of a parenthetical block."
  (save-excursion
    (save-restriction
      ;; narrow to one line to only search syntax on that line
      (narrow-to-region (line-beginning-position) (line-end-position))
        (condition-case nil
            (progn
              (backward-up-list)
              (1+ (current-column)))
          (error (current-indentation))))))

(defcustom julia-max-block-lookback 20000
  "When indenting, don't look back more than this many characters
to see if there are unclosed blocks.

This variable has a small effect on indent performance if set
too high, but stops indenting in the middle of long blocks if set
too low."
  :type 'integer)

(defun julia-paren-indent ()
  "Return the column of the text following the innermost
containing paren before point, so we can align succeeding code
with it. Returns nil if we're not within nested parens."
  (save-excursion
    (beginning-of-line)
    (let ((parser-state (syntax-ppss)))
      (cond ((nth 3 parser-state) nil)       ;; strings
            ((= (nth 0 parser-state) 0) nil) ;; top level
            (t
             (ignore-errors ;; return nil if any of these movements fail
               (beginning-of-line)
               (skip-syntax-forward " ")
               (let ((possibly-close-paren-point (point)))
                 (backward-up-list)
                 (let ((open-paren-point (point)))
                   (forward-char)
                   (skip-syntax-forward " ")
                   (if (eolp)
                       (progn
                         (up-list)
                         (backward-char)
                         (let ((paren-closed (= (point) possibly-close-paren-point)))
                           (goto-char open-paren-point)
                           (beginning-of-line)
                           (skip-syntax-forward " ")
                           (+ (current-column)
                              (if paren-closed
                                  0
                                julia-indent-offset))))
                     (current-column))))))))))

(defun julia-prev-line-skip-blank-or-comment ()
  "Move point to beginning of previous line skipping blank lines
and lines including only comments. Returns number of lines moved.
A return of -1 signals that we moved to the first line of
the (possibly narrowed) buffer, so there is nowhere else to go."
  (catch 'result
    (let ((moved 0) this-move)
      (while t
        (setq this-move (forward-line -1))
        (cond
         ;; moved into comment or blank
         ((and (= 0 this-move)
               (or (looking-at-p "^\\s-*\\(?:#.*\\)*$")
                   (julia-in-comment)))
          (cl-incf moved))
         ;; success
         ((= 0 this-move)
          (throw 'result (1+ moved)))
         ;; on first line and in comment
         ((and (bobp)
               (or (looking-at-p "^\\s-*\\(?:#.*\\)*$")
                   (julia-in-comment)))
          (throw 'result -1))
         ((bobp)
          (throw 'result moved))
         (t
          (throw 'result 0)))))))

(defun julia--hanging-operator-p ()
  "Return t if current line ends with a hanging operator."
  (and (re-search-forward julia-hanging-operator-regexp (line-end-position) t)
       (not (julia-syntax-comment-or-string-p
             (save-excursion (syntax-ppss (match-beginning 0)))))))

(defun julia-indent-hanging ()
  "Calculate indentation for lines that follow \"hanging\"
operators (operators that end the previous line) as defined in
`julia-hanging-operator-regexp'. An assignment operator ending
the previous line increases the indent as do the other operators
unless another operator is found two lines up. Previous line
means previous line after skipping blank lines and lines with
only comments."
  (let (prev-indent)
    (save-excursion
      (when (> (julia-prev-line-skip-blank-or-comment) 0)
        (setq prev-indent (current-indentation))
        (when (julia--hanging-operator-p)
          (if (and (> (julia-prev-line-skip-blank-or-comment) 0)
                   (julia--hanging-operator-p))
              ;; two preceding hanging operators => indent same as line
              ;; above
              prev-indent
            ;; one preceding hanging operator => increase indent from line
            ;; above
            (+ julia-indent-offset prev-indent)))))))

(defun julia-indent-import-export-using ()
  "Indent offset for lines that follow `import` or `export`, otherwise nil."
  (when (julia-following-import-export-using)
    julia-indent-offset))

(defun julia-indent-line ()
  "Indent current line of julia code."
  (interactive)
  (if (julia-in-multiline-string)
      'noindent
    (let* ((point-offset (- (current-column) (current-indentation))))
      (indent-line-to
       (or
        ;; indent due to hanging operators (lines ending in an operator)
        (julia-indent-hanging)
        ;; indent for import and export
        (julia-indent-import-export-using)
        ;; use julia-paren-indent along with block indentation
        (let ((paren-indent (or (julia-paren-indent) 0)))
          ;; Indent according to how many nested blocks we are in.
          (save-excursion
            (beginning-of-line)
            ;; jump out of any comments
            (let ((state (syntax-ppss)))
              (when (nth 4 state)
                (goto-char (nth 8 state))))
            (forward-to-indentation 0)
            (let ((endtok (julia-at-keyword julia-block-end-keywords))
                (last-open-block (julia-last-open-block (- (point) julia-max-block-lookback))))
              (max paren-indent (- (or last-open-block paren-indent)
                                   ;; subtract indentation if we're at the end of a block
                                   (if (or endtok
                                           (julia-at-keyword julia-block-start-keywords-no-indent))
                                       julia-indent-offset 0))))))))
      ;; Point is now at the beginning of indentation, restore it
      ;; to its original position (relative to indentation).
      (when (>= point-offset 0)
        (move-to-column (+ (current-indentation) point-offset))))))


;;; Navigation
;; based off python.el
(defconst julia-beginning-of-defun-regex
  (concat julia-function-regex "\\|"
          julia-function-assignment-regex "\\|"
          "\\_<macro\\_>")
  "Regex matching beginning of Julia function or macro.")

(defun julia-syntax-context-type (&optional syntax-ppss)
  "Return the context type using SYNTAX-PPSS.
TYPE can be `comment', `string' or `paren'."
  (let ((ppss (or syntax-ppss (syntax-ppss))))
    (cond
     ((nth 8 ppss) (if (nth 4 ppss) 'comment 'string))
     ((nth 1 ppss) 'paren))))

(defun julia-looking-at-beginning-of-defun (&optional syntax-ppss)
  "Check if point is at `beginning-of-defun' using SYNTAX-PPSS."
  (and (not (julia-syntax-comment-or-string-p (or syntax-ppss (syntax-ppss))))
       (save-excursion
         (beginning-of-line 1)
         (looking-at julia-beginning-of-defun-regex))))

(defun julia--beginning-of-defun (&optional arg)
  "Internal implementation of `julia-beginning-of-defun'.
With positive ARG search backwards, else search forwards."
  (when (or (null arg) (= arg 0)) (setq arg 1))
  (let* ((re-search-fn (if (> arg 0)
                           #'re-search-backward
                         #'re-search-forward))
         (line-beg-pos (line-beginning-position))
         (line-content-start (+ line-beg-pos (current-indentation)))
         (pos (point-marker))
         (beg-indentation
          (and (> arg 0)
               (save-excursion
                 (while (and (not (julia-looking-at-beginning-of-defun))
                             ;; f(x) = ... function bodies may span multiple lines
                             (or (and (julia-indent-hanging)
                                      (forward-line -1))
                                 ;; inside dangling parameter list
                                 (and (eq 'paren (julia-syntax-context-type))
                                      (backward-up-list))
                                 (julia-last-open-block (point-min)))))
                 (or (and (julia-looking-at-beginning-of-defun)
                          (+ (current-indentation) julia-indent-offset))
                     0))))
         (found
          (progn
            (when (and (< arg 0)
                       (julia-looking-at-beginning-of-defun))
              (end-of-line 1))
            (while (and (funcall re-search-fn
                                 julia-beginning-of-defun-regex nil t)
                        (or (julia-syntax-comment-or-string-p)
                            ;; handle nested defuns when moving backwards
                            ;; by checking matching indentation
                            (and (> arg 0)
                                 (not (= (current-indentation) 0))
                                 (>= (current-indentation) beg-indentation)))))
            (and (julia-looking-at-beginning-of-defun)
                 (or (not (= (line-number-at-pos pos)
                             (line-number-at-pos)))
                     (and (>= (point) line-beg-pos)
                          (<= (point) line-content-start)
                          (> pos line-content-start)))))))
    (if found
        (or (beginning-of-line 1) (point))
      (and (goto-char pos) nil))))

(defun julia-beginning-of-defun (&optional arg)
  "Move point to `beginning-of-defun'.
With positive ARG search backwards else search forward.
ARG nil or 0 defaults to 1.  When searching backwards,
nested defuns are handled depending on current point position.
Return non-nil (point) if point moved to `beginning-of-defun'."
  (when (or (null arg) (= arg 0)) (setq arg 1))
  (let ((found))
    (while (and (not (= arg 0))
                (let ((keep-searching-p
                       (julia--beginning-of-defun arg)))
                  (when (and keep-searching-p (null found))
                    (setq found t))
                  keep-searching-p))
      (setq arg (if (> arg 0) (1- arg) (1+ arg))))
    found))

(defun julia-end-of-defun ()
  "Move point to the end of the current function.
Return nil if point is not in a function, otherwise point."
  (interactive)
  (let ((beg-defun-indent))
    (when (or (julia-looking-at-beginning-of-defun)
              (julia-beginning-of-defun 1)
              (julia-beginning-of-defun -1))
      (beginning-of-line)
      (if (looking-at-p julia-function-assignment-regex)
          ;; f(x) = ...
          (progn
            ;; skip any dangling lines
            (while (and (forward-line)
                        (not (eobp))
                        (or (julia-indent-hanging)
                            ;; dangling closing paren
                            (and (eq 'paren (julia-syntax-context-type))
                                 (search-forward ")"))))))
        ;; otherwise skip forward to matching indentation (not in string/comment)
        (setq beg-defun-indent (current-indentation))
        (while (and (not (eobp))
                    (forward-line 1)
                    (or (julia-syntax-comment-or-string-p)
                        (> (current-indentation) beg-defun-indent)))))
      (end-of-line)
      (point))))

;;; abbrev

(define-abbrev-table 'julia-mode-abbrev-table ()
  "Abbrev table for Julia mode."
  :parents (list julia-latexsub-abbrev-table))

;;; IMENU
(defvar julia-imenu-generic-expression
  ;; don't use syntax classes, screws egrep
  '(("Function (_)" "[ \t]*function[ \t]+\\(_[^ \t\n]*\\)" 1)
    ("Function" "^[ \t]*function[ \t]+\\([^_][^\t\n]*\\)" 1)
    ("Const" "[ \t]*const \\([^ \t\n]*\\)" 1)
    ("Type"  "^[ \t]*[a-zA-Z0-9_]*type[a-zA-Z0-9_]* \\([^ \t\n]*\\)" 1)
    ("Require"      " *\\(\\brequire\\)(\\([^ \t\n)]*\\)" 2)
    ("Include"      " *\\(\\binclude\\)(\\([^ \t\n)]*\\)" 2)
    ;; ("Classes" "^.*setClass(\\(.*\\)," 1)
    ;; ("Coercions" "^.*setAs(\\([^,]+,[^,]*\\)," 1) ; show from and to
    ;; ("Generics" "^.*setGeneric(\\([^,]*\\)," 1)
    ;; ("Methods" "^.*set\\(Group\\|Replace\\)?Method(\"\\(.+\\)\"," 2)
    ;; ;;[ ]*\\(signature=\\)?(\\(.*,?\\)*\\)," 1)
    ;; ;;
    ;; ;;("Other" "^\\(.+\\)\\s-*<-[ \t\n]*[^\\(function\\|read\\|.*data\.frame\\)]" 1)
    ;; ("Package" "^.*\\(library\\|require\\)(\\(.*\\)," 2)
    ;; ("Data" "^\\(.+\\)\\s-*<-[ \t\n]*\\(read\\|.*data\.frame\\).*(" 1)))
    ))

;;;###autoload
(define-derived-mode julia-mode prog-mode "Julia"
  "Major mode for editing julia code."
  :group 'julia
  :abbrev-table julia-mode-abbrev-table
  (set-syntax-table julia-mode-syntax-table)
  (setq-local comment-start "# ")
  (setq-local comment-start-skip "#+\\s-*")
  (setq-local font-lock-defaults '(julia-font-lock-keywords))
  (setq-local syntax-propertize-function julia-syntax-propertize-function)
  (setq-local indent-line-function #'julia-indent-line)
  (setq-local beginning-of-defun-function #'julia-beginning-of-defun)
  (setq-local end-of-defun-function #'julia-end-of-defun)
  ;; If completion before point has higher priority than around, \lamb
  ;; can get completed to \lambdamb
  (add-hook 'completion-at-point-functions
            #'julia-mode-latexsub-completion-at-point-before nil t)
  (add-hook 'completion-at-point-functions
            #'julia-mode-latexsub-completion-at-point-around nil t)
  (when julia-force-tab-complete
    (setq-local tab-always-indent 'complete))
  (setq indent-tabs-mode nil)
  (setq imenu-generic-expression julia-imenu-generic-expression)
  (imenu-add-to-menubar "Imenu"))

(defun julia-manual-deindent ()
  "Deindent by `julia-indent-offset' regardless of current
indentation context. To be used to manually indent inside
strings."
  (interactive)
  (indent-line-to (max 0 (- (current-indentation) julia-indent-offset))))
(define-key julia-mode-map (kbd "<backtab>") 'julia-manual-deindent)

;; (See Julia issue #8947 for why we don't use the Emacs tex input mode.)
(defun julia--latexsub-start-symbol ()
  "Determine the start location for LaTeX-like symbol at point.
If there is not a LaTeX-like symbol at point, return nil."
  (save-excursion
    ;; move backward until character can't be part of LaTeX, whitespace or beginning of file
    (while (not (or (bobp)
                    (= ?\\ (char-before))
                    ;; Checks char not in whitespace, comment, or
                    ;; escape. This works better than checking char is
                    ;; in word constitutents (?w) because things like
                    ;; "\^(", "\1/", and "\^=)" are valid.
                    (member (char-syntax (char-before)) '(?\s ?< ?> ?\\))))
      (backward-char))
    (when (= ?\\ (char-before))
      (- (point) 1))))

;; Sometimes you want to complete a symbol `point' is in middle of
(defun julia-mode-latexsub-completion-at-point-around ()
  "Return completion for LaTeX-like symbol around point.
Suitable for use in `completion-at-point-functions'."
  (when-let ((beg (julia--latexsub-start-symbol)))
    (let* ((end (julia-mode--latexsubs-longest-partial-end beg))
           (buffer-symbol (buffer-substring beg end))
           ;; Depending on `completion-styles', completion may try to complete
           ;; e.g. "\hat_mean" to "\hat". This predicate ensures that any completion candidates
           ;; must start with "\hat_mean".
           (pred (lambda (candidate _candidate-completion)
                   (string= buffer-symbol
                            (substring candidate
                                       0 (min (length candidate) (length buffer-symbol)))))))
      (julia--latexsub-capf-list beg end pred))))

;; Sometimes you want to complete a symbol point is at end of (with no space after)
(defun julia-mode-latexsub-completion-at-point-before ()
  "Return completion for LaTeX-like symbol before point.
Suitable for use in `completion-at-point-functions'."
  (when-let ((beg (julia--latexsub-start-symbol)))
    (julia--latexsub-capf-list beg (point) nil)))

(defun julia--latexsub-capf-list (beg end pred)
  "Return list suitable for use in `completion-at-point-functions' of latexsubs."
  (list beg end julia-mode-latexsubs :exclusive 'no
        :annotation-function (lambda (s)
                               (concat " " (gethash s julia-mode-latexsubs)))
        :exit-function (julia--latexsub-exit-function beg)
        :predicate pred))

(defun julia--latexsub-exit-function (beg)
  "Return function to be used as `completion-extra-properties' `:exit-function'.
When `julia-automatic-latexsub' is non-nil, returned function will
substitute LaTeX symbols when called with a LaTeX string from before
`point' and the symbol `finished'. BEG is the point in the current
buffer where the LaTeX symbol starts."
  (if julia-automatic-latexsub
      ;; `julia--latexsub-exit-function' returns a lambda in order to close over BEG which
      ;; would otherwise have to be recalculated.
      (lambda (name status)
        ;; `ivy-mode' always calls `:exit-function' with `sole' and not `finished' (see
        ;; <https://github.com/abo-abo/swiper/issues/2345>). Instead of automatic
        ;; expansion, user can either enable `abbrev-mode' or call `expand-abbrev'.
        (when-let (((eq status 'finished))
                   (symb (abbrev-symbol name julia-latexsub-abbrev-table))
                   (end (+ beg (length name))))
          (abbrev-insert symb name beg end)))
    #'ignore))

;; company-mode doesn't work via `indent-for-tab-command'. In order to have a consistent
;; completion UI, we must dynamically choose between `company-indent-or-complete-common' and
;; `indent-for-tab-command' based on whether `company-mode' is active. First we need to
;; pacify the byte-compiler though.
(declare-function company-indent-or-complete-common "company")
(defvar company-mode)

(defun julia--company-indent-for-tab-command (arg)
  "Call `indent-for-tab-command' or `company-indent-or-complete-common'."
  (interactive "P")
  (if company-mode
      (company-indent-or-complete-common arg)
    (indent-for-tab-command arg)))

(with-eval-after-load 'company
  (define-key julia-mode-map [remap indent-for-tab-command]
    #'julia--company-indent-for-tab-command))

;; Math insertion in julia. Use it with
;; (add-hook 'julia-mode-hook 'julia-math-mode)
;; (add-hook 'inferior-julia-mode-hook 'julia-math-mode)

(when (featurep 'latex)
  (declare-function LaTeX-math-abbrev-prefix "latex")

  (defun julia-math-insert (s)
    "Inserts math symbol given by `s'"
    (when s
      (let ((sym (gethash (concat "\\" s) julia-mode-latexsubs)))
        (when sym
          (insert sym)))))

  (with-no-warnings
    (define-minor-mode julia-math-mode
      "A minor mode with easy access to TeX math commands. The
command is only entered if it is supported in Julia. The
following commands are defined:

\\{LaTeX-math-mode-map}"
      nil nil (list (cons (LaTeX-math-abbrev-prefix) LaTeX-math-keymap))
      (if julia-math-mode
          (setq-local LaTeX-math-insert-function #'julia-math-insert)))))

;; Code for `inferior-julia-mode'
(require 'comint)

(defcustom julia-program "julia"
  "Path to the program used by `inferior-julia'."
  :type 'string
  :group 'julia)

(defcustom julia-arguments '("-i" "--color=yes")
  "Commandline arguments to pass to `julia-program'."
  :type '(repeat (string :tag "argument"))
  :group 'julia)

(defvar julia-prompt-regexp "^\\w*> "
  "Regexp for matching `inferior-julia' prompt.")

(defvar inferior-julia-mode-map
  (nconc (make-sparse-keymap) comint-mode-map)
  "Basic mode map for `inferior-julia-mode'.")

;;;###autoload
(defun inferior-julia ()
    "Run an inferior instance of julia inside Emacs."
    (interactive)
    (let ((julia-program julia-program))
      (when (not (comint-check-proc "*Julia*"))
        (apply #'make-comint-in-buffer "Julia" "*Julia*"
               julia-program nil julia-arguments))
      (pop-to-buffer-same-window "*Julia*")
      (inferior-julia-mode)))

(make-obsolete 'inferior-julia
               "REPL modes are now provided by various third-party packages, this will be removed."
               "2021-08-30")

(defun inferior-julia--initialize ()
    "Helper function to initialize `inferior-julia'."
    (setq comint-use-prompt-regexp t))

(define-derived-mode inferior-julia-mode comint-mode "Julia"
  "Major mode for `inferior-julia'.

\\<inferior-julia-mode-map>"
  nil "Julia"
  :abbrev-table julia-mode-abbrev-table
  (setq-local comint-prompt-regexp julia-prompt-regexp)
  (setq-local comint-prompt-read-only t)
  (setq-local font-lock-defaults '(julia-font-lock-keywords t))
  (setq-local paragraph-start julia-prompt-regexp)
  (setq-local indent-line-function #'julia-indent-line)
  (when julia-force-tab-complete
    (setq-local tab-always-indent 'complete))
  (add-hook 'completion-at-point-functions
            #'julia-mode-latexsub-completion-at-point-before nil t)
  (add-hook 'completion-at-point-functions
            #'julia-mode-latexsub-completion-at-point-around nil t))

(add-hook 'inferior-julia-mode-hook #'inferior-julia--initialize)

;;;###autoload
(defalias 'run-julia #'inferior-julia
  "Run an inferior instance of julia inside Emacs.")

(provide 'julia-mode)

;; Local Variables:
;; coding: utf-8
;; byte-compile-warnings: (not obsolete)
;; End:
;;; julia-mode.el ends here<|MERGE_RESOLUTION|>--- conflicted
+++ resolved
@@ -366,13 +366,8 @@
 
 (defun julia-in-string (&optional syntax-ppss)
   "Return non-nil if point is inside a string using SYNTAX-PPSS.
-<<<<<<< HEAD
-Note this is Emacs\\=' notion of what is highlighted as a string.
-As a result, it is true inside \"foo\", `foo` and `f`."
-=======
 Note this is Emacs' notion of what is highlighted as a string.
 As a result, it is true inside \"foo\", \\=`foo\\=` and \\='f\\='."
->>>>>>> a20367f2
   (nth 3 (or syntax-ppss (syntax-ppss))))
 
 (defconst julia-syntax-propertize-function
