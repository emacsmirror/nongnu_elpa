;;; helm-semantic.el --- Helm interface for Semantic -*- lexical-binding: t -*-

;; Copyright (C) 2012 ~ 2017 Daniel Hackney <dan@haxney.org>
;; Author: Daniel Hackney <dan@haxney.org>

;; This program is free software; you can redistribute it and/or modify
;; it under the terms of the GNU General Public License as published by
;; the Free Software Foundation, either version 3 of the License, or
;; (at your option) any later version.

;; This program is distributed in the hope that it will be useful,
;; but WITHOUT ANY WARRANTY; without even the implied warranty of
;; MERCHANTABILITY or FITNESS FOR A PARTICULAR PURPOSE.  See the
;; GNU General Public License for more details.

;; You should have received a copy of the GNU General Public License
;; along with this program.  If not, see <http://www.gnu.org/licenses/>.

;;; Commentary:

;; Uses `candidates-in-buffer' for speed.

;;; Code:

(require 'cl-lib)
(require 'semantic)
(require 'helm-help)
(require 'helm-imenu)

(declare-function pulse-momentary-highlight-one-line "pulse.el" (point &optional face))

(defgroup helm-semantic nil
  "Semantic tags related libraries and applications for helm."
  :group 'helm)

(defcustom helm-semantic-lynx-style-map t
  "Use Arrow keys to jump to occurences."
  :group 'helm-semantic
  :type  'boolean)

(defcustom helm-semantic-display-style
  '((python-mode . semantic-format-tag-summarize)
    (c-mode . semantic-format-tag-concise-prototype-c-mode)
    (emacs-lisp-mode . semantic-format-tag-abbreviate-emacs-lisp-mode))
  "Function to present a semantic tag according to `major-mode'.

It is an alist where the `car' of each element is a `major-mode' and
the `cdr' a `semantic-format-tag-*' function.

If no function is found for current `major-mode', fall back to
`semantic-format-tag-summarize' default function.

You can have more or less informations depending of the `semantic-format-tag-*'
function you choose.

All the supported functions are prefixed with \"semantic-format-tag-\",
you have completion on these functions with `C-M i' in the customize interface."
  :group 'helm-semantic
  :type '(alist :key-type symbol :value-type symbol))

;;; keymap
(defvar helm-semantic-map
  (let ((map (make-sparse-keymap)))
    (set-keymap-parent map helm-map)
    (when helm-semantic-lynx-style-map
      (define-key map (kbd "<left>")  'helm-maybe-exit-minibuffer)
      (define-key map (kbd "<right>") 'helm-execute-persistent-action))
    (delq nil map)))

;; Internals vars
(defvar helm-semantic--tags-cache nil)

(defun helm-semantic--fetch-candidates (tags depth &optional class)
  "Write the contents of TAGS to the current buffer."
  (let ((class class) cur-type
        (stylefn (or (with-helm-current-buffer
                       (assoc-default major-mode helm-semantic-display-style))
                     #'semantic-format-tag-summarize)))
    (cl-dolist (tag tags)
      (when (listp tag)
        (cl-case (setq cur-type (semantic-tag-class tag))
          ((function variable type)
           (let ((spaces (make-string (* depth 2) ?\s))
                 (type-p (eq cur-type 'type)))
             (unless (and (> depth 0) (not type-p))
               (setq class nil))
             (insert
              (if (and class (not type-p))
                  (format "%s%s(%s) "
                          spaces (if (< depth 2) "" "├►") class)
                spaces)
              ;; Save the tag for later
              (propertize (funcall stylefn tag nil t)
                          'semantic-tag tag)
              "\n")
             (and type-p (setq class (car tag)))
             ;; Recurse to children
             (unless (eq cur-type 'function)
               (helm-semantic--fetch-candidates
                (semantic-tag-components tag) (1+ depth) class))))

          ;; Don't do anything with packages or includes for now
          ((package include)
           (insert
            (propertize (funcall stylefn tag nil t)
                        'semantic-tag tag)
            "\n")
           )
          ;; Catch-all
          (t))))))

(defun helm-semantic-default-action (_candidate &optional persistent)
  ;; By default, helm doesn't pass on the text properties of the selection.
  ;; Fix this.
  (helm-log-run-hook 'helm-goto-line-before-hook)
  (with-current-buffer helm-buffer
    (when (looking-at " ")
      (goto-char (next-single-property-change
                  (point-at-bol) 'semantic-tag nil (point-at-eol)))) 
    (let ((tag (get-text-property (point) 'semantic-tag)))
      (semantic-go-to-tag tag)
      (unless persistent
        (pulse-momentary-highlight-one-line (point))))))

(defun helm-semantic--maybe-set-needs-update ()
  (with-helm-current-buffer
    (when (semantic-parse-tree-needs-update-p)
      (semantic-parse-tree-set-needs-update))))

(defvar helm-source-semantic nil)

(defclass helm-semantic-source (helm-source-in-buffer)
  ((init :initform (lambda ()
                     (helm-semantic--maybe-set-needs-update)
                     (setq helm-semantic--tags-cache (semantic-fetch-tags))
                     (with-current-buffer (helm-candidate-buffer 'global)
                       (let ((major-mode (with-helm-current-buffer major-mode)))
                         (helm-semantic--fetch-candidates helm-semantic--tags-cache 0)))))
   (get-line :initform 'buffer-substring)
   (persistent-help :initform "Show this entry")
   (keymap :initform 'helm-semantic-map)
   (help-message :initform 'helm-semantic-help-message)
   (persistent-action :initform (lambda (elm)
                                  (helm-semantic-default-action elm t)
                                  (helm-highlight-current-line)))
   (action :initform 'helm-semantic-default-action)))

(defcustom helm-semantic-fuzzy-match nil
  "Enable fuzzy matching in `helm-source-semantic'."
  :group 'helm-semantic
  :type  'boolean
  :set (lambda (var val)
         (set var val)
         (setq helm-source-semantic
               (helm-make-source "Semantic Tags" 'helm-semantic-source
                 :fuzzy-match helm-semantic-fuzzy-match))))

;;;###autoload
(defun helm-semantic (arg)
  "Preconfigured `helm' for `semantic'.
If ARG is supplied, pre-select symbol at point instead of current"
  (interactive "P")
  (let ((tag (helm-aif (semantic-current-tag-parent)
                  (cons (format "\\_<%s\\_>" (car it))
                        (format "\\_<%s\\_>" (car (semantic-current-tag))))
                (format "\\_<%s\\_>" (car (semantic-current-tag))))))
    (unless helm-source-semantic
      (setq helm-source-semantic
            (helm-make-source "Semantic Tags" 'helm-semantic-source
              :fuzzy-match helm-semantic-fuzzy-match)))
    (helm :sources 'helm-source-semantic
          :candidate-number-limit 9999
          :preselect (if arg
                         (thing-at-point 'symbol)
                       tag)
          :buffer "*helm semantic*")))

;;;###autoload
(defun helm-semantic-or-imenu (arg)
  "Preconfigured helm for `semantic' or `imenu'.
If ARG is supplied, pre-select symbol at point instead of current
semantic tag in scope.

If `semantic-mode' is active in the current buffer, then use
semantic for generating tags, otherwise fall back to `imenu'.
Fill in the symbol at point by default."
  (interactive "P")
  (unless helm-source-semantic
    (setq helm-source-semantic
          (helm-make-source "Semantic Tags" 'helm-semantic-source
            :fuzzy-match helm-semantic-fuzzy-match)))
  (unless helm-source-imenu
    (setq helm-source-imenu
          (helm-make-source "Imenu" 'helm-imenu-source
            :fuzzy-match helm-imenu-fuzzy-match)))
  (let* ((source (if (semantic-active-p)
                     'helm-source-semantic
                     'helm-source-imenu))
         (imenu-p (eq source 'helm-source-imenu))
         (imenu-auto-rescan imenu-p)
         (str (thing-at-point 'symbol))
         (helm-execute-action-at-once-if-one
          (and imenu-p
               helm-imenu-execute-action-at-once-if-one))
         (tag (helm-aif (semantic-current-tag-parent)
                  (cons (format "\\_<%s\\_>" (car it))
                        (format "\\_<%s\\_>" (car (semantic-current-tag))))
                (format "\\_<%s\\_>" (car (semantic-current-tag))))))
    (helm :sources source
          :candidate-number-limit 9999
<<<<<<< HEAD
          :default (and imenu-p
                        (list (concat "\\_<" (regexp-quote str) "\\_>")
                              str))
=======
          :default (and imenu-p (list (concat "\\_<" (and str (regexp-quote str)) "\\_>") str))
>>>>>>> f77f5eac
          :preselect (if (or arg imenu-p) str tag)
          :buffer "*helm semantic/imenu*")))

(provide 'helm-semantic)

;; Local Variables:
;; byte-compile-warnings: (not obsolete)
;; coding: utf-8
;; indent-tabs-mode: nil
;; End:

;;; helm-semantic.el ends here<|MERGE_RESOLUTION|>--- conflicted
+++ resolved
@@ -208,13 +208,7 @@
                 (format "\\_<%s\\_>" (car (semantic-current-tag))))))
     (helm :sources source
           :candidate-number-limit 9999
-<<<<<<< HEAD
-          :default (and imenu-p
-                        (list (concat "\\_<" (regexp-quote str) "\\_>")
-                              str))
-=======
           :default (and imenu-p (list (concat "\\_<" (and str (regexp-quote str)) "\\_>") str))
->>>>>>> f77f5eac
           :preselect (if (or arg imenu-p) str tag)
           :buffer "*helm semantic/imenu*")))
 
