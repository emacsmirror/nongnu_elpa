;;; helm-lib.el --- Helm routines. -*- lexical-binding: t -*-

;; Copyright (C) 2015 ~ 2019  Thierry Volpiatto <thierry.volpiatto@gmail.com>

;; Author: Thierry Volpiatto <thierry.volpiatto@gmail.com>
;; URL: http://github.com/emacs-helm/helm

;; This program is free software; you can redistribute it and/or modify
;; it under the terms of the GNU General Public License as published by
;; the Free Software Foundation, either version 3 of the License, or
;; (at your option) any later version.

;; This program is distributed in the hope that it will be useful,
;; but WITHOUT ANY WARRANTY; without even the implied warranty of
;; MERCHANTABILITY or FITNESS FOR A PARTICULAR PURPOSE.  See the
;; GNU General Public License for more details.

;; You should have received a copy of the GNU General Public License
;; along with this program.  If not, see <http://www.gnu.org/licenses/>.

;;; Commentary:
;; All helm functions that don't require specific helm code should go here.

;;; Code:

(require 'cl-lib)

(declare-function wdired-change-to-dired-mode "wdired.el")
(declare-function wdired-do-symlink-changes "wdired.el")
(declare-function wdired-do-perm-changes "wdired.el")
(declare-function wdired-get-filename "wdired.el")
(declare-function wdired-do-renames "wdired.el")
(declare-function wdired-flag-for-deletion "wdired.el")
(declare-function wdired-normalize-filename "wdired.el")
(declare-function dired-mark-remembered "dired.el")
(declare-function dired-log-summary "dired.el")
(declare-function dired-current-directory "dired.el")
(declare-function ansi-color--find-face "ansi-color.el")
(declare-function ansi-color-apply-sequence "ansi-color.el")
(declare-function helm-get-sources "helm.el")
(declare-function helm-marked-candidates "helm.el")
(declare-function helm-follow-mode-p "helm.el")
(declare-function helm-attr "helm.el")
(declare-function helm-attrset "helm.el")
(declare-function org-open-at-point "org.el")
(declare-function org-content "org.el")
(declare-function org-mark-ring-goto "org.el")
(declare-function org-mark-ring-push "org.el")
(declare-function helm-interpret-value "helm.el")
(declare-function helm-get-current-source "helm.el")
(declare-function helm-source--cl--print-table "helm-source.el")

(defvar helm-sources)
(defvar helm-initial-frame)
(defvar helm-current-position)
(defvar wdired-old-marks)
(defvar wdired-keep-marker-rename)
(defvar wdired-allow-to-change-permissions)
(defvar wdired-allow-to-redirect-links)
(defvar helm-persistent-action-display-window)
(defvar completion-flex-nospace)

;;; User vars.
;;
(defcustom helm-file-globstar t
  "Same as globstar bash shopt option.
When non--nil a pattern beginning with two stars will expand recursively.
Directories expansion is not supported yet."
  :group 'helm
  :type 'boolean)

(defcustom helm-yank-text-at-point-function nil
  "The function used to forward point with `helm-yank-text-at-point'.
With a nil value, fallback to default `forward-word'.
The function should take one arg, an integer like `forward-word'.
NOTE: Using `forward-symbol' here is not very useful as it is already
provided by \\<helm-map>\\[next-history-element]."
  :type  'function
  :group 'helm)

(defcustom helm-scroll-amount nil
  "Scroll amount when scrolling other window in a helm session.
It is used by `helm-scroll-other-window'
and `helm-scroll-other-window-down'.

If you prefer scrolling line by line, set this value to 1."
  :group 'helm
  :type 'integer)

(defcustom helm-help-full-frame t
  "Display help window in full frame when non nil.

Even when `nil' probably the same result (full frame)
can be reach by tweaking `display-buffer-alist' but it is
much more convenient to use a simple boolean value here."
  :type 'boolean
  :group 'helm-help)

(defvar helm-ff--boring-regexp nil)
(defun helm-ff--setup-boring-regex (var val)
  (set var val)
  (setq helm-ff--boring-regexp
          (cl-loop with last = (car (last val))
                   for r in (butlast val)
                   if (string-match "\\$\\'" r)
                   concat (concat r "\\|") into result
                   else concat (concat r "$\\|") into result
                   finally return
                   (concat result last
                           (if (string-match "\\$\\'" last) "" "$")))))

(defcustom helm-boring-file-regexp-list
  (mapcar (lambda (f)
            (let ((rgx (regexp-quote f)))
              (if (string-match-p "[^/]$" f)
                  ;; files: e.g .o => \\.o$
                  (concat rgx "$")
                ;; directories: e.g .git/ => \.git\\(/\\|$\\)
                (concat (substring rgx 0 -1) "\\(/\\|$\\)"))))
          completion-ignored-extensions)
  "A list of regexps matching boring files.

This list is build by default on `completion-ignored-extensions'.
The directory names should end with \"/?\" e.g. \"\\.git/?\" and the
file names should end with \"$\" e.g. \"\\.o$\".

These regexps may be used to match the entire path, not just the file
name, so for example to ignore files with a prefix \".bak.\", use
\"\\.bak\\..*$\" as the regexp.

NOTE: When modifying this, be sure to use customize interface or the
customize functions e.g. `customize-set-variable' and NOT `setq'."
  :group 'helm-files
  :type  '(repeat (choice regexp))
  :set 'helm-ff--setup-boring-regex)

(defcustom helm-describe-function-function 'describe-function
  "Function used to describe functions in Helm."
  :group 'helm-elisp
  :type 'function)

(defcustom helm-describe-variable-function 'describe-variable
  "Function used to describe variables in Helm."
  :group 'helm-elisp
  :type 'function)


;;; Internal vars
;;
(defvar helm-yank-point nil)
(defvar helm-pattern ""
  "The input pattern used to update the helm buffer.")
(defvar helm-buffer "*helm*"
  "Buffer showing completions.")
(defvar helm-current-buffer nil
  "Current buffer when `helm' is invoked.")
(defvar helm-suspend-update-flag nil)
(defvar helm-action-buffer "*helm action*"
  "Buffer showing actions.")


;;; Compatibility
;;
(defun helm-add-face-text-properties (beg end face &optional append object)
  "Add the face property to the text from START to END.
It is a compatibility function which behave exactly like
`add-face-text-property' if available otherwise like `add-text-properties'.
When only `add-text-properties' is available APPEND is ignored."
  (if (fboundp 'add-face-text-property)
      (add-face-text-property beg end face append object)
      (add-text-properties beg end `(face ,face) object)))

;; Override `wdired-finish-edit'.
;; Fix emacs bug in `wdired-finish-edit' where
;; Wdired is not handling the case where `dired-directory' is a cons
;; cell instead of a string.
(defun helm--advice-wdired-finish-edit ()
  (interactive)
  (wdired-change-to-dired-mode)
  (let ((changes nil)
	(errors 0)
	files-deleted
	files-renamed
	some-file-names-unchanged
	file-old file-new tmp-value)
    (save-excursion
      (when (and wdired-allow-to-redirect-links
		 (fboundp 'make-symbolic-link))
	(setq tmp-value (wdired-do-symlink-changes))
	(setq errors (cdr tmp-value))
	(setq changes (car tmp-value)))
      (when (and wdired-allow-to-change-permissions
		 (boundp 'wdired-col-perm)) ; could have been changed
	(setq tmp-value (wdired-do-perm-changes))
	(setq errors (+ errors (cdr tmp-value)))
	(setq changes (or changes (car tmp-value))))
      (goto-char (point-max))
      (while (not (bobp))
	(setq file-old (wdired-get-filename nil t))
	(when file-old
	  (setq file-new (wdired-get-filename))
          (if (equal file-new file-old)
	      (setq some-file-names-unchanged t)
            (setq changes t)
            (if (not file-new)		;empty filename!
                (push file-old files-deleted)
	      (when wdired-keep-marker-rename
		(let ((mark (cond ((integerp wdired-keep-marker-rename)
				   wdired-keep-marker-rename)
				  (wdired-keep-marker-rename
				   (cdr (assoc file-old wdired-old-marks)))
				  (t nil))))
		  (when mark
		    (push (cons (substitute-in-file-name file-new) mark)
			  wdired-old-marks))))
              (push (cons file-old (substitute-in-file-name file-new))
                    files-renamed))))
	(forward-line -1)))
    (when files-renamed
      (setq errors (+ errors (wdired-do-renames files-renamed))))
    (if changes
	(progn
	  ;; If we are displaying a single file (rather than the
	  ;; contents of a directory), change dired-directory if that
	  ;; file was renamed.  (This ought to be generalized to
	  ;; handle the multiple files case, but that's less trivial)
          ;; fixit [1].
	  (cond ((and (stringp dired-directory)
                      (not (file-directory-p dired-directory))
                      (null some-file-names-unchanged)
                      (= (length files-renamed) 1))
                 (setq dired-directory (cdr (car files-renamed))))
                ;; Fix [1] i.e dired buffers created with
                ;; (dired '(foo f1 f2 f3)).
                ((and (consp dired-directory)
                      (cdr dired-directory)
                      files-renamed)
                 (setcdr dired-directory
                         ;; Replace in `dired-directory' files that have
                         ;; been modified with their new name keeping
                         ;; the ones that are unmodified at the same place.
                         (cl-loop with old-to-rename = (mapcar 'car files-renamed)
                                  for f in (cdr dired-directory)
                                  if (member f old-to-rename)
                                  collect (assoc-default f files-renamed)
                                  else collect f))))
	  ;; Re-sort the buffer if all went well.
	  (unless (> errors 0) (revert-buffer))
	  (let ((inhibit-read-only t))
	    (dired-mark-remembered wdired-old-marks)))
      (let ((inhibit-read-only t))
	(remove-text-properties (point-min) (point-max)
				'(old-name nil end-name nil old-link nil
					   end-link nil end-perm nil
					   old-perm nil perm-changed nil))
	(message "(No changes to be performed)")))
    (when files-deleted
      (wdired-flag-for-deletion files-deleted))
    (when (> errors 0)
      (dired-log-summary (format "%d rename actions failed" errors) nil)))
  (set-buffer-modified-p nil)
  (setq buffer-undo-list nil))

;; Override `wdired-get-filename'.
;; Fix emacs bug in `wdired-get-filename' which returns the current
;; directory concatened with the filename i.e
;; "/home/you//home/you/foo" when filename is absolute in dired
;; buffer.
;; In consequence Wdired try to rename files even when buffer have
;; been modified and corrected, e.g delete one char and replace it so
;; that no change to file is done.
;; This also lead to ask confirmation for every files even when not
;; modified and when `wdired-use-interactive-rename' is nil.
(defun helm--advice-wdired-get-filename (&optional no-dir old)
  ;; FIXME: Use dired-get-filename's new properties.
  (let (beg end file)
    (save-excursion
      (setq end (line-end-position))
      (beginning-of-line)
      (setq beg (next-single-property-change (point) 'old-name nil end))
      (unless (eq beg end)
	(if old
	    (setq file (get-text-property beg 'old-name))
	  ;; In the following form changed `(1+ beg)' to `beg' so that
	  ;; the filename end is found even when the filename is empty.
	  ;; Fixes error and spurious newlines when marking files for
	  ;; deletion.
	  (setq end (next-single-property-change beg 'end-name))
	  (setq file (buffer-substring-no-properties (1+ beg) end)))
	;; Don't unquote the old name, it wasn't quoted in the first place
        (and file (setq file (condition-case _err
                                 ;; emacs-25+
                                 (apply #'wdired-normalize-filename
                                        (list file (not old)))
                               (wrong-number-of-arguments
                                ;; emacs-24
                                (wdired-normalize-filename file))))))
      (if (or no-dir old (and file (file-name-absolute-p file)))
	  file
	(and file (> (length file) 0)
             (expand-file-name file (dired-current-directory)))))))

;;; Override `push-mark'
;;
;; Fix duplicates in `mark-ring' and `global-mark-ring' and update
;; buffers in `global-mark-ring' to recentest mark.
(defun helm--advice-push-mark (&optional location nomsg activate)
  (unless (null (mark t))
    (let ((marker (copy-marker (mark-marker))))
      (setq mark-ring (cons marker (delete marker mark-ring))))
    (when (> (length mark-ring) mark-ring-max)
      ;; Move marker to nowhere.
      (set-marker (car (nthcdr mark-ring-max mark-ring)) nil)
      (setcdr (nthcdr (1- mark-ring-max) mark-ring) nil)))
  (set-marker (mark-marker) (or location (point)) (current-buffer))
  ;; Now push the mark on the global mark ring.
  (setq global-mark-ring (cons (copy-marker (mark-marker))
                               ;; Avoid having multiple entries
                               ;; for same buffer in `global-mark-ring'.
                               (cl-loop with mb = (current-buffer)
                                        for m in global-mark-ring
                                        for nmb = (marker-buffer m)
                                        unless (eq mb nmb)
                                        collect m)))
  (when (> (length global-mark-ring) global-mark-ring-max)
    (set-marker (car (nthcdr global-mark-ring-max global-mark-ring)) nil)
    (setcdr (nthcdr (1- global-mark-ring-max) global-mark-ring) nil))
  (or nomsg executing-kbd-macro (> (minibuffer-depth) 0)
      (message "Mark set"))
  (when (or activate (not transient-mark-mode))
    (set-mark (mark t)))
  nil)

(defcustom helm-advice-push-mark t
  "Override `push-mark' with a version avoiding duplicates when non nil."
  :group 'helm
  :type 'boolean
  :set (lambda (var val)
         (set var val)
         (if val
             (advice-add 'push-mark :override #'helm--advice-push-mark)
           (advice-remove 'push-mark #'helm--advice-push-mark))))

;; This the version of Emacs-27 written by Stefan
(defun helm-advice--ffap-read-file-or-url (prompt guess)
  (or guess (setq guess default-directory))
  (if (ffap-url-p guess)
      (read-string prompt guess nil nil t)
    (unless (ffap-file-remote-p guess)
      (setq guess (abbreviate-file-name (expand-file-name guess))))
    (read-file-name prompt (file-name-directory guess) nil nil
                    (file-name-nondirectory guess))))

;;; Macros helper.
;;
(defmacro helm-with-gensyms (symbols &rest body)
  "Bind the SYMBOLS to fresh uninterned symbols and eval BODY."
  (declare (indent 1))
  `(let ,(mapcar (lambda (s)
                   ;; Use cl-gensym here instead of make-symbol
                   ;; to ensure a symbol that have a live that go
                   ;; beyond the live of its macro have different name.
                   ;; i.e symbols created with `with-helm-temp-hook'
                   ;; should have random names.
                   `(,s (cl-gensym (symbol-name ',s))))
                 symbols)
     ,@body))

;;; Command loop helper
;;
(defun helm-this-command ()
  "Returns the actual command in action.
Like `this-command' but return the real command,
and not `exit-minibuffer' or other unwanted functions."
  (cl-loop with bl = '(helm-maybe-exit-minibuffer
                       helm-confirm-and-exit-minibuffer
                       helm-exit-minibuffer
                       exit-minibuffer)
           for count from 1 to 50
           for btf = (backtrace-frame count)
           for fn = (cl-second btf)
           if (and
               ;; In some case we may have in the way an
               ;; advice compiled resulting in byte-code,
               ;; ignore it (Issue #691).
               (symbolp fn)
               (commandp fn)
               (not (memq fn bl)))
           return fn
           else
           if (and (eq fn 'call-interactively)
                   (> (length btf) 2))
           return (cadr (cdr btf))))


;;; Iterators
;;
(cl-defmacro helm-position (item seq &key test all)
  "A simple and faster replacement of CL `position'.

Returns ITEM first occurence position found in SEQ.
When SEQ is a string, ITEM have to be specified as a char.
Argument TEST when unspecified default to `eq'.
When argument ALL is non--nil return a list of all ITEM positions
found in SEQ."
  (let ((key (if (stringp seq) 'across 'in)))
    `(cl-loop with deftest = 'eq
              for c ,key ,seq
              for index from 0
              when (funcall (or ,test deftest) c ,item)
              if ,all collect index into ls
              else return index
              finally return ls)))

(defun helm-iter-list (seq)
  "Return an iterator object from SEQ."
  (let ((lis seq))
    (lambda ()
      (let ((elm (car lis)))
        (setq lis (cdr lis))
        elm))))

(defun helm-iter-circular (seq)
  "Infinite iteration on SEQ."
  (let ((lis seq))
     (lambda ()
       (let ((elm (car lis)))
         (setq lis (pcase lis (`(,_ . ,ll) (or ll seq))))
         elm))))

(cl-defun helm-iter-sub-next-circular (seq elm &key (test 'eq))
  "Infinite iteration of SEQ starting at ELM."
  (let* ((pos      (1+ (helm-position elm seq :test test)))
         (sub      (append (nthcdr pos seq) (cl-subseq seq 0 pos)))
         (iterator (helm-iter-circular sub)))
    (lambda ()
      (helm-iter-next iterator))))

(defun helm-iter-next (iterator)
  "Return next elm of ITERATOR."
  (and iterator (funcall iterator)))


;;; Anaphoric macros.
;;
(defmacro helm-aif (test-form then-form &rest else-forms)
  "Anaphoric version of `if'.
Like `if' but set the result of TEST-FORM in a temporary variable called `it'.
THEN-FORM and ELSE-FORMS are then excuted just like in `if'."
  (declare (indent 2) (debug t))
  `(let ((it ,test-form))
     (if it ,then-form ,@else-forms)))

(defmacro helm-awhile (sexp &rest body)
  "Anaphoric version of `while'.
Same usage as `while' except that SEXP is bound to
a temporary variable called `it' at each turn.
An implicit nil block is bound to the loop so usage
of `cl-return' is possible to exit the loop."
  (declare (indent 1) (debug t))
  (helm-with-gensyms (flag)
    `(let ((,flag t))
       (cl-block nil
         (while ,flag
           (helm-aif ,sexp
               (progn ,@body)
             (setq ,flag nil)))))))

(defmacro helm-acond (&rest clauses)
  "Anaphoric version of `cond'.
In each clause of CLAUSES, the result of the car of clause
is stored in a temporary variable called `it' and usable in the cdr
of this same clause.  Each `it' variable is independent of its clause.
The usage is the same as `cond'."
  (declare (debug cond))
  (unless (null clauses)
    (helm-with-gensyms (sym)
      (let ((clause1 (car clauses)))
        `(let ((,sym ,(car clause1)))
           (helm-aif ,sym
               (if (cdr ',clause1)
                   (progn ,@(cdr clause1))
                 it)
             (helm-acond ,@(cdr clauses))))))))

(defmacro helm-aand (&rest conditions)
  "Anaphoric version of `and'.
Each condition is bound to a temporary variable called `it' which is
usable in next condition."
  (declare (debug (&rest form)))
  (cond ((null conditions) t)
        ((null (cdr conditions)) (car conditions))
        (t `(helm-aif ,(car conditions)
                (helm-aand ,@(cdr conditions))))))

(defmacro helm-acase (expr &rest clauses)
  "A simple anaphoric `cl-case' implementation handling strings.
EXPR is bound to a temporary variable called `it' which is usable in
CLAUSES to refer to EXPR.
NOTE: Duplicate keys in CLAUSES are deliberately not handled.

\(fn EXPR (KEYLIST BODY...)...)"
  (declare (indent 1) (debug (form &rest (sexp body))))
  (unless (null clauses)
    (let ((clause1 (car clauses)))
      `(let ((key ',(car clause1))
             (it ,expr))
         (if (or (equal it key)
                 (and (listp key) (member it key))
                 (eq key t))
             (progn ,@(cdr clause1))
           (helm-acase it ,@(cdr clauses)))))))

;;; Fuzzy matching routines
;;
(defsubst helm--mapconcat-pattern (pattern)
  "Transform string PATTERN in regexp for further fuzzy matching.
e.g helm.el$
    => \"[^h]*h[^e]*e[^l]*l[^m]*m[^.]*[.][^e]*e[^l]*l$\"
    ^helm.el$
    => \"helm[.]el$\"."
  (let ((ls (split-string-and-unquote pattern "")))
    (if (string= "^" (car ls))
        ;; Exact match.
        (mapconcat (lambda (c)
                     (if (and (string= c "$")
                              (string-match "$\\'" pattern))
                         c (regexp-quote c)))
                   (cdr ls) "")
        ;; Fuzzy match.
        (mapconcat (lambda (c)
                     (if (and (string= c "$")
                              (string-match "$\\'" pattern))
                         c (format "[^%s]*%s" c (regexp-quote c))))
                   ls ""))))

(defsubst helm--collect-pairs-in-string (string)
  (cl-loop for str on (split-string string "" t) by 'cdr
           when (cdr str)
           collect (list (car str) (cadr str))))

;;; Help routines.
;;
(defun helm-help-internal (bufname insert-content-fn)
  "Show long message during `helm' session in BUFNAME.
INSERT-CONTENT-FN is the function that insert
text to be displayed in BUFNAME."
  (let ((winconf (current-frame-configuration))
        (hframe (selected-frame)))
    (with-selected-frame helm-initial-frame
      (select-frame-set-input-focus helm-initial-frame)
      (unwind-protect
           (progn
             (setq helm-suspend-update-flag t)
             (set-buffer (get-buffer-create bufname))
             (switch-to-buffer bufname)
             (when helm-help-full-frame (delete-other-windows))
             (delete-region (point-min) (point-max))
             (org-mode)
             (org-mark-ring-push) ; Put mark at bob
             (save-excursion
               (funcall insert-content-fn))
             (buffer-disable-undo)
             (helm-help-event-loop))
        (raise-frame hframe)
        (setq helm-suspend-update-flag nil)
        (set-frame-configuration winconf)))))

(defun helm-help-scroll-up (amount)
  (condition-case _err
      (scroll-up-command amount)
    (beginning-of-buffer nil)
    (end-of-buffer nil)))

(defun helm-help-scroll-down (amount)
  (condition-case _err
      (scroll-down-command amount)
    (beginning-of-buffer nil)
    (end-of-buffer nil)))

(defun helm-help-next-line ()
  (condition-case _err
      (call-interactively #'next-line)
    (beginning-of-buffer nil)
    (end-of-buffer nil)))

(defun helm-help-previous-line ()
  (condition-case _err
      (call-interactively #'previous-line)
    (beginning-of-buffer nil)
    (end-of-buffer nil)))

(defun helm-help-toggle-mark ()
  (if (region-active-p)
      (deactivate-mark)
      (push-mark nil nil t)))

;; For movement of cursor in help buffer we need to call interactively
;; commands for impaired people using a synthetizer (#1347).
(defun helm-help-event-loop ()
  (let ((prompt (propertize
                 "[SPC,C-v,next:ScrollUp  b,M-v,prior:ScrollDown TAB:Cycle M-TAB:All C-s/r:Isearch q:Quit]"
                 'face 'helm-helper))
        scroll-error-top-bottom
        (iter-org-state (helm-iter-circular '(1 (16) (64)))))
    (helm-awhile (read-key prompt)
      (cl-case it
        ((?\C-v ? next) (helm-help-scroll-up helm-scroll-amount))
        ((?\M-v ?b prior) (helm-help-scroll-down helm-scroll-amount))
        (?\C-s (isearch-forward))
        (?\C-r (isearch-backward))
        (?\C-a (call-interactively #'move-beginning-of-line))
        (?\C-e (call-interactively #'move-end-of-line))
        ((?\C-f right) (call-interactively #'forward-char))
        ((?\C-b left) (call-interactively #'backward-char))
        ((?\C-n down) (helm-help-next-line))
        ((?\C-p up) (helm-help-previous-line))
        (?\M-a (call-interactively #'backward-sentence))
        (?\M-e (call-interactively #'forward-sentence))
        (?\M-f (call-interactively #'forward-word))
        (?\M-b (call-interactively #'backward-word))
        (?\M-> (call-interactively #'end-of-buffer))
        (?\M-< (call-interactively #'beginning-of-buffer))
        (?\C-  (helm-help-toggle-mark))
        (?\t   (org-cycle))
        (?\C-m (ignore-errors (call-interactively #'org-open-at-point)))
        (?\C-& (ignore-errors (call-interactively #'org-mark-ring-goto)))
        (?\C-% (call-interactively #'org-mark-ring-push))
        (?\M-\t (pcase (helm-iter-next iter-org-state)
                  ((pred numberp) (org-content))
                  ((and state) (org-cycle state))))
        (?\M-w (copy-region-as-kill
                (region-beginning) (region-end))
               (deactivate-mark))
        (?q    (cl-return))
        (t     (ignore))))))


;;; Multiline transformer
;;
(defun helm-multiline-transformer (candidates _source)
  (cl-loop with offset = (helm-interpret-value
                          (assoc-default 'multiline (helm-get-current-source)))
           for i in candidates
           if (numberp offset)
           collect (cons (helm--multiline-get-truncated-candidate i offset) i)
           else collect i))

(defun helm--multiline-get-truncated-candidate (candidate offset)
  "Truncate CANDIDATE when its length is > than OFFSET."
  (with-temp-buffer
    (insert candidate)
    (goto-char (point-min))
    (if (and offset
             (> (buffer-size) offset))
        (let ((end-str "[...]"))
          (concat
           (buffer-substring
            (point)
            (save-excursion
              (forward-char offset)
              (setq end-str (if (looking-at "\n")
                                end-str (concat "\n" end-str)))
              (point)))
           end-str))
        (buffer-string))))

;;; List processing
;;
(defun helm-flatten-list (seq &optional omit-nulls)
  "Return a list of all single elements of sublists in SEQ."
  (let (result)
    (cl-labels ((flatten (seq)
                  (cl-loop
                        for elm in seq
                        if (and (or elm
                                    (null omit-nulls))
                                (or (atom elm)
                                    (functionp elm)
                                    (and (consp elm)
                                         (cdr elm)
                                         (atom (cdr elm)))))
                        do (push elm result)
                        else do (flatten elm))))
      (flatten seq))
    (nreverse result)))

(defun helm-mklist (obj)
  "If OBJ is a list \(but not lambda\), return itself.
Otherwise make a list with one element."
  (if (and (listp obj) (not (functionp obj)))
      obj
    (list obj)))

(cl-defun helm-fast-remove-dups (seq &key (test 'eq))
  "Remove duplicates elements in list SEQ.

This is same as `remove-duplicates' but with memoisation.
It is much faster, especially in large lists.
A test function can be provided with TEST argument key.
Default is `eq'.
NOTE: Comparison of special elisp objects (e.g. markers etc...) fails
because their printed representations which are stored in hash-table
can't be compared with with the real object in SEQ.
This is a bug in `puthash' which store the printable representation of
object instead of storing the object itself, this to provide at the
end a printable representation of hashtable itself."
  (cl-loop with cont = (make-hash-table :test test)
           for elm in seq
           unless (gethash elm cont)
           collect (puthash elm elm cont)))

(defsubst helm--string-join (strings &optional separator)
  "Join all STRINGS using SEPARATOR."
  (mapconcat 'identity strings separator))

(defun helm--concat-regexps (regexp-list)
  "Return a regexp which matches any of the regexps in REGEXP-LIST."
  (if regexp-list
      (concat "\\(?:" (helm--string-join regexp-list "\\)\\|\\(?:") "\\)")
    "\\<\\>"))                          ; Match nothing

(defun helm-skip-entries (seq black-regexp-list &optional white-regexp-list)
  "Remove entries which matches one of REGEXP-LIST from SEQ."
  (let ((black-regexp (helm--concat-regexps black-regexp-list))
        (white-regexp (helm--concat-regexps white-regexp-list)))
    (cl-loop for i in seq
             unless (and (stringp i)
                         (string-match-p black-regexp i)
                         (null
                          (string-match-p white-regexp i)))
             collect i)))

(defun helm-boring-directory-p (directory black-list)
  "Check if one regexp in BLACK-LIST match DIRECTORY."
  (helm-awhile (helm-basedir (directory-file-name
                              (expand-file-name directory)))
    (when (string= it "/") (cl-return nil))
    (when (cl-loop for r in black-list
                   thereis (string-match-p
                            r (directory-file-name directory)))
      (cl-return t))
    (setq directory it)))

(defun helm-shadow-entries (seq regexp-list)
  "Put shadow property on entries in SEQ matching a regexp in REGEXP-LIST."
  (let ((face 'italic))
    (cl-loop for i in seq
          if (cl-loop for regexp in regexp-list
                   thereis (and (stringp i)
                                (string-match regexp i)))
          collect (propertize i 'face face)
          else collect i)))

(defun helm-remove-if-not-match (regexp seq)
  "Remove all elements of SEQ that don't match REGEXP."
  (cl-loop for s in seq
           for str = (cond ((symbolp s)
                            (symbol-name s))
                           ((consp s)
                            (car s))
                           (t s))
           when (string-match-p regexp str)
           collect s))

(defun helm-remove-if-match (regexp seq)
  "Remove all elements of SEQ that match REGEXP."
  (cl-loop for s in seq
           for str = (cond ((symbolp s)
                            (symbol-name s))
                           ((consp s)
                            (car s))
                           (t s))
           unless (string-match-p regexp str)
           collect s))

(defun helm-transform-mapcar (function args)
  "`mapcar' for candidate-transformer.

ARGS is (cand1 cand2 ...) or ((disp1 . real1) (disp2 . real2) ...)

\(helm-transform-mapcar 'upcase '(\"foo\" \"bar\"))
=> (\"FOO\" \"BAR\")
\(helm-transform-mapcar 'upcase '((\"1st\" . \"foo\") (\"2nd\" . \"bar\")))
=> ((\"1st\" . \"FOO\") (\"2nd\" . \"BAR\"))
"
  (cl-loop for arg in args
        if (consp arg)
        collect (cons (car arg) (funcall function (cdr arg)))
        else
        collect (funcall function arg)))

(defun helm-append-at-nth (seq elm index)
  "Append ELM at INDEX in SEQ."
  (let ((len (length seq)))
    (cond ((> index len) (setq index len))
          ((< index 0) (setq index 0)))
    (if (zerop index)
        (append elm seq)
      (cl-loop for i in seq
               for count from 1 collect i
               when (= count index)
               if (listp elm) append elm
               else collect elm))))

(defun helm-source-by-name (name &optional sources)
  "Get a Helm source in SOURCES by NAME.

Optional argument SOURCES is a list of Helm sources which default to
`helm-sources'."
  (cl-loop with src-list = (if sources
                               (cl-loop for src in sources
                                        collect (if (listp src)
                                                    src
                                                    (symbol-value src)))
                               helm-sources)
           for source in src-list
           thereis (and (string= name (assoc-default 'name source)) source)))

(defun helm-make-actions (&rest args)
  "Build an alist with (NAME . ACTION) elements with each pairs in ARGS.
Where NAME is a string or a function returning a string or nil and ACTION
a function.
If NAME returns nil the pair is skipped.

\(fn NAME ACTION ...)"
  (cl-loop for (name fn) on args by #'cddr
           when (functionp name)
           do (setq name (funcall name))
           when name
           collect (cons name fn)))

;;; Strings processing.
;;
(defun helm-stringify (elm)
  "Return the representation of ELM as a string.
ELM can be a string, a number or a symbol."
  (cl-typecase elm
    (string elm)
    (number (number-to-string elm))
    (symbol (symbol-name elm))))

(defun helm-substring (str width)
  "Return the substring of string STR from 0 to WIDTH.
Handle multibyte characters by moving by columns."
  (with-temp-buffer
    (save-excursion
      (insert str))
    (move-to-column width)
    (buffer-substring (point-at-bol) (point))))

(defun helm-substring-by-width (str width &optional endstr)
  "Truncate string STR to end at column WIDTH.
Similar to `truncate-string-to-width'.
Add ENDSTR at end of truncated STR.
Add spaces at end if needed to reach WIDTH when STR is shorter than WIDTH."
  (cl-loop for ini-str = str
        then (substring ini-str 0 (1- (length ini-str)))
        for sw = (string-width ini-str)
        when (<= sw width) return
        (concat ini-str endstr (make-string (- width sw) ? ))))

(defun helm-string-multibyte-p (str)
  "Check if string STR contains multibyte characters."
  (cl-loop for c across str
        thereis (> (char-width c) 1)))

(defun helm-get-pid-from-process-name (process-name)
  "Get pid from running process PROCESS-NAME."
  (cl-loop with process-list = (list-system-processes)
        for pid in process-list
        for process = (assoc-default 'comm (process-attributes pid))
        when (and process (string-match process-name process))
        return pid))

(defun helm-ff-find-printers ()
  "Return a list of available printers on Unix systems."
  (when (executable-find "lpstat")
    (let ((printer-list (with-temp-buffer
                          (call-process "lpstat" nil t nil "-a")
                          (split-string (buffer-string) "\n"))))
      (cl-loop for p in printer-list
            for printer = (car (split-string p))
            when printer
            collect printer))))

(defun helm-region-active-p ()
  (and transient-mark-mode mark-active (/= (mark) (point))))

(defun helm-quote-whitespace (candidate)
  "Quote whitespace, if some, in string CANDIDATE."
  (replace-regexp-in-string " " "\\\\ " candidate))

(defun helm-current-line-contents ()
  "Current line string without properties."
  (buffer-substring-no-properties (point-at-bol) (point-at-eol)))

(defun helm--replace-regexp-in-buffer-string (regexp rep str &optional fixedcase literal subexp start)
  "Replace REGEXP by REP in string STR.

Same as `replace-regexp-in-string' but handle properly REP as
function with SUBEXP specified.

e.g

    (helm--replace-regexp-in-buffer-string \"e\\\\(m\\\\)acs\" 'upcase \"emacs\" t nil 1)
    => \"eMacs\"

    (replace-regexp-in-string \"e\\\\(m\\\\)acs\" 'upcase \"emacs\" t nil 1)
    => \"eEMACSacs\"

Also START argument behave as expected unlike
`replace-regexp-in-string'.

e.g

    (helm--replace-regexp-in-buffer-string \"f\" \"r\" \"foofoo\" t nil nil 3)
    => \"fooroo\"

    (replace-regexp-in-string \"f\" \"r\" \"foofoo\" t nil nil 3)
    => \"roo\"

Unlike `replace-regexp-in-string' this function is buffer-based
implemented i.e replacement is computed inside a temp buffer, so
REGEXP should be used differently than with
`replace-regexp-in-string'.

NOTE: This function is used internally for
`helm-ff-query-replace-on-filenames' and builded for this.
You should use `replace-regexp-in-string' instead unless the behavior
of this function is really needed."
  (with-temp-buffer
    (insert str)
    (goto-char (or start (point-min)))
    (while (re-search-forward regexp nil t)
      (replace-match (cond ((and (functionp rep) subexp)
                            (funcall rep (match-string subexp)))
                           ((functionp rep)
                            (funcall rep str))
                           (t rep))
                     fixedcase literal nil subexp))
    (buffer-string)))

(defun helm-url-unhex-string (str)
  "Same as `url-unhex-string' but ensure STR is completely decoded."
  (setq str (or str ""))
  (with-temp-buffer
    (save-excursion (insert str))
    (while (re-search-forward "%[A-Za-z0-9]\\{2\\}" nil t)
      (replace-match (byte-to-string (string-to-number
                                      (substring (match-string 0) 1)
                                      16))
                     t t)
      ;; Restart from beginning until string is completely decoded.
      (goto-char (point-min)))
    (decode-coding-string (buffer-string) 'utf-8)))

(defun helm-read-answer (prompt answer-list)
  "Prompt user for an answer.
Arg PROMPT is the prompt to present user the different possible
answers, ANSWER-LIST is a list of strings.
If user enter an answer which is one of ANSWER-LIST return this
answer, otherwise keep prompting for a valid answer.
Note that answer should be a single char, only short answer are
accepted.

Example:

    (let ((answer (helm-read-answer
                    \"answer [y,n,!,q]: \"
                    '(\"y\" \"n\" \"!\" \"q\"))))
      (pcase answer
          (\"y\" \"yes\")
          (\"n\" \"no\")
          (\"!\" \"all\")
          (\"q\" \"quit\")))

"
  (helm-awhile (string
                (read-key (propertize prompt 'face 'minibuffer-prompt)))
    (if (member it answer-list)
        (cl-return it)
      (message "Please answer by %s" (mapconcat 'identity answer-list ", "))
      (sit-for 1))))

;;; Symbols routines
;;
(defun helm-symbolify (str-or-sym)
  "Get symbol of STR-OR-SYM."
  (if (symbolp str-or-sym)
      str-or-sym
    (intern str-or-sym)))

(defun helm-symbol-name (obj)
  (if (or (and (consp obj) (functionp obj))
          (byte-code-function-p obj))
      "Anonymous"
      (symbol-name obj)))

(defun helm-describe-class (class)
  "Display documentation of Eieio CLASS, a symbol or a string."
  (advice-add 'cl--print-table :override #'helm-source--cl--print-table)
  (unwind-protect
       (let ((helm-describe-function-function 'describe-function))
         (helm-describe-function class))
    (advice-remove 'cl--print-table #'helm-source--cl--print-table)))

(defun helm-describe-function (func)
  "Display documentation of FUNC, a symbol or string."
  (cl-letf (((symbol-function 'message) #'ignore))
    (funcall helm-describe-function-function (helm-symbolify func))))

(defun helm-describe-variable (var)
  "Display documentation of VAR, a symbol or a string."
  (cl-letf (((symbol-function 'message) #'ignore))
    (funcall helm-describe-variable-function (helm-symbolify var))))

(defun helm-describe-face (face)
  "Display documentation of FACE, a symbol or a string."
  (let ((faces (helm-marked-candidates)))
    (cl-letf (((symbol-function 'message) #'ignore))
      (describe-face (if (cdr faces)
                         (mapcar 'helm-symbolify faces)
                         (helm-symbolify face))))))

(defun helm-elisp--persistent-help (candidate fun &optional name)
  "Used to build persistent actions describing CANDIDATE with FUN.
Argument NAME is used internally to know which command to use when
symbol CANDIDATE refers at the same time to variable and a function.
See `helm-elisp-show-help'."
  (let ((hbuf (get-buffer (help-buffer))))
    (cond  ((helm-follow-mode-p)
            (if name
                (funcall fun candidate name)
                (funcall fun candidate)))
           ((or (and (helm-attr 'help-running-p)
                     (string= candidate (helm-attr 'help-current-symbol))))
            (progn
              ;; When started from a help buffer,
              ;; Don't kill this buffer as it is helm-current-buffer.
              (unless (equal hbuf helm-current-buffer)
                (kill-buffer hbuf)
                (set-window-buffer (get-buffer-window hbuf)
                                   ;; It is generally
                                   ;; helm-current-buffer but it may
                                   ;; be another buffer when helm have
                                   ;; been started from a dedicated window.
                                   (if helm--buffer-in-new-frame-p
                                       helm-current-buffer
                                     helm-persistent-action-window-buffer)))
              (helm-attrset 'help-running-p nil))
            ;; Force running update hook to may be delete
            ;; helm-persistent-action-display-window, this is done in
            ;; helm-persistent-action-display-window (the function). 
            (unless helm--buffer-in-new-frame-p
              (helm-update (regexp-quote (helm-get-selection)))))
           (t
            (if name
                (funcall fun candidate name)
                (funcall fun candidate))
            (helm-attrset 'help-running-p t)))
    (helm-attrset 'help-current-symbol candidate)))

(defun helm-find-function (func)
  "FUNC is symbol or string."
  (find-function (helm-symbolify func)))

(defun helm-find-variable (var)
  "VAR is symbol or string."
  (find-variable (helm-symbolify var)))

(defun helm-find-face-definition (face)
  "FACE is symbol or string."
  (find-face-definition (helm-symbolify face)))

(defun helm-kill-new (candidate &optional replace)
  "CANDIDATE is symbol or string.
See `kill-new' for argument REPLACE."
  (kill-new (helm-stringify candidate) replace))


;;; Modes
;;
(defun helm-same-major-mode-p (start-buffer alist)
  "Decide if current-buffer is related to START-BUFFER.
Argument ALIST is an alist of associated major modes."
  ;; START-BUFFER is the current-buffer where we start searching.
  ;; Determine the major-mode of START-BUFFER as `cur-maj-mode'.
  ;; Each time the loop go in another buffer we try from this buffer
  ;; to determine if its `major-mode' is:
  ;; - same as the `cur-maj-mode'
  ;; - derived from `cur-maj-mode' and from
  ;;   START-BUFFER if its mode is derived from the one in START-BUFFER.
  ;; - have an assoc entry (major-mode . cur-maj-mode)
  ;; - have an rassoc entry (cur-maj-mode . major-mode)
  ;; - check if one of these entries inherit from another one in
  ;;   `alist'.
  (let* ((cur-maj-mode  (with-current-buffer start-buffer major-mode))
         (maj-mode      major-mode)
         (c-assoc-mode  (assq cur-maj-mode alist))
         (c-rassoc-mode (rassq cur-maj-mode alist))
         (o-assoc-mode  (assq major-mode alist))
         (o-rassoc-mode (rassq major-mode alist))
         (cdr-c-assoc-mode (cdr c-assoc-mode))
         (cdr-o-assoc-mode (cdr o-assoc-mode)))
    (or (eq major-mode cur-maj-mode)
        (derived-mode-p cur-maj-mode)
        (with-current-buffer start-buffer
          (derived-mode-p maj-mode))
        (or (eq cdr-c-assoc-mode major-mode)
            (eq (car c-rassoc-mode) major-mode)
            (eq (cdr (assq cdr-c-assoc-mode alist))
                major-mode)
            (eq (car (rassq cdr-c-assoc-mode alist))
                major-mode))
        (or (eq cdr-o-assoc-mode cur-maj-mode)
            (eq (car o-rassoc-mode) cur-maj-mode)
            (eq (cdr (assq cdr-o-assoc-mode alist))
                cur-maj-mode)
            (eq (car (rassq cdr-o-assoc-mode alist))
                cur-maj-mode)))))

;;; Files routines
;;
(defun helm-file-name-sans-extension (filename)
  "Same as `file-name-sans-extension' but remove all extensions."
  (helm-aif (file-name-sans-extension filename)
      ;; Start searching at index 1 for files beginning with a dot (#1335).
      (if (string-match "\\." (helm-basename it) 1)
          (helm-file-name-sans-extension it)
          it)))

(defun helm-basename (fname &optional ext)
  "Print FNAME  with any  leading directory  components removed.
If specified, also remove filename extension EXT.
Arg EXT can be specified as a string with or without dot,
in this case it should match file-name-extension.
It can also be non-nil (`t') in this case no checking
of file-name-extension is done and the extension is removed
unconditionally."
  (let ((non-essential t))
    (if (and ext (or (string= (file-name-extension fname) ext)
                     (string= (file-name-extension fname t) ext)
                     (eq ext t))
             (not (file-directory-p fname)))
        (file-name-sans-extension (file-name-nondirectory fname))
      (file-name-nondirectory (directory-file-name fname)))))

(defun helm-basedir (fname)
  "Return the base directory of filename ending by a slash."
  (helm-aif (and fname
                 (or (and (string= fname "~") "~")
                     (file-name-directory fname)))
      (file-name-as-directory it)))

(defun helm-current-directory ()
  "Return current-directory name at point.
Useful in dired buffers when there is inserted subdirs."
  (expand-file-name
   (if (eq major-mode 'dired-mode)
       (dired-current-directory)
       default-directory)))

(defun helm-shadow-boring-files (files)
  "Files matching `helm-boring-file-regexp' will be
displayed with the `file-name-shadow' face if available."
  (helm-shadow-entries files helm-boring-file-regexp-list))

(defun helm-skip-boring-files (files)
  "Files matching `helm-boring-file-regexp' will be skipped."
  (helm-skip-entries files helm-boring-file-regexp-list))

(defun helm-skip-current-file (files)
  "Current file will be skipped."
  (remove (buffer-file-name helm-current-buffer) files))

(defun helm-w32-pathname-transformer (args)
  "Change undesirable features of windows pathnames to ones more acceptable to
other candidate transformers."
  (if (eq system-type 'windows-nt)
      (helm-transform-mapcar
       (lambda (x)
         (replace-regexp-in-string
          "/cygdrive/\\(.\\)" "\\1:"
          (replace-regexp-in-string "\\\\" "/" x)))
       args)
    args))

(defun helm-w32-prepare-filename (file)
  "Convert filename FILE to something usable by external w32 executables."
  (replace-regexp-in-string ; For UNC paths
   "/" "\\"
   (replace-regexp-in-string ; Strip cygdrive paths
    "/cygdrive/\\(.\\)" "\\1:"
    file nil nil) nil t))

(defun helm-w32-shell-execute-open-file (file)
  (with-no-warnings
    (w32-shell-execute "open" (helm-w32-prepare-filename file))))

;; Same as `vc-directory-exclusion-list'.
(defvar helm-walk-ignore-directories
  '("SCCS/" "RCS/" "CVS/" "MCVS/" ".svn/" ".git/" ".hg/" ".bzr/"
    "_MTN/" "_darcs/" "{arch}/" ".gvfs/"))

(defsubst helm--dir-file-name (file dir)
  (expand-file-name
   (substring file 0 (1- (length file))) dir))

(defsubst helm--dir-name-p (str)
  (char-equal (aref str (1- (length str))) ?/))

(cl-defun helm-walk-directory (directory &key (path 'basename)
                                           directories
                                           match skip-subdirs
                                           noerror)
  "Walk through DIRECTORY tree.

Argument PATH can be one of basename, relative, full, or a function
called on file name, default to basename.

Argument DIRECTORIES when `t' return also directories names,
otherwise skip directories names, with a value of `only' returns
only subdirectories, i.e files are skipped.

Argument MATCH is a regexp matching files or directories.

Argument SKIP-SUBDIRS when `t' will skip `helm-walk-ignore-directories'
otherwise if it is given as a list of directories, this list will be used
instead of `helm-walk-ignore-directories'.

Argument NOERROR when `t' will skip directories which are not accessible."
  (let ((fn (cl-case path
               (basename 'file-name-nondirectory)
               (relative 'file-relative-name)
               (full     'identity)
               (t        path)))) ; A function.
    (setq skip-subdirs (if (listp skip-subdirs)
                           skip-subdirs
                           helm-walk-ignore-directories))
    (cl-labels ((ls-rec (dir)
                  (unless (file-symlink-p dir)
                    (cl-loop for f in (sort (file-name-all-completions "" dir)
                                            'string-lessp)
                             unless (member f '("./" "../"))
                             ;; A directory.
                             ;; Use `helm--dir-file-name' to remove the final slash.
                             ;; Needed to avoid infloop on directory symlinks.
                             if (and (helm--dir-name-p f)
                                     (helm--dir-file-name f dir))
                             nconc
                             (unless (or (member f skip-subdirs)
                                         (and noerror
                                              (not (file-accessible-directory-p it))))
                               (if (and directories
                                        (or (null match)
                                            (string-match match f)))
                                   (nconc (list (concat (funcall fn it) "/"))
                                          (ls-rec it))
                                   (ls-rec it)))
                             ;; A regular file.
                             else nconc
                             (when (and (null (eq directories 'only))
                                        (or (null match) (string-match match f)))
                               (list (funcall fn (expand-file-name f dir))))))))
      (ls-rec directory))))

(defun helm-file-expand-wildcards (pattern &optional full)
  "Same as `file-expand-wildcards' but allow recursion.
Recursion happen when PATTERN starts with two stars.
Directories expansion is not supported."
  (let ((bn (helm-basename pattern))
        (case-fold-search nil))
    (if (and helm-file-globstar
             (string-match "\\`\\*\\{2\\}\\(.*\\)" bn))
        (helm-walk-directory (helm-basedir pattern)
                             :path (cl-case full
                                     (full 'full)
                                     (relative 'relative)
                                     ((basename nil) 'basename)
                                     (t 'full))
                             :directories nil
                             :match (wildcard-to-regexp bn)
                             :skip-subdirs t)
        (file-expand-wildcards pattern full))))

;;; helm internals
;;
(defun helm-set-pattern (pattern &optional noupdate)
  "Set minibuffer contents to PATTERN.
if optional NOUPDATE is non-nil, helm buffer is not changed."
  (with-selected-window (or (active-minibuffer-window) (minibuffer-window))
    (delete-minibuffer-contents)
    (insert pattern))
  (when noupdate
    (setq helm-pattern pattern)))

(defun helm-minibuffer-completion-contents ()
  "Return the user input in a minibuffer before point as a string.
That is what completion commands operate on."
  (buffer-substring (field-beginning) (point)))

(defmacro with-helm-buffer (&rest body)
  "Eval BODY inside `helm-buffer'."
  (declare (indent 0) (debug t))
  `(with-current-buffer (helm-buffer-get)
     ,@body))

(defmacro with-helm-current-buffer (&rest body)
  "Eval BODY inside `helm-current-buffer'."
  (declare (indent 0) (debug t))
  `(with-current-buffer (or (and (buffer-live-p helm-current-buffer)
                                 helm-current-buffer)
                            (setq helm-current-buffer
                                  (current-buffer)))
     ,@body))

(defun helm-buffer-get ()
  "Return `helm-action-buffer' if shown otherwise `helm-buffer'."
  (if (helm-action-window)
      helm-action-buffer
    helm-buffer))

(defun helm-window ()
  "Window of `helm-buffer'."
  (get-buffer-window (helm-buffer-get) 0))

(defun helm-action-window ()
  "Window of `helm-action-buffer'."
  (get-buffer-window helm-action-buffer 'visible))

(defmacro with-helm-window (&rest body)
  "Be sure BODY is excuted in the helm window."
  (declare (indent 0) (debug t))
  `(with-selected-window (helm-window)
     ,@body))

(defmacro helm-without-follow (&rest body)
  "Ensure BODY runs without following.
I.e. when using `helm-next-line' and friends in BODY."
  (declare (indent 0) (debug t))
  `(cl-letf (((symbol-function 'helm-follow-mode-p)
             (lambda (&optional _) nil)))
    (let (helm-follow-mode-persistent)
      (progn ,@body))))

(defun helm-dynamic-completion (collection predicate &optional point metadata)
  "Build a function listing the possible completions of `helm-pattern' in COLLECTION.
Only the elements of COLLECTION that satisfy PREDICATE are considered.
POINT and METADATA are unused for now.
The return value is a list of completions that may be sorted by the
sort function provided by the completion-style in use (emacs-27 only),
otherwise (emacs-26) the sort function have to be provided if needed.

Example:

    (helm :sources (helm-build-sync-source \"test\"
                     :candidates (helm-dynamic-completion
                                  '(foo bar baz foab)
                                  'symbolp)
                     :match-dynamic t)
          :buffer \"*helm test*\")

"
  (lambda ()
    ;; FIXME: not working with other old syles, see comment in
    ;; helm-completion-in-region--fix-completion-styles.
<<<<<<< HEAD
    (let* ((completion-styles (cond ((memq 'flex completion-styles)
                                     '(flex helm))
                                    ((memq 'helm-fuzzy completion-styles)
                                     '(helm-fuzzy helm))
                                    (t '(helm))))
=======
    (let* ((completion-styles (if (memq 'flex completion-styles)
                                  '(flex helm)
                                '(helm)))
           (completion-flex-nospace t)
>>>>>>> 0e449467
           (compsfn (lambda (str pred _action)
                      (let* ((comps (completion-all-completions
                                     str
                                     collection
                                     pred
                                     (or point 0)
                                     (or metadata '(metadata))))
                             (last-data (last comps))
                             (sort-fn (completion-metadata-get
                                       metadata 'display-sort-function))
                             all)
                        (when (cdr last-data)
                          (setcdr last-data nil))
                        (setq all (copy-sequence comps))
                        (if sort-fn (funcall sort-fn all) all)))))
      ;; Ensure circular objects are removed.
      (complete-with-action t compsfn helm-pattern predicate))))

;; Yank text at point.
;;
;;
(defun helm-yank-text-at-point (arg)
  "Yank text at point in `helm-current-buffer' into minibuffer."
  (interactive "p")
  (with-helm-current-buffer
    (let ((fwd-fn (or helm-yank-text-at-point-function #'forward-word))
          diff)
      ;; Start to initial point if C-w have never been hit.
      (unless helm-yank-point
        (setq helm-yank-point (car helm-current-position)))
      (save-excursion
        (goto-char helm-yank-point)
        (helm-set-pattern
         (if (< arg 0)
             (with-temp-buffer
               (insert helm-pattern)
               (let ((end (point-max)))
                 (goto-char end)
                 (funcall fwd-fn -1)
                 (setq diff (- end (point)))
                 (delete-region (point) end)
                 (buffer-string)))
             (funcall fwd-fn arg)
             (concat
              ;; Allow yankink beyond eol allow inserting e.g long
              ;; urls in mail buffers.
              helm-pattern (replace-regexp-in-string
                            "\\`\n" ""
                            (buffer-substring-no-properties
                             helm-yank-point (point))))))
        (setq helm-yank-point (if diff (- (point) diff) (point)))))))
(put 'helm-yank-text-at-point 'helm-only t)

(defun helm-undo-yank-text-at-point ()
  "Undo last entry added by `helm-yank-text-at-point'."
  (interactive)
  (helm-yank-text-at-point -1))
(put 'helm-undo-yank-text-at-point 'helm-only t)

(defun helm-reset-yank-point ()
  (setq helm-yank-point nil))

(add-hook 'helm-cleanup-hook 'helm-reset-yank-point)
(add-hook 'helm-after-initialize-hook 'helm-reset-yank-point)

;;; Ansi
;;
;;
(defvar helm--ansi-color-regexp
  "\033\\[\\(K\\|[0-9;]*m\\)")
(defvar helm--ansi-color-drop-regexp
  "\033\\[\\([ABCDsuK]\\|[12][JK]\\|=[0-9]+[hI]\\|[0-9;]*[Hf]\\)")
(defun helm--ansi-color-apply (string)
  "A version of `ansi-color-apply' immune to upstream changes.

Similar to the emacs-24.5 version without support to `ansi-color-context'
which is buggy in emacs.

Modify also `ansi-color-regexp' by using own variable `helm--ansi-color-regexp'
that match whole STRING.

This is needed to provide compatibility for both emacs-25 and emacs-24.5
as emacs-25 version of `ansi-color-apply' is partially broken."
  (let ((start 0)
        codes end escape-sequence
        result colorized-substring)
    ;; Find the next escape sequence.
    (while (setq end (string-match helm--ansi-color-regexp string start))
      (setq escape-sequence (match-string 1 string))
      ;; Colorize the old block from start to end using old face.
      (when codes
        (put-text-property
         start end 'font-lock-face (ansi-color--find-face codes) string))
      (setq colorized-substring (substring string start end)
            start (match-end 0))
      ;; Eliminate unrecognized ANSI sequences.
      (while (string-match helm--ansi-color-drop-regexp colorized-substring)
        (setq colorized-substring
              (replace-match "" nil nil colorized-substring)))
      (push colorized-substring result)
      ;; Create new face, by applying escape sequence parameters.
      (setq codes (ansi-color-apply-sequence escape-sequence codes)))
    ;; If the rest of the string should have a face, put it there.
    (when codes
      (put-text-property
       start (length string)
       'font-lock-face (ansi-color--find-face codes) string))
    ;; Save the remainder of the string to the result.
    (if (string-match "\033" string start)
        (push (substring string start (match-beginning 0)) result)
        (push (substring string start) result))
    (apply 'concat (nreverse result))))

(provide 'helm-lib)

;; Local Variables:
;; byte-compile-warnings: (not obsolete)
;; coding: utf-8
;; indent-tabs-mode: nil
;; End:

;;; helm-lib ends here<|MERGE_RESOLUTION|>--- conflicted
+++ resolved
@@ -1381,18 +1381,12 @@
   (lambda ()
     ;; FIXME: not working with other old syles, see comment in
     ;; helm-completion-in-region--fix-completion-styles.
-<<<<<<< HEAD
     (let* ((completion-styles (cond ((memq 'flex completion-styles)
                                      '(flex helm))
                                     ((memq 'helm-fuzzy completion-styles)
                                      '(helm-fuzzy helm))
                                     (t '(helm))))
-=======
-    (let* ((completion-styles (if (memq 'flex completion-styles)
-                                  '(flex helm)
-                                '(helm)))
            (completion-flex-nospace t)
->>>>>>> 0e449467
            (compsfn (lambda (str pred _action)
                       (let* ((comps (completion-all-completions
                                      str
