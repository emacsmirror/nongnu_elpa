--- conflicted
+++ resolved
@@ -98,7 +98,6 @@
   (when (boundp 'erc-modified-channels-object)
     (string-trim erc-modified-channels-object)))
 
-<<<<<<< HEAD
 (telephone-line-defsegment telephone-line-window-number-segment (&optional in-unicode)
   (when (bound-and-true-p winum-mode)
     (if in-unicode
@@ -117,44 +116,7 @@
                                 'mouse-1 (lambda ()
                                            (interactive)
                                            (projectile-switch-project))))))
-  
-(eval-after-load 'evil
-  '(telephone-line-defsegment* telephone-line-evil-tag-segment ()
-     (let ((tag (cond
-                 ((not (evil-visual-state-p)) (upcase (symbol-name evil-state)))
-                 ((eq evil-visual-selection 'block)
-                  (if telephone-line-evil-use-short-tag "VB" "V-BLOCK"))
-                 ((eq evil-visual-selection 'line)
-                  (if telephone-line-evil-use-short-tag "VL" "V-LINE"))
-                 (t "VISUAL"))))
-       (if telephone-line-evil-use-short-tag
-           (seq-take tag 2)
-         tag))))
 
-(eval-after-load 'xah-fly-keys
-  '(telephone-line-defsegment* telephone-line-xah-fly-keys-segment ()
-     (let ((tag (if xah-fly-insert-state-q
-                    "INSERT" "COMMAND")))
-       (if telephone-line-evil-use-short-tag
-           (seq-take tag 1)
-         tag))))
-
-(eval-after-load 'ryo-modal
-  '(telephone-line-defsegment* telephone-line-ryo-modal-segment ()
-     (let ((tag (if ryo-modal-mode
-                    "RYO" "EMACS")))
-       (if telephone-line-evil-use-short-tag
-           (seq-take tag 1)
-         tag))))
-
-(eval-after-load 'workgroups2
-  '(telephone-line-defsegment* telephone-line-workgroups2-segment ()
-     (telephone-line-raw (wg-mode-line-string) t)))
-
-(eval-after-load 'nyan-mode
-  '(telephone-line-defsegment* telephone-line-nyan-segment ()
-     (nyan-create)))
-=======
 (telephone-line-defsegment* telephone-line-evil-tag-segment ()
   (when (bound-and-true-p evil-mode)
     (let ((tag (cond
@@ -190,7 +152,6 @@
 (telephone-line-defsegment* telephone-line-nyan-segment ()
   (when (bound-and-true-p nyan-mode)
     (nyan-create)))
->>>>>>> cbaf1b81
 
 (provide 'telephone-line-segments)
 ;;; telephone-line-segments.el ends here