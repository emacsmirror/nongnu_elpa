--- conflicted
+++ resolved
@@ -125,11 +125,7 @@
                  face ,face)))
 
 (defun telephone-line--hud-axis-func (y)
-<<<<<<< HEAD
-  "This function does something with Y.  And it has a docstring now!"
-=======
   "Generate a HUD axis value given the current position Y."
->>>>>>> fb62b73c
   (let* ((height (or telephone-line-height (frame-char-height)))
          (start (floor (* height (float (window-start))) (point-max)))
          (end (ceiling (* height (float (window-end))) (point-max))))
