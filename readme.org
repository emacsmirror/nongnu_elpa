* lem.el

=lem.el= is an Emacs client library and interface for Lemmy, the federated
link-aggregator and discussion platform (alternative to reddit, lobsters, etc.). For information about Lemmy, see [[http://join-lemmy.org][join-lemmy.org]].

* install

=lem.el= is on MELPA, so you can install it from there.

Add =MELPA= to your archives:

#+BEGIN_SRC emacs-lisp
  (require 'package)
  (add-to-list 'package-archives
               '("melpa" . "http://melpa.org/packages/") t)
#+END_SRC

Update and install:

=M-x package-refresh-contents RET=

=M-x package-install RET lem RET=

Otherwise you can pull from this repo, main or develop branch, add to load-path, and require.

* logging in

First set =lem-instance-url= to your lemmy instance.

Then the first time you call =lem= you'll be asked for your username and
password. Upon logging in, your authentication details will be saved in a
plstore under your emacs directory. You "shouldn't" have to provide your
password again (unless server-side updates require new login).

If you don't want to have to provide your username, add =(setq lem-current-user
"yourusername")= to your init file.

* encrypted authentication tokens

If you'd like to encrypt your authentication token in the plstore, set =lem-encrypt-auth-tokens= to non-nil, delete the  file =~/.emacs.d/lem.plstore=, and log in again. For this to work you probably need to set =plstore-encrypt-to= to a valid GPG key.

* dependencies

- [[https://codeberg.org/martianh/fedi.el][fedi.el]], a library to make writing a library of API requests easier.

- [[https://github.com/jrblevin/markdown-mode][markdown-mode]], which as per the =markdown-mode= docs also requires that you have a markdown command installed and available in your path in order to render HTML output.
   - =markdown-mode= and =lem.el= will not install this for you, you must do it yourself. Examples include =markdown= and =pandoc=. Currently =lem.el= recommends =markdown=, as its  HTML output is slightly easier for =shr.el= to render, but =pandoc= should also be fine. Once you have one installed, customize the variable =markdown-command= and point it to the exectuable. See =markdown-mode='s installation instructions for more details: [[https://github.com/jrblevin/markdown-mode#installation][jrblevin/markdown-mode#installation]].

- =hierarchy.el= and =vtable.el= which should be included in your emacs.

* API, other frontends

=lem-api.el= is the API requests layer. All functions make requests and return
JSON data pased into Elisp.

The idea is that it's then possible to write different frontends so users can
read lemmy posts in whatever forms they like. Possibilities are notmuch, gnus,
md4rd, or elfeed.

Most endpoints are implemented, as are most parameters for each endpoint.
There is an active todo list in =lem-api.el=.

New endpoints are trivial to implement with the =lem-def-request= macro.

=lem-ui.el= is our own interface layer. It takes inspiration and code from
=mastodon.el=, as that's what I know, and a lot of work has gone into it.

* NB: API instability

The Lemmy developers have clearly stated that the current API version, v3, is
unstable and will likely be subject to breaking changes. This will mean =lem.el=
will have to play catch-up as things change.

* contributions

Contributions are welcome. Open an issue to explain if you're working on
something, and if you want to work on =lem-ui.el= make sure that what you're
doing can't just be pulled in from =mastodon.el= to save work.

Also feel free to get in touch if you want to use =lem-api.el= to build another frontend.

* Supporting =lem.el=

If you'd like to support continued development of =lem.el=, I accept donations
via paypal: [[https://paypal.me/martianh][paypal.me/martianh]]. If you would prefer a different payment
method, please write to me at <martianhiatus [at] riseup [dot] net> and I can
provide IBAN or other bank account details.

I don't have a tech worker's income, so even a small tip would help out.

* screenshots

[[file:lem.png][file:./lem.png]]

[[file:./lem-post.png][file:./lem-post.png]]

* commands index
#+BEGIN_SRC emacs-lisp :results table :colnames '("Binding" "Command" "Description") :exports results
  (let ((rows))
    (mapatoms
     (lambda (symbol)
       (when (and (string-match "^lem"
                                (symbol-name symbol))
                  (commandp symbol))
         (let* ((doc (car
                      (split-string
                       (or (documentation symbol t) "")
                       "\n")))
                ;; add more keymaps here
                ;; some keys are in sub 'keymap keys inside a map
                (maps (list lem-mode-map lem-post-mode-map lem-post-comment-mode-map))
                (binding-code
                 (let ((keys (where-is-internal symbol maps nil nil (command-remapping symbol))))
                   ;; just take first 2 bindings:
                   (if (> (length keys) 2)
                       (list (car keys) (cadr keys))
                     keys)))
                (binding-str (if binding-code
                                 (mapconcat #'help--key-description-fontified
                                            binding-code ", ")
                               "")))
           (push `(,binding-str ,symbol ,doc) rows)
           rows))))
    (sort rows (lambda (x y) (string-lessp (cadr x) (cadr y)))))
#+END_SRC

#+RESULTS:
| Binding   | Command                                     | Description                                                               |
|-----------+---------------------------------------------+---------------------------------------------------------------------------|
|           | lem                                         | Open lem, a Lemmy client.                                                 |
| C-M-q     | lem-kill-all-buffers                        | Kill all lem.el buffers.                                                  |
|           | lem-login-set-token                         | Login and set current user details.                                       |
|           | lem-mode                                    | Major mode for Lemmy, the federated link-aggregator and forum.            |
| n         | lem-next-item                               | Move to next item.                                                        |
| C-c C-k   | lem-post-cancel                             | Kill new-post buffer/window. Does not POST content.                       |
| r         | lem-post-comment                            | Reply to a post or comment.                                               |
|           | lem-post-comment-mode                       | Minor mode for submitting comments to lemmy.                              |
|           | lem-post-comment-simple                     | Reply to post or comment at point.                                        |
|           | lem-post-community-toggle-restriced-to-mods | Toggle `lem-post-community-restricted-to-mods'.                           |
| N         | lem-post-compose                            | Compose a new post.                                                       |
|           | lem-post-compose-simple                     | Create and submit new post, reading strings in the minibuffer.            |
|           | lem-post-create-community                   | Create a new community.                                                   |
|           | lem-post-create-community-mode              | Minor mode for creating new communities on lemmy.                         |
|           | lem-post-edit                               | Edit the post at point if possible.                                       |
|           | lem-post-edit-comment                       | Edit comment at point if possible.                                        |
| e         | lem-post-edit-post-or-comment               | Try to edit item at point.                                                |
|           | lem-post-item-author-private-message        | Send a private message to the author of item at point.                    |
|           | lem-post-mode                               | Minor mode for submitting posts to lemmy.                                 |
|           | lem-post-private-message                    | Send a private message to a user.                                         |
|           | lem-post-read-community-display-name        | Read community display name (title - can be changed later).               |
|           | lem-post-read-community-name                | Read community name (identifier - cannot be changed later).               |
|           | lem-post-read-community-title               | Read community display name (title).                                      |
| C-c C-t   | lem-post-read-title                         | Read post title.                                                          |
| C-c C-u   | lem-post-read-url                           | Read post URL.                                                            |
| C-c C-o   | lem-post-select-community                   | Select community to post to.                                              |
| C-c C-l   | lem-post-set-post-language                  | Prompt for a language and set `fedi-post-language'.                       |
|           | lem-post-submit                             | Submit the post, comment, or community to lemmy.                          |
| C-c C-n   | lem-post-toggle-nsfw                        | Toggle `fedi-post-content-nsfw'.                                          |
|           | lem-post-toggle-restricted-to-mods          | Toggle `lem-post-community-restricted-to-mods'.                           |
| p         | lem-prev-item                               | Move to prev item.                                                        |
|           | lem-shr-insert-image                        | Insert the image under point into the buffer.                             |
|           | lem-ui--follow-link-at-point                | Follow link at point.                                                     |
|           | lem-ui-block-community-at-point             | Block community at point.                                                 |
|           | lem-ui-block-item-instance                  | Block instance of item at point.                                          |
|           | lem-ui-block-user                           | Block author of item at point.                                            |
<<<<<<< HEAD
=======
| C         | lem-ui-browse-communities                   | View Lemmy communities in a sortable tabulated list.                      |
>>>>>>> 9c8244fd
|           | lem-ui-choose-listing-type                  | Prompt for a listing type, and use it to reload current view.             |
|           | lem-ui-choose-search-type                   | Choose a search type from `lem-search-types' and repeat current query.    |
| o         | lem-ui-choose-sort                          | Prompt for a sort type, and use it to reload the current view.            |
|           | lem-ui-copy-item-url                        | Copy the URL (ap_id) of the post or comment at point.                     |
|           | lem-ui-cycle-inbox                          | Cycle inbox to next item view in `lem-inbox-types'.                       |
| C-c C-c   | lem-ui-cycle-listing-type                   | Cycle view between `lem-listing-types'.                                   |
| C-c C-s   | lem-ui-cycle-sort                           | Cycle view between some `lem-sort-types'.                                 |
|           | lem-ui-delete-comment                       | Delete comment at point.                                                  |
|           | lem-ui-delete-community                     | Prompt for a community moderated by the current user and delete it.       |
|           | lem-ui-delete-community-at-point            | Delete community at point.                                                |
|           | lem-ui-delete-post                          | Delete post at point.                                                     |
| d         | lem-ui-delete-post-or-comment               | Delete post or comment at point.                                          |
|           | lem-ui-dislike-item                         | Dislike (downvote) item at point.                                         |
|           | lem-ui-edit-comment-brief                   | Edit comment at point if possible, in the minibuffer.                     |
|           | lem-ui-feature-post                         | Feature (pin) a post, either to its instance or community.                |
|           | lem-ui-jump-to-moderated                    | Prompt for a community moderated by the current user and view it.         |
| s         | lem-ui-jump-to-subscribed                   | Prompt for a subscribed community and view it.                            |
|           | lem-ui-like-item                            | Like (upvote) item at point.                                              |
| l         | lem-ui-like-item-toggle                     | Toggle like status of item at point.                                      |
|           | lem-ui-mark-all-read                        | Mark all replies as read.                                                 |
|           | lem-ui-mark-private-message-read            | Mark the private message at point as read.                                |
|           | lem-ui-mark-reply-comment-read              | Mark the comment-reply at point as read.                                  |
|           | lem-ui-message-user-at-point                | Send private message to user at point.                                    |
|           | lem-ui-more                                 | Append more items to the current view.                                    |
| TAB       | lem-ui-next-tab-item                        | Jump to next tab item.                                                    |
| <backtab> | lem-ui-prev-tab-item                        | Jump to prev tab item.                                                    |
|           | lem-ui-print-json                           | Fetch the JSON of item at point and pretty print it in a new buffer.      |
|           | lem-ui-restore-comment                      | Restore deleted comment at point.                                         |
|           | lem-ui-restore-post                         | Restore deleted post at point.                                            |
|           | lem-ui-save-item                            | Save item at point.                                                       |
| a         | lem-ui-save-item-toggle                     | Toggle saved status of item at point.                                     |
| SPC       | lem-ui-scroll-up-command                    | Call `scroll-up-command', loading more toots if necessary.                |
| h         | lem-ui-search                               | Search for QUERY, of SEARCH-TYPE, one of the types in `lem-search-types'. |
|           | lem-ui-subscribe-to-community               | Subscribe to a community, using ID or prompt for a handle.                |
| S         | lem-ui-subscribe-to-community-at-point      | Subscribe to community at point.                                          |
| C-c C-v   | lem-ui-toggle-posts-comments                | Switch between displaying posts or comments.                              |
|           | lem-ui-unblock-community                    | Prompt for a blocked community, and unblock it.                           |
|           | lem-ui-unblock-instance                     | Prompt for a blocked instance and unblock it.                             |
|           | lem-ui-unblock-user                         | Prompt for a blocked user, and unblock them.                              |
|           | lem-ui-unfeature-post                       | Unfeature (unpin) post at point.                                          |
|           | lem-ui-unlike-item                          | Unlike item at point.                                                     |
|           | lem-ui-unsave-item                          | Unsave item at point.                                                     |
|           | lem-ui-unsubscribe-from-community           | Prompt for a subscribed community and unsubscribe from it.                |
|           | lem-ui-url-lookup                           | Perform a webfinger lookup on URL and load the result in `lem.el'.        |
|           | lem-ui-view-comment-post                    | View post of comment at point, or of POST-ID.                             |
|           | lem-ui-view-communities                     | View Lemmy communities.                                                   |
<<<<<<< HEAD
| C         | lem-ui-view-communities-tl                  | View Lemmy communities in a tabulated list.                               |
=======
>>>>>>> 9c8244fd
| B         | lem-ui-view-inbox                           | View user inbox, for replies, mentions, and PMs to the current user.      |
| I         | lem-ui-view-instance                        | View posts of current user's home instance.                               |
|           | lem-ui-view-instance-full                   | View full instance details.                                               |
| c         | lem-ui-view-item-community                  | View community of item at point.                                          |
| u, P      | lem-ui-view-item-user                       | View user of item at point.                                               |
|           | lem-ui-view-mentions                        | View reply comments to the current user.                                  |
| O         | lem-ui-view-own-profile                     | View profile of the current user.                                         |
|           | lem-ui-view-post-at-point                   | View post at point.                                                       |
|           | lem-ui-view-private-messages                | View reply comments to the current user.                                  |
|           | lem-ui-view-replies                         | View reply comments to the current user.                                  |
|           | lem-ui-view-replies-unread                  | View unread replies.                                                      |
| A         | lem-ui-view-saved-items                     | View saved items of the current user, or of user with ID.                 |
| RET       | lem-ui-view-thing-at-point                  | View post, community or user at point.                                    |
|           | lem-vtable-revert-command                   | Re-query data and regenerate the table under point.                       |
|           | lem-vtable-sort-by-current-column           | Sort the table under point by the column under point.                     |<|MERGE_RESOLUTION|>--- conflicted
+++ resolved
@@ -163,10 +163,7 @@
 |           | lem-ui-block-community-at-point             | Block community at point.                                                 |
 |           | lem-ui-block-item-instance                  | Block instance of item at point.                                          |
 |           | lem-ui-block-user                           | Block author of item at point.                                            |
-<<<<<<< HEAD
-=======
 | C         | lem-ui-browse-communities                   | View Lemmy communities in a sortable tabulated list.                      |
->>>>>>> 9c8244fd
 |           | lem-ui-choose-listing-type                  | Prompt for a listing type, and use it to reload current view.             |
 |           | lem-ui-choose-search-type                   | Choose a search type from `lem-search-types' and repeat current query.    |
 | o         | lem-ui-choose-sort                          | Prompt for a sort type, and use it to reload the current view.            |
@@ -213,10 +210,6 @@
 |           | lem-ui-url-lookup                           | Perform a webfinger lookup on URL and load the result in `lem.el'.        |
 |           | lem-ui-view-comment-post                    | View post of comment at point, or of POST-ID.                             |
 |           | lem-ui-view-communities                     | View Lemmy communities.                                                   |
-<<<<<<< HEAD
-| C         | lem-ui-view-communities-tl                  | View Lemmy communities in a tabulated list.                               |
-=======
->>>>>>> 9c8244fd
 | B         | lem-ui-view-inbox                           | View user inbox, for replies, mentions, and PMs to the current user.      |
 | I         | lem-ui-view-instance                        | View posts of current user's home instance.                               |
 |           | lem-ui-view-instance-full                   | View full instance details.                                               |
