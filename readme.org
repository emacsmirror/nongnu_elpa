--- conflicted
+++ resolved
@@ -11,11 +11,7 @@
 different parameters. It's handy for a user to be able to set all the
 options, then make a single request to change all the settings on the
 server. It's also expected that they'll be able to view all the current
-<<<<<<< HEAD
-settings on the server, and make modifications to them.
-=======
 settings on the server, and make modifications to them for sending.
->>>>>>> ffdbc7d8
 
 The classes and methods define some transient behaviours that make sense
 for dealing with APIs:
@@ -129,15 +125,12 @@
 keys (ie =parent.child== into =parent[child]==) and lists containing string
 booleans back to elisp JSON ones.
 
-<<<<<<< HEAD
-=======
 * requests
 
 =tp.el= doesn't actually implement any requests. if you want a library for requests, check out https://codeberg.org/martianh/fedi.el. 
 
 =fedi.el= also contains functions for converting the JSON alists that =tp.el= returns into request parameters.
 
->>>>>>> ffdbc7d8
 * examples
 
 - https://codeberg.org/martianh/fj.el/src/branch/main/fj-transient.el
