--- conflicted
+++ resolved
@@ -12,11 +12,7 @@
 
 =lem-ui.el= is our own basic interface layer. It's new and a bit necro, but coming along fast. It takes some inspiration and code from =mastodon.el=, as that's what I know, and a lot of work has gone into it.
 
-<<<<<<< HEAD
-* dogging in
-=======
 * logging in
->>>>>>> f6227d0a
 
 The first time you call =lem= you'll be asked for your username and password. Upon logging in, your authentication details will be saved in a plstore under your emacs directory. You "shouldn't" have to provide your password again. If you don't want to have to provide your username, add =(setq lem-current-user "yourusername")= to your init file.
 
