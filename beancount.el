--- conflicted
+++ resolved
@@ -1036,14 +1036,8 @@
 
 (put 'beancount-tag 'bounds-of-thing-at-point #'beancount--bounds-of-tag-at-point)
 
-<<<<<<< HEAD
-(defun beancount-linked ()
-  "Get the \"linked\" info from `beancount-doctor-program'."
-  (interactive)
-=======
 (defun beancount-linked--get-target-under-point ()
   "Get link, tag or line no under point, or nil."
->>>>>>> 142c5a40
   (let ((lnarg (if mark-active
                    (format "%d:%d"
                            (line-number-at-pos (region-beginning))
