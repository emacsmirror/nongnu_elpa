;;; golden-ratio.el --- Automatic resizing of Emacs windows to the golden ratio

;; Copyright (C) 2012 Roman Gonzalez

;; Author: Roman Gonzalez <romanandreg@gmail.com>
;; Mantainer: Roman Gonzalez <romanandreg@gmail.com>
;; Created: 13 Oct 2012
;; Keywords: Window Resizing
;; Version: 1.0.1

;; Code inspired by ideas from Tatsuhiro Ujihisa

;; This file is not part of GNU Emacs.

;; Permission is hereby granted, free of charge, to any person obtaining
;; a copy of this software and associated documentation files (the
;; "Software"), to deal in the Software without restriction, including
;; without limitation the rights to use, copy, modify, merge, publish,
;; distribute, sublicense, and/or sell copies of the Software, and to
;; permit persons to whom the Software is furnished to do so, subject to
;; the following conditions:
;;
;; The above copyright notice and this permission notice shall be
;; included in all copies or substantial portions of the Software.
;;
;; THE SOFTWARE IS PROVIDED "AS IS", WITHOUT WARRANTY OF ANY KIND,
;; EXPRESS OR IMPLIED, INCLUDING BUT NOT LIMITED TO THE WARRANTIES OF
;; MERCHANTABILITY, FITNESS FOR A PARTICULAR PURPOSE AND
;; NONINFRINGEMENT. IN NO EVENT SHALL THE AUTHORS OR COPYRIGHT HOLDERS BE
;; LIABLE FOR ANY CLAIM, DAMAGES OR OTHER LIABILITY, WHETHER IN AN ACTION
;; OF CONTRACT, TORT OR OTHERWISE, ARISING FROM, OUT OF OR IN CONNECTION
;; WITH THE SOFTWARE OR THE USE OR OTHER DEALINGS IN THE SOFTWARE.

;;; Code:
(eval-when-compile (require 'cl-lib))

(defconst golden-ratio--value 1.618
  "The golden ratio value itself.")

(defgroup golden-ratio nil
  "Resize windows to golden ratio."
  :group 'windows)

;; Major modes that are exempt from being resized. An example of this
;; for users of Org-mode might be:
;;  ("calendar-mode") or (calendar-mode)
(defcustom golden-ratio-exclude-modes nil
  "A list of symbols or strings naming major modes.
Switching to a buffer whose major mode is a member of this list
will not cause the window to be resized to the golden ratio."
  :type '(repeat (choice symbol string))
  :group 'golden-ratio)

;; Buffer names that are exempt from being resized. An example of this
;; for users of Org-mode might be (note the leading spaces):
;;  (" *Org tags*" " *Org todo*")
(defcustom golden-ratio-exclude-buffer-names nil
  "An array of strings containing buffer names.
Switching to a buffer whose name is a member of this list
will not cause the window to be resized to the golden ratio."
  :type '(repeat string)
  :group 'golden-ratio)

(defcustom golden-ratio-inhibit-functions nil
  "List of functions to call with no arguments.
Switching to a buffer, if any of these functions returns non-nil
will not cause the window to be resized to the golden ratio."
  :group 'golden-ratio
  :type '(repeat symbol))

(defcustom golden-ratio-extra-commands
  '(windmove-left windmove-right windmove-down windmove-up)
  "List of extra commands used to jump to other window."
  :group 'golden-ratio
  :type '(repeat symbol))

(defcustom golden-ratio-recenter nil
  "Recenter window vertically and scroll right when non--nil."
  :group 'golden-ratio
  :type 'boolean)

(defcustom golden-ratio-adjust-factor 1.0
  "Adjust the width sizing by some factor. 1 is no adjustment.
   For very wide screens/frames, ie. 3400px, .4 may work well."
  :group 'golden-ratio
  :type 'integer)

(defcustom golden-ratio-wide-adjust-factor 0.8
  "Width adjustment factor for widescreens. Used when
   toggling between widescreen and regular modes."
  :group 'golden-ratio
  :type 'float)

(defcustom golden-ratio-auto-scale nil
  "Automatic width adjustment factoring. Scales the width
   of the screens to be smaller as the frame gets bigger."
  :group 'golden-ratio
  :type 'boolean)

(defcustom golden-ratio-max-width nil
  "Set a maximum column width on the active window."
  :group 'golden-ratio
  :type 'integer)

(defcustom golden-ratio-exclude-buffer-regexp nil
  "A list of regexp's used to match buffer names.
Switching to a buffer whose name matches one of these regexps
will prevent the window to be resized to the golden ratio."
  :type '(repeat string)
  :group 'golden-ratio)

(defcustom golden-ratio-minimal-width-change 1
  "Minimal width change needed to trigger actual window resizing."
  :group 'golden-ratio
  :type 'integer)

(defcustom golden-ratio-minimal-height-change 1
  "Minimal height change needed to trigger actual window resizing."
  :group 'golden-ratio
  :type 'integer)

;;; Compatibility
;;
(unless (fboundp 'window-resizable-p)
  (defalias 'window-resizable-p 'window--resizable-p))

(defun golden-ratio-toggle-widescreen ()
  (interactive)
  (if (= golden-ratio-adjust-factor 1)
      (setq golden-ratio-adjust-factor golden-ratio-wide-adjust-factor)
    (setq golden-ratio-adjust-factor 1))
  (golden-ratio))

(defun golden-ratio-adjust (a)
  "set the adjustment of window widths."
  (interactive
   (list
    (read-number "Screeen width adjustment factor: " golden-ratio-adjust-factor)))
  (setq golden-ratio-adjust-factor a)
  (golden-ratio))

(defun golden-ratio--scale-factor ()
  (if golden-ratio-auto-scale
      (- 1.0 (* (/ (- (frame-width) 100.0) 1000.0) 1.8))
    golden-ratio-adjust-factor))

(defun golden-ratio--dimensions ()
  (list (floor (/ (frame-height) golden-ratio--value))
        (let ((width (floor  (* (/ (frame-width)  golden-ratio--value)
                                (golden-ratio--scale-factor)))))
          (if golden-ratio-max-width
              (min golden-ratio-max-width width)
            width))))

(defun golden-ratio--resize-window (dimensions &optional window)
  (with-selected-window (or window (selected-window))
<<<<<<< HEAD
    (let ((nrow  (floor (- (cl-first  dimensions) (window-height))))
          (ncol  (floor (- (cl-second dimensions) (window-width)))))
=======
    (let* ((m (window-margins))
           (nrow  (floor (- (first  dimensions) (window-height))))
           (ncol  (floor (- (second dimensions) (+ (window-width) (or (car m) 0) (or (cdr m) 0))))))
>>>>>>> 749b313c
      (when (and (> nrow golden-ratio-minimal-height-change)
                 (window-resizable-p (selected-window) nrow))
        (enlarge-window nrow))
      (when (and (> ncol golden-ratio-minimal-width-change)
                 (window-resizable-p (selected-window) ncol t))
        (enlarge-window ncol t)))))

(defun golden-ratio-exclude-major-mode-p ()
  "Returns non-nil if `major-mode' should not use golden-ratio."
  (or (memq major-mode golden-ratio-exclude-modes)
      (member (symbol-name major-mode)
              golden-ratio-exclude-modes)))

;;;###autoload
(defun golden-ratio (&optional arg)
  "Resizes current window to the golden-ratio's size specs."
  (interactive "p")
  (unless (or (and (not golden-ratio-mode) (null arg))
              (window-minibuffer-p)
              (one-window-p)
              (golden-ratio-exclude-major-mode-p)
              (member (buffer-name)
                      golden-ratio-exclude-buffer-names)
              (and golden-ratio-exclude-buffer-regexp
                (cl-loop for r in golden-ratio-exclude-buffer-regexp
                         thereis (string-match r (buffer-name))))
              (and golden-ratio-inhibit-functions
                   (cl-loop for fun in golden-ratio-inhibit-functions
                            thereis (funcall fun))))
    (let ((dims (golden-ratio--dimensions))
          (golden-ratio-mode nil))
      ;; Always disable `golden-ratio-mode' to avoid
      ;; infinite loop in `balance-windows'.
      (let (window-configuration-change-hook)
        (balance-windows)
        (golden-ratio--resize-window dims)
        (when golden-ratio-recenter
          (scroll-right) (recenter)))
      (run-hooks 'window-configuration-change-hook))))

;; Should return nil
(defadvice other-window
    (after golden-ratio-resize-window)
  (golden-ratio) nil)

;; Should return the buffer
(defadvice pop-to-buffer
    (around golden-ratio-resize-window)
  (prog1 ad-do-it (golden-ratio)))

(defun golden-ratio--post-command-hook ()
  (when (or (memq this-command golden-ratio-extra-commands)
            (and (consp this-command) ; A lambda form.
                 (cl-loop for com in golden-ratio-extra-commands
                          thereis (or (member com this-command)
                                      (member (car-safe com) this-command)))))
    ;; This is needed in emacs-25 to avoid this error from `recenter':
    ;; `recenter'ing a window that does not display current-buffer.
    ;; This doesn't happen in emacs-24.4 and previous versions.
    (run-with-idle-timer 0.01 nil (lambda () (golden-ratio)))))

(defun golden-ratio--mouse-leave-buffer-hook ()
  (run-at-time 0.1 nil (lambda ()
			 (golden-ratio))))

;;;###autoload
(define-minor-mode golden-ratio-mode
    "Enable automatic window resizing with golden ratio."
  :lighter " Golden"
  :global t
  (if golden-ratio-mode
      (progn
        (add-hook 'window-configuration-change-hook 'golden-ratio)
        (add-hook 'post-command-hook 'golden-ratio--post-command-hook)
        (add-hook 'mouse-leave-buffer-hook 'golden-ratio--mouse-leave-buffer-hook)
        (ad-activate 'other-window)
        (ad-activate 'pop-to-buffer))
      (remove-hook 'window-configuration-change-hook 'golden-ratio)
      (remove-hook 'post-command-hook 'golden-ratio--post-command-hook)
      (remove-hook 'mouse-leave-buffer-hook 'golden-ratio--mouse-leave-buffer-hook)
      (ad-deactivate 'other-window)
      (ad-deactivate 'pop-to-buffer)))


(provide 'golden-ratio)

;;; golden-ratio.el ends here<|MERGE_RESOLUTION|>--- conflicted
+++ resolved
@@ -154,14 +154,9 @@
 
 (defun golden-ratio--resize-window (dimensions &optional window)
   (with-selected-window (or window (selected-window))
-<<<<<<< HEAD
-    (let ((nrow  (floor (- (cl-first  dimensions) (window-height))))
-          (ncol  (floor (- (cl-second dimensions) (window-width)))))
-=======
     (let* ((m (window-margins))
-           (nrow  (floor (- (first  dimensions) (window-height))))
-           (ncol  (floor (- (second dimensions) (+ (window-width) (or (car m) 0) (or (cdr m) 0))))))
->>>>>>> 749b313c
+           (nrow  (floor (- (cl-first  dimensions) (window-height))))
+           (ncol  (floor (- (cl-second dimensions) (+ (window-width) (or (car m) 0) (or (cdr m) 0))))))
       (when (and (> nrow golden-ratio-minimal-height-change)
                  (window-resizable-p (selected-window) nrow))
         (enlarge-window nrow))
