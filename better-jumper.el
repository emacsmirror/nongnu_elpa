--- conflicted
+++ resolved
@@ -505,14 +505,9 @@
 
 (with-eval-after-load 'evil
   (defadvice evil-set-jump (before better-jumper activate)
-<<<<<<< HEAD
-    (when (and better-jumper-local-mode
+    (when (and (bound-and-true-p better-jumper-local-mode)
                better-jumper-use-evil-jump-advice
                (not (equal better-jump--last-jump-pos (point))))
-=======
-    (when (and (bound-and-true-p better-jumper-local-mode)
-               better-jumper-use-evil-jump-advice)
->>>>>>> 6d240032
       (better-jumper-set-jump))))
 
 (push '(better-jumper-struct . writable) window-persistent-parameters)
