;;; jade-mode.el --- Major mode for editing .jade files
;;;
;;; URL: https://github.com/brianc/jade-mode
;;; Author: Brian M. Carlson and other contributors
;;; Package-Requires: ((sws-mode "0"))
;;;
;;; copied from http://xahlee.org/emacs/elisp_syntax_coloring.html
(require 'font-lock)
(require 'sws-mode)

(defun jade-debug (string &rest args)
  "Prints a debug message"
  (apply 'message (append (list string) args)))

(defmacro jade-line-as-string ()
  "Returns the current line as a string."
  `(buffer-substring (point-at-bol) (point-at-eol)))


(defun jade-empty-line-p ()
  "If line is empty or not."
  (= (point-at-eol) (point-at-bol)))

(defun jade-blank-line-p ()
  "If line contains only spaces."
  (string-match-p "^[ ]*$" (jade-line-as-string)))

;; command to comment/uncomment text
(defun jade-comment-dwim (arg)
  "Comment or uncomment current line or region in a smart way.
For detail, see `comment-dwim'."
  (interactive "*P")
  (require 'newcomment)
  (let (
        (comment-start "//") (comment-end "")
        )
    (comment-dwim arg)))

(defconst jade-keywords
  (eval-when-compile
    (regexp-opt
     '("if" "else" "for" "in" "each" "case" "when" "default" "block" "extends"
       "include" "yield" "mixin") 'words))
  "Jade keywords.")

(setq jade-font-lock-keywords
      `((,"!!!\\( ?[A-Za-z0-9\-\_]*\\)?" 0 font-lock-comment-face) ;; doctype
        (,jade-keywords . font-lock-keyword-face) ;; keywords
        (,"#\\(\\w\\|_\\|-\\)*" . font-lock-variable-name-face) ;; id
        (,"\\(?:^[ {2,}]+\\(?:[a-z0-9_:\\-]*\\)\\)?\\(#[A-Za-z0-9\-\_]*[^ ]\\)" 1 font-lock-variable-name-face) ;; id
        (,"\\(?:^[ {2,}]+\\(?:[a-z0-9_:\\-]*\\)\\)?\\(\\.[A-Za-z0-9\-\_]*\\)" 1 font-lock-type-face) ;; class name
        (,"^[ {2,}]+[a-z0-9_:\\-]*" 0 font-lock-function-name-face))) ;; tag name

;; syntax table
(defvar jade-syntax-table nil "Syntax table for `jade-mode'.")
(setq jade-syntax-table
      (let ((syn-table (make-syntax-table)))

        (modify-syntax-entry ?\/ ". 12b" syn-table)
        (modify-syntax-entry ?\n "> b" syn-table)

        syn-table))

(defun jade-region-for-sexp ()
  "Selects the current sexp as the region"
  (interactive)
  (beginning-of-line)
  (let ((ci (current-indentation)))
    (push-mark nil nil t)
    (while (> (jade-next-line-indent) ci)
      (next-line)
      (end-of-line))))

(defvar jade-mode-map (make-sparse-keymap))
;;defer to sws-mode
;;(define-key jade-mode-map [S-tab] 'jade-unindent-line)

;; mode declaration
;;;###autoload
(define-derived-mode jade-mode sws-mode
  "Jade"
  "Major mode for editing jade node.js templates"
  :syntax-table jade-syntax-table

  (setq tab-width 2)

  (setq mode-name "Jade")
  (setq major-mode 'jade-mode)

<<<<<<< HEAD
=======
  ;; default tab width
  (setq sws-tab-width 2)
  (make-local-variable 'indent-line-function)
  (setq indent-line-function 'sws-indent-line)
  (make-local-variable 'indent-region-function)

  (setq indent-region-function 'sws-indent-region)

  (setq indent-tabs-mode nil)

>>>>>>> 18dfef26
  ;; keymap
  (use-local-map jade-mode-map)

  ;; modify the keymap
  (define-key jade-mode-map [remap comment-dwim] 'jade-comment-dwim)

  ;; highlight syntax
  (setq font-lock-defaults '(jade-font-lock-keywords)))


;;;###autoload
(add-to-list 'auto-mode-alist '("\\.jade$" . jade-mode))

(provide 'jade-mode)
;;; jade-mode.el ends here<|MERGE_RESOLUTION|>--- conflicted
+++ resolved
@@ -87,8 +87,6 @@
   (setq mode-name "Jade")
   (setq major-mode 'jade-mode)
 
-<<<<<<< HEAD
-=======
   ;; default tab width
   (setq sws-tab-width 2)
   (make-local-variable 'indent-line-function)
@@ -99,7 +97,6 @@
 
   (setq indent-tabs-mode nil)
 
->>>>>>> 18dfef26
   ;; keymap
   (use-local-map jade-mode-map)
 
