--- conflicted
+++ resolved
@@ -102,14 +102,13 @@
     (let ((count 1))
       (save-excursion
         (save-match-data
-<<<<<<< HEAD
           (funcall
            (if (eq type 'block)
                (lambda (f) (evil-apply-on-block f beg end nil))
              (lambda (f) (funcall f beg end)))
            (lambda (beg end)
              (evil-with-restriction beg end
-               (while (re-search-forward "\\(?:0\\(?:[Bb][01]+\\|[Oo][0-7]+\\|[Xx][0-9A-Fa-f]+\\)\\|-?[0-9]+\\)" nil t)
+               (while (re-search-forward "\\(?:0\\(?:[Bb][01]+\\|[Oo][0-7]+\\|[Xx][0-9A-Fa-f]+\\)\\|-?[0-9]+\\|⁻?[⁰¹²³⁴⁵⁶⁷⁸⁹]\\)" nil t)
                  ;; Backward char, to cancel out the forward-char below. We need
                  ;; this, as re-search-forwards puts us behind the match.
                  (backward-char)
@@ -134,6 +133,17 @@
                                             "0123456789abcdefABCDEF"
                                             "\\([0-9a-fA-F]+\\)" amount 16)
 
+           ;; find superscript literals
+           (progn
+             (skip-chars-backward "⁰¹²³⁴⁵⁶⁷⁸⁹")
+             (when (looking-at "⁻?\\([⁰¹²³⁴⁵⁶⁷⁸⁹]+\\)")
+               (replace-match
+                (format (format "%%0%ds" (- (match-end 1) (match-beginning 1)))
+                        (evil-number-to-superscript
+                         (+ amount (evil-superscript-to-number (match-string 0))))))
+               ;; Moves point one position back to conform with Vim
+               (forward-char -1)
+               t))
            ;; find decimal literals
            (progn
              (skip-chars-backward "0123456789")
@@ -146,52 +156,6 @@
                (forward-char -1)
                t))
            (error "No number at point or until end of line")))))))
-=======
-          (goto-char rb)
-          (while (re-search-forward "\\(?:0\\(?:[Bb][01]+\\|[Oo][0-7]+\\|[Xx][0-9A-Fa-f]+\\)\\|-?[0-9]+\\|⁻?[⁰¹²³⁴⁵⁶⁷⁸⁹]\\)" re t)
-            (evil-numbers/inc-at-pt amount 'no-region)
-            ;; Undo vim compatability.
-            (forward-char 1)))))
-    (setq deactivate-mark t))
-   (t
-    (save-match-data
-      (if (not (evil-numbers/search-number))
-          (error "No number at point or until end of line")
-        (or
-         ;; find binary literals
-         (evil-numbers/search-and-replace "0[bB][01]+" "01" "\\([01]+\\)" amount 2)
-
-         ;; find octal literals
-         (evil-numbers/search-and-replace "0[oO][0-7]+" "01234567" "\\([0-7]+\\)" amount 8)
-
-         ;; find hex literals
-         (evil-numbers/search-and-replace "0[xX][0-9a-fA-F]*"
-                                          "0123456789abcdefABCDEF"
-                                          "\\([0-9a-fA-F]+\\)" amount 16)
-         ;; find superscript literals
-         (progn
-           (skip-chars-backward "⁰¹²³⁴⁵⁶⁷⁸⁹")
-           (when (looking-at "⁻?\\([⁰¹²³⁴⁵⁶⁷⁸⁹]+\\)")
-             (replace-match
-              (format (format "%%0%ds" (- (match-end 1) (match-beginning 1)))
-                      (evil-number-to-superscript
-                       (+ amount (evil-superscript-to-number (match-string 0))))))
-             ;; Moves point one position back to conform with Vim
-             (forward-char -1)
-             t))
-         ;; find decimal literals
-         (progn
-           (skip-chars-backward "0123456789")
-           (skip-chars-backward "-")
-           (when (looking-at "-?\\([0-9]+\\)")
-             (replace-match
-              (format (format "%%0%dd" (- (match-end 1) (match-beginning 1)))
-                      (+ amount (string-to-number (match-string 0) 10))))
-             ;; Moves point one position back to conform with Vim
-             (forward-char -1)
-             t))
-         (error "No number at point or until end of line")))))))
->>>>>>> b754f53c
 
 ;;;###autoload
 (evil-define-operator evil-numbers/dec-at-pt (amount beg end type &optional incremental)
@@ -237,22 +201,15 @@
   (or
    ;; numbers or format specifier in front
    (looking-back (rx (or (+? digit)
-<<<<<<< HEAD
+                         (in "⁰¹²³⁴⁵⁶⁷⁸⁹")
                          (and "0" (or (and (in "bB") (*? (in "01")))
                                       (and (in "oO") (*? (in "0-7")))
                                       (and (in "xX") (*? (in digit "A-Fa-f"))))))))
-=======
-                         (in "⁰¹²³⁴⁵⁶⁷⁸⁹")
-                        (and "0" (or (and (in "bB") (*? (in "01")))
-                                  (and (in "oO") (*? (in "0-7")))
-                                  (and (in "xX") (*? (in digit "A-Fa-f"))))))))
->>>>>>> b754f53c
    ;; search for number in rest of line
    ;; match 0 of specifier or digit, being in a literal and after specifier is
    ;; handled above
    (and
-<<<<<<< HEAD
-	  (re-search-forward "[[:digit:]]" (point-at-eol) t)
+	  (re-search-forward "[[:digit:]⁰¹²³⁴⁵⁶⁷⁸⁹]" (point-at-eol) t)
 	  (or
 	   (not (memq (char-after) '(?b ?B ?o ?O ?x ?X)))
 	   (/= (char-before) ?0)
@@ -260,16 +217,6 @@
 		      (not (looking-back "\\W0" 2)))
 	   ;; skip format specifiers and interpret as bool
 	   (<= 0 (skip-chars-forward "bBoOxX"))))))
-=======
-	(re-search-forward "[[:digit:]⁰¹²³⁴⁵⁶⁷⁸⁹]" (point-at-eol) t)
-	(or
-	 (not (memq (char-after) '(?b ?B ?o ?O ?x ?X)))
-	 (/= (char-before) ?0)
-	 (and (> (point) 2)				; Should also take bofp into consideration
-		  (not (looking-back "\\W0" 2)))
-	 ;; skip format specifiers and interpret as bool
-	 (<= 0 (skip-chars-forward "bBoOxX"))))))
->>>>>>> b754f53c
 
 (defun evil-numbers/search-and-replace (look-back skip-back search-forward inc base)
   "When looking back at `LOOK-BACK' skip chars `SKIP-BACK'backwards and replace number incremented by `INC' in `BASE' and return non-nil."
