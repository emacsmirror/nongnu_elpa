--- conflicted
+++ resolved
@@ -47,13 +47,10 @@
   $node_packages = ['coffee-script', # coffee
                     'coffeelint',    # coffee-coffeelint
                     'csslint',       # css-csslint
-<<<<<<< HEAD
-                    'js-yaml',       # yaml-jsyaml
-=======
                     'handlebars',    # handlebars
->>>>>>> 8bfa7a34
                     'jshint',        # javascript-jshint
                     'jsonlint',      # json-jsonlint
+                    'js-yaml',       # yaml-jsyaml
                     'less',          # less
                     ]
   package { $node_packages:
