# Markdown Mode 2.5

*Under development*

*   **Breaking changes:**

*   New features:
    -   Introduce `markdown-mouse-follow-link` variable [GH-290][]
    -   Option to define a `markdown-link-make-text-function` function
        to automatically define a default link text before prompting the user.
    -   Option to inhibit the prompt for a tooltip text via
        `markdown-disable-tooltip-prompt`.

*   Improvements:
    -   Correct indirect buffer's indentation in `markdown-edit-code-block` [GH-375][]
    -   Cleanup test code
    -   Strip query parameters from local file name at displaying inline images [GH-511][]
    -   Improve forward/backward sentences which are wrapped markup characters [GH-517][]
    -   Improve fontification for nested meta data [GH-476][]
    -   `markdown-cycle` accepts universal-argument like org-cycle [GH-530][]
    -   Improve mode check for derived modes [GH-532][]
    -   Improve for file which contains many comments [GH-536][]
    -   Improve for file which contains many pre blocks [GH-512][]
    -   Enable flyspell check at yaml metadata[GH-560][]
    -   Clean up Makefile
    -   Support to display local image with percent encoding file path
<<<<<<< HEAD
    -   Support including braces around the language specification in GFM code blocks
=======
    -   Add ability to resize inline image display (`markdown-toggle-inline-images`) without Imagemagick installed in the computer (emulating Org Mode)
>>>>>>> 00858754

*   Bug fixes:
    -   Fix remaining flyspell overlay in code block or comment issue [GH-311][]
    -   Fix inline URL regular expression which starts/ends with spaces [GH-514][]
    -   Fix GFM italic fontification for one character [GH-524][]
    -   Fix `markdown-table-forward-cell` at last column issue [GH-522][]
    -   Fix GFM bold fontification with underscore issue [GH-525][]
    -   Fix wrong fontification words between strong markups [GH-534][]
    -   Fix wrong italic fontification just after code block [GH-548][]
    -   Fix too indended list face issue [GH-569][]
    -   Fix creating imenu index issue when there is no level-1 header too[GH-571][]

  [gh-290]: https://github.com/jrblevin/markdown-mode/issues/290
  [gh-311]: https://github.com/jrblevin/markdown-mode/issues/311
  [gh-375]: https://github.com/jrblevin/markdown-mode/issues/375
  [gh-476]: https://github.com/jrblevin/markdown-mode/issues/476
  [gh-511]: https://github.com/jrblevin/markdown-mode/issues/511
  [gh-512]: https://github.com/jrblevin/markdown-mode/issues/512
  [gh-514]: https://github.com/jrblevin/markdown-mode/issues/514
  [gh-517]: https://github.com/jrblevin/markdown-mode/issues/517
  [gh-522]: https://github.com/jrblevin/markdown-mode/issues/522
  [gh-524]: https://github.com/jrblevin/markdown-mode/issues/524
  [gh-525]: https://github.com/jrblevin/markdown-mode/issues/525
  [gh-530]: https://github.com/jrblevin/markdown-mode/issues/530
  [gh-532]: https://github.com/jrblevin/markdown-mode/issues/532
  [gh-534]: https://github.com/jrblevin/markdown-mode/issues/534
  [gh-536]: https://github.com/jrblevin/markdown-mode/issues/536
  [gh-548]: https://github.com/jrblevin/markdown-mode/issues/548
  [gh-553]: https://github.com/jrblevin/markdown-mode/issues/553
  [gh-560]: https://github.com/jrblevin/markdown-mode/issues/560
  [gh-569]: https://github.com/jrblevin/markdown-mode/issues/569
  [gh-571]: https://github.com/jrblevin/markdown-mode/issues/571

# Markdown Mode 2.4

*May 30, 2020*

*   **Breaking changes:**

    -   GNU Emacs 25.1 or later is required. And xemacs support has been dropped
    -   Face variables, such as `markdown-italic-face` are now
        obsolete.  Use face names directly in code and customizations.
        The face names themselves are unaffected, so this shouldn't
        affect most users.
    -   Delete obsoleted aliases
    -   Internal variables `markdown-font-lock-keywords-basic` and
        `gfm-font-lock-keywords` are now obsolete.
        `markdown-font-lock-keywords` is now used instead, but users
        should use `font-lock-add-keywords` instead of modifying this
        variable.
    -   `markdown-mode` now adds entries to the beginning of
        `auto-mode-alist` rather than the end. If you were relying on
        the previous behavior in order to override these entries, you
        should fix the problem by following best practice and ensuring
        that your user configuration is loaded after the autoloads for
        `markdown-mode` are evaluated. ([GH-331][], [GH-335][])
    -   Point at the end of fenced code blocks is no-longer considered
        part of the code block ([GH-#349][]).
    -   Enable `markdown-fontify-code-blocks-natively` in `gfm-view-mode`. ([GH-#451][])

*   New features:

    -   GFM task list item (checkbox) insertion with `C-c C-s [`, or
        as a final fallback for `markdown-do` (`C-c C-d`).  Thanks to
        Akinori Musha for a patch.  ([GH-229][])
    -   Optionally move leading atx heading markup to the left margin
        when `markdown-marginalize-headers` is non-`nil`.  Thanks to
        Alexis Gallagher for a patch.  ([GH-272][], [GH-274][])
    -   Added pipe table editing features.  Thanks to Dmitry Safronov
        for a patch.  ([GH-171][], [GH-266][])
    -   Font lock for HTML tags and attributes, with new faces
        `markdown-html-tag-name-face`,
        `markdown-html-tag-delimiter-face`,
        `markdown-html-attr-name-face`, and
        `markdown-html-attr-value-face`.  ([GH-249][])
    -   Font lock for HTML entities, with a new face
        `markdown-html-entity-face`.
    -   Scale down large inline images using `markdown-max-image-size`,
        a cons cell of the form `(max-width . max-height)`.
    -   Added read-only viewing modes `markdown-view-mode` and
        `gfm-view-mode` with keymaps similar to `view-mode` and
        `help-mode`.  ([GH-296][])
    -   Optionally add footnote definitions to the end of the imenu
        index using `markdown-add-footnotes-to-imenu`.  ([GH-235][])
    -   Add custom variables `markdown-xhtml-body-preamble` and
        `markdown-xhtml-body-epilogue` for wrapping additional XHTML
        tags around the output.  ([GH-280][], [GH-281][])
    -   Add `markdown-unused-refs` command to list and clean up unused
        references (available via `C-c C-c u`).  ([GH-322][])
    -   Add `markdown-insert-table` (`C-c C-s t`) for interactive
        table insertion.  ([GH-369][])
    -   Add `markdown-kill-outline` and `markdown-kill-block`
        functions.
    -   Added `markdown-display-remote-images` for viewing remote
        images.  Thanks to Sean Allread for the patch.  ([GH-378][])
    -   `markdown-back-to-heading` can be used as command ([GH-415][])

*   Improvements:

    -   Insert references before local variables.  Thanks to Philipp
        Stephani for a patch.  ([GH-216][], [GH-262][])
    -   Allow `markdown-command` and `markdown-open-command` to be
        functions.  ([GH-255][], [GH-263][])
    -   Save the buffer before running `markdown-open-command` and run
        `markdown-open-command` asynchronously.  Thanks to Dmitry
        Safronov for a patch.  ([GH-248][])
    -   New user option `markdown-translate-filename-function` to translate
        filenames when following file links.  ([GH-268][], [GH-277][])
    -   Support double-backslash math delimiters.  ([GH-270][])
    -   New user option `markdown-export-kill-buffer` to kill or preserve
        HTML export output buffer.  ([GH-224][])
    -   Add custom variables `markdown-edit-code-block-default-mode`
        and `markdown-fontify-code-block-default-mode` to specify default
        modes for indirect editing and fontification of code blocks.
        ([GH-251][], [GH-303][])
    -   Insert-and-indirect-edit GFM code blocks simultaneously by
        giving a prefix argument to `C-c C-s C`.  ([GH-251][])
    -   Improve package load time by deferring calls to
        `char-displayable-p`.  ([GH-264][])
    -   Only raise footnotes when markup hiding is on.
        Footnote display properties may now be customized via
        `markdown-footnote-display`.  ([GH-247][])
    -   Customizable subscript and superscript display properties
        via `markdown-sub-superscript-display`.
    -   Several font-lock performance improvements.
    -   Support horizontal rules consisting of underscores.
    -   Change default character encoding to UTF-8.
        ([GH-340][], [GH-350][])
    -   Support more markdown extensions same as Vim
    -   Complete link text from link labels at inserting link. ([GH-421][])
    -   Improve regular expression for inline attributes. ([GH-406][])
    -   Allow relative CSS stylesheets paths. ([GH-389][])
    -   Improve regular expression matching for inline attributes. ([GH-389][])
    -   If user set `display-buffer-alist` then use `display-buffer`. ([GH-413][])
    -   Add custom variable for opening image. ([GH-383][])
    -   Improve default `markdown-command` setting
    -   Use markdown-command directly instead of 'sh -c' ([GH-319][])
    -   Use explicitly numbered group as possible for easy reading regexp
    -   Support list of strings of `markdown-command`
    -   Apply `markdown-translate-filename-function` for `markdown-display-inline-images`
        ([GH-422][])
    -   Implement own `filter-buffer-substring-function` for `markdown-view-mode` and
        `gfm-view-mode` ([GH-493][])
    -   Improve triple backtick behavior with `electric-pair-mode`
    -   Update code block language list

*   Bug fixes:

    -   No longer treat code fragments that are delimited with three
        backquotes on each side as the beginning of a code block.
        ([GH-403][])
    -   Fix infloop caused by incorrect detection of end of code
        blocks ([GH-349][]).
    -   Remove GFM checkbox overlays when switching major modes.
        ([GH-238][], [GH-257][])
    -   Don't test the value of the `composition` property to avoid
        failing tests.  ([GH-246][], [GH-258][])
    -   Fix types for `markdown-open-command`, `markdown-uri-types`,
        and `markdown-hr-strings` defcustoms.  ([GH-254][], [GH-259][])
    -   Don't insert trailing whitespace when inserting a blockquote.
        ([GH-227][], [GH-260][])
    -   Make wiki link test work even when `/tmp` contains an
        inaccessible subdirectory.  ([GH-261][])
    -   Fix `markdown-inline-code-face`'s `:inherit` attribute.
        ([GH-252][])
    -   Fix type of customizable `markdown-css-paths` variable.
        ([GH-276][])
    -   Don't set `markdown-code-face` background color at package
        load time.  ([GH-273][])
    -   Don't clobber user specified font-lock keywords when toggling
        features.  ([GH-222][])
    -   Fix font-lock for inline code inside italics and bold.
        ([GH-275][])
    -   Make code block language detection handle unspecified
        or unknown code block languages.  ([GH-284][])
    -   Fix precedence of inline code over inline links.
    -   Improve error reporting for `markdown` and `markdown-open`.
        ([GH-291][])
    -   Fix M-RET binding for terminals. ([GH-317][])
    -   Do not fail displaying inline images on empty links. ([GH-320][])
    -   Fix off-by-one error in `markdown-inline-code-at-pos`.
        ([GH-313][])
    -   Fix bounds during inline comment syntax propertization. ([GH-327][])
    -   Fix wrong metadata highlighting. ([GH-437][])
    -   Fix wrong italic highlighting in HTML attributes. ([GH-410][])
    -   Fix markdown-follow-thing-at-point issue for continuous links. ([GH-305][])
    -   Fix wrong setting major-mode issue at following wiki link([GH-427][])
    -   Fix not consider `markdown-list-indent-width` issue([GH-405][])
    -   Fix URL open issue which contains end parentheses ([GH-408][])
    -   Follow link even if it is in header([GH-430][])
    -   Fix clean up list number issue([GH-392][])
    -   Fix insert markup functions in consecutive case([GH-283][])
    -   Fix hide markup issue in markdown/gfm-view-mode([GH-468][])
    -   Fix bold regexp issue([GH-325][])
    -   Fix italic and punctual character issue([GH-359][])
    -   Fix table align issue when column contains escaped bar([GH-308][])
    -   Fix nested block fill-paragraph issue([GH-366][])
    -   Fix table transpose issue with wiki link
    -   Fix indent-region for pre block([GH-228][])
    -   Fix link highlight issue which contains escaped right bracket([GH-409][])
    -   Fix math inline single/double highlight issue([GH-352][])
    -   Fix markdown-table-forward-cell escaped vertical bar issue([GH-489][])
    -   Fix markdown-table-backward-cell escaped vertical bar issue
    -   Fix GFM italic markup issue([GH-448][])

  [gh-171]: https://github.com/jrblevin/markdown-mode/issues/171
  [gh-216]: https://github.com/jrblevin/markdown-mode/issues/216
  [gh-222]: https://github.com/jrblevin/markdown-mode/issues/222
  [gh-224]: https://github.com/jrblevin/markdown-mode/issues/224
  [gh-227]: https://github.com/jrblevin/markdown-mode/issues/227
  [gh-228]: https://github.com/jrblevin/markdown-mode/issues/228
  [gh-229]: https://github.com/jrblevin/markdown-mode/pull/229
  [gh-235]: https://github.com/jrblevin/markdown-mode/issues/235
  [gh-238]: https://github.com/jrblevin/markdown-mode/issues/238
  [gh-246]: https://github.com/jrblevin/markdown-mode/issues/246
  [gh-247]: https://github.com/jrblevin/markdown-mode/issues/247
  [gh-248]: https://github.com/jrblevin/markdown-mode/issues/248
  [gh-249]: https://github.com/jrblevin/markdown-mode/issues/249
  [gh-251]: https://github.com/jrblevin/markdown-mode/issues/251
  [gh-252]: https://github.com/jrblevin/markdown-mode/pull/252
  [gh-254]: https://github.com/jrblevin/markdown-mode/issues/254
  [gh-255]: https://github.com/jrblevin/markdown-mode/issues/255
  [gh-257]: https://github.com/jrblevin/markdown-mode/pull/257
  [gh-258]: https://github.com/jrblevin/markdown-mode/pull/258
  [gh-259]: https://github.com/jrblevin/markdown-mode/pull/259
  [gh-260]: https://github.com/jrblevin/markdown-mode/pull/260
  [gh-261]: https://github.com/jrblevin/markdown-mode/pull/261
  [gh-262]: https://github.com/jrblevin/markdown-mode/pull/262
  [gh-263]: https://github.com/jrblevin/markdown-mode/pull/263
  [gh-264]: https://github.com/jrblevin/markdown-mode/pull/264
  [gh-266]: https://github.com/jrblevin/markdown-mode/issues/266
  [gh-268]: https://github.com/jrblevin/markdown-mode/issues/268
  [gh-270]: https://github.com/jrblevin/markdown-mode/issues/270
  [gh-272]: https://github.com/jrblevin/markdown-mode/issues/272
  [gh-273]: https://github.com/jrblevin/markdown-mode/issues/273
  [gh-274]: https://github.com/jrblevin/markdown-mode/pull/274
  [gh-275]: https://github.com/jrblevin/markdown-mode/issues/275
  [gh-276]: https://github.com/jrblevin/markdown-mode/issues/276
  [gh-277]: https://github.com/jrblevin/markdown-mode/pull/277
  [gh-280]: https://github.com/jrblevin/markdown-mode/issues/280
  [gh-281]: https://github.com/jrblevin/markdown-mode/pull/281
  [gh-283]: https://github.com/jrblevin/markdown-mode/issues/283
  [gh-284]: https://github.com/jrblevin/markdown-mode/issues/284
  [gh-291]: https://github.com/jrblevin/markdown-mode/issues/291
  [gh-296]: https://github.com/jrblevin/markdown-mode/issues/296
  [gh-303]: https://github.com/jrblevin/markdown-mode/pull/303
  [gh-305]: https://github.com/jrblevin/markdown-mode/issues/305
  [gh-308]: https://github.com/jrblevin/markdown-mode/issues/308
  [gh-313]: https://github.com/jrblevin/markdown-mode/issues/313
  [gh-317]: https://github.com/jrblevin/markdown-mode/pull/317
  [gh-319]: https://github.com/jrblevin/markdown-mode/issues/319
  [gh-320]: https://github.com/jrblevin/markdown-mode/pull/320
  [gh-322]: https://github.com/jrblevin/markdown-mode/pull/322
  [gh-325]: https://github.com/jrblevin/markdown-mode/issues/325
  [gh-327]: https://github.com/jrblevin/markdown-mode/issues/327
  [gh-331]: https://github.com/jrblevin/markdown-mode/issues/331
  [gh-335]: https://github.com/jrblevin/markdown-mode/pull/335
  [gh-340]: https://github.com/jrblevin/markdown-mode/issues/340
  [gh-349]: https://github.com/jrblevin/markdown-mode/issues/349
  [gh-350]: https://github.com/jrblevin/markdown-mode/pull/350
  [gh-352]: https://github.com/jrblevin/markdown-mode/issues/352
  [gh-359]: https://github.com/jrblevin/markdown-mode/issues/359
  [gh-366]: https://github.com/jrblevin/markdown-mode/issues/366
  [gh-369]: https://github.com/jrblevin/markdown-mode/pull/369
  [gh-378]: https://github.com/jrblevin/markdown-mode/pull/378
  [gh-383]: https://github.com/jrblevin/markdown-mode/issues/383
  [gh-389]: https://github.com/jrblevin/markdown-mode/pull/389
  [gh-392]: https://github.com/jrblevin/markdown-mode/pull/392
  [gh-403]: https://github.com/jrblevin/markdown-mode/issues/403
  [gh-405]: https://github.com/jrblevin/markdown-mode/issues/405
  [gh-406]: https://github.com/jrblevin/markdown-mode/issues/406
  [gh-408]: https://github.com/jrblevin/markdown-mode/issues/408
  [gh-409]: https://github.com/jrblevin/markdown-mode/issues/409
  [gh-410]: https://github.com/jrblevin/markdown-mode/issues/410
  [gh-413]: https://github.com/jrblevin/markdown-mode/issues/413
  [gh-415]: https://github.com/jrblevin/markdown-mode/issues/415
  [gh-421]: https://github.com/jrblevin/markdown-mode/issues/421
  [gh-422]: https://github.com/jrblevin/markdown-mode/issues/422
  [gh-427]: https://github.com/jrblevin/markdown-mode/issues/427
  [gh-428]: https://github.com/jrblevin/markdown-mode/issues/428
  [gh-430]: https://github.com/jrblevin/markdown-mode/issues/430
  [gh-437]: https://github.com/jrblevin/markdown-mode/issues/437
  [gh-448]: https://github.com/jrblevin/markdown-mode/issues/448
  [gh-451]: https://github.com/jrblevin/markdown-mode/issues/451
  [gh-468]: https://github.com/jrblevin/markdown-mode/issues/468
  [gh-489]: https://github.com/jrblevin/markdown-mode/issues/489
  [gh-493]: https://github.com/jrblevin/markdown-mode/pull/493

# Markdown Mode 2.3

*August 31, 2017*

*   **Breaking changes:**

    -   `markdown-mode` now requires Emacs 24.3 or later.
    -   Markup insertion and replacement keybindings under <kbd>C-c
        C-s</kbd> (_s_ for style) have been revised to make them
        easier to remember.  Now, when the prefix <kbd>C-c C-s</kbd>
        is pressed, a short minibuffer help prompt is presented as a
        reminder of a few of the most frequently used keys.  The major
        changes are that bold is now inserted with <kbd>b</kbd>
        (previously <kbd>s</kbd>) and italic is now <kbd>i</kbd>
        (previously <kbd>e</kbd>).  As a result, blockquote is now
        <kbd>q</kbd> (previously <kbd>b</kbd>) and strikethrough
        markup is inserted with <kbd>s</kbd> (previously
        <kbd>d</kbd>).  Press <kbd>C-c C-s C-h</kbd> for a complete
        list of markup insertion keybindings.  Heading insertion
        commands are also now under <kbd>C-c C-s</kbd>.
    -   Link insertion and editing has been consolidated into one
        command, `markdown-insert-link`, bound to <kbd>C-c C-l</kbd>.
        As such, the previous separate link insertion keybindings have
        been removed: <kbd>C-c C-a l</kbd>, <kbd>C-c C-a L</kbd>,
        <kbd>C-c C-a r</kbd>, and <kbd>C-c C-a u</kbd>.
    -   Image insertion and editing has been consolidated into one
        command, `markdown-insert-image`, bound to <kbd>C-c C-i</kbd>.
        As such, the previous separate image insertion keybindings have
        been removed: <kbd>C-c C-i i</kbd> and <kbd>C-c C-i I</kbd>.
    -   Footnote and wiki link insertion have been moved to the
        markup insertion prefix, as <kbd>C-c C-s f</kbd> and
        <kbd>C-c C-s w</kbd>.
    -   The list and outline editing commands have been removed from
        the top-level positions (previously <kbd>M-LEFT</kbd>,
        <kbd>M-RIGHT</kbd>, <kbd>M-UP</kbd>, <kbd>M-DOWN</kbd>)
        and moved to major mode keybindings under <kbd>C-c</kbd> to
        <kbd>C-c LEFT</kbd>, <kbd>C-c RIGHT</kbd>,
        <kbd>C-c UP</kbd>, and <kbd>C-c DOWN</kbd>, respectively.
        ([GH-164][])
    -   The list and outline editing commands have also been unified
        so that they all operate on entire subtrees of list items and
        subtrees of atx headings, symmetrically.  Previously there were
        separate commands for editing heading subtrees, but promoting
        a single section is easy enough by directly inserting or
        removing a hash mark or using the markup replacement commands.
    -   Jumping between references and reference definitions via
        `markdown-jump`, previously bound to <kbd>C-c C-l</kbd>, has
        been moved to <kbd>C-c C-d</kbd> and rebranded as
        `markdown-do`, which attempts to do something sensible with
        the object at the point.
    -   Rename internal `markdown-link-link` to `markdown-link-url`
        for clarity.
    -   The old inline image toggling command <kbd>C-c C-i C-t</kbd>
        has been removed and replaced <kbd>C-c C-x C-i</kbd> in order
        to allow for the new interactive image insertion command at
        <kbd>C-c C-i</kbd>.  Toggling keybindings are currently being
        grouped under <kbd>C-c C-x</kbd>.
    -   `markdown-blockquote-face` is now applied to the entire
        blockquote, including the leading `>`, so it can be used to
        apply a background if desired.
    -   In `markdown-regex-header`, groups 4 and 6 now include
        whitespace surrounding hash marks in atx headings.
    -   Font lock for `~~strikethrough~~` is now supported in
        `markdown-mode` in addition to `gfm-mode`.
    -   Introduced a new face for horizontal rules: `markdown-hr-face`.
        Previously, `markdown-header-delimiter-face` was used.
    -   Markdown Mode is now distributed under the GNU GPL version 3
        or later.
    -   Rename `markdown-fill-forward-paragraph-function` to
        `markdown-fill-forward-paragraph`.
    -   Rename `markdown-footnote-face` to `markdown-footnote-marker-face`.
    -   Functions `markdown-insert-inline-link-dwim` and
        `markdown-insert-reference-link-dwim` have been combined and
        replaced with `markdown-insert-link`.
    -   Functions `markdown-exdent-region` and `markdown-exdent-or-delete`
        are now named `markdown-outdent-region` and
        `markdown-outdent-or-delete`, respectively.
    -   The non-interactive image insertion commands have been
        refactored to mirror the corresponding link insertion
        commands.  `markdown-insert-image` (for inline images) has
        been renamed `markdown-insert-inline-image` and it now takes
        three arguments (previously one optional argument).
        `markdown-insert-reference-image` now takes four arguments
        (previously none).

*   New features:

    -   Markup hiding: Add a custom variable `markdown-hide-markup`,
        which determines whether to hide or otherwise beautify
        Markdown markup.  For example, for inline links the brackets,
        URL, and title will be hidden and only the (clickable) link
        text will remain.  The URL can be seen by hovering with the
        mouse pointer and edited by deleting one of the invisible
        brackets or parentheses.  This can be toggled interactively
        using <kbd>C-c C-x C-m</kbd> (`markdown-toggle-markup-hiding`).
        This setting supersedes URL hiding (below).  ([GH-130][])
    -   Unicode bullets are used to replace ASCII list item markers
        for unordered lists when markup hiding is enabled.  The list
        of characters used, in order of list level, can be specified
        by setting the variable `markdown-list-item-bullets`.
        ([GH-130][])
    -   When markup hiding is enabled, the characters used for
        replacing certain markup can be changed by customizing the
        corresponding variables:
        `markdown-blockquote-display-char`,
        `markdown-hr-display-char`, and
        `markdown-definition-display-char`.
    -   URL and reference label hiding: URLs for inline links and
        labels for reference links can now be hidden if desired.  This is
        configurable via `markdown-hide-urls`.  URLs will appear as
        `[link](∞)` instead of
        `[link](http://perhaps.a/very/long/url/)`.  To change the
        placeholder character used, set `markdown-url-compose-char`.
        This feature can be toggled using <kbd>C-c C-x C-l</kbd>
        (`markdown-toggle-url-hiding`).  If full markup hiding (above)
        is enabled, then URL hiding has no additional effect.
    -   Native code block font-lock: Add a custom variable
        `markdown-fontify-code-blocks-natively`, which determines
        whether to fontify code in code blocks using the native major
        mode.  This only works for fenced code blocks where the
        language is specified where we can automatically determine the
        appropriate mode to use.  The language to mode mapping may be
        customized by setting the variable `markdown-code-lang-modes`.
        ([GH-123][], [GH-185][])
    -   When the [`edit-indirect`](https://github.com/Fanael/edit-indirect/)
        package is installed, <kbd>C-c '</kbd> (`markdown-edit-code-block`)
        can be used to edit a code block in an indirect buffer in the native
        major mode.  Press <kbd>C-c C-c</kbd> to commit changes and return
        or <kbd>C-c C-k</kbd> to cancel.
    -   Add command <kbd>C-c C-x C-f</kbd> for toggling native font lock
        for code blocks (`markdown-toggle-fontify-code-blocks-natively`).
    -   Add "page" movement, marking, and narrowing commands, where a
        "page" in Markdown is defined to be a top-level subtree:
        `markdown-forward-page` (<kbd>C-x ]</kbd>),
        `markdown-backward-page` (<kbd>C-x [</kbd>),
        `markdown-mark-page` (<kbd>C-x C-p</kbd>), and
        `markdown-narrow-to-page` (<kbd>C-x n p</kbd>).  ([GH-191][])
    -   Add subtree marking and narrowing functions:
        `markdown-mark-subtree` (<kbd>C-c C-M-h</kbd>) and
        `markdown-narrow-to-subtree` (<kbd>C-x n s</kbd>).
        ([GH-191][])
    -   Add syntax-aware Markdown paragraph movement commands:
        <kbd>M-{</kbd> (`markdown-backward-paragraph`) and
        <kbd>M-}</kbd> (`markdown-forward-paragraph`).  To mark a
        paragraph, use <kbd>M-h</kbd> (`markdown-mark-paragraph`).
        These move at a more granular level than the block movement
        commands.  ([GH-191][])
    -   The previous block movement and marking commands are now at
        <kbd>C-M-{</kbd>, <kbd>C-M-}</kbd>, and <kbd>C-c M-h</kbd>.
        In terms of lists, paragraph movement commands now stop at
        each list item while block commands move over entire lists.
        ([GH-191][])
    -   Add `subtree` as a possible value for
        `markdown-reference-location` and
        `markdown-footnote-location`.
    -   Ask flyspell to ignore words in URLs, code fragments,
        comments, and reference labels.
    -   Make inline links, reference links, angle bracket URLs, and
        plain URLs clickable.
    -   Add an additional keybinding for toggling inline image
        display, <kbd>C-c C-x C-i</kbd>.
    -   Add a keybinding for toggling LaTeX math (_e_quation) support:
        <kbd>C-c C-x C-e</kbd>.
    -   Support Leanpub blocks (asides, info blocks, warnings, etc.).
        These are simple extensions of the usual blockquote syntax.
    -   Font lock, with markup hiding, for subscripts (e.g., `H~2~0`)
        and superscripts (e.g., `334^10^`).  Thanks to Syohei Yoshida
        for a patch on which this is based.  ([GH-134][])
    -   Add basic font-lock support for inline attribute lists or
        inline identifiers used by Pandoc, Python Markdown, PHP
        Markdown Extra, Leanpub, etc.
    -   Add basic font-lock support for Leanpub section identifiers and
        page breaks.
    -   Add basic font-lock support for common file inclusion syntax:
        `<<(file)`, `<<[title](file)`, `<<[file]`, and `<<{file}`.
    -   Add font lock support for Pandoc inline footnotes. ([GH-81][])
    -   Raise footnote markers and inline footnote text, and
        optionally hide markup.
    -   Filling with now respects Pandoc line blocks.  ([GH-144][])
    -   Add interactive link editing and insertion command
        `markdown-insert-link`.  ([GH-199][])
    -   Added <kbd>C-c C-d</kbd>, `markdown-do`, which is a
        replacement for <kbd>C-c C-l</kbd>, `markdown-jump`.  In
        addition to jumping between reference/footnote labels and
        definitions, it also toggles GFM checkboxes.
    -   Outline movement keys <kbd>C-c C-p</kbd>, <kbd>C-c C-n</kbd>,
        <kbd>C-c C-f</kbd>, <kbd>C-c C-b</kbd>, and <kbd>C-c C-u</kbd>
        now move between list items, when the point is in a list,
        and move between headings otherwise.
    -   New customization option `markdown-spaces-after-code-fence` to
        control the number of spaces inserted after a code fence (` ``` `).
        Thanks to Philipp Stephani for a patch.  ([GH-232][])
    -   New customization option `markdown-gfm-uppercase-checkbox` which,
        when non-nil, uses `[X]` to complete task list items instead of
        `[x]`.  Thanks to Paul Rankin for a patch.  ([GH-236][])
    -   Add prefix-specific prompts for styles (`C-c C-s`) and toggles
        (`C-c C-x`).  These may be disabled if desired by setting
        `markdown-enable-prefix-prompts` to `nil`.

*   Improvements:

    -   Document customizable variables added in version 2.2 with
        `:package-version` tags.
    -   Better consistency of function names: predicate functions
        ending in `-p` shouldn't modify match data.
    -   Generalize rebinding of paragraph movement commands in case users
        have customized `{forward,backward,mark}-paragraph` bindings.
    -   Adjust point so that it is left at beginning of setext
        headings in heading navigation commands.
    -   Prevent inline link matching in code blocks.
    -   When inserting a new reference definition, don't add blank
        line after existing reference definitions.
    -   `markdown-toggle-inline-images` now displays the status in the
        minibuffer.
    -   Increased default heading scaling range slightly, to make
        level differences more pronounced when markup is hidden.
    -   Reuse existing windows, when possible, rather than splitting
        again in preferred direction. ([GH-129][])
    -   Update known languages in `markdown-gfm-recognized-languages`.
    -   Filling with `fill-region` now leaves code blocks unmodified.
        ([GH-192][])
    -   Avoid error when live-previewing a buffer that's not visiting
        a file.  Thanks to Tianxiang Xiong for a patch.
        ([GH-200][], [GH-201][])
    -   Adaptive filling for Leanpub blocks.
    -   Set variable `comment-use-syntax`.  ([GH-213][])
    -   Support `electric-quote-inhibit-functions` for inhibiting
        electric quoting in code spans and blocks.  Thanks to Philipp
        Stephani for patches to both Emacs and Markdown Mode.
        ([GH-220][])
    -   Stop inhibiting line breaks inside links when filling.
        ([GH-173][])

*   Bug fixes:

    -   Fix spurious bold/italic faces in inline code. ([GH-172][])
    -   Fix defun movement at end of buffer. ([GH-197][])
    -   Fix bug with adjacent bold font-locking in a list
        item. ([GH-176][])
    -   Prevent matching italics, bold, and inline code in comments.
    -   Prevent matching italics and bold in URLs.
    -   Prevent matching links in inline code or comment spans.
    -   Avoid infinite loop when promoting or demoting last section in
        a buffer.
    -   Fix font lock for subsequent inline links after a malformed
        inline link.  ([GH-209][])
    -   Prevent clobbering match data in
        `markdown-font-lock-extend-region-function`.  Thanks to
        Philipp Stephani for a patch.  ([GH-221][])
    -   Fix incorrect indentation of inserted GFM code blocks in lists.
        Thanks to Philipp Stephani for a patch. ([GH-215][])
    -   Fix an issue with font lock for headings with code blocks immediately
        afterwards, without whitespace. ([GH-234][])

  [gh-81]:  https://github.com/jrblevin/markdown-mode/issues/81
  [gh-123]: https://github.com/jrblevin/markdown-mode/issues/123
  [gh-130]: https://github.com/jrblevin/markdown-mode/issues/130
  [gh-134]: https://github.com/jrblevin/markdown-mode/issues/134
  [gh-144]: https://github.com/jrblevin/markdown-mode/issues/144
  [gh-164]: https://github.com/jrblevin/markdown-mode/issues/164
  [gh-172]: https://github.com/jrblevin/markdown-mode/issues/172
  [gh-173]: https://github.com/jrblevin/markdown-mode/issues/173
  [gh-176]: https://github.com/jrblevin/markdown-mode/issues/176
  [gh-185]: https://github.com/jrblevin/markdown-mode/issues/185
  [gh-191]: https://github.com/jrblevin/markdown-mode/issues/191
  [gh-192]: https://github.com/jrblevin/markdown-mode/issues/192
  [gh-197]: https://github.com/jrblevin/markdown-mode/issues/197
  [gh-199]: https://github.com/jrblevin/markdown-mode/issues/199
  [gh-200]: https://github.com/jrblevin/markdown-mode/issues/200
  [gh-201]: https://github.com/jrblevin/markdown-mode/issues/201
  [gh-209]: https://github.com/jrblevin/markdown-mode/issues/209
  [gh-213]: https://github.com/jrblevin/markdown-mode/issues/213
  [gh-215]: https://github.com/jrblevin/markdown-mode/issues/215
  [gh-220]: https://github.com/jrblevin/markdown-mode/pull/220
  [gh-221]: https://github.com/jrblevin/markdown-mode/pull/221
  [gh-232]: https://github.com/jrblevin/markdown-mode/pull/232
  [gh-234]: https://github.com/jrblevin/markdown-mode/issues/234
  [gh-236]: https://github.com/jrblevin/markdown-mode/pull/236

# Markdown Mode 2.2

*May 26, 2017*

Version 2.2 is a major new stable release and all users are encouraged
to upgrade.  Thanks to everyone who submitted bug reports, feature
suggestions, and especially patches.

*   **Breaking changes:**

    -   Now use <kbd>C-c C-j</kbd> for inserting list items, like
        AUCTeX and similar to other programming modes.  Since <kbd>C-c
        C-j</kbd> was used for `markdown-jump` (for moving between
        reference link/footnote markers and their definitions), it has
        been changed to <kbd>C-c C-l</kbd> (think "leap" or "loop"
        instead of jump).  It's also close to <kbd>C-c C-o</kbd> (used
        for opening links).  ([GH-26][])
    -   Insertion of `kbd` tags with <kbd>C-c C-s k</kbd> or
        `markdown-insert-kbd`.
    -   Add YAML metadata parsing.  Also allow multiple Pandoc
        metadata, with tests.  Thanks to Danny McClanahan and Syohei
        Yoshida.  ([GH-66][], [GH-91][], [GH-155][], [GH-156][],
        [GH-157][])
    -   Change the behavior of <kbd>C-c C-o</kbd>
        (`markdown-follow-link-at-point`) so that if a link is a
        complete URL, it will open in a browser.  Otherwise, open it
        with `find-file` after stripping anchors and/or query strings.
        ([GH-132][])
    -   Make font lock for missing wiki links optional and disabled by
        default.  Add new custom variable
        `markdown-wiki-link-fontify-missing` to control this behavior.
    -   The _function_ `markdown-enable-math` has been made obsolete
        and renamed to `markdown-toggle-math`.  When called without an
        argument, the result is to toggle this extension rather than
        enable it.

*   New features:

    -   Filling for definition list items. ([GH-13][])
    -   Added option `markdown-gfm-downcase-languages` to use
        lowercase language name in GFM code blocks.
        ([GH-71][], [GH-73][])
    -   Customizable live preview window split direction via
        `markdown-split-window-direction`.  ([GH-129][], [GH-188][])
    -   Variable-height headings via
        `markdown-header-scaling`. ([GH-121][])
    -   Implement inline image previews via
        `markdown-toggle-inline-images` and <kbd>C-c C-i C-t</kbd>.
        Thanks to Syohei Yoshida.  ([GH-122][], [GH-128][])
    -   Added `markdown-wiki-link-search-subdirectories` to enable
        searching for wiki link files in subdirectories. ([GH-174][])
    -   Added option to automatically continue lists when `RET` is
        pressed.  `markdown-indent-on-enter` now has three settings.
        ([GH-179][])
    -   Match fenced code blocks with language and info strings.
        ([GH-184][])
    -   Add smart Markdown block navigation commands <kbd>M-{</kbd>
        and <kbd>M-}</kbd>.  These replace the
        regular-expression-based "paragraph" movement commands
        provided by Emacs, which do not recognize Markdown syntax
        (e.g., headings inside of code blocks).  Also use
        <kbd>M-h</kbd> for marking a block and <kbd>C-x n b</kbd> to
        narrow to a block.
    -   Add `markdown-nested-imenu-heading-index` as a customizable
        option.  It may be disabled to instead generate a flat imenu
        index.
    -   Basic font lock and filling for definition lists.  As a side
        effect, list item navigation and movement should also work.
    -   Add command for toggling GFM task list items via
        <kbd>C-c C-c C-x</kbd> (`markdown-toggle-gfm-checkbox`).
    -   Ability to toggle wiki link support via a new custom variable
        `markdown-enable-wiki-links`.  This may be set in a file local
        variable.  Also added function `markdown-toggle-wiki-links`
        and a menu item.

*   Improvements:

    -   Menubar reorganization.  Grouped related actions together,
        added missing commands, and added several toggle options to
        the menu. ([GH-147][])
    -   Use `toggle` menu style for macOS compatibility.
    -   Remove autoload for `.text` files.  Thanks to Steve Purcell.
        ([GH-118][])
    -   Set own `adaptive-fill-regexp` so that `fill-paragraph` works
        for list items.  Thanks to Syohei Yoshida for the patch.
        ([GH-79][], [GH-80][])
    -   Suppress minibuffer output when generated HTML is small.
        Thanks to Syohei Yoshida.  ([GH-83][], [GH-86][])
    -   Use GitHub fetcher for `markdown-mode` on MELPA.  ([GH-84][])
    -   Improve fenced code block parsing.  Thanks to Danny McClanahan.
        ([GH-85][], [GH-95][])
    -   Markdown Mode is now automatically tested against Emacs
        24.1-24.5 and 25.1-25.2.  ([GH-99][])
    -   Make live-preview mode follow min or max point.  Thanks to
        Danny McClanahan.  ([GH-102][])
    -   Improved font-lock performance. ([GH-119][])
    -   Maintain cursor position when indenting instead of moving to
        the beginning of the line.  Thanks to Isaac Hodes.
        ([GH-125][])
    -   Add used language names to front of list of known languages.
        ([GH-135][])
    -   Support basic TOML metadata.  Thanks to Jorge Israel Peña.
        ([GH-137][])
    -   Prohibit setext heading text from starting with hyphens,
        spaces or tabs, so that there is no ambiguity between setext
        headings and in-progress lists.  ([GH-139][], [GH-143][])
    -   Ignore heading lines in `fill-paragraph`.  Thanks to Syohei
        Yoshida.  ([GH-159][], [GH-162][])
    -   Improve matching of multiple math blocks with non-math text in
        between.  Thanks to Dave Kleinschmidt for a patch.
        ([GH-168][])
    -   Prevent `fill-paragraph` from filling lines in code blocks.
        ([GH-169][])
    -   Fix font lock for links with URLs containing parentheses.
        ([GH-170][])
    -   `fill-paragraph` now respects paragraph boundaries within
        blockquotes.  ([GH-186][])
    -   Set mark when calling `markdown-up-heading`.
    -   Improved font locking after empty GFM code block insertion.
    -   Fix spurious italics from underscores in URLs.
    -   Respect `font-lock-mode` being nil.  Only call
        `font-lock-refresh-defaults` if `font-lock-mode` is non-nil to
        prevent it from being turned on when disabled by user.  Thanks
        to Tom May for the patch.
    -   Fix list item insertion on ordered lists with hash marks
        (Pandoc "fancy lists").
    -   Treat polymode blocks as code blocks when parsing the buffer.
    -   Require whitespace atx heading hashmarks, as required by the
        original atx specification (but not enforced by Markdown.pl).
        The benefit is that it prevents false positives for #hashtags
        and things like "Engine #1" when lines wrap.
    -   Complete heading markup when point is on an setext heading and
        `markdown-insert-header-dwim` is invoked
        (<kbd>C-c C-t h</kbd>).
    -   Better point position after inserting asymmetric atx headings.

*   Bug fixes:

    -   Fix `scripts/get-recognized-gfm-languages.el`, which skipped
        languages with spaces.  ([GH-72][], [GH-82][])
    -   `README.md` specified Arch (AUR) package (`emacs-goodies-el`),
        which did not exist.  ([GH-74][])
    -   Don't accidentally override user entries in `auto-mode-alist`.
        ([GH-127][])
    -   Fix `markdown-cycle` issue with heading-like strings in code
        blocks.  Thanks to Syohei Yoshida.  ([GH-75][], [GH-76][])
    -   Fix moving same level heading over code block issue.  Thanks
        to Syohei Yoshida.  ([GH-77][], [GH-78][])
    -   Don't insert empty title strings for links.  Thanks to
        Sebastian Wiesner for the patch.  ([GH-89][])
    -   Fix possible infinite loop in `markdown-cleanup-list-numbers`.
        Thanks to Danny McClanahan.  ([GH-98][], [GH-100][])
    -   Fix an args-out-of-range error due to the syntax-propertize
        function returning point which is larger than `point-max`.
        Thanks to Syohei Yoshida. ([GH-142][])
    -   Respect narrowed region in `markdown-find-previous-prop`.
        Thanks to Vitalie Spinu.  ([GH-109][])
    -   Move point at least 1 char in
        `markdown-match-propertized-text` to avoid possible infinite
        loop in font-lock.  Thanks to Vitalie Spinu.  ([GH-110][])
    -   Fix issues where buffers could be marked as modified when no
        modifications were made.  ([GH-115][], [GH-116][], [GH-146][])
    -   Fix an issue where comments of the form `<!-- > comment -->`
        were not correctly identified.  ([GH-117][])
    -   Prevent spurious bold fontification.  Thanks to Kévin Le
        Gouguec.  ([GH-124][])
    -   Keep metadata visible when cycling visibility.  ([GH-136][])
    -   `markdown-syntax-propertize-extend-region` should not
        overwrite match-data, which caused issues with
        `replace-regexp`, etc.  ([GH-104][], [GH-105][])
    -   Don't list heading-like lines in code blocks or metadata in
        imenu.  Thanks to Syohei Yoshida.  ([GH-145][], [GH-154][])
    -   Fix an issue where fill paragraph wouldn't work following
        unclosed left square brackets.  ([GH-148][], [GH-161][])
    -   Fix default language presented when inserting GFM code blocks.
        Thanks to Conal Elliot for a patch.  ([GH-152][])
    -   Backspace now always deletes characters if a region is
        specified.  Thanks to Syohei Yoshida.
        ([GH-166][], [GH-167][])
    -   Fix `markdown-header-face` inherit from nil error, e.g., when
        exporting HTML from an Org mode file containing a Markdown
        source block.  Thanks to Moogen Tian for a patch.
        ([GH-190][], [GH-193][])
    -   Inserting a reference link no longer causes an "args out of
        range" commit error when the existing reference label is a
        single commit character.
    -   Fix to honor location setting when inserting reference
        definitions.
    -   Fixed an issue where, if there is special markup at the end of
        the buffer, deleting a character backward would cause the
        font-lock faces to disappear.
    -   Fix incorrect matching of italic text due to underscores in
        math mode.  Thanks also to Dave Kleinschmidt.
    -   Fix italic highlighting issue when each line or both lines are list.
    -   Handle false positive italics across list items.

  [gh-13]: https://github.com/jrblevin/markdown-mode/issues/13
  [gh-26]: https://github.com/jrblevin/markdown-mode/issues/26
  [gh-66]: https://github.com/jrblevin/markdown-mode/issues/66
  [gh-71]: https://github.com/jrblevin/markdown-mode/issues/71
  [gh-72]: https://github.com/jrblevin/markdown-mode/issues/72
  [gh-73]: https://github.com/jrblevin/markdown-mode/issues/73
  [gh-74]: https://github.com/jrblevin/markdown-mode/issues/74
  [gh-75]: https://github.com/jrblevin/markdown-mode/issues/75
  [gh-76]: https://github.com/jrblevin/markdown-mode/pull/76
  [gh-77]: https://github.com/jrblevin/markdown-mode/pull/77
  [gh-78]: https://github.com/jrblevin/markdown-mode/pull/78
  [gh-79]: https://github.com/jrblevin/markdown-mode/issues/79
  [gh-80]: https://github.com/jrblevin/markdown-mode/pull/80
  [gh-82]: https://github.com/jrblevin/markdown-mode/pull/82
  [gh-83]: https://github.com/jrblevin/markdown-mode/issues/83
  [gh-84]: https://github.com/jrblevin/markdown-mode/issues/84
  [gh-86]: https://github.com/jrblevin/markdown-mode/pull/86
  [gh-85]: https://github.com/jrblevin/markdown-mode/issues/85
  [gh-89]: https://github.com/jrblevin/markdown-mode/pull/89
  [gh-91]: https://github.com/jrblevin/markdown-mode/pull/91
  [gh-95]: https://github.com/jrblevin/markdown-mode/pull/95
  [gh-98]: https://github.com/jrblevin/markdown-mode/issues/98
  [gh-99]: https://github.com/jrblevin/markdown-mode/pull/99
  [gh-100]: https://github.com/jrblevin/markdown-mode/pull/100
  [gh-102]: https://github.com/jrblevin/markdown-mode/pull/102
  [gh-104]: https://github.com/jrblevin/markdown-mode/issues/104
  [gh-105]: https://github.com/jrblevin/markdown-mode/pull/105
  [gh-109]: https://github.com/jrblevin/markdown-mode/pull/109
  [gh-110]: https://github.com/jrblevin/markdown-mode/pull/110
  [gh-115]: https://github.com/jrblevin/markdown-mode/issues/115
  [gh-116]: https://github.com/jrblevin/markdown-mode/pull/116
  [gh-117]: https://github.com/jrblevin/markdown-mode/issues/117
  [gh-118]: https://github.com/jrblevin/markdown-mode/pull/118
  [gh-119]: https://github.com/jrblevin/markdown-mode/issues/119
  [gh-121]: https://github.com/jrblevin/markdown-mode/issues/121
  [gh-122]: https://github.com/jrblevin/markdown-mode/issues/122
  [gh-124]: https://github.com/jrblevin/markdown-mode/issues/124
  [gh-125]: https://github.com/jrblevin/markdown-mode/pull/125
  [gh-127]: https://github.com/jrblevin/markdown-mode/issues/127
  [gh-128]: https://github.com/jrblevin/markdown-mode/pull/128
  [gh-129]: https://github.com/jrblevin/markdown-mode/issues/129
  [gh-132]: https://github.com/jrblevin/markdown-mode/pull/132
  [gh-135]: https://github.com/jrblevin/markdown-mode/issues/135
  [gh-136]: https://github.com/jrblevin/markdown-mode/issues/136
  [gh-137]: https://github.com/jrblevin/markdown-mode/issues/137
  [gh-139]: https://github.com/jrblevin/markdown-mode/issues/139
  [gh-142]: https://github.com/jrblevin/markdown-mode/pull/142
  [gh-143]: https://github.com/jrblevin/markdown-mode/issues/143
  [gh-145]: https://github.com/jrblevin/markdown-mode/issues/145
  [gh-154]: https://github.com/jrblevin/markdown-mode/pull/154
  [gh-146]: https://github.com/jrblevin/markdown-mode/pull/146
  [gh-147]: https://github.com/jrblevin/markdown-mode/issues/147
  [gh-148]: https://github.com/jrblevin/markdown-mode/issues/148
  [gh-152]: https://github.com/jrblevin/markdown-mode/issues/152
  [gh-155]: https://github.com/jrblevin/markdown-mode/issues/155
  [gh-156]: https://github.com/jrblevin/markdown-mode/issues/156
  [gh-157]: https://github.com/jrblevin/markdown-mode/pull/157
  [gh-159]: https://github.com/jrblevin/markdown-mode/issues/159
  [gh-161]: https://github.com/jrblevin/markdown-mode/issues/161
  [gh-162]: https://github.com/jrblevin/markdown-mode/pull/162
  [gh-166]: https://github.com/jrblevin/markdown-mode/issues/166
  [gh-167]: https://github.com/jrblevin/markdown-mode/pull/167
  [gh-168]: https://github.com/jrblevin/markdown-mode/pull/168
  [gh-169]: https://github.com/jrblevin/markdown-mode/issues/169
  [gh-170]: https://github.com/jrblevin/markdown-mode/issues/170
  [gh-174]: https://github.com/jrblevin/markdown-mode/issues/174
  [gh-179]: https://github.com/jrblevin/markdown-mode/issues/179
  [gh-184]: https://github.com/jrblevin/markdown-mode/issues/184
  [gh-186]: https://github.com/jrblevin/markdown-mode/issues/186
  [gh-188]: https://github.com/jrblevin/markdown-mode/pull/188
  [gh-190]: https://github.com/jrblevin/markdown-mode/pull/190
  [gh-193]: https://github.com/jrblevin/markdown-mode/issues/193

# Markdown Mode 2.1

*January 9, 2016*

Version 2.1 is a major new stable release and all users are encouraged
to upgrade.  The many new features and bug fixes included are
described below.

Markdown Mode is developed and tested primarily for compatibility with
GNU Emacs versions 24.3 and later.  It requires `cl-lib` version 0.5
or later.  This library has been bundled with GNU Emacs since version
24.3.  Users of GNU Emacs 24.1 and 24.2 can install `cl-lib` using
`M-x package-install RET cl-lib`.

This release of Markdown Mode contains patches written by many
individuals including Masayuki Ataka, Jonas Bernoulli, Roger Bolsius,
Daniel Brotsky, Julien Danjou, Samuel Freilich, David Glasser, Marijn
Haverbeke, Antonis Kanouras, Keshav Kini, Vasily Korytov, Danny
McClanahan, Matt McClure, Howard Melman, Makoto Motohashi, Jon
Mountjoy, Pierre Neidhardt, Spanti Nicola, Paul W. Rankin, Christophe
Rhodes, Tim Visher, and Syohei Yoshida.  Many others also submitted
bug reports. Thanks to everyone for your contributions.

*   **Breaking changes:**

    -   In GFM Mode, `visual-line-mode` is no longer enabled by
        default.  A `gfm-mode-hook` was added, which could be used to
        keep `visual-line-mode` on by default in `gfm-mode`.
        ([GH-31][])

*   New features:

    -   Add automatically updating live preview functionality
        (<kbd>C-c C-c l</kbd>) via the native `eww` browser.
        ([GH-36][], [GH-53][], [GH-57][], [GH-58][], [GH-63][])
    -   Use `autoload` to enable `markdown-mode` in `auto-mode-alist`
        for files with `.text`, `.markdown`, and `.md` extensions.
    -   Use Travis CI for automated build testing.
    -   ATX heading subtree promotion and demotion via
        <kbd>M-S-LEFT</kbd>, and <kbd>M-S-RIGHT</kbd>.
    -   ATX heading subtree moving up and down via <kbd>M-S-UP</kbd>
        and <kbd>M-S-DOWN</kbd>.
    -   Convert inline links to reference links when
        `markdown-insert-reference-link-dwim` is used when the point
        is at an inline link.
    -   Allow linking to multiple stylesheets in `markdown-css-paths`
        list.  Use stylesheets for both preview and export. Previous
        `markdown-css-path` (singular) is now deprecated.
    -   Customizable default unordered list marker via
        `markdown-unordered-list-item-prefix`.
    -   Add asymmetric ATX heading adornment option
        `markdown-asymmetric-header`.
    -   Font lock for `<kbd>` tags.
    -   Support GFM-style code blocks in `markdown-mode` (as well as
        `gfm-mode`).  ([GH-2][])
    -   New function `markdown-electric-backquote` will prompt for a
        language name for GFM code blocks.  This can be disabled by
        customizing the variable
        `markdown-gfm-use-electric-backquote`.  ([GH-9][])
    -   Completion of programming language names for GFM code blocks.
        A list of pre-defined languages is included, but this can be
        augmented by setting `markdown-gfm-additional-languages`.
        ([GH-38][], [GH-54][], [GH-59][], [GH-60][], [GH-64][])
    -   Strikethrough support in `gfm-mode`.
    -   Support for GFM toggling checkboxes `mouse-1` or
        <kbd>RET</kbd>.  This is controlled by a new custom variable,
        `markdown-make-gfm-checkboxes-buttons`.  Thanks to Howard
        Melman for a patch.  ([GH-7][])
    -   Font lock and filling for Pandoc "fancy lists," which use `#`
        as the list marker.  ([GH-3][])
    -   Basic support for filling of definition lists.  ([GH-20][])
    -   Support [Ikiwiki](http://ikiwiki.info/)-style search for wiki links that allows
        links relative to parent directories.  Enable this by setting
        `markdown-wiki-link-search-parent-directories`.
        ([GH-8][], [GH-21][])

*   Improvements:

    -   General font lock improvements for comments, code blocks,
        blockquotes, headings, horizontal rules, bold, and italics.
        ([GH-67][], [GH-68][])
    -   Separate highlighting for Markdown markup characters
        (asterisks, underscores, backquotes, etc.) to aid in
        readability.
    -   Font lock for bold, italics, and LaTeX math work inside block
        elements such as headings and blockquotes.  ([GH-39][])
    -   Display a link to the GitHub repository in the MELPA
        description.  ([GH-37][])

*   Bug fixes:

    -   Fix bug in `markdown-complete-region/buffer` where level-two
        Setext headings could be confused with horizontal rules.
        Includes a unit test.  Thanks to Gunnar Franke for the report.
    -   Fix filling when a decimal number appears at column zero,
        which could be confused with an ordered list item.
    -   Fix buffer-wide markup completion.
    -   Fix font-lock for GFM code blocks without language keywords.
    -   Improved Setext header insertion to support wide characters.
    -   Fix expensive `paragraph-separate` regular expression.
    -   Make `comment-auto-fill-only-comments` a buffer-local
        variable, which allows for better default filling behavior in
        cases where the global variable is non-`nil`.
    -   Fix Emacs 23 compatibility by checking for
        `font-lock-refresh-defaults` before calling it.
    -   Handle reference definitions when filling paragraphs.
    -   Improve filling of list items with indentation.
    -   Properly handle footnotes when filling.
    -   Fix issues with markdown-footnote-kill and related functions.
    -   Improve font lock for fenced code blocks.
    -   Avoid avoid overwriting source file when exporting if source
        file has `.html` extension.
    -   Fix and improve ordered list behavior to preserve digit
        spacing and avoid an infinite loop in certain cases.  Adjust
        ordered list whitespace when marker digit count increases.
    -   Improve reference definition regular expression to avoid
        matching multiple reference links in one line.
    -   Allow spaces in fenced code language identifiers.  ([GH-22][])
    -   Improve font lock for preformatted blocks and fenced code
        blocks.
    -   Fix out-of-order HTML output.  ([GH-14][])
    -   Add console-friendly backspace and tab bindings.  ([GH-15][])
    -   Better treatment of files without extensions for wiki links.
        When files have no extensions, don't append a lone period.
        ([GH-23][])
    -   Call `looking-back` with two arguments for compatibility with
        Emacs 25.1.
    -   Make `(beginning-of-defun -1)` go to next title when point is
        at beginning of defun.  ([GH-34][])
    -   Ignore headings in code blocks for font lock, movement, and
        visibility cycling.
        ([GH-27][], [GH-33][], [GH-35][], [GH-40][], [GH-41][])
    -   Don't highlight wiki links in code blocks.  ([GH-17][])
    -   Don't move to links in code blocks with <kbd>C-c C-p</kbd> and
        <kbd>C-c C-n</kbd>.
    -   Fix hanging indentation for list items and single-line
        preformatted blocks.  ([GH-16][], [GH-28][], [GH-30][])
    -   Better rejection of false positives for italics with respect
        to other inline elements (inline code and bold).
    -   Predicate functions should not modify match data.
    -   Use correct list marker from previous list level when using
        <kbd>C-u M-RET</kbd> to insert a dedented list item.  Prevent
        an infinite loop in some cases.  ([GH-4][])
    -   Reduce lag when scrolling or inserting text into large files.
        ([GH-30][], [GH-101][])
    -   Avoid confusing tramp errors with malformed wiki links.
        ([GH-65][])

  [gh-2]: https://github.com/jrblevin/markdown-mode/pull/2
  [gh-3]: https://github.com/jrblevin/markdown-mode/pull/3
  [gh-4]: https://github.com/jrblevin/markdown-mode/issues/4
  [gh-7]: https://github.com/jrblevin/markdown-mode/issues/7
  [gh-8]: https://github.com/jrblevin/markdown-mode/issues/8
  [gh-9]: https://github.com/jrblevin/markdown-mode/issues/9
  [gh-14]: https://github.com/jrblevin/markdown-mode/issues/14
  [gh-15]: https://github.com/jrblevin/markdown-mode/issues/15
  [gh-16]: https://github.com/jrblevin/markdown-mode/issues/16
  [gh-17]: https://github.com/jrblevin/markdown-mode/issues/17
  [gh-18]: https://github.com/jrblevin/markdown-mode/issues/18
  [gh-20]: https://github.com/jrblevin/markdown-mode/issues/20
  [gh-21]: https://github.com/jrblevin/markdown-mode/issues/21
  [gh-22]: https://github.com/jrblevin/markdown-mode/issues/22
  [gh-23]: https://github.com/jrblevin/markdown-mode/issues/23
  [gh-27]: https://github.com/jrblevin/markdown-mode/issues/27
  [gh-28]: https://github.com/jrblevin/markdown-mode/issues/28
  [gh-30]: https://github.com/jrblevin/markdown-mode/issues/30
  [gh-31]: https://github.com/jrblevin/markdown-mode/issues/31
  [gh-32]: https://github.com/jrblevin/markdown-mode/pull/32
  [gh-33]: https://github.com/jrblevin/markdown-mode/issues/33
  [gh-34]: https://github.com/jrblevin/markdown-mode/pull/34
  [gh-35]: https://github.com/jrblevin/markdown-mode/pull/35
  [gh-36]: https://github.com/jrblevin/markdown-mode/pull/36
  [gh-37]: https://github.com/jrblevin/markdown-mode/issues/37
  [gh-38]: https://github.com/jrblevin/markdown-mode/issues/38
  [gh-39]: https://github.com/jrblevin/markdown-mode/issues/39
  [gh-40]: https://github.com/jrblevin/markdown-mode/pull/40
  [gh-41]: https://github.com/jrblevin/markdown-mode/pull/41
  [gh-53]: https://github.com/jrblevin/markdown-mode/pull/53
  [gh-54]: https://github.com/jrblevin/markdown-mode/pull/54
  [gh-57]: https://github.com/jrblevin/markdown-mode/pull/57
  [gh-58]: https://github.com/jrblevin/markdown-mode/pull/58
  [gh-59]: https://github.com/jrblevin/markdown-mode/pull/59
  [gh-60]: https://github.com/jrblevin/markdown-mode/pull/60
  [gh-63]: https://github.com/jrblevin/markdown-mode/pull/63
  [gh-64]: https://github.com/jrblevin/markdown-mode/pull/64
  [gh-65]: https://github.com/jrblevin/markdown-mode/pull/65
  [gh-67]: https://github.com/jrblevin/markdown-mode/pull/67
  [gh-68]: https://github.com/jrblevin/markdown-mode/pull/68
  [gh-101]: https://github.com/jrblevin/markdown-mode/issues/101

# Markdown Mode 2.0

*March 24, 2013*

Version 2.0 is a major new stable release with many new features,
including some changes to keybindings for element insertion and
outline navigation.  In summary, Markdown Mode now has improved
keybindings, smarter markup insertion commands, a general markup
removal command, markup completion (normalization), markup promotion
and demotion, list and region editing, many syntax highlighting
improvements, new and improved movement commands, and generalized link
following and movement.

*   **Breaking changes:**

    -    Physical style element insertion commands prefixed by
         <kbd>C-c C-p</kbd> have been removed in favor of their
         logical style counterparts prefixed by <kbd>C-c C-s</kbd>.
    -    Shift is now the preferred way to distinguish keybindings for
         two related elements.  For example, you can insert an inline
         link with <kbd>C-c C-a l</kbd> or a reference link with
         <kbd>C-c C-a L</kbd>.  The latter keybinding is new and
         preferred over <kbd>C-c C-a r</kbd>, which is deprecated.
    -    Footnote keybindings have been moved away from the
         <kbd>C-c C-f n</kbd> prefix.
    -    Several other new keybindings have been introduced and are
         described in more detail below.
    -    Removed wiki link following with `RET` and
         `markdown-follow-wiki-link-on-enter` setting.  Use the
         unified following (open link) command <kbd>C-c C-o</kbd>
         instead.

*   New features:

    -    Fast heading insertion with a single command which
         automatically calculates the type (atx or setext) and level.
         Prefix with <kbd>C-u</kbd> to promote the heading by one
         level or <kbd>C-u C-u</kbd> to demote the heading by one
         level.  Headings with a specific level or type can still be
         inserted quickly with specific keybindings.
    -    Easily kill an element (e.g., a link or reference definition)
         at the point with <kbd>C-c C-k</kbd> and store the most
         important part in the kill ring (e.g., the link text or URL).
    -    Markup completion (<kbd>C-c C-]</kbd>) normalizes the markup
         for an element (e.g., it balances hash marks and removing
         extra whitespace for atx headings).
    -    Markup promotion and demotion via <kbd>C-c C--</kbd> and
         <kbd>C-c C-=</kbd>, respectively.  The sequences
         <kbd>M-UP</kbd> and <kbd>M-DOWN</kbd> may
         also be used.
    -    List editing: move list items up and down with
         <kbd>M-UP</kbd> and <kbd>M-DOWN</kbd>.
         Indent and exdent list items with <kbd>M-LEFT</kbd>
         and <kbd>M-RIGHT</kbd>.
    -    Region editing: indent and exdent regions, with tab stops
         determined by context, using <kbd>C-c <</kbd> and
         <kbd>C-c ></kbd> (as in `python-mode`).
    -    Smart list item insertion with <kbd>M-RET</kbd>, with
         indentation and marker determined by the surrounding context.
         Prefix with <kbd>C-u</kbd> to decrease the indentation by one
         level or <kbd>C-u C-u</kbd> to increase the indentation one
         level.
    -    Quickly jump between reference definitions and
         reference-style links and between footnote markers and
         footnote text with <kbd>C-c C-j</kbd>.  Create undefined
         references when jumping from a reference link.  When jumping
         back, present a buffer with buttons for selecting which link
         to jump to.
    -    Revised outline navigation commands, following `org-mode`.
         This frees up the sexp navigation keys <kbd>C-M-f</kbd> and
         <kbd>C-M-b</kbd> which can be useful in Markdown documents
         which have many matching delimiters, as well as the defun
         navigation keys <kbd>C-M-a</kbd> and <kbd>C-M-e</kbd>.
    -    Previous/next section movement with <kbd>C-M-a</kbd> and
         <kbd>C-M-e</kbd> (in Emacs parlance, this is movement by
         defun).  Mark the current section with <kbd>C-M-h</kbd>.
    -    Previous/next paragraph movement via <kbd>M-{</kbd> and
         <kbd>M-}</kbd>.
    -    Previous/next block movement with <kbd>C-u M-{</kbd> and
         <kbd>C-u M-}</kbd>.
    -    Customizable reference link location via
         `markdown-reference-location`.
    -    Font lock for title strings in inline links.
    -    Subtle syntax highlighting for hard line breaks.
    -    In GFM Mode, change italic font lock behavior to match GFM
         specification regarding underscores in words.
    -    Insertion command (<kbd>C-c C-s P</kbd>) for GFM quoted code
         blocks.
    -    Syntax highlighting for MultiMarkdown metadata and Pandoc
         title blocks.
    -    Added before and after export hooks
         `markdown-before-export-hook` and
         `markdown-after-export-hook`.
    -    Added a library of regression tests which currently contains
         160 unit tests.

*   Improvements:

    -    ATX heading insertion will use current line as heading text
         if not blank and there is no active region.
    -    Setext heading insertion will prompt for heading title when
         there is no active region.
    -    When the point is at a heading, the heading insertion
         commands will replace the heading at point with a heading of
         the requested level and type.
    -    When there is no active region, the bold, italic, code, link,
         and image insertion commands will operate on the word at
         point, if any, so that you don't have to have an active
         selection for simple modifications.
    -    Repeating the bold, italic, or code insertion commands when
         the point is at an element of the corresponding type will
         remove the markup.
    -    Indentation of preformatted text and blockquotes will be
         adjusted automatically in contexts where more indentation is
         required, as in nested lists.  (For example, in Markdown, a
         preformatted text block inside a first-level list item must
         have eight spaces of indentation.)
    -    Improved reference link insertion with label completion:
           + Use word at point as link text, if possible, when there
             is no active region.
           + Tab completion of reference labels from the set of
             currently defined references.
           + Reference link insertion no longer prompts for a URL or
             title if the label is already defined.
           + If no URL is given, create an empty reference definition
             and move the point there.
    -    Basic reference-style image markup insertion.
    -    Multiple horizontal rule styles, `markdown-hr-strings`,
         customizable as a list of strings, which can be cycled
         through.
    -    New URL insertion command for inserting plain URLs delimited
         by angle brackets (<kbd>C-c C-a u</kbd>).  Works on URL at
         point, if any, when there is no active region.
    -    Generally improved insertion commands with respect to
         insertion of surrounding whitespace and point position after
         insertion (e.g., ensuring blank lines before and after newly
         inserted headings and horizontal rules).
    -    Unified link following: open links in a browser and wiki
         links in a new buffer with the same keybinding (<kbd>C-c
         C-o</kbd>).  This supersedes the separate wiki link following
         command (<kbd>C-c C-w</kbd>).
    -    Generalized link movement and following: move between and
         open all link types (inline, reference, wiki, angle URIs)
         using the same key bindings (<kbd>M-n</kbd> and
         <kbd>M-p</kbd>).  Previously, these commands only moved
         between wiki links, but with the above following enhancement,
         moving between hyperlinks of all types is more useful.
    -    Syntax highlighting for GFM quoted code blocks with an
         optional language keyword.
    -    Dynamic loading and unloading for math support with
         refontification.
    -    Allow underscores and colons in equation labels in math mode.
    -    Syntax highlighting improvements: faster identification of
         preformatted blocks.  Markdown Mode adheres to the four space
         rule for nested list items: in a list item of level _n_,
         preformatted text must be indented at least 4(_n_ + 1)
         spaces.
    -    More inclusive blockquote regular expression highlights
         blockquotes with leading indentation, when appropriate.
    -    Regular expression optimization for URI matching.
    -    Numerous other improvements for more accurate syntax
         highlighting.
    -    Respect hard line breaks when filling paragraphs.
    -    Add indentation positions: preceding list markers and pre
         block position.
    -    Use button-map for navigating undefined references, so that
         references can be navigated via the keyboard by pressing
         <kbd>TAB</kbd> and <kbd>S-TAB</kbd>.
    -    Use newer `use-region-p` when possible to check for active
         region, with fallbacks for older Emacsen and Xemacs.
    -    Clean up whitespace after deleting footnote text.
    -    Use adaptive filling for list items and blockquotes.
    -    Treat all list items (any marker type) the same way with respect
         to filling.
    -    Retain the `>` prefix when filling blockquotes.
    -    Fill list items inside of blockquotes.
    -    Numerous other internal improvements to make the code base
         more robust.

*   Bug fixes:

    -    Fix bug in heading visibility cycling introduced in version
         1.9 where the level of headings was being calculated
         incorrectly.
    -    Fix problems inserting ATX headings at end of buffer.
    -    Support small Setext headings (with fewer than three
         characters).
    -    Several improvements to inline code syntax highlighting.
    -    Fix some edge cases regarding escaping, spaces, etc. for bold
         and italic font lock.
    -    Prohibit newlines and tabs immediately after opening bold and
         italic delimiters.  This fixes a bug where italics would not
         be highlighted following a horizontal rule
    -    Improved multi-line font lock performance for large files.
    -    Improved multi-line font lock at beginning of buffer.
    -    List items with any of the three markers are filled in the
         same way (previously list items starting with `+` were not
         filled with hanging indentation).
    -    Fix end detection for empty list items.  Don't skip over the
         whitespace following the marker on the same line.
         Previously, empty list items were not being detected properly
         by `markdown-cur-list-item-bounds` as a result of this.
    -    Don't exclude `[^]`, which is a valid reference tag (but
         let's please stick to alphanumeric characters).
    -    No longer highlight escaped wiki links.
    -    Fix line number buttons for reference checking and make all
         buttons clickable.
    -    Fix killing of footnotes with no text.
    -    Fix escaping in `markdown-xhtml-standalone-regexp`.
    -    Fix a font-lock edge case involving footnote markers
         preceding inline links.
    -    More accurate font-lock for ATX headings in edge cases.
    -    Fix killing of footnotes from footnote text.

--- ---

# Markdown Mode 1.9

*January 1, 2013*

Version 1.9 is a major new stable release with important bug fixes.

*   New features:

    -    Support for setext-style headers in `outline-mode`.  Thanks
         to Shigeru Fukaya.
    -    Font lock for tilde-fenced code blocks.
    -    Reference link insertion (<kbd>C-c C-a r</kbd>).
    -    Support two forms of aliased wiki links:
         `[[link text|PageName]]` and `[[PageName|link text]]`
         (`markdown-wiki-link-alias-first`).
    -    Footnote support: font lock and insertion, deletion, and
         navigation functions for footnotes (prefixed by
         <kbd>C-c C-f</kbd>; following for wiki links is now
         <kbd>C-c C-w</kbd>).  Thanks to Joost Kremers.
    -    Improved preview and export commands.  Thanks to Donald
         Ephraim Curtis.
    -    `imenu` support.  Thanks to Akinori Musha.
    -    Added autoload token for `gfm-mode`.  Thanks to Max Penet and
         Peter Eisentraut for the suggestion.
    -    Optional character set declaration in XHTML output.  Thanks
         to François Gannaz for the suggestion.
    -    Smart unindentation when pressing delete at the beginning of
         a line.  Thanks to Zhenlei Jia.
    -    Optional prefix argument to <kbd>C-c C-w</kbd> for opening
         wiki links in another window.
    -    Open inline and reference links and inline URIs in browser
         (<kbd>C-c C-o</kbd>).  Thanks to Peter Jones.
    -    Open files in a standalone previewer or editor
         (<kbd>C-c C-c o</kbd>).
    -    Clean up numbered/ordered lists (<kbd>C-c C-c n</kbd>).
         Thanks to Donald Ephraim Curtis.
    -    Save Markdown output to kill ring (copy to clipboard)
         (<kbd>C-c C-c w</kbd>).  Thanks to Donald Ephraim Curtis.

*   Improvements:

    -    Improve `markdown-mode-hook` docstring.  Thanks to Shigeru
         Fukaya for the more precise description.
    -    Don't require Common Lisp extensions at run time.  Thanks to
         Shigeru Fukaya.
    -    Prefer `visual-line-mode`, the replacement for
         `longlines-mode`, when in `gfm-mode`.  Thanks to Christopher
         J. Madsen.
    -    Proper GitHub wiki link handling in `gfm-mode`.  Thanks to
         Kevin Porter.
    -    XEmacs compatibility:
        -    Avoid malformed list errors during font definitions.
        -    Handle replace-regexp-in-string.
        -    Use text properties instead of overlays.
        -    Fall back to `set-buffer-modified-p` when
            `restore-buffer-modified-p` is unavailable.
        -    Many additional fixes.  Thanks to Michael Sperber.
    -    Handle wiki links in buffers not associated with a file.
    -    Update autoload documentation to support byte compilation.
    -    Option to use `-` instead of `_` for wiki links in
         `gfm-mode`.
    -    Add two tab stops to possible indentation positions following
         list items.

*   Bug fixes:

    -    Fixed a bug which caused unusual behavior in functions
         performing search, replace, and/or matching operations.
         Thanks to Christopher J. Madsen for the patch.
    -    Fixed a bug which caused an incompatibility with
         `orgtbl-mode`.  Thanks to Vegard Vesterheim for the report
         and to Carsten Dominik for a patch.
    -    Fixed a bug where reference links at the beginning of a line
         would be mistaken for reference definitions.
    -    Improved font lock for headers.
    -    Improved font lock for reference definitions.  Thanks to Ian
         Yang.
    -    Avoid byte compiler warning about `region-exists-p` in GNU
         Emacs.
    -    Additional key bindings for cross-platform header cycling
         compatibility.
    -    Fix problem with externally modified files on disk where the
         user would get stuck in a loop answering "really edit the
         buffer?"  Thanks to Bryan Fink for a detailed report.
    -    Font lock fix for URLs with underscores.
    -    Escape shell commands to handle filenames with spaces, etc.
         Thanks to Marcin Kasperski for a patch.
    -    Use `:slant` instead of unsupported `:italic` in font spec.
    -    Fix typo in `paragraph-fill` regexp.

# Markdown Mode 1.8.1

*August 15, 2011*

Version 1.8.1 is a bugfix version which addresses some minor issues in
version 1.8.

*   New features:

    -    Wiki link features now support aliased or piped wiki links of
         the form `[[PageName|link text]]`.

*   Bug fixes:

    -    Fixed an issue, reported by Werner Dittmann, where the
         default indentation position would be skipped over when
         `auto-fill-mode` was on.  This meant that when writing a
         normal paragraph, for example, the line would wrap to column
         4 instead of column 1.
    -    Require the `cl` package for `multiple-value-bind`.  Thanks
         to Werner Dittman for noticing this.
    -    Remove a leftover debug print message which would announce
         "ENTER" in the minibuffer when the enter key was pressed.

# Markdown Mode 1.8

*August 12, 2011*

*   New features:

    -   Add support for following wiki links in a buffer, either with
        <kbd>C-c C-f</kbd> or, optionally, <kbd>RET</kbd>, when the
        point is at a wiki link.
    -   Support Markdown processors which do not accept input from
        stdin (i.e, Python-Markdown) by adding the
        `markdown-command-needs-filename` custom option.  Thanks to
        Jeremiah Dodds for a patch.
    -   GitHub-Flavored Markdown mode (`gfm-mode`) turns on
        `longlines-mode` and `auto-fill-mode`.  Thanks to Edward
        O'Connor for the patch.
    -   Add outline-mode-like keybindings for fast outline navigation
        of atx-style headers (see the updated documentation for
        details).
    -   Arbitrary content may to be added to the `<head>` block during
        HTML output to allow for flexible local customizations.  See
        `markdown-xhtml-header-content`.
    -   New HTML export options: export to a file with
        <kbd>C-c C-c e</kbd> or export to a file and view with
        <kbd>C-c C-c v</kbd>.
    -   Support Markdown processors which produce standalone output
        (i.e., complete HTML documents).  If this is detected, by
        matching `markdown-xhtml-standalone-regexp` in the first five
        lines of output, then omit the `markdown-mode` header and
        footer.  Thanks to Philippe Ivaldi for this and the previous
        HTML-output-related patches.
    -   Customizable wiki link following behavior using
        `markdown-follow-wiki-link-on-enter`.
    -   Quick navigation to the previous and next wiki links using
        <kbd>M-p</kbd> and <kbd>M-n</kbd>.
    -   Wiki links to non-existent files (missing links) are
        highlighted differently.  Based on functionality from
        `wiki-mode` by Alex Schroeder.  Thanks to Eric Merritt for
        patches.

*   Improvements:

    -   Improve syntax highlighting of preformatted text blocks to
        better distinguish them from list items with hanging
        indentation and nested list items.
    -   Match italic and bold text and inline code fragments across
        line breaks, within a single block, but prevent them from
        matching across blocks.
    -   Generally improve multi-line font lock by extending the search
        region to include full blocks.
    -   Make indentation work when the previous line is not indented.
    -   Set tab width to 4, the natural tab width for Markdown
        documents.
    -   Stop announcing "TAB" in the minibuffer when tab is pressed.
    -   Use `html-mode` for viewing Markdown output.
    -   Ensure Markdown output buffer is always raised, even when the
        output is short.
    -   Make sure horizontal rules inserted by <kbd>C-c -</kbd>
        (`markdown-insert-hr`) are surrounded by blank lines.
    -   Added an `autoload` cookie.  Thanks to Peter S. Galbraith for
        the patch.
    -   Support a customizable horizontal rule string
        `markdown-hr-string`.  This replaces the previous but less
        flexible custom option `markdown-hr-length`, which has been
        removed.
    -   Followed wiki links are opened using `markdown-mode`.

*   Bug fixes:

    -   Fixed an issue, reported by Joost Kremners, where for
        multi-line lists, the position of the list marker was not
        being added to the list of possible indentation levels.
    -   Avoid a problem where indentation positions were getting
        skipped over when tab cycling.
    -   Fixed an issue when column 0 is the natural automatic
        indentation stop.
    -   Prevent infinite loops in blockquote (<kbd>C-c C-s b</kbd>)
        and preformatted (<kbd>C-c C-s p</kbd>) block insertion while
        at the beginning or end of the buffer.

# Markdown Mode 1.7

*October 1, 2009*

  * New features:

    -    Support filling of list items.
    -    Allow customization of font-lock faces (thanks to intrigeri
         for the patch).
    -    Automatic indentation when pressing enter or tab (with
         cycling upon subsequent tab presses) (thanks to Bryan Kyle).
    -    Generate real XHTML for previewing (thanks to Hilko Bengen
         for the patch).  This fixes [Debian bug #490865](http://bugs.debian.org/cgi-bin/bugreport.cgi?bug=490865).  The CSS
         stylesheet for XHTML output is customizable via
         `markdown-css-path` (thanks to Ankit Solanki for the patch).
    -    Better URL matching (protocols are customizable through
         `markdown-uri-types`).
    -    LaTeX syntax highlighting can be enabled or disabled using
         the customize system (`markdown-enable-math`).
    -    Support for HTML comments (font lock, `comment-dwim`, etc.).
    -    Support filling of definition lists (thanks to Peter Williams
         for the patch).

*   Improvements:

    -    Add support level 5 and 6 atx-style headers (thanks to Alec
         Resnick for the report).
    -    Fill-paragraph no longer breaks lines inside of square
         brackets (thanks to Peter Williams for the patch).

*   Bug fixes:

    -    Fixed several font lock issues.
    -    Fixed a bug where pressing enter did nothing in
         longlines-mode (thanks to Ankit Solanki for the patch).
    -    Fixed a problem where Emacs snapshot would hang during
         `markdown-enter` and `markdown-cycle` (thanks to Alec Resnick
         for the report).
    -    Fixed an issue with auto-fill-mode and markdown-mode's
         indentation (thanks to Joost Kremers for the report and
         analysis).

# Markdown Mode 1.6

*June 4, 2008*

*   **Breaking changes:**

    -    Rename `blockquote-region` to `markdown-blockquote-region` in
         accordance with the Emacs major mode coding conventions.
    -    Several new keybindings.
    -    Reverted to using colors instead of bold, italic, and
         fixed-width faces.

*   New features:

    -    Implemented org-mode style visibility cycling.
    -    Support outline minor mode.
    -    Undefined reference checking (via `C-c C-c c`, using code by
         Dmitry Dzhus).
    -    Wiki links: syntax highlighting and element insertion
         (`C-c C-a w`).
    -    Allow syntax highlighting faces to be customized.
    -    Insertion of preformatted text sections (`C-c C-s p`).
    -    Font locking for inline URIs and email addresses.
    -    Markdown mode menu (thanks to Greg Bognar for the initial
         code).

*   Improvements:

    -    Markdown customize group moved to `wp` (word processing).
    -    Derive from `text-mode` instead of `fundamental-mode`.
    -    Properly prefix regex definitions and `wrap-or-insert`
         function.

*   Bug fixes:

    -    Highlight wrapped inline link definitions (thanks to Blake
         Winton).
    -    Fix adjacent wiki link font lock bug.
    -    Support escaping of backticks.
    -    Many other small font lock tweaks.
    -    Don't check for `transient-mark-mode` in
         `markdown-blockquote-region`.  This fixes Debian bug #456592
         (thanks to Daniel Burrows for the report).
    -    Apply Greg Bognar's fix for `markdown` with an active region.
    -    Don't use the kill ring to store wrapped text.

# Markdown Mode 1.5

*October 11, 2007*

Version 1.5 is a major revision compared to previous releases.  The
functionality has not changed very much, all of the keybindings are
the same, but it is internally quite different.

Most of the changes involve syntax highlighting.  The regular
expressions have been significantly improved and the corresponding
font lock faces have been tweaked (hopefully for the better, but feel
free to customize them).  Various other small bugs have been fixed and
the documentation and website have been updated.

The two changes in functionality, both of which are optional, are
syntax highlighting for embedded mathematics via LaTeX-like
expressions, and highlighting for bracketed wiki links.

 [itex]: http://golem.ph.utexas.edu/~distler/blog/itex2MMLcommands.html

# Markdown Mode 1.4

*June 29, 2007*

Version 1.4 includes a small fix to the regular expression syntax to
fix the Emacs 21 "Invalid escape character syntax." error.  Thanks to
Edward O'Connor for the fix.

# Markdown Mode 1.3

*June 5, 2007*

Version 1.3 provides syntax highlighting, insertion commands for all
basic HTML elements, and preview commands for viewing the resulting
HTML in a new buffer of an external browser.

# Markdown Mode 1.2

*May 25, 2007*

Version 1.2 adds element insertion commands and keys for links,
horizontal rules, headers, inline code, and bold and italic text.

Added element insertion commands and keys for links, horizontal rules, headers, inline code, and bold and italic text.

# Markdown Mode 1.1

*May 24, 2007*

Version 1.1 is the initial release of Markdown Mode for Emacs, a major
mode to edit Markdown files in Emacs.  This version provides basic
syntax highlighting and element insertion commands for Markdown files.<|MERGE_RESOLUTION|>--- conflicted
+++ resolved
@@ -24,11 +24,8 @@
     -   Enable flyspell check at yaml metadata[GH-560][]
     -   Clean up Makefile
     -   Support to display local image with percent encoding file path
-<<<<<<< HEAD
+    -   Add ability to resize inline image display (`markdown-toggle-inline-images`) without Imagemagick installed in the computer (emulating Org Mode)
     -   Support including braces around the language specification in GFM code blocks
-=======
-    -   Add ability to resize inline image display (`markdown-toggle-inline-images`) without Imagemagick installed in the computer (emulating Org Mode)
->>>>>>> 00858754
 
 *   Bug fixes:
     -   Fix remaining flyspell overlay in code block or comment issue [GH-311][]
