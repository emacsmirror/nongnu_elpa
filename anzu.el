;;; anzu.el --- Show number of matches in mode-line while searching -*- lexical-binding: t; -*-

;; Copyright (C) 2016-2020 Syohei YOSHIDA and Neil Okamoto

;; Author: Syohei YOSHIDA <syohex@gmail.com>
;; Maintainer: Neil Okamoto <neil.okamoto+melpa@gmail.com>
;; URL: https://github.com/emacsorphanage/anzu
;; Version: 0.62
;; Package-Requires: ((emacs "24.3"))

;; This program is free software; you can redistribute it and/or modify
;; it under the terms of the GNU General Public License as published by
;; the Free Software Foundation, either version 3 of the License, or
;; (at your option) any later version.

;; This program is distributed in the hope that it will be useful,
;; but WITHOUT ANY WARRANTY; without even the implied warranty of
;; MERCHANTABILITY or FITNESS FOR A PARTICULAR PURPOSE.  See the
;; GNU General Public License for more details.

;; You should have received a copy of the GNU General Public License
;; along with this program.  If not, see <http://www.gnu.org/licenses/>.

;;; Commentary:

;; `anzu.el' is an Emacs port of `anzu.vim'.
;;
;; `anzu.el' provides a minor mode which displays 'current match/total
;; matches' in the mode-line in various search modes.  This makes it
;; easy to understand how many matches there are in the current buffer
;; for your search query.

;; To use this package, add following code to your init.el or .emacs
;;
;;   (global-anzu-mode +1)
;;

;;; Code:

(require 'cl-lib)
(require 'thingatpt)

(defgroup anzu nil
  "Show searched position in mode-line"
  :group 'isearch)

(defcustom anzu-mode-lighter " Anzu"
  "Lighter of anzu-mode"
  :type 'string)

(defcustom anzu-cons-mode-line-p t
  "Set nil if you use your own mode-line setting"
  :type 'boolean)

(defcustom anzu-minimum-input-length 1
  "Minimum input length to enable anzu"
  :type 'integer)

(defcustom anzu-search-threshold nil
  "Limit of search number"
  :type '(choice (integer :tag "Threshold of search")
                 (const :tag "No threshold" nil)))

(defcustom anzu-replace-threshold nil
  "Limit of replacement overlays."
  :type '(choice (integer :tag "Threshold of replacement overlays")
                 (const :tag "No threshold" nil)))

(defcustom anzu-use-migemo nil
  "Flag of using migemo"
  :type 'boolean)

(defcustom anzu-mode-line-update-function #'anzu--update-mode-line-default
  "Function which return mode-line string. This must be non-nil."
  :type 'function)

(defcustom anzu-regexp-search-commands '(isearch-forward-regexp
                                         isearch-backward-regexp)
  "Search function which use regexp."
  :type '(repeat function))

(defcustom anzu-input-idle-delay 0.05
  "Idle second for updating modeline at replace commands"
  :type 'number)

(defcustom anzu-deactivate-region nil
  "Deactive region if you use anzu a replace command with region"
  :type 'boolean)

(defcustom anzu-replace-at-cursor-thing 'defun
  "Replace thing. This parameter is same as `thing-at-point'"
  :type 'symbol)

(defcustom anzu-replace-to-string-separator ""
  "Separator of `to' string"
  :type 'string)

(defface anzu-mode-line
  '((t (:foreground "magenta" :weight bold)))
  "face of anzu modeline")

(defface anzu-mode-line-no-match
  '((t (:inherit anzu-mode-line)))
  "face of anzu modeline in no match case")

(defface anzu-replace-highlight
  '((t :inherit query-replace))
  "highlight of replaced string")

(defface anzu-match-1
  '((((class color) (background light))
     :background "aquamarine" :foreground "black")
    (((class color) (background dark))
     :background "limegreen" :foreground "black")
    (t :inverse-video t))
  "First group of match.")

(defface anzu-match-2
  '((((class color) (background light))
     :background "springgreen" :foreground "black")
    (((class color) (background dark))
     :background "yellow" :foreground "black")
    (t :inverse-video t))
  "Second group of match.")

(defface anzu-match-3
  '((((class color) (background light))
     :background "yellow" :foreground "black")
    (((class color) (background dark))
     :background "aquamarine" :foreground "black")
    (t :inverse-video t))
  "Third group of match.")

(defface anzu-replace-to
  '((((class color) (background light))
     :foreground "red")
    (((class color) (background dark))
     :foreground "yellow"))
  "highlight of replace string")

(defvar anzu--total-matched 0)
(defvar anzu--current-position 0)
(defvar anzu--overflow-p nil)
(defvar anzu--last-isearch-string nil)
(defvar anzu--cached-positions nil)
(defvar anzu--last-command nil)
(defvar anzu--state nil)
(defvar anzu--cached-count 0)
(defvar anzu--last-replace-input "")
(defvar anzu--last-search-state nil)
(defvar anzu--last-replaced-count nil)
(defvar anzu--outside-point nil)
(defvar anzu--history nil)
(defvar anzu--query-defaults nil)

(defun anzu--validate-regexp (regexp)
  (condition-case nil
      (progn
        (string-match-p regexp "")
        t)
    (invalid-regexp nil)))

(defsubst anzu--construct-position-info (count overflow positions)
  (list :count count :overflow overflow :positions positions))

(defsubst anzu--case-fold-search ()
  (if isearch-mode
      isearch-case-fold-search
    case-fold-search))

(defsubst anzu--word-search-p ()
  (and (not (memq anzu--last-command anzu-regexp-search-commands))
       (not isearch-regexp)))

(defsubst anzu--isearch-regexp-function ()
  (or (bound-and-true-p isearch-regexp-function)
      (bound-and-true-p isearch-word)))

(defun anzu--transform-input (str)
  (cond ((eq (anzu--isearch-regexp-function) 'isearch-symbol-regexp)
         (setq str (isearch-symbol-regexp str)))
        ((anzu--word-search-p)
         (setq str (regexp-quote str)))
        (t str)))

(defsubst anzu--use-migemo-p ()
  (when anzu-use-migemo
    (unless (featurep 'migemo)
      (error "Error: migemo is not loaded"))
    (bound-and-true-p migemo-isearch-enable-p)))

(defun anzu--search-all-position (str)
  (unless anzu--last-command
    (setq anzu--last-command last-command))
  (let ((input (anzu--transform-input str)))
    (if (not (anzu--validate-regexp input))
        anzu--cached-positions
      (save-excursion
        (goto-char (point-min))
        (let ((positions '())
              (count 0)
              (overflow nil)
              (finish nil)
              (search-func (if (anzu--use-migemo-p)
                               (lambda (word &optional bound noerror count)
                                 (with-no-warnings
                                   (migemo-forward word bound noerror count)))
                             #'re-search-forward))
              (case-fold-search (anzu--case-fold-search)))
          (while (and (not finish) (funcall search-func input nil t))
            (push (cons (match-beginning 0) (match-end 0)) positions)
            (cl-incf count)
            (when (= (match-beginning 0) (match-end 0)) ;; Case of anchor such as "^"
              (if (eobp)
                  (setq finish t)
                (forward-char 1)))
            (when (and anzu-search-threshold (>= count anzu-search-threshold))
              (setq overflow t finish t)))
          (let ((result (anzu--construct-position-info count overflow (reverse positions))))
            (setq anzu--cached-positions (copy-sequence result))
            result))))))

(defun anzu--where-is-here (positions here)
  ;; don't use loop for emacs 27 bug
  (let ((poss positions)
        (index 1)
        (ret 0))
    (while poss
      (let ((pos (car poss)))
        (if (and (>= here (car pos)) (<= here (cdr pos)))
            (setq ret index poss nil)
          (setq poss (cdr poss) index (1+ index)))))
    ret))

(defun anzu--use-result-cache-p (input)
  (and (eq (anzu--isearch-regexp-function) (car anzu--last-search-state))
       (eq isearch-regexp (cdr anzu--last-search-state))
       (string= input anzu--last-isearch-string)
       (not (eq last-command 'isearch-toggle-case-fold))))

(defun anzu--update (query)
  (when (>= (length query) anzu-minimum-input-length)
    (let ((result (if (anzu--use-result-cache-p query)
                      anzu--cached-positions
                    (anzu--search-all-position query))))
      (let ((curpos (anzu--where-is-here (plist-get result :positions) (point))))
        (setq anzu--total-matched (plist-get result :count)
              anzu--overflow-p (plist-get result :overflow)
              anzu--current-position curpos
              anzu--last-search-state (cons (anzu--isearch-regexp-function) isearch-regexp)
              anzu--last-isearch-string query)
        (force-mode-line-update)))))

(defun anzu--update-post-hook ()
  (anzu--update isearch-string))

(defconst anzu--mode-line-format '(:eval (anzu--update-mode-line)))

(defsubst anzu--mode-line-not-set-p ()
  (and (listp mode-line-format)
       (member anzu--mode-line-format mode-line-format)))

(defun anzu--cons-mode-line-search ()
  (anzu--cons-mode-line 'search))

(defun anzu--cons-mode-line (state)
  (setq anzu--state state)
  (when (and anzu-cons-mode-line-p (not (anzu--mode-line-not-set-p)))
    (setq mode-line-format (cons anzu--mode-line-format mode-line-format))))

(defsubst anzu--reset-status ()
  (setq anzu--total-matched 0
        anzu--current-position 0
        anzu--state nil
        anzu--last-command nil
        anzu--last-isearch-string nil
        anzu--overflow-p nil))

(defun anzu--reset-mode-line ()
  (anzu--reset-status)
  (when (and anzu-cons-mode-line-p (anzu--mode-line-not-set-p))
    (setq mode-line-format (delete anzu--mode-line-format mode-line-format))))

(defsubst anzu--format-here-position (here total)
  (if (and anzu--overflow-p (zerop here))
      (format "%d+" total)
    here))

(defun anzu--update-mode-line-default (here total)
  (when anzu--state
    (let ((status (cl-case anzu--state
                    (search (format "(%s/%d%s)"
                                    (anzu--format-here-position here total)
                                    total (if anzu--overflow-p "+" "")))
                    (replace-query (format "(%d replace)" total))
                    (replace (format "(%d/%d)" here total))))
          (face (if (and (zerop total) (not (string= isearch-string "")))
                    'anzu-mode-line-no-match
                  'anzu-mode-line)))
      (propertize status 'face face))))

(defun anzu--update-mode-line ()
  (funcall anzu-mode-line-update-function anzu--current-position anzu--total-matched))

;;;###autoload
(define-minor-mode anzu-mode
  "minor-mode which display search information in mode-line."
  :init-value nil
  :global     nil
  :lighter    anzu-mode-lighter
  (if anzu-mode
      (progn
        (setq-local anzu--state nil)
        (add-hook 'isearch-update-post-hook #'anzu--update-post-hook nil t)
        (add-hook 'isearch-mode-hook #'anzu--cons-mode-line-search nil t)
        (add-hook 'isearch-mode-end-hook #'anzu--reset-mode-line nil t))
    (remove-hook 'isearch-update-post-hook #'anzu--update-post-hook t)
    (remove-hook 'isearch-mode-hook #'anzu--cons-mode-line-search t)
    (remove-hook 'isearch-mode-end-hook #'anzu--reset-mode-line t)
    (anzu--reset-mode-line)))

(defun anzu--turn-on ()
  (unless (minibufferp)
    (anzu-mode +1)))

;;;###autoload
(define-globalized-minor-mode global-anzu-mode anzu-mode anzu--turn-on)

(defsubst anzu--query-prompt-base (use-region use-regexp)
  (concat "Query replace"
          (if current-prefix-arg " word" "")
          (if use-regexp " regexp" "")
          (if use-region " in region" ""))  )

(defun anzu--query-prompt (use-region use-regexp at-cursor isearch-p)
  (let ((prompt (anzu--query-prompt-base use-region use-regexp)))
    (if (and anzu--query-defaults (not at-cursor) (not isearch-p))
        (format "%s (default %s -> %s) "
                prompt
                (query-replace-descr (caar anzu--query-defaults))
                (query-replace-descr (cdar anzu--query-defaults)))
      prompt)))

(defvar anzu--replaced-markers nil)
(defsubst anzu--set-marker (beg buf)
  (let ((m (make-marker)))
    (set-marker m beg buf)
    (push m anzu--replaced-markers)))

(defun anzu--make-overlay (begin end face prio)
  (let ((ov (make-overlay begin end)))
    (overlay-put ov 'face face)
    (overlay-put ov 'priority prio)
    (overlay-put ov 'anzu-overlay t)
    ov))

(defun anzu--add-match-group-overlay (match-data groups)
  (when (>= groups 3)
    (anzu--make-overlay (cl-fifth match-data) (cl-sixth match-data)
                        'anzu-match-3 1001))
  (when (>= groups 2)
    (anzu--make-overlay (cl-third match-data) (cl-fourth match-data)
                        'anzu-match-2 1001))
  (anzu--make-overlay (cl-first match-data) (cl-second match-data)
                      'anzu-match-1 1001))

(defun anzu--add-overlay (beg end)
  (let* ((match-data (match-data))
         (groups (/ (- (length match-data) 2) 2)))
    (when (>= groups 1)
      (anzu--add-match-group-overlay (cddr match-data) groups))
    (let ((ov (anzu--make-overlay beg end 'anzu-replace-highlight 1000)))
      (overlay-put ov 'from-string (buffer-substring-no-properties beg end))
      (overlay-put ov 'anzu-replace t))))

(defsubst anzu--cleanup-markers ()
  (mapc (lambda (m) (set-marker m nil)) anzu--replaced-markers)
  (setq anzu--replaced-markers nil))

;; Return highlighted count
(defun anzu--count-and-highlight-matched (buf str replace-beg replace-end
                                              use-regexp overlay-limit case-sensitive)
  (anzu--cleanup-markers)
  (when (not use-regexp)
    (setq str (regexp-quote str)))
  (if (not (anzu--validate-regexp str))
      anzu--cached-count
    (with-current-buffer buf
      (save-excursion
        (let* ((backward (> replace-beg replace-end))
               (overlay-beg (if backward (max replace-end overlay-limit) replace-beg))
               (overlay-end (if backward replace-beg (min replace-end overlay-limit))))
          (goto-char replace-beg)
          (let ((count 0)
                (overlayed 0)
                (finish nil)
                (cmp-func (if backward #'< #'>))
                (search-func (if backward #'re-search-backward #'re-search-forward))
                (step (if backward -1 1))
                (case-fold-search (if case-sensitive
                                      nil
<<<<<<< HEAD
                                    (anzu--case-fold-search))))
            (while (and (not finish) (re-search-forward str replace-end t))
=======
                                    (anzu--case-fold-search str))))
            (while (and (not finish) (funcall search-func str replace-end t))
>>>>>>> 5bd8f551
              (cl-incf count)
              (let ((beg (match-beginning 0))
                    (end (match-end 0)))
                (when (= beg end)
                  (if (eobp)
                      (setq finish t)
                    (forward-char step)))
                (when (and replace-end (funcall cmp-func (point) replace-end))
                  (setq finish t))
                (when (and (>= beg overlay-beg) (<= end overlay-end) (not finish))
                  (cl-incf overlayed)
                  (anzu--add-overlay beg end))))
            (setq anzu--cached-count count)
            overlayed))))))

(defun anzu--search-outside-visible (buf input beg end use-regexp)
  (let* ((regexp (if use-regexp input (regexp-quote input)))
         (backward (> beg end))
         (searchfn (if backward #'re-search-backward #'re-search-forward)))
    (when (anzu--validate-regexp regexp)
      (with-selected-window (get-buffer-window buf)
        (goto-char beg)
        (when (funcall searchfn regexp end t)
          (setq anzu--outside-point (match-beginning 0))
          (let ((overlay-limit (anzu--overlay-limit backward)))
            (anzu--count-and-highlight-matched buf input beg end use-regexp
                                               overlay-limit nil)))))))

(defconst anzu--from-to-separator
  (propertize
   (or (ignore-errors
         (if (char-displayable-p ?\u2192) " \u2192 " " -> "))
       " -> ")
   'face 'minibuffer-prompt))

(defsubst anzu--separator ()
  (propertize "\0" 'display anzu--from-to-separator 'separator t))

(defun anzu--check-minibuffer-input (buf beg end use-regexp overlay-limit)
  (let* ((content (minibuffer-contents))
         (to (when (and (string-match (anzu--separator) content)
                        (get-text-property (match-beginning 0) 'separator content))
               (substring-no-properties content (match-end 0))))
         (from (or (and to (substring-no-properties content 0 (match-beginning 0)))
                   content))
         (empty-p (string= from ""))
         (overlayed (if empty-p
                        (setq anzu--cached-count 0)
                      (anzu--count-and-highlight-matched buf from beg end use-regexp
                                                         overlay-limit nil))))
    (when anzu--outside-point
      (setq anzu--outside-point nil)
      (with-selected-window (get-buffer-window buf)
        (goto-char beg)))
    (when (and (not empty-p) (zerop overlayed))
      (anzu--search-outside-visible buf from beg end use-regexp))
    (when to
      (setq anzu--last-replace-input "")
      (anzu--append-replaced-string to buf beg end use-regexp overlay-limit from))
    (setq anzu--total-matched anzu--cached-count)
    (force-mode-line-update)))

(defun anzu--clear-overlays (buf beg end)
  (with-current-buffer buf
    (dolist (ov (overlays-in (or beg (point-min)) (or end (point-max))))
      (when (overlay-get ov 'anzu-overlay)
        (delete-overlay ov)))))

(defun anzu--transform-from-to-history ()
  (let ((separator (anzu--separator)))
    (append (mapcar (lambda (from-to)
                      (concat (query-replace-descr (car from-to))
                              separator
                              (query-replace-descr (cdr from-to))))
                    anzu--query-defaults)
            (symbol-value query-replace-from-history-variable))))

(defun anzu--read-from-string (prompt beg end use-regexp overlay-limit)
  (let ((curbuf (current-buffer))
        (blink-matching-paren nil)
        (anzu--history (anzu--transform-from-to-history))
        timer is-input)
    (unwind-protect
        (minibuffer-with-setup-hook
            #'(lambda ()
                (setq timer (run-with-idle-timer
                             (max anzu-input-idle-delay 0.01)
                             'repeat
                             (lambda ()
                               (anzu--clear-overlays curbuf nil nil)
                               (with-selected-window (or (active-minibuffer-window)
                                                         (minibuffer-window))
                                 (anzu--check-minibuffer-input
                                  curbuf beg end use-regexp overlay-limit))))))
          (prog1 (read-from-minibuffer (format "%s: " prompt)
                                       nil nil nil 'anzu--history nil t)
            (setq is-input t)))
      (when timer
        (cancel-timer timer)
        (setq timer nil)
        (unless is-input
          (goto-char beg))))))

(defun anzu--query-validate-from-regexp (from)
  (when (string-match "\\(?:\\`\\|[^\\]\\)\\(?:\\\\\\\\\\)*\\(\\\\[nt]\\)" from)
    (let ((match (match-string 1 from)))
      (cond
       ((string= match "\\n")
        (message "`\\n' here doesn't match a newline; type C-q C-j instead!!"))
       ((string= match "\\t")
        (message "\\t' here doesn't match a tab; to do that, just type TAB!!")))
      (sit-for 2))))

(defun anzu--query-from-string (prompt beg end use-regexp overlay-limit)
  (let* ((from (anzu--read-from-string prompt beg end use-regexp overlay-limit))
         (is-empty (string= from "")))
    (when (and (not is-empty) (not anzu--query-defaults))
      (setq anzu--last-replaced-count anzu--total-matched))
    (if (and is-empty anzu--query-defaults)
        (cons (query-replace-descr (caar anzu--query-defaults))
              (query-replace-compile-replacement
               (query-replace-descr (cdar anzu--query-defaults)) use-regexp))
      (add-to-history query-replace-from-history-variable from nil t)
      (when use-regexp
        (unless (anzu--validate-regexp from)
          (error "'%s' is invalid regexp." from))
        (anzu--query-validate-from-regexp from))
      from)))

(defun anzu--compile-replace-text (str)
  (let ((compiled (ignore-errors
                    (query-replace-compile-replacement str t))))
    (when compiled
      (cond  ((stringp compiled) compiled)
             ((and (consp compiled) (functionp (car compiled)))
              compiled)
             ((and (consp compiled) (stringp (car compiled)))
              (car compiled))))))

(defun anzu--evaluate-occurrence (ov to-regexp replacements fixed-case from-regexp)
  (let ((from-string (overlay-get ov 'from-string))
        (compiled (anzu--compile-replace-text to-regexp)))
    (if (not compiled)
        ""
      (with-temp-buffer
        (insert from-string)
        (goto-char (point-min))
        (when (re-search-forward from-regexp nil t)
          (or (ignore-errors
                (if (consp compiled)
                    (replace-match (funcall (car compiled) (cdr compiled)
                                            replacements) fixed-case)
                  (replace-match compiled fixed-case))
                (buffer-substring (point-min) (point-max)))
              ""))))))

(defun anzu--overlay-sort (a b)
  (< (overlay-start a) (overlay-start b)))

(defsubst anzu--overlays-in-range (beg end)
  (cl-loop for ov in (overlays-in (min beg end) (max beg end))
           when (overlay-get ov 'anzu-replace)
           collect ov into anzu-overlays
           finally
           return
           (let ((sorted (sort anzu-overlays 'anzu--overlay-sort)))
             (if anzu-replace-threshold
                 (cl-subseq sorted 0 (min (length sorted) anzu-replace-threshold))
               sorted))))

(defsubst anzu--propertize-to-string (str)
  (let ((separator (or anzu-replace-to-string-separator "")))
    (propertize (concat separator str) 'face 'anzu-replace-to)))

(defsubst anzu--replaced-literal-string (ov replaced from)
  (let ((str (buffer-substring-no-properties
              (overlay-start ov) (overlay-end ov))))
    (when (string-match (regexp-quote str) from)
      (replace-match replaced (not case-fold-search) t str))))

(defun anzu--append-replaced-string (content buf beg end use-regexp overlay-limit from)
  (let ((replacements 0))
    (unless (string= content anzu--last-replace-input)
      (setq anzu--last-replace-input content)
      (with-current-buffer buf
        (let ((case-fold-search (anzu--case-fold-search)))
          (dolist (ov (anzu--overlays-in-range beg (min end overlay-limit)))
            (let ((replace-evaled
                   (if (not use-regexp)
                       (anzu--replaced-literal-string ov content from)
                     (prog1 (anzu--evaluate-occurrence ov content replacements
                                                       (not case-fold-search) from)
                       (cl-incf replacements)))))
              (overlay-put ov 'after-string (anzu--propertize-to-string replace-evaled)))))))))

(defsubst anzu--outside-overlay-limit (orig-beg orig-limit)
  (save-excursion
    (goto-char (+ anzu--outside-point (- orig-limit orig-beg)))
    (line-end-position)))

(defun anzu--read-to-string (from prompt beg end use-regexp overlay-limit)
  (let ((curbuf (current-buffer))
        (orig-beg beg)
        (to-prompt (format "%s %s with: " prompt (query-replace-descr from)))
        (history-add-new-input nil)
        (blink-matching-paren nil)
        timer is-input)
    (setq anzu--last-replace-input "")
    (when anzu--outside-point
      (setq beg anzu--outside-point
            overlay-limit (anzu--outside-overlay-limit orig-beg overlay-limit)
            anzu--outside-point nil))
    (unwind-protect
        (minibuffer-with-setup-hook
            #'(lambda ()
                (setq timer (run-with-idle-timer
                             (max anzu-input-idle-delay 0.01)
                             'repeat
                             (lambda ()
                               (with-selected-window (or (active-minibuffer-window)
                                                         (minibuffer-window))
                                 (anzu--append-replaced-string
                                  (minibuffer-contents)
                                  curbuf beg end use-regexp overlay-limit from))))))
          (prog1 (read-from-minibuffer to-prompt
                                       nil nil nil
                                       query-replace-from-history-variable nil t)
            (setq is-input t)))
      (when timer
        (cancel-timer timer)
        (setq timer nil)
        (unless is-input
          (goto-char orig-beg))))))

(defun anzu--query-replace-read-to (from prompt beg end use-regexp overlay-limit)
  (query-replace-compile-replacement
   (let ((to (anzu--read-to-string from prompt beg end use-regexp overlay-limit)))
     (add-to-history query-replace-to-history-variable to nil t)
     (add-to-history 'anzu--query-defaults (cons from to) nil t)
     to)
   use-regexp))

(defun anzu--overlay-limit (backward)
  (save-excursion
    (move-to-window-line (if backward 1 -1))
    (forward-line (if backward -1 1))
    (point)))

(defun anzu--query-from-at-cursor (buf beg end overlay-limit)
  (let ((symbol (thing-at-point 'symbol)))
    (unless symbol
      (error "No symbol at cursor!!"))
    (let ((symbol-regexp (concat "\\_<" (regexp-quote symbol) "\\_>")))
      (anzu--count-and-highlight-matched buf symbol-regexp beg end t overlay-limit t)
      (setq anzu--total-matched anzu--cached-count)
      (force-mode-line-update)
      symbol-regexp)))

(defun anzu--query-from-isearch-string (buf beg end use-regexp overlay-limit)
  (anzu--count-and-highlight-matched buf isearch-string beg end use-regexp overlay-limit t)
  (setq anzu--total-matched anzu--cached-count)
  (force-mode-line-update)
  (add-to-history query-replace-from-history-variable isearch-string nil t)
  isearch-string)

(defun anzu--thing-begin (thing)
  (let ((bound (bounds-of-thing-at-point thing)))
    (if bound
        (car bound)
      (let ((fallback-bound (bounds-of-thing-at-point 'symbol)))
        (if fallback-bound
            (car fallback-bound)
          (point))))))

(defsubst anzu--thing-end (thing)
  (let ((bound (bounds-of-thing-at-point thing)))
    (if bound
        (cdr bound)
      (point-max))))

(defun anzu--region-begin (use-region thing backward)
  (cond (use-region (region-beginning))
        (backward (point))
        (thing (anzu--thing-begin thing))
        (current-prefix-arg (line-beginning-position))
        (t (point))))

(defsubst anzu--line-end-position (num)
  (save-excursion
    (forward-line (1- num))
    (line-end-position)))

(defun anzu--region-end (use-region thing backward)
  (cond (use-region (region-end))
        (backward (point-min))
        (current-prefix-arg
         (anzu--line-end-position (prefix-numeric-value current-prefix-arg)))
        (thing (anzu--thing-end thing))
        (t (point-max))))

(defun anzu--begin-thing (at-cursor thing)
  (cond ((and at-cursor thing) thing)
        ((and at-cursor (not thing)) 'symbol)
        (t nil)))

(defun anzu--replace-backward-p (prefix)
  ;; This variable is introduced at Emacs 24.4, I should fix this variable to
  ;; version variable
  (and (boundp 'list-matching-lines-prefix-face)
       (and prefix (< prefix 0))))

(defun anzu--construct-perform-replace-arguments (from to delimited beg end backward query)
  (if backward
      (list from to query t delimited nil nil beg end backward)
    (list from to query t delimited nil nil beg end)))

(defun anzu--construct-query-replace-arguments (from to delimited beg end backward)
  (if backward
      (list from to delimited beg end backward)
    (list from to delimited beg end)))

(defsubst anzu--current-replaced-index (curpoint)
  (cl-loop for m in anzu--replaced-markers
           for i = 1 then (1+ i)
           for pos = (marker-position m)
           when (= pos curpoint)
           return i))

(defadvice replace-highlight (before anzu-replace-highlight activate)
  (when (and (eq anzu--state 'replace) anzu--replaced-markers)
    (let ((index (anzu--current-replaced-index (ad-get-arg 0))))
      (when (or (not index) (/= index anzu--current-position))
        (force-mode-line-update)
        (setq anzu--current-position (or index 1))))))

(defun anzu--set-replaced-markers (from beg end use-regexp)
  (save-excursion
    (goto-char beg)
    (cl-loop with curbuf = (current-buffer)
             with backward = (> beg end)
             with input = (if use-regexp from (regexp-quote from))
             with search-func = (if backward #'re-search-backward #'re-search-forward)
             with cmp-func = (if backward #'< #'>)
             with step = (if backward -1 1)
             while (funcall search-func input end t)
             do
             (progn
               (anzu--set-marker (match-beginning 0) curbuf)
               (when (= (match-beginning 0) (match-end 0))
                 (if (eobp)
                     (cl-return nil)
                   (forward-char step)))
               (when (and end (funcall cmp-func (point) end))
                 (cl-return nil))))))

(cl-defun anzu--query-replace-common (use-regexp
                                      &key at-cursor thing prefix-arg (query t) isearch-p)
  (anzu--cons-mode-line 'replace-query)
  (let* ((use-region (use-region-p))
         (orig-point (point))
         (backward (anzu--replace-backward-p prefix-arg))
         (overlay-limit (anzu--overlay-limit backward))
         (beg (anzu--region-begin use-region (anzu--begin-thing at-cursor thing) backward))
         (end (anzu--region-end use-region thing backward))
         (prompt (anzu--query-prompt use-region use-regexp at-cursor isearch-p))
         (delimited (and current-prefix-arg (not (eq current-prefix-arg '-))))
         (curbuf (current-buffer))
         (clear-overlay nil))
    (when (and anzu-deactivate-region use-region)
      (deactivate-mark t))
    (unwind-protect
        (let* ((from (cond ((and at-cursor beg)
                            (setq delimited nil)
                            (anzu--query-from-at-cursor curbuf beg end overlay-limit))
                           (isearch-p
                            (anzu--query-from-isearch-string
                             curbuf beg end use-regexp overlay-limit))
                           (t (anzu--query-from-string
                               prompt beg end use-regexp overlay-limit))))
               (to (cond ((consp from)
                          (prog1 (cdr from)
                            (setq from (car from)
                                  anzu--total-matched anzu--last-replaced-count)))
                         ((string-match "\0" from)
                          (let ((replaced (substring-no-properties from (match-end 0))))
                            (setq from (substring-no-properties from 0 (match-beginning 0)))
                            (if use-regexp
                                (anzu--compile-replace-text replaced)
                              replaced)))
                         (t
                          (anzu--query-replace-read-to
                           from prompt beg end use-regexp overlay-limit)))))
          (anzu--clear-overlays curbuf (min beg end) (max beg end))
          (anzu--set-replaced-markers from beg end use-regexp)
          (setq anzu--state 'replace anzu--current-position 0
                anzu--replaced-markers (reverse anzu--replaced-markers)
                clear-overlay t)
          (let ((case-fold-search (and case-fold-search (not at-cursor))))
            (if use-regexp
                (apply #'perform-replace (anzu--construct-perform-replace-arguments
                                          from to delimited beg end backward query))
              (apply #'query-replace (anzu--construct-query-replace-arguments
                                      from to delimited beg end backward)))))
      (progn
        (unless clear-overlay
          (anzu--clear-overlays curbuf (min beg end) (max beg end)))
        (when (zerop anzu--current-position)
          (goto-char orig-point))
        (anzu--cleanup-markers)
        (anzu--reset-mode-line)
        (force-mode-line-update)))))

;;;###autoload
(defun anzu-query-replace-at-cursor ()
  "Replace symbol at cursor with to-string."
  (interactive)
  (anzu--query-replace-common t :at-cursor t))

;;;###autoload
(defun anzu-query-replace-at-cursor-thing ()
  "Replace symbol at cursor within `anzu-replace-at-cursor-thing' area."
  (interactive)
  (anzu--query-replace-common t :at-cursor t :thing anzu-replace-at-cursor-thing))

;;;###autoload
(defun anzu-query-replace (arg)
  "anzu version of `query-replace'."
  (interactive "p")
  (anzu--query-replace-common nil :prefix-arg arg))

;;;###autoload
(defun anzu-query-replace-regexp (arg)
  "anzu version of `query-replace-regexp'."
  (interactive "p")
  (anzu--query-replace-common t :prefix-arg arg))

;;;###autoload
(defun anzu-replace-at-cursor-thing ()
  "anzu-query-replace-at-cursor-thing without query."
  (interactive)
  (let ((orig (point-marker)))
    (anzu--query-replace-common t
                                :at-cursor t
                                :thing anzu-replace-at-cursor-thing
                                :query nil)
    (goto-char (marker-position orig))
    (set-marker orig nil)))

(defun anzu--isearch-query-replace-common (use-regexp arg)
  (isearch-done nil t)
  (isearch-clean-overlays)
  (let ((isearch-recursive-edit nil)
        (backward (< (prefix-numeric-value arg) 0)))
    (when (and isearch-other-end
               (if backward
                   (> isearch-other-end (point))
                 (< isearch-other-end (point)))
               (not (and transient-mark-mode mark-active
                         (if backward
                             (> (mark) (point))
                           (< (mark) (point))))))
      (goto-char isearch-other-end))
    (anzu--query-replace-common use-regexp :prefix-arg arg :isearch-p t)))

;;;###autoload
(defun anzu-isearch-query-replace (arg)
  "anzu version of `isearch-query-replace'."
  (interactive "p")
  (anzu--isearch-query-replace-common nil arg))

;;;###autoload
(defun anzu-isearch-query-replace-regexp (arg)
  "anzu version of `isearch-query-replace-regexp'."
  (interactive "p")
  (anzu--isearch-query-replace-common t arg))

(provide 'anzu)

;; Local Variables:
;; indent-tabs-mode: nil
;; fill-column: 85
;; End:

;;; anzu.el ends here<|MERGE_RESOLUTION|>--- conflicted
+++ resolved
@@ -399,13 +399,8 @@
                 (step (if backward -1 1))
                 (case-fold-search (if case-sensitive
                                       nil
-<<<<<<< HEAD
-                                    (anzu--case-fold-search))))
-            (while (and (not finish) (re-search-forward str replace-end t))
-=======
                                     (anzu--case-fold-search str))))
             (while (and (not finish) (funcall search-func str replace-end t))
->>>>>>> 5bd8f551
               (cl-incf count)
               (let ((beg (match-beginning 0))
                     (end (match-end 0)))
