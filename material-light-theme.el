;;; material-light-theme.el --- A Theme based on the colors of the Google Material Design

;; Copyright (C) 2014 Paulik Christoph

;; Author: Christoph Paulik <cpaulik@gmail.com>
;; Keywords: themes
;; URL: http://github.com/cpaulik/emacs-material-theme
;; Version: 2015
;; X-Original-Version: 0.1
;; Package-Requires: ((emacs "24.1"))

;; This program is free software; you can redistribute it and/or modify
;; it under the terms of the GNU General Public License as published by
;; the Free Software Foundation, either version 3 of the License, or
;; (at your option) any later version.

;; This program is distributed in the hope that it will be useful,
;; but WITHOUT ANY WARRANTY; without even the implied warranty of
;; MERCHANTABILITY or FITNESS FOR A PARTICULAR PURPOSE.  See the
;; GNU General Public License for more details.

;; You should have received a copy of the GNU General Public License
;; along with this program.  If not, see <http://www.gnu.org/licenses/>.

;;; Commentary:

;; To use it, put the following in your Emacs configuration file:
;;
;;   (load-theme 'material-light t)
;;
;; Requirements: Emacs 24.

;;; Credits:

;; Thanks to Bruce Williams of the Spacegray Theme which was used as the boilerplate:
;; https://github.com/bruce/emacs-spacegray-theme

;;; Code:

(deftheme material-light
  "A UI Theme for Emacs based on material design colors")
(display-color-cells (selected-frame))
(let* ((class '((class color) (min-colors 89)))
       (256color (eq (display-color-cells (selected-frame)) 256))

       (background (if window-system "#FAFAFA" "#FAFAFA")) ;; sidebar-container
       (current-line (if window-system  "#ECEFF1" "#dadada")) ;; tree-row
       (far-background (if window-system  "#e0f7fa" "#e0f7fa")) ;; panel-control
       (inactive-gray (if window-system "#cfd8dc" "#cfd8dc"))
       (header-color (if window-system "#C8E6C9" "#C8E6C9"))
       (subtle "#a7adba") ;; tree-row-hover-disclosure-button-control
       (selection "#90A4AE") ;; tab-control-dirty-tab-close-button
       (secondary-selection "#bf616a") ;; tab-control-hover-tab-close-button
       (foreground "#212121")
       (comment "#607d8b") ;; table-row
<<<<<<< HEAD
       (red "#B71C1C") ;; tab-control-hover-tab-close-button
       (orange "#ff9800") ;; darker tab-control-dirty-tab-close-butto
       (yellow "#fbc02d") ;; tab-control-dirty-tab-close-button
=======
       (red "#D54315") ;; tab-control-hover-tab-close-button
       (orange "#FF5722") ;; darker tab-control-dirty-tab-close-butto
       (yellow "#FFA000") ;; tab-control-dirty-tab-close-button
>>>>>>> 34ec83b6
       (green "#558b2f") ;; complement tab-control-dirty-tab-close-button
       (aqua "#00796b") ;; lighter complement tab-control-dirty-tab-close-button
       (blue "#2196f3") ;; complement tab-control-dirty-tab-close-button
       (purple "#4527A0")) ;; complement tab-control-dirty-tab-close-button

  (custom-theme-set-faces
   'material-light
   `(default ((,class (:foreground ,foreground :background ,background))))
   `(bold ((,class (:weight bold))))
   `(bold-italic ((,class (:slant italic :weight bold))))
   `(underline ((,class (:underline t))))
   `(italic ((,class (:slant italic))))
   `(font-lock-builtin-face ((,class (:foreground ,red))))
   `(font-lock-comment-delimiter-face ((,class (:foreground ,comment))))
   `(font-lock-comment-face ((,class (:foreground ,comment))))
   `(font-lock-constant-face ((,class (:foreground ,green))))
   `(font-lock-doc-face ((,class (:foreground "#673ab7"))))
   `(font-lock-doc-string-face ((,class (:foreground ,yellow))))
   `(font-lock-function-name-face ((,class (:foreground ,"#0097A7"))))
   `(font-lock-keyword-face ((,class (:foreground ,aqua))))
   `(font-lock-negation-char-face ((,class (:foreground ,blue))))
   `(font-lock-preprocessor-face ((,class (:foreground ,yellow))))
   `(font-lock-regexp-grouping-backslash ((,class (:foreground ,yellow))))
   `(font-lock-regexp-grouping-construct ((,class (:foreground ,purple))))
   `(font-lock-string-face ((,class (:foreground "#689f38"))))
   `(font-lock-type-face ((,class (:foreground "#0097A7"))))
   `(font-lock-variable-name-face ((,class (:foreground ,"#EF6C00"))))
   `(font-lock-warning-face ((,class (:weight bold :foreground ,red))))
   `(highlight-numbers-number ((,class (:foreground ,"#689f38"))))
   `(shadow ((,class (:foreground ,comment))))
   `(success ((,class (:foreground "SeaGreen2"))))
   `(error ((,class (:foreground ,red))))
   `(warning ((,class (:foreground ,orange))))

   ;; ace-window faces
   `(aw-leading-char-face ((,class (:foreground ,
                                    background
                                    :background ,
                                    green
                                    :height ,
                                    1.7
                                    :weight
                                    bold))))

   ;; ace-jump-faces
   `(ace-jump-face-foreground ((,class (:foreground ,background
                                        :background ,green
                                        :weight bold))))

   `(ace-jump-face-background ((,class (:foreground ,inactive-gray
                                        :weight normal))))

   ;; Flycheck
   `(flycheck-error ((,class (:underline (:style wave :color ,red)))))
   `(flycheck-info ((,class (:underline (:style wave :color ,blue)))))
   `(flycheck-warning ((,class (:underline (:style wave :color ,orange)))))
   `(flycheck-fringe-error ((,class (:foreground ,red :background ,current-line))))
   `(flycheck-fringe-info ((,class (:foreground ,blue :background ,current-line))))
   `(flycheck-fringe-warning ((,class (:foreground ,yellow :background ,current-line))))

   ;; highlight indentation
   `(highlight-indentation-face ((,class (:background, current-line))))
   `(highlight-indentation-current-column-face ((,class (:background, far-background))))

   ;; Flymake
   `(flymake-warnline ((,class (:underline (:style wave :color ,orange) :background ,background))))
   `(flymake-errline ((,class (:underline (:style wave :color ,red) :background ,background))))

   ;; Clojure errors
   `(clojure-test-failure-face ((,class (:background nil :inherit flymake-warnline))))
   `(clojure-test-error-face ((,class (:background nil :inherit flymake-errline))))
   `(clojure-test-success-face ((,class (:background nil :foreground nil :underline ,green))))
   `(clojure-keyword-face ((,class (:inherit font-lock-builtin-face))))

   ;; EDTS errors
   `(edts-face-warning-line ((t (:background nil :inherit flymake-warnline))))
   `(edts-face-warning-mode-line ((,class (:background nil :foreground ,orange :weight bold))))
   `(edts-face-error-line ((t (:background nil :inherit flymake-errline))))
   `(edts-face-error-mode-line ((,class (:background nil :foreground ,red :weight bold))))

   ;; For Brian Carper's extended clojure syntax table
   `(clojure-keyword ((,class (:foreground ,yellow))))
   `(clojure-parens ((,class (:foreground ,foreground))))
   `(clojure-braces ((,class (:foreground ,green))))
   `(clojure-brackets ((,class (:foreground ,yellow))))
   `(clojure-double-quote ((,class (:foreground ,aqua :background nil))))
   `(clojure-special ((,class (:foreground ,blue))))
   `(clojure-java-call ((,class (:foreground ,purple))))
   ;; Rainbow-delimiters
   `(rainbow-delimiters-depth-1-face ((,class (:foreground ,"#e91e63"))))
   `(rainbow-delimiters-depth-2-face ((,class (:foreground ,"#1565C0"))))
   `(rainbow-delimiters-depth-3-face ((,class (:foreground ,"#EF6C00"))))
   `(rainbow-delimiters-depth-4-face ((,class (:foreground ,"#B388FF"))))
   `(rainbow-delimiters-depth-5-face ((,class (:foreground ,"#76ff03"))))
   `(rainbow-delimiters-depth-6-face ((,class (:foreground ,"#26A69A"))))
   `(rainbow-delimiters-depth-7-face ((,class (:foreground ,"#B71C1C"))))
   `(rainbow-delimiters-depth-8-face ((,class (:foreground ,"#795548"))))
   `(rainbow-delimiters-depth-9-face ((,class (:foreground ,"#827717"))))
   `(rainbow-delimiters-unmatched-face ((,class (:foreground ,foreground :background ,"#EF6C00"))))

   ;; MMM-mode
   `(mmm-code-submode-face ((,class (:background ,current-line))))
   `(mmm-comment-submode-face ((,class (:inherit font-lock-comment-face))))
   `(mmm-output-submode-face ((,class (:background ,current-line))))

   ;; Search
   `(match ((,class (:foreground ,background :background ,green :inverse-video nil))))
   `(isearch ((,class (:foreground ,background :background ,green))))
   `(isearch-lazy-highlight-face ((,class (:foreground ,background :background ,green :inverse-video nil))))
   `(lazy-highlight-face ((,class (:foreground ,background :background ,green :inverse-video nil))))
   `(isearch-fail ((,class (:background ,background :inherit font-lock-warning-face :inverse-video t))))

   ;; Evil
   `(evil-search-highlight-persist-highlight-face ((,class (:foreground ,background
                                                            :background ,green))))
   ;; iedit
   `(iedit-occurrence ((,class (:foreground ,background :background ,green))))

   ;; ahs
   `(ahs-face ((,class (:foreground ,background :background ,green))))
   `(ahs-plugin-whole-buffer-face ((,class (:foreground ,foreground :background ,green))))

   ;; Anzu
   `(anzu-mode-line ((,class (:foreground ,orange))))
   `(anzu-replace-highlight ((,class (:inherit isearch-lazy-highlight-face))))
   `(anzu-replace-to ((,class (:inherit isearch))))

   ;; IDO
   `(ido-subdir ((,class (:foreground ,purple))))
   `(ido-first-match ((,class (:foreground ,orange))))
   `(ido-only-match ((,class (:foreground ,green))))
   `(ido-indicator ((,class (:foreground ,red :background ,background))))
   `(ido-virtual ((,class (:foreground ,comment))))

   ;; flx-ido
   `(flx-highlight-face ((,class (:inherit nil :foreground ,yellow :weight bold :underline nil))))

   ;; which-function
   `(which-func ((,class (:foreground ,blue :background nil))))

   ;; Emacs interface
   `(cursor ((,class (:background ,orange))))
   `(fringe ((,class (:background ,current-line))))
   `(linum ((,class (:background ,current-line :foreground ,foreground))))
   `(linum-highlight-face ((,class (:background ,current-line :foreground ,foreground))))
   `(border ((,class (:background ,current-line))))
   `(border-glyph ((,class (nil))))
   `(highlight ((,class (:inverse-video nil :background ,current-line))))
   `(gui-element ((,class (:background ,current-line :foreground ,foreground))))
   `(mode-line ((,class (:foreground ,foreground :background ,far-background
                                     :box (:line-width 2 :color ,current-line)))))
   `(mode-line-buffer-id ((,class (:foreground ,foreground :background nil))))
   `(mode-line-inactive ((,class (:inherit mode-line
                                           :foreground ,subtle
                                           :background ,current-line
                                           :weight normal))))
   `(mode-line-emphasis ((,class (:foreground ,foreground :slant italic))))
   `(mode-line-highlight ((,class (:foreground ,purple :box nil))))
   `(minibuffer-prompt ((,class (:foreground ,blue))))
   `(region ((,class (:background ,selection))))
   `(secondary-selection ((,class (:background ,secondary-selection))))

   `(header-line ((,class (:inherit mode-line :foreground ,purple :background nil))))

   `(trailing-whitespace ((,class (:foreground ,red :inverse-video t :underline nil))))
   `(whitespace-trailing ((,class (:foreground ,red :inverse-video t :underline nil))))
   `(whitespace-space-after-tab ((,class (:foreground ,red :inverse-video t :underline nil))))
   `(whitespace-space-before-tab ((,class (:foreground ,red :inverse-video t :underline nil))))
   `(whitespace-empty ((,class (:foreground ,red :inverse-video t :underline nil))))
   `(whitespace-line ((,class (:background nil :foreground ,red))))
   `(whitespace-indentation ((,class (:background nil :foreground ,aqua))))
   `(whitespace-space ((,class (:background nil :foreground ,selection))))
   `(whitespace-newline ((,class (:background nil :foreground ,selection))))
   `(whitespace-tab ((,class (:background nil :foreground ,selection))))
   `(whitespace-hspace ((,class (:background nil :foreground ,selection))))

   ;; Parenthesis matching (built-in)
   `(show-paren-match-face ((,class (:background ,blue :foreground ,background))))
   `(show-paren-mismatch-face ((,class (:background "red1" :foreground "white"))))

   ;; Smartparens paren matching
   `(sp-show-pair-match-face ((,class (:foreground ,background :background ,blue :inherit show-paren-match))))
   `(sp-show-pair-mismatch-face ((,class (:foreground nil :background nil :inherit show-paren-mismatch))))

   ;; Parenthesis matching (mic-paren)
   `(paren-face-match ((,class (:foreground nil :background nil :inherit show-paren-match))))
   `(paren-face-mismatch ((,class (:foreground nil :background nil :inherit show-paren-mismatch))))
   `(paren-face-no-match ((,class (:foreground nil :background nil :inherit show-paren-mismatch))))

   ;; Parenthesis dimming (parenface)
   `(paren-face ((,class (:foreground ,comment :background nil))))

   `(sh-heredoc ((,class (:foreground nil :inherit font-lock-string-face :weight normal))))
   `(sh-quoted-exec ((,class (:foreground nil :inherit font-lock-preprocessor-face))))
   `(slime-highlight-edits-face ((,class (:weight bold))))
   `(slime-repl-input-face ((,class (:weight normal :underline nil))))
   `(slime-repl-prompt-face ((,class (:underline nil :weight bold :foreground ,purple))))
   `(slime-repl-result-face ((,class (:foreground ,green))))
   `(slime-repl-output-face ((,class (:foreground ,blue :background ,background))))

   `(csv-separator-face ((,class (:foreground ,orange))))

   `(diff-added ((,class (:foreground ,green))))
   `(diff-changed ((,class (:foreground ,purple))))
   `(diff-removed ((,class (:foreground ,orange))))
   `(diff-header ((,class (:foreground ,aqua :background nil))))
   `(diff-file-header ((,class (:foreground ,blue :background nil))))
   `(diff-hunk-header ((,class (:foreground ,purple))))
   `(diff-refine-added ((,class (:inherit diff-added :inverse-video t))))
   `(diff-refine-removed ((,class (:inherit diff-removed :inverse-video t))))

   `(ediff-even-diff-A ((,class (:foreground nil :background nil :inverse-video t))))
   `(ediff-even-diff-B ((,class (:foreground nil :background nil :inverse-video t))))
   `(ediff-odd-diff-A  ((,class (:foreground ,comment :background nil :inverse-video t))))
   `(ediff-odd-diff-B  ((,class (:foreground ,comment :background nil :inverse-video t))))

   `(eldoc-highlight-function-argument ((,class (:foreground ,green :weight bold))))

   ;; macrostep
   `(macrostep-expansion-highlight-face ((,class (:inherit highlight :foreground nil))))

   ;; undo-tree
   `(undo-tree-visualizer-default-face ((,class (:foreground ,foreground))))
   `(undo-tree-visualizer-current-face ((,class (:foreground ,green :weight bold))))
   `(undo-tree-visualizer-active-branch-face ((,class (:foreground ,red))))
   `(undo-tree-visualizer-register-face ((,class (:foreground ,yellow))))

   ;; dired+
   `(diredp-compressed-file-suffix ((,class (:foreground ,blue))))
   `(diredp-deletion ((,class (:inherit error :inverse-video t))))
   `(diredp-deletion-file-name ((,class (:inherit error))))
   `(diredp-dir-heading ((,class (:foreground ,green :weight bold))))
   `(diredp-dir-priv ((,class (:foreground ,aqua :background nil))))
   `(diredp-exec-priv ((,class (:foreground ,blue :background nil))))
   `(diredp-executable-tag ((,class (:foreground ,red :background nil))))
   `(diredp-file-name ((,class (:foreground ,yellow))))
   `(diredp-file-suffix ((,class (:foreground ,green))))
   `(diredp-flag-mark ((,class (:foreground ,green :inverse-video t))))
   `(diredp-flag-mark-line ((,class (:background nil :inherit highlight))))
   `(diredp-ignored-file-name ((,class (:foreground ,comment))))
   `(diredp-link-priv ((,class (:background nil :foreground ,purple))))
   `(diredp-mode-line-flagged ((,class (:foreground ,red))))
   `(diredp-mode-line-marked ((,class (:foreground ,green))))
   `(diredp-no-priv ((,class (:background nil))))
   `(diredp-number ((,class (:foreground ,yellow))))
   `(diredp-other-priv ((,class (:background nil :foreground ,purple))))
   `(diredp-rare-priv ((,class (:foreground ,red :background nil))))
   `(diredp-read-priv ((,class (:foreground ,green :background nil))))
   `(diredp-symlink ((,class (:foreground ,purple))))
   `(diredp-write-priv ((,class (:foreground ,yellow :background nil))))

   ;; Magit
   `(magit-branch ((,class (:foreground ,green))))
   `(magit-diff-added ((,class (:inherit diff-added))))
   `(magit-diff-added-highlight ((,class (:inherit magit-diff-added
                                          :background ,far-background))))
   `(magit-diff-removed ((,class (:inherit diff-removed))))
   `(magit-diff-removed-highlight ((,class (:inherit magit-diff-removed
                                            :background ,far-background))))
   `(magit-header ((,class (:inherit nil :weight bold))))
   `(magit-item-highlight ((,class (:inherit highlight :background nil))))
   `(magit-log-author ((,class (:foreground ,aqua))))
   `(magit-log-graph ((,class (:foreground ,comment))))
   `(magit-log-date ((,class (:foreground ,yellow))))
   `(magit-section-title ((,class (:foreground ,blue :weight bold))))
   `(magit-section-highlight           ((t (:background ,current-line))))
   `(magit-section-heading             ((t (:foreground ,yellow :weight bold))))
   `(magit-diff-file-heading           ((t (:weight bold))))
   `(magit-diff-file-heading-highlight ((t (:background ,current-line  :weight bold))))
   `(magit-diff-file-heading-selection ((t (:background ,background
                                            :foreground ,orange :weight bold))))
   `(magit-diff-hunk-heading           ((t (:background ,header-color))))
   `(magit-diff-hunk-heading-highlight ((t (:background ,header-color))))
   `(magit-diff-hunk-heading-selection ((t (:background ,background
                                            :foreground ,orange))))
   `(magit-diff-lines-heading          ((t (:background ,orange
                                            :foreground ,background))))
   `(magit-blame-heading          ((t (:background ,far-background
                                                   :foreground ,aqua))))
   `(magit-blame-date             ((t (:background ,far-background
                                                   :foreground ,blue))))
   `(magit-blame-summary          ((t (:background ,far-background
                                                   :foreground ,green))))
   `(magit-diff-context-highlight      ((t (:background ,far-background
                                            :foreground "grey70"))))
   `(magit-diff-context                ((t (:foreground "grey70"))))
   `(magit-diffstat-added   ((t (:foreground ,green))))
   `(magit-diffstat-removed ((t (:foreground ,red))))
   `(magit-process-ok    ((t (:foreground ,green  :weight bold))))
   `(magit-process-ng    ((t (:foreground ,red    :weight bold))))
   `(magit-branch-local  ((t (:foreground ,blue   :weight bold))))
   `(magit-branch-remote ((t (:foreground ,green  :weight bold))))
   `(magit-tag           ((t (:foreground ,orange :weight bold))))
   `(magit-hash          ((t (:foreground ,comment))))
   `(magit-sequence-stop ((t (:foreground ,green))))
   `(magit-sequence-part ((t (:foreground ,yellow))))
   `(magit-sequence-head ((t (:foreground ,blue))))
   `(magit-sequence-drop ((t (:foreground ,red))))

   ;; git-gutter
   `(git-gutter:modified ((,class (:foreground ,purple :weight bold))))
   `(git-gutter:added ((,class (:foreground ,green :weight bold))))
   `(git-gutter:deleted ((,class (:foreground ,red :weight bold))))
   `(git-gutter:unchanged ((,class (:background ,yellow))))

   ;; git-gutter-fringe
   `(git-gutter-fr:modified ((,class (:foreground ,purple :weight bold))))
   `(git-gutter-fr:added ((,class (:foreground ,green :weight bold))))
   `(git-gutter-fr:deleted ((,class (:foreground ,red :weight bold))))

   `(link ((,class (:foreground nil :underline t))))
   `(widget-button ((,class (:underline t :weight bold))))
   `(widget-field ((,class (:background ,current-line :box (:line-width 1 :color ,foreground)))))

   ;; Compilation (most faces politely inherit from 'success, 'error, 'warning etc.)
   `(compilation-column-number ((,class (:foreground ,yellow))))
   `(compilation-line-number ((,class (:foreground ,yellow))))
   `(compilation-message-face ((,class (:foreground ,blue))))
   `(compilation-mode-line-exit ((,class (:foreground ,green))))
   `(compilation-mode-line-fail ((,class (:foreground ,red))))
   `(compilation-mode-line-run ((,class (:foreground ,blue))))

   ;; Grep
   `(grep-context-face ((,class (:foreground ,comment))))
   `(grep-error-face ((,class (:foreground ,red :weight bold :underline t))))
   `(grep-hit-face ((,class (:foreground ,blue))))
   `(grep-match-face ((,class (:foreground nil :background nil :inherit match))))

   `(regex-tool-matched-face ((,class (:foreground nil :background nil :inherit match))))

   ;; Helm
   `(helm-header ((,class (:foreground ,foreground :background ,background))))
   `(helm-selection ((,class (:background ,current-line))))
   `(helm-match ((,class (:foreground ,blue ))))
   `(helm-ff-file ((,class (:foreground ,foreground ))))
   `(helm-ff-directory ((,class (:foreground ,blue ))))
   `(helm-ff-executable ((,class (:foreground ,green ))))
   `(helm-buffer-directory ((,class (:foreground ,aqua))))
   `(helm-buffer-file ((,class (:foreground ,foreground))))
   `(helm-grep-file ((,class (:foreground ,aqua :underline t))))
   `(helm-buffer-process ((,class (:foreground ,red))))
   `(helm-buffer-not-saved ((,class (:foreground ,orange))))
   `(helm-candidate-number ((,class (:foreground ,background :background ,aqua))))
   `(helm-source-header ((,class (:background ,header-color :foreground ,"#424242" :height 1.3 :bold t ))))

   ;; guide-key
   `(guide-key/key-face ((,class (:foreground ,foreground ))))
   `(guide-key/highlight-command-face ((,class (:foreground ,orange ))))
   `(guide-key/prefix-command-face ((,class (:foreground ,blue ))))

   ;; which-key
   `(which-key-key-face ((,class (:foreground ,foreground  :weight bold))))
   `(which-key-special-key-face ((,class (:foreground ,orange  :weight bold :height 1.1))))
   `(which-key-command-description-face ((,class (:foreground ,foreground ))))
   `(which-key-group-description-face ((,class (:foreground ,blue ))))
   `(which-key-separator-face ((,class (:foreground ,comment ))))

   ;; mark-multiple
   `(mm/master-face ((,class (:inherit region :foreground nil :background nil))))
   `(mm/mirror-face ((,class (:inherit region :foreground nil :background nil))))

   `(org-agenda-structure ((,class (:foreground ,aqua :bold t))))
   `(org-agenda-date ((,class (:foreground ,blue :underline nil))))
   `(org-agenda-done ((,class (:foreground ,green))))
   `(org-agenda-dimmed-todo-face ((,class (:foreground ,comment))))
   `(org-block ((,class (:foreground ,foreground :background ,"#EFEBE9"))))
   `(org-block-background ((,t (:background ,"#EFEBE9"))))
   `(org-code ((,class (:foreground ,foreground :background ,"#EFEBE9"))))
   `(org-column ((,class (:background ,current-line))))
   `(org-column-title ((,class (:inherit org-column :weight bold :underline t))))
   `(org-date ((,class (:foreground ,"#80cbc4" :underline t))))
   `(org-document-info ((,class (:foreground ,aqua :height 1.35))))
   `(org-document-info-keyword ((,class (:foreground ,green :height 1.35))))
   `(org-document-title ((,class (:weight bold :foreground ,foreground :height 1.35))))
   `(org-done ((,class (:background ,"#c8e6c9" :bold t :foreground,"#2e7d32"))))
   `(org-ellipsis ((,class (:foreground ,comment))))
   `(org-footnote ((,class (:foreground ,aqua))))
   `(org-formula ((,class (:foreground ,red))))
   `(org-hide ((,class (:foreground ,background :background ,background))))
   `(org-link ((,class (:foreground ,red :underline t))))
   `(org-scheduled ((,class (:foreground ,green))))
   `(org-scheduled-previously ((,class (:foreground ,orange))))
   `(org-scheduled-today ((,class (:foreground ,green))))
   `(org-special-keyword ((,class (:foreground ,comment))))
   `(org-table ((,class (:foreground ,"#1565c0" :background ,"#e0f7fa"))))
   `(org-todo ((,class (:background ,"#ffcdd2" :bold t :foreground ,"#c62828"))))
   `(org-upcoming-deadline ((,class (:foreground ,orange))))
   `(org-warning ((,class (:weight bold :foreground ,red))))
   `(org-block-begin-line ((,class (:foreground ,"#4e342e" :background "#efebe9" :underline ,"#a1887f"))))
   `(org-block-end-line ((,class (:foreground ,"#4e342e" :background "#efebe9" :overline ,"#a1887f"))))
   `(org-kbd ((,class (:background ,inactive-gray :foreground ,foreground
                                   :box (:line-width 1 :color nil :style pressed-button)))))

   `(org-level-1 ((,class (:inherit outline-1
                         :overline ,"#b0bec5"
                         :background ,inactive-gray
                         :weight bold
                         :height 1.3))))
   `(org-level-2 ((,class (:inherit outline-2
                                  :background ,"#C8E6C9"
                                  :overline ,"#E8F5E9"
                         :height 1.2))))
   `(org-level-3 ((,class (:inherit outline-3  :height 1.1))))
   `(org-level-4 ((,class (:inherit outline-4  :height 1.0))))
   `(org-level-5 ((,class (:inherit outline-5 ))))
   `(org-level-6 ((,class (:inherit outline-6 ))))
   `(org-level-7 ((,class (:inherit outline-7 ))))
   `(org-level-8 ((,class (:inherit outline-8 ))))
   `(org-level-9 ((,class (:inherit outline-9 ))))

   `(markdown-header-face-1 ((,class (:inherit font-lock-function-name-face :weight bold :height 1.3 ))))
   `(markdown-header-face-2 ((,class (:inherit font-lock-function-name-face :weight bold :height 1.2 ))))
   `(markdown-header-face-3 ((,class (:inherit font-lock-function-name-face :weight bold :height 1.1 ))))
   `(markdown-header-face-4 ((,class (:inherit font-lock-function-name-face :weight bold :height 1.1 ))))
   `(markdown-header-face-5 ((,class (:inherit font-lock-function-name-face :weight bold :height 1.1 ))))
   `(markdown-header-face-6 ((,class (:inherit font-lock-function-name-face :weight bold :height 1.1 ))))
   `(markdown-header-face-7 ((,class (:inherit font-lock-function-name-face :weight bold :height 1.1 ))))
   `(markdown-header-face-8 ((,class (:inherit font-lock-function-name-face :weight bold :height 1.1 ))))
   `(markdown-header-face-9 ((,class (:inherit font-lock-function-name-face :weight bold :height 1.1 ))))
   `(markdown-header-delimiter-face ((,class (:inherit font-lock-function-name-face :weight bold
                                              :height 1.2))))
   `(markdown-url-face ((,class (:inherit link))))
   `(markdown-link-face ((,class (:foreground ,blue :underline t))))

   ;`(hl-sexp-face ((,class (:background ,current-line))))
   `(highlight-symbol-face ((,class (:background ,selection))))
   `(highlight-80+ ((,class (:background ,current-line))))

   ;; Python-specific overrides
   `(py-builtins-face ((,class (:foreground ,"#ff7043" :weight normal))))

   ;; ein (emacs-ipython-notebook) specific colors
   `(ein:cell-input-area ((,class (:background ,"#EFEFEF"))))
   `(ein:cell-input-prompt ((,class (:inherit org-block-begin-line))))
   `(ein:cell-output-prompt ((,class (:inherit org-block-end-line))))

   ;; js2-mode
   `(js2-warning ((,class (:underline ,orange))))
   `(js2-error ((,class (:foreground nil :underline ,red))))
   `(js2-external-variable ((,class (:foreground ,purple))))
   `(js2-function-param ((,class (:foreground ,blue))))
   `(js2-instance-member ((,class (:foreground ,blue))))
   `(js2-private-function-call ((,class (:foreground ,red))))

   ;; js3-mode
   `(js3-warning-face ((,class (:underline ,orange))))
   `(js3-error-face ((,class (:foreground nil :underline ,red))))
   `(js3-external-variable-face ((,class (:foreground ,purple))))
   `(js3-function-param-face ((,class (:foreground ,blue))))
   `(js3-jsdoc-tag-face ((,class (:foreground ,orange))))
   `(js3-jsdoc-type-face ((,class (:foreground ,aqua))))
   `(js3-jsdoc-value-face ((,class (:foreground ,yellow))))
   `(js3-jsdoc-html-tag-name-face ((,class (:foreground ,blue))))
   `(js3-jsdoc-html-tag-delimiter-face ((,class (:foreground ,green))))
   `(js3-instance-member-face ((,class (:foreground ,blue))))
   `(js3-private-function-call-face ((,class (:foreground ,red))))

   ;; coffee-mode
   `(coffee-mode-class-name ((,class (:foreground ,orange :weight bold))))
   `(coffee-mode-function-param ((,class (:foreground ,purple))))

   ;; nxml
   `(nxml-name-face ((,class (:foreground unspecified :inherit font-lock-constant-face))))
   `(nxml-attribute-local-name-face ((,class (:foreground unspecified :inherit font-lock-variable-name-face))))
   `(nxml-ref-face ((,class (:foreground unspecified :inherit font-lock-preprocessor-face))))
   `(nxml-delimiter-face ((,class (:foreground unspecified :inherit font-lock-keyword-face))))
   `(nxml-delimited-data-face ((,class (:foreground unspecified :inherit font-lock-string-face))))
   `(rng-error-face ((,class (:underline ,red))))

   ;; RHTML
   `(erb-delim-face ((,class (:background ,current-line))))
   `(erb-exec-face ((,class (:background ,current-line :weight bold))))
   `(erb-exec-delim-face ((,class (:background ,current-line))))
   `(erb-out-face ((,class (:background ,current-line :weight bold))))
   `(erb-out-delim-face ((,class (:background ,current-line))))
   `(erb-comment-face ((,class (:background ,current-line :weight bold :slant italic))))
   `(erb-comment-delim-face ((,class (:background ,current-line))))

   ;; Message-mode
   `(message-header-other ((,class (:foreground nil :background nil :weight normal))))
   `(message-header-subject ((,class (:inherit message-header-other :weight bold :foreground ,yellow))))
   `(message-header-to ((,class (:inherit message-header-other :weight bold :foreground ,orange))))
   `(message-header-cc ((,class (:inherit message-header-to :foreground nil))))
   `(message-header-name ((,class (:foreground ,blue :background nil))))
   `(message-header-newsgroups ((,class (:foreground ,aqua :background nil :slant normal))))
   `(message-separator ((,class (:foreground ,purple))))

   ;; cfw emacs calendar
   `(cfw:face-title ((,class (:background ,background :foreground ,"#424242" :height 1.3 :weight bold))))
   `(cfw:face-today ((,class (:background ,far-background :foreground ,foreground))))
   `(cfw:face-day-title ((,class (:background ,current-line :foreground ,foreground))))
   `(cfw:face-today-title ((,class (:background ,secondary-selection :foreground ,foreground))))
   `(cfw:face-header ((,class (:background ,current-line :foreground ,foreground))))
   `(cfw:face-sunday ((,class (:background ,current-line :foreground ,aqua :weight bold))))
   `(cfw:face-saturday ((,class (:background ,current-line :foreground ,aqua :weight bold))))
   `(cfw:face-select ((,class (:background ,selection :foreground ,foreground))))
   `(cfw:face-toolbar ((,class (:background ,aqua :foreground ,background :weight bold))))
   `(cfw:face-toolbar-button-off ((,class (:background ,aqua :foreground ,background :weight bold))))
   `(cfw:face-toolbar-button-on ((,class (:background ,aqua :foreground ,secondary-selection :weight bold))))
   `(cfw:face-holiday ((,class (:background ,current-line :foreground ,green :weight bold))))

   ;; Jabber
   `(jabber-chat-prompt-local ((,class (:foreground ,subtle))))
   `(jabber-chat-prompt-foreign ((,class (:foreground ,blue))))
   `(jabber-chat-prompt-system ((,class (:foreground ,orange :weight bold))))
   `(jabber-chat-text-local ((,class (:foreground ,subtle))))
   `(jabber-chat-text-foreign ((,class (:foreground ,foreground))))
   `(jabber-chat-text-error ((,class (:foreground ,red))))

   `(jabber-roster-user-online ((,class (:foreground ,green))))
   `(jabber-roster-user-xa ((,class :foreground ,comment)))
   `(jabber-roster-user-dnd ((,class :foreground ,yellow)))
   `(jabber-roster-user-away ((,class (:foreground ,orange))))
   `(jabber-roster-user-chatty ((,class (:foreground ,purple))))
   `(jabber-roster-user-error ((,class (:foreground ,red))))
   `(jabber-roster-user-offline ((,class (:foreground ,comment))))

   `(jabber-rare-time-face ((,class (:foreground ,comment))))
   `(jabber-activity-face ((,class (:foreground ,purple))))
   `(jabber-activity-personal-face ((,class (:foreground ,aqua))))

   ;; Company autocomplete
   ;; `(company-echo ((,class ())))
   ;; `(company-echo-common ((,class ())))
   ;; `(company-preview ((,class ())))
   `(company-preview-common ((,class (:foreground "#C0C0C0" :background "#FFFFD7")))) ; same background as highlight-line
   ;; `(company-preview-search ((,class ())))
   `(company-scrollbar-bg ((,class (:background "#F0F0F0"))))
   `(company-scrollbar-fg ((,class (:background "#C0C0C0"))))
   ;; `(company-template-field ((,class ())))
   `(company-tooltip ((,class (:weight bold :foreground, comment :background ,inactive-gray))))
   `(company-tooltip-annotation ((,class (:weight normal :foreground ,comment :background ,inactive-gray))))
   `(company-tooltip-common ((,class (:weight normal :inherit company-tooltip))))
   `(company-tooltip-common-selection ((,class (:weight normal :inherit company-tooltip-selection))))
   ;; `(company-tooltip-mouse ((,class ())))
   ;; `(company-tooltip-search ((,class ()))) 
   `(company-tooltip-selection ((,class (:weight bold :foreground ,foreground :background ,far-background))))

   ;; Powerline
   `(powerline-active1 ((t (:foreground ,foreground :background ,inactive-gray))))
   `(powerline-active2 ((t (:foreground ,foreground :background ,inactive-gray))))
   `(powerline-inactive1 ((t (:foreground ,comment :background ,selection))))
   `(powerline-inactive2 ((t (:foreground ,comment :background ,selection))))

   ;; Outline
   `(outline-1 ((,class (:inherit nil :foreground ,"#424242"))))
   `(outline-2 ((,class (:inherit nil :foreground ,"#646464"))))
   `(outline-3 ((,class (:inherit nil :foreground ,"#2e7d32"))))
   `(outline-4 ((,class (:inherit nil :foreground ,"#ef6c00"))))
   `(outline-5 ((,class (:inherit nil :foreground ,"#0277bd"))))
   `(outline-6 ((,class (:inherit nil :foreground ,"#0288d1"))))
   `(outline-7 ((,class (:inherit nil :foreground ,"#689f38"))))
   `(outline-8 ((,class (:inherit nil :foreground ,purple))))
   `(outline-9 ((,class (:inherit nil :foreground ,"LightSteelBlue1"))))


   ;; Ledger-mode
   `(ledger-font-comment-face ((,class (:inherit font-lock-comment-face))))
   `(ledger-font-occur-narrowed-face ((,class (:inherit font-lock-comment-face :invisible t))))
   `(ledger-font-occur-xact-face ((,class (:inherit highlight))))
   `(ledger-font-payee-cleared-face ((,class (:foreground ,green))))
   `(ledger-font-payee-uncleared-face ((,class (:foreground ,aqua))))
   `(ledger-font-posting-account-cleared-face ((,class (:foreground ,blue))))
   `(ledger-font-posting-account-face ((,class (:foreground ,purple))))
   `(ledger-font-posting-account-pending-face ((,class (:foreground ,yellow))))
   `(ledger-font-xact-highlight-face ((,class (:inherit highlight))))
   `(ledger-occur-narrowed-face ((,class (:inherit font-lock-comment-face :invisible t))))
   `(ledger-occur-xact-face ((,class (:inherit highlight))))

   ;; auctex
   `(font-latex-bold-face                 ((t (:inherit bold :foreground ,foreground))))
   `(font-latex-doctex-documentation-face ((t (:background unspecified))))
   `(font-latex-doctex-preprocessor-face ((t (:inherit (font-latex-doctex-documentation-face
                                                        font-lock-builtin-face font-lock-preprocessor-face)))))
   `(font-latex-italic-face               ((t (:inherit italic :foreground ,foreground))))
   `(font-latex-math-face                 ((t (:foreground ,blue))))
   `(font-latex-sectioning-0-face         ((t (:inherit outline-1 :height 1.1))))
   `(font-latex-sectioning-1-face         ((t (:inherit outline-2 :height 1.1))))
   `(font-latex-sectioning-2-face         ((t (:inherit outline-3 :height 1.1))))
   `(font-latex-sectioning-3-face         ((t (:inherit outline-4 :height 1.1))))
   `(font-latex-sectioning-4-face         ((t (:inherit outline-5 :height 1.1))))
   `(font-latex-sectioning-5-face         ((t (:inherit outline-6 :height 1.1))))
   `(font-latex-sedate-face               ((t (:foreground ,green))))
   `(font-latex-slide-title-face          ((t (:inherit font-lock-type-face :weight bold :height 1.2))))
   `(font-latex-string-face               ((t (:inherit font-lock-string-face))))
   `(font-latex-subscript-face            ((t (:height 0.8))))
   `(font-latex-superscript-face          ((t (:height 0.8))))
   `(font-latex-warning-face              ((t (:inherit font-lock-warning-face))))

   ;; mu4e
   `(mu4e-header-face ((,class (:foreground ,subtle :inherit nil))))
   `(mu4e-header-highlight-face ((,class (:background ,current-line :underline nil :inherit region))))
   `(mu4e-header-marks-face ((,class (:underline nil :foreground ,yellow))))
   `(mu4e-flagged-face ((,class (:foreground ,orange :inherit nil))))
   `(mu4e-forwarded-face ((,class (:foreground ,aqua :inherit nil))))
   `(mu4e-replied-face ((,class (:foreground ,green :inherit nil))))
   `(mu4e-unread-face ((,class (:foreground ,foreground :inherit nil))))
   `(mu4e-cited-1-face ((,class (:inherit outline-1 :slant normal))))
   `(mu4e-cited-2-face ((,class (:inherit outline-2 :slant normal))))
   `(mu4e-cited-3-face ((,class (:inherit outline-3 :slant normal))))
   `(mu4e-cited-4-face ((,class (:inherit outline-4 :slant normal))))
   `(mu4e-cited-5-face ((,class (:inherit outline-5 :slant normal))))
   `(mu4e-cited-6-face ((,class (:inherit outline-6 :slant normal))))
   `(mu4e-cited-7-face ((,class (:inherit outline-7 :slant normal))))
   `(mu4e-ok-face ((,class (:foreground ,green))))
   `(mu4e-view-contact-face ((,class (:inherit nil :foreground ,yellow))))
   `(mu4e-view-link-face ((,class (:inherit link :foreground ,blue))))
   `(mu4e-view-url-number-face ((,class (:inherit nil :foreground ,aqua))))
   `(mu4e-view-attach-number-face ((,class (:inherit nil :foreground ,orange))))
   `(mu4e-highlight-face ((,class (:inherit highlight))))
   `(mu4e-title-face ((,class (:inherit nil :foreground ,green))))

   ;; Gnus
   `(gnus-cite-1 ((,class (:inherit outline-1 :foreground nil))))
   `(gnus-cite-2 ((,class (:inherit outline-2 :foreground nil))))
   `(gnus-cite-3 ((,class (:inherit outline-3 :foreground nil))))
   `(gnus-cite-4 ((,class (:inherit outline-4 :foreground nil))))
   `(gnus-cite-5 ((,class (:inherit outline-5 :foreground nil))))
   `(gnus-cite-6 ((,class (:inherit outline-6 :foreground nil))))
   `(gnus-cite-7 ((,class (:inherit outline-7 :foreground nil))))
   `(gnus-cite-8 ((,class (:inherit outline-8 :foreground nil))))
   ;; there are several more -cite- faces...
   `(gnus-header-content ((,class (:inherit message-header-other))))
   `(gnus-header-subject ((,class (:inherit message-header-subject))))
   `(gnus-header-from ((,class (:inherit message-header-other-face :weight bold :foreground ,orange))))
   `(gnus-header-name ((,class (:inherit message-header-name))))
   `(gnus-button ((,class (:inherit link :foreground nil))))
   `(gnus-signature ((,class (:inherit font-lock-comment-face))))

   `(gnus-summary-normal-unread ((,class (:foreground ,foreground :weight bold))))
   `(gnus-summary-normal-read ((,class (:foreground ,comment :weight normal))))
   `(gnus-summary-normal-ancient ((,class (:foreground ,aqua :weight normal))))
   `(gnus-summary-normal-ticked ((,class (:foreground ,orange :weight normal))))
   `(gnus-summary-low-unread ((,class (:foreground ,comment :weight normal))))
   `(gnus-summary-low-read ((,class (:foreground ,comment :weight normal))))
   `(gnus-summary-low-ancient ((,class (:foreground ,comment :weight normal))))
   `(gnus-summary-high-unread ((,class (:foreground ,yellow :weight normal))))
   `(gnus-summary-high-read ((,class (:foreground ,green :weight normal))))
   `(gnus-summary-high-ancient ((,class (:foreground ,green :weight normal))))
   `(gnus-summary-high-ticked ((,class (:foreground ,orange :weight normal))))
   `(gnus-summary-cancelled ((,class (:foreground ,red :background nil :weight normal))))

   `(gnus-group-mail-low ((,class (:foreground ,comment))))
   `(gnus-group-mail-low-empty ((,class (:foreground ,comment))))
   `(gnus-group-mail-1 ((,class (:foreground nil :weight normal :inherit outline-1))))
   `(gnus-group-mail-2 ((,class (:foreground nil :weight normal :inherit outline-2))))
   `(gnus-group-mail-3 ((,class (:foreground nil :weight normal :inherit outline-3))))
   `(gnus-group-mail-4 ((,class (:foreground nil :weight normal :inherit outline-4))))
   `(gnus-group-mail-5 ((,class (:foreground nil :weight normal :inherit outline-5))))
   `(gnus-group-mail-6 ((,class (:foreground nil :weight normal :inherit outline-6))))
   `(gnus-group-mail-1-empty ((,class (:inherit gnus-group-mail-1 :foreground ,comment))))
   `(gnus-group-mail-2-empty ((,class (:inherit gnus-group-mail-2 :foreground ,comment))))
   `(gnus-group-mail-3-empty ((,class (:inherit gnus-group-mail-3 :foreground ,comment))))
   `(gnus-group-mail-4-empty ((,class (:inherit gnus-group-mail-4 :foreground ,comment))))
   `(gnus-group-mail-5-empty ((,class (:inherit gnus-group-mail-5 :foreground ,comment))))
   `(gnus-group-mail-6-empty ((,class (:inherit gnus-group-mail-6 :foreground ,comment))))
   `(gnus-group-news-1 ((,class (:foreground nil :weight normal :inherit outline-5))))
   `(gnus-group-news-2 ((,class (:foreground nil :weight normal :inherit outline-6))))
   `(gnus-group-news-3 ((,class (:foreground nil :weight normal :inherit outline-7))))
   `(gnus-group-news-4 ((,class (:foreground nil :weight normal :inherit outline-8))))
   `(gnus-group-news-5 ((,class (:foreground nil :weight normal :inherit outline-1))))
   `(gnus-group-news-6 ((,class (:foreground nil :weight normal :inherit outline-2))))
   `(gnus-group-news-1-empty ((,class (:inherit gnus-group-news-1 :foreground ,comment))))
   `(gnus-group-news-2-empty ((,class (:inherit gnus-group-news-2 :foreground ,comment))))
   `(gnus-group-news-3-empty ((,class (:inherit gnus-group-news-3 :foreground ,comment))))
   `(gnus-group-news-4-empty ((,class (:inherit gnus-group-news-4 :foreground ,comment))))
   `(gnus-group-news-5-empty ((,class (:inherit gnus-group-news-5 :foreground ,comment))))
   `(gnus-group-news-6-empty ((,class (:inherit gnus-group-news-6 :foreground ,comment))))

   ;; emms
   `(emms-playlist-selected-face ((,class (:foreground ,orange))))
   `(emms-playlist-track-face ((,class (:foreground ,blue))))
   `(emms-browser-track-face ((,class (:foreground ,blue))))
   `(emms-browser-artist-face ((,class (:foreground ,red :height 1.3))))
   `(emms-browser-composer-face ((,class (:inherit emms-browser-artist-face))))
   `(emms-browser-performer-face ((,class (:inherit emms-browser-artist-face))))
   `(emms-browser-album-face ((,class (:foreground ,green :height 1.2))))

   ;; stripe-buffer
   `(stripe-highlight ((,class (:background ,current-line))))
   `(stripe-hl-line ((,class (:background ,selection :foreground ,foreground))))

   ;; erc
   `(erc-direct-msg-face ((,class (:foreground ,orange))))
   `(erc-error-face ((,class (:foreground ,red))))
   `(erc-header-face ((,class (:foreground ,foreground :background ,selection))))
   `(erc-input-face ((,class (:foreground ,green))))
   `(erc-keyword-face ((,class (:foreground ,yellow))))
   `(erc-current-nick-face ((,class (:foreground ,green))))
   `(erc-my-nick-face ((,class (:foreground ,green))))
   `(erc-nick-default-face ((,class (:weight normal :foreground ,purple))))
   `(erc-nick-msg-face ((,class (:weight normal :foreground ,yellow))))
   `(erc-notice-face ((,class (:foreground ,comment))))
   `(erc-pal-face ((,class (:foreground ,orange))))
   `(erc-prompt-face ((,class (:foreground ,blue))))
   `(erc-timestamp-face ((,class (:foreground ,aqua))))
   `(erc-keyword-face ((,class (:foreground ,green))))

   ;; twittering-mode
   `(twittering-username-face ((,class (:inherit erc-pal-face))))
   `(twittering-uri-face ((,class (:foreground ,blue :inherit link))))
   `(twittering-timeline-header-face ((,class (:foreground ,green :weight bold))))
   `(twittering-timeline-footer-face ((,class (:inherit twittering-timeline-header-face))))

   `(custom-variable-tag ((,class (:foreground ,blue))))
   `(custom-group-tag ((,class (:foreground ,blue))))
   `(custom-state ((,class (:foreground ,green))))

   ;; ansi-term
   `(term ((,class (:foreground nil :background nil :inherit default))))
   `(term-color-black   ((,class (:foreground ,foreground :background ,foreground))))
   `(term-color-red     ((,class (:foreground ,red :background ,red))))
   `(term-color-green   ((,class (:foreground ,green :background ,green))))
   `(term-color-yellow  ((,class (:foreground ,yellow :background ,yellow))))
   `(term-color-blue    ((,class (:foreground ,blue :background ,blue))))
   `(term-color-magenta ((,class (:foreground ,purple :background ,purple))))
   `(term-color-cyan    ((,class (:foreground ,aqua :background ,aqua))))
   `(term-color-white   ((,class (:foreground ,background :background ,background)))))

  (custom-theme-set-variables
   'material-light
   `(fci-rule-color ,current-line)
   `(vc-annotate-color-map
     '((20  . ,red)
       (40  . ,orange)
       (60  . ,yellow)
       (80  . ,green)
       (100 . ,aqua)
       (120 . ,blue)
       (140 . ,purple)
       (160 . ,red)
       (180 . ,orange)
       (200 . ,yellow)
       (220 . ,green)
       (240 . ,aqua)
       (260 . ,blue)
       (280 . ,purple)
       (300 . ,red)
       (320 . ,orange)
       (340 . ,yellow)
       (360 . ,green)))
   `(vc-annotate-very-old-color nil)
   `(vc-annotate-background nil)

   ;; highlight-sexp-mode
   `(hl-sexp-background-color ,"#efebe9")

   `(ansi-color-names-vector (vector ,foreground ,red ,green ,yellow ,blue ,purple ,aqua ,background))
   '(ansi-color-faces-vector [default bold shadow italic underline bold bold-italic bold])))

;;;###autoload
(when (and (boundp 'custom-theme-load-path)
           load-file-name)
  ;; add theme folder to `custom-theme-load-path' when installing over MELPA
  (add-to-list 'custom-theme-load-path
               (file-name-as-directory (file-name-directory load-file-name))))

(provide-theme 'material-light)

;; Local Variables:
;; rainbow-mode: t
;; hl-sexp-mode: nil
;; End:

;;; spacegray-theme.el ends here<|MERGE_RESOLUTION|>--- conflicted
+++ resolved
@@ -53,15 +53,9 @@
        (secondary-selection "#bf616a") ;; tab-control-hover-tab-close-button
        (foreground "#212121")
        (comment "#607d8b") ;; table-row
-<<<<<<< HEAD
        (red "#B71C1C") ;; tab-control-hover-tab-close-button
-       (orange "#ff9800") ;; darker tab-control-dirty-tab-close-butto
-       (yellow "#fbc02d") ;; tab-control-dirty-tab-close-button
-=======
-       (red "#D54315") ;; tab-control-hover-tab-close-button
        (orange "#FF5722") ;; darker tab-control-dirty-tab-close-butto
        (yellow "#FFA000") ;; tab-control-dirty-tab-close-button
->>>>>>> 34ec83b6
        (green "#558b2f") ;; complement tab-control-dirty-tab-close-button
        (aqua "#00796b") ;; lighter complement tab-control-dirty-tab-close-button
        (blue "#2196f3") ;; complement tab-control-dirty-tab-close-button
