--- conflicted
+++ resolved
@@ -177,34 +177,14 @@
 
 ;; Address
 
-<<<<<<< HEAD
-(defun elpher-make-address-from-url (url)
-  "Create an elpher address corresponding to the given URL."
-=======
 (defun elpher-url-from-string (url-string)
   "Create a URL object corresponding to the given URL-STRING."
->>>>>>> bf4f75fb
   (let ((url (url-generic-parse-url url-string)))
     (if (and (url-type url)
              (url-host url))
         (setf (url-filename url) (url-unhex-string (url-filename url)))
       (error "Malformed URL" url))))
 
-<<<<<<< HEAD
-(defun elpher-address-get-url (address)
-  "Get URL representation of ADDRESS."
-  (url-encode-url (url-recreate address)))
-
-(defun elpher-address-gopher-p? (address)
-  "Return non-nil if ADDRESS specifies a gopher address."
-  (let ((protocol (url-type address)))
-    (if (or (string-equal protocol "gopher")
-            (string-equal protocol "gophers")))))
-
-(defun elpher-address-type (address)
-  "Retrieve selector type from ADDRESS."
-  (let ((filename (url-filename address)))
-=======
 (defun elpher-url-to-url-string (url)
   "Get string representation of URL."
   (url-encode-url (url-recreate url)))
@@ -218,41 +198,17 @@
 (defun elpher-gopher-url-selector-type (url)
   "Retrieve selector type from URL object."
   (let ((filename (url-filename url)))
->>>>>>> bf4f75fb
     (if (> (length filename) 0)
         (string-to-char filename)
       ?1)))
 
-<<<<<<< HEAD
-(defun elpher-address-selector (address)
-  "Retrieve selector from ADDRESS."
-  (let ((filename (url-filename address)))
-=======
 (defun elpher-gopher-url-selector (url)
   "Retrieve selector from URL object."
   (let ((filename (url-filename url)))
->>>>>>> bf4f75fb
     (if (> (length filename) 0)
         (substring filename 1)
       "")))
 
-<<<<<<< HEAD
-(defun elpher-address-host (address)
-  "Retrieve host from ADDRESS."
-  (url-host address))
-
-(defun elpher-address-port (address)
-  "Retrieve port from ADDRESS."
-  (url-port address))
-
-(defun elpher-address-use-tls-p (address)
-  "Return non-nil if ADDRESS is marked as needing TLS."
-  (string-equal (url-type address) "gophers"))
-
-(defun elpher-address-special-p (address)
-  "Return non-nil if ADDRESS is special (e.g. start page, bookmarks page)."
-  (symbolp address))
-=======
 (defun elpher-url-host (url)
   "Retrieve host from URL object."
   (url-host url))
@@ -268,7 +224,6 @@
 (defun elpher-url-special-p (url)
   "Return non-nil if URL object is special (e.g. start page, bookmarks page)."
   (symbolp url))
->>>>>>> bf4f75fb
 
 ;; Node
 
