--- conflicted
+++ resolved
@@ -6,6 +6,7 @@
 ;; Copyright (C) 2021 Omar Polo <op@omarpolo.com>
 ;; Copyright (C) 2021 Noodles! <nnoodle@chiru.no>
 ;; Copyright (C) 2020-2021 Alex Schroeder <alex@gnu.org>
+;; Copyright (C) 2020 Alexis <flexibeast@gmail.com>
 ;; Copyright (C) 2020 Étienne Deparis <etienne@depar.is>
 ;; Copyright (C) 2020 Simon Nicolussi <sinic@sinic.name>
 ;; Copyright (C) 2020 Michel Alexandre Salim <michel@michel-slm.name>
@@ -221,15 +222,14 @@
 some servers which do not support IPv6 can take a long time to time-out."
   :type '(boolean))
 
-<<<<<<< HEAD
 (defcustom elpher-socks-always nil
   "If non-nil, elpher will establish network connections over a SOCKS proxy.
 Otherwise, the SOCKS proxy is only used for connections to onion services."
-=======
+  :type '(boolean))
+
 (defcustom elpher-gemini-number-links nil
   "If non-nil, number links in gemini pages when rendering.
 Links can be accessed by pressing `v' ('visit') followed by the link number."
->>>>>>> 42b70bca
   :type '(boolean))
 
 ;; Face customizations
