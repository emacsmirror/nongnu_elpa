;;; nrepl.el --- Client for Clojure nREPL

;; Copyright © 2012 Tim King, Phil Hagelberg
;;
;; Author: Tim King <kingtim@gmail.com>
;;         Phil Hagelberg <technomancy@gmail.com>
;; URL: http://www.github.com/kingtim/nrepl.el
;; Version: 0.1.5
;; Keywords: languages, clojure, nrepl
;; Package-Requires: ((clojure-mode "1.11"))

;; This program is free software: you can redistribute it and/or modify
;; it under the terms of the GNU General Public License as published by
;; the Free Software Foundation, either version 3 of the License, or
;; (at your option) any later version.

;; This program is distributed in the hope that it will be useful,
;; but WITHOUT ANY WARRANTY; without even the implied warranty of
;; MERCHANTABILITY or FITNESS FOR A PARTICULAR PURPOSE.  See the
;; GNU General Public License for more details.

;; You should have received a copy of the GNU General Public License
;; along with this program.  If not, see <http://www.gnu.org/licenses/>.

;; This file is not part of GNU Emacs.

;;; Commentary:

;; Provides an elisp client to connect to Clojure nREPL servers.

;;; Installation:

;; Available as a package in marmalade-repo.org and melpa.milkbox.net.

;; (add-to-list 'package-archives
;;              '("marmalade" . "http://marmalade-repo.org/packages/"))
;;
;; or
;;
;; (add-to-list 'package-archives
;;              '("melpa" . "http://melpa.milkbox.net/packages/") t)
;;
;; M-x package-install nrepl

;;; Usage:

;; M-x nrepl-jack-in

;;; Code:

(require 'clojure-mode)
(require 'thingatpt)
(require 'etags)
(require 'arc-mode)
(require 'ansi-color)
(require 'eldoc)
(require 'cl)

(defgroup nrepl nil
  "Interaction with the Clojure nREPL Server."
  :prefix "nrepl-"
  :group 'applications)

(defcustom nrepl-connected-hook nil
  "List of functions to call when connecting to the nREPL server."
  :type 'hook
  :group 'nrepl)

(defvar nrepl-version "0.1.5-preview"
  "The current nrepl version.")

(defface nrepl-prompt-face
  '((t (:inherit font-lock-keyword-face)))
  "Face for the prompt in the nREPL client."
  :group 'nrepl)

(defface nrepl-output-face
  '((t (:inherit font-lock-string-face)))
  "Face for output in the nREPL client."
  :group 'nrepl)

(defface nrepl-error-face
  '((t (:inherit font-lock-string-face)))
  "Face for errors in the nREPL client."
  :group 'nrepl)

(defface nrepl-input-face
  '((t (:bold t)))
  "Face for previous input in the nREPL client."
  :group 'nrepl)

(defface nrepl-result-face
  '((t ()))
  "Face for the result of an evaluation in the nREPL client."
  :group 'nrepl)

(defmacro nrepl-propertize-region (props &rest body)
  "Execute BODY and add PROPS to all the text it inserts.
 More precisely, PROPS are added to the region between the point's
 positions before and after executing BODY."
  (let ((start (make-symbol "start-pos")))
    `(let ((,start (point)))
       (prog1 (progn ,@body)
         (add-text-properties ,start (point) ,props)))))

(put 'nrepl-propertize-region 'lisp-indent-function 1)

;; buffer local declarations
(defvar nrepl-session nil
  "Current nREPL session id.")

(defvar nrepl-tooling-session nil
  "Current nREPL tooling session id.
To be used for tooling calls (i.e. completion, eldoc, etc)")

(defvar nrepl-input-start-mark)

(defvar nrepl-prompt-start-mark)

(defvar nrepl-request-counter 0
  "Continuation serial number counter.")
 
(defvar nrepl-old-input-counter 0
  "Counter used to generate unique `nrepl-old-input' properties.
This property value must be unique to avoid having adjacent inputs be
joined together.")

(defvar nrepl-requests (make-hash-table :test 'equal))

(defvar nrepl-buffer-ns "user"
  "Current clojure namespace of this buffer.")

(defvar nrepl-input-history '()
  "History list of strings read from the nREPL buffer.")

(defvar nrepl-input-history-index 0
  "Current position in the history list.")

(defvar nrepl-input-history-items-added 0
  "Variable counting the items added in the current session.")

(defvar nrepl-output-start nil
  "Marker for the start of output.")

(defvar nrepl-output-end
  "Marker for the end of output.")

(defvar nrepl-sync-response nil
  "Result of the last sync request.")

(defvar nrepl-err-handler 'nrepl-default-err-handler
  "Evaluation error handler")

(defvar nrepl-extra-eldoc-commands '("nrepl-complete" "yas/expand")
  "Extra commands to be added to eldoc's safe commands list.")

(defcustom nrepl-popup-stacktraces t
  "Non-nil means pop-up error stacktraces.
   Nil means do not, useful when in repl"
  :type 'boolean
  :group 'nrepl)

(defun nrepl-make-variables-buffer-local (&rest variables)
  (mapcar #'make-variable-buffer-local variables))

(nrepl-make-variables-buffer-local
 'nrepl-session
 'nrepl-tooling-session
 'nrepl-input-start-mark
 'nrepl-prompt-start-mark
 'nrepl-request-counter
 'nrepl-requests
 'nrepl-old-input-counter
 'nrepl-buffer-ns
 'nrepl-input-history
 'nrepl-input-history-items-added
 'nrepl-current-input-history-index
 'nrepl-output-start
 'nrepl-output-end
 'nrepl-sync-response)

(defun nrepl-reset-markers ()
  (dolist (markname '(nrepl-output-start
                      nrepl-output-end
                      nrepl-prompt-start-mark
                      nrepl-input-start-mark))
    (set markname (make-marker))
    (set-marker (symbol-value markname) (point))))

;;; Bencode
;;; Adapted from http://www.emacswiki.org/emacs-en/bencode.el
;;; and modified to work with utf-8
(defun nrepl-bdecode-buffer ()
  "Decode a bencoded string in the current buffer starting at point."
  (cond ((looking-at "i\\([0-9]+\\)e")
         (goto-char (match-end 0))
         (string-to-number (match-string 1)))
        ((looking-at "\\([0-9]+\\):")
         (goto-char (match-end 0))
         (let ((start (point))
               (end (byte-to-position (+ (position-bytes (point)) (string-to-number (match-string 1))))))
           (goto-char end)
           (buffer-substring-no-properties start end)))
        ((looking-at "l")
         (goto-char (match-end 0))
         (let (result item)
           (while (setq item (nrepl-bdecode-buffer))
             (setq result (cons item result)))
           (nreverse result)))
        ((looking-at "d")
         (goto-char (match-end 0))
         (let (dict key item)
           (while (setq item (nrepl-bdecode-buffer))
             (if key
                 (setq dict (cons (cons key item) dict)
                       key nil)
               (unless (stringp item)
                 (error "Dictionary keys have to be strings: %s" item))
               (setq key item)))
           (cons 'dict (nreverse dict))))
        ((looking-at "e")
         (goto-char (match-end 0))
         nil)
        (t
         (error "Cannot decode object: %d" (point)))))

(defun nrepl-decode (str)
  (with-temp-buffer
    (save-excursion
      (insert str))
    (let ((result '()))
      (while (not (eobp))
        (setq result (cons (nrepl-bdecode-buffer) result)))
      (nreverse result))))

(defun nrepl-netstring (string)
  (let ((size (string-bytes string)))
    (format "%s:%s" size string)))

(defun nrepl-bencode (message)
  (concat "d" (apply 'concat (mapcar 'nrepl-netstring message)) "e"))

(defun nrepl-eval-region (start end)
   "Evaluate region."
   (interactive "r")
   (nrepl-interactive-eval (buffer-substring-no-properties start end)))

 (defun nrepl-eval-buffer ()
   "Evaluate the current buffer."
   (interactive)
   (nrepl-eval-region (point-min) (point-max)))

(defun nrepl-expression-at-point ()
  "Return the text of the expr at point."
  (apply #'buffer-substring-no-properties
         (nrepl-region-for-expression-at-point)))

(defun nrepl-region-for-expression-at-point ()
   "Return the start and end position of defun at point."
   (save-excursion
     (save-match-data
       (end-of-defun)
       (let ((end (point)))
         (beginning-of-defun)
         (list (point) end)))))

(defun nrepl-eval-expression-at-point (&optional prefix)
  "Evaluate the current toplevel form."
  (interactive "P")
  (let ((form (nrepl-expression-at-point)))
    (if prefix
        (nrepl-interactive-eval-print form)
        (nrepl-interactive-eval form))))

(defun nrepl-eval-ns-form ()
  "Evaluate the current buffer's namespace form."
  (interactive)
  (when (clojure-find-ns)
    (save-excursion
      (goto-char (match-beginning 0))
      (nrepl-eval-expression-at-point))))

(defun nrepl-last-expression ()
  (buffer-substring-no-properties
   (save-excursion (backward-sexp) (point))
   (point)))

(defun nrepl-find-resource (resource)
  (cond ((string-match "^file:\\(.+\\)" resource)
         (find-file (match-string 1 resource)))
        ((string-match "^\\(jar\\|zip\\):file:\\(.+\\)!/\\(.+\\)" resource)
         (let* ((jar (match-string 2 resource))
                (path (match-string 3 resource))
                (buffer-already-open (get-buffer (file-name-nondirectory jar))))
           (find-file jar)
           (goto-char (point-min))
           (search-forward path)
           (let ((opened-buffer (current-buffer)))
             (archive-extract)
             (when (not buffer-already-open)
               (kill-buffer opened-buffer)))))
        (:else (error "Unknown resource path %s" resource))))

(defun nrepl-jump-to-def-for (location)
  ;; ugh; elisp destructuring doesn't work for vectors
  (let ((resource (aref location 0))
        (path (aref location 1))
        (line (aref location 2)))
    (if (and path (file-exists-p path))
        (find-file path)
      (nrepl-find-resource resource))
    (goto-char (point-min))
    (forward-line (1- line))
    (search-forward-regexp "(def[^\s]* +" nil t)))

(defun nrepl-jump-to-def-handler (buffer)
  ;; TODO: got to be a simpler way to do this
  (nrepl-make-response-handler buffer
                               (lambda (buffer value)
                                 (with-current-buffer buffer
                                   (ring-insert find-tag-marker-ring (point-marker)))
                                 (nrepl-jump-to-def-for
                                  (car (read-from-string value))))
                               (lambda (buffer out) (message out))
                               (lambda (buffer err) (message err))
                               nil))

(defun nrepl-jump-to-def (var)
  "Jump to the definition of the var at point."
  (let ((form (format "((clojure.core/juxt
                         (comp clojure.core/str clojure.java.io/resource :file)
                         (comp clojure.core/str clojure.java.io/file :file) :line)
                        (clojure.core/meta (clojure.core/resolve '%s)))"
                      var)))
    (nrepl-send-string form
                       (nrepl-jump-to-def-handler (current-buffer))
                       nrepl-buffer-ns
                       (nrepl-current-tooling-session))))

(defun nrepl-jump (query)
  (interactive "P")
  (nrepl-read-symbol-name "Symbol: " 'nrepl-jump-to-def query))

(defalias 'nrepl-jump-back 'pop-tag-mark)

(defvar nrepl-completion-fn 'nrepl-completion-complete-core-fn)

(defun nrepl-completion-complete-core-fn (str)
  "Return a list of completions using complete.core/completions."
  (let ((strlst (plist-get
                 (nrepl-send-string-sync
                  (format "(complete.core/completions \"%s\" *ns*)" str)
                  nrepl-buffer-ns
                  (nrepl-current-tooling-session))
                 :value)))
    (when strlst
      (car (read-from-string strlst)))))

(defun nrepl-complete-at-point ()
  (let ((sap (symbol-at-point)))
    (when (and sap (not (in-string-p)))
      (let ((bounds (bounds-of-thing-at-point 'symbol)))
        (list (car bounds) (cdr bounds)
              (completion-table-dynamic nrepl-completion-fn))))))

(defun nrepl-eldoc-format-thing (thing)
  (propertize thing 'face 'font-lock-function-name-face))

(defun nrepl-eldoc-format-arglist (arglist)
  ;; TODO: find out which arglist variant is in use and which argument
  ;; is currently under point.  Highlight that argument
  ;; for now:
  arglist)

(defun nrepl-eldoc-handler (buffer the-thing)
  (lexical-let ((thing the-thing))
    (nrepl-make-response-handler 
     buffer
     (lambda (buffer value)
       (when (not (string-equal value "nil"))
         (message (format "%s: %s" 
                          (nrepl-eldoc-format-thing thing) 
                          (nrepl-eldoc-format-arglist value)))))
       nil nil nil)))

(defun nrepl-eldoc ()
  "Backend function for eldoc to show argument list in the echo area."
  (let* ((thing (nrepl-operator-before-point))
         (form (format "(try
                         (:arglists 
                          (clojure.core/meta
                           (clojure.core/resolve
                            (clojure.core/read-string \"%s\"))))
                         (catch Throwable t nil))" thing)))
    (when thing
        (nrepl-send-string form
                           (nrepl-eldoc-handler (current-buffer)
                                                thing)
                           nrepl-buffer-ns
                           (nrepl-current-tooling-session)))))

(defun nrepl-turn-on-eldoc-mode ()
  (make-local-variable 'eldoc-documentation-function)
  (setq eldoc-documentation-function 'nrepl-eldoc)
  (apply 'eldoc-add-command nrepl-extra-eldoc-commands)
  (turn-on-eldoc-mode))

;;; Response handlers
(defmacro nrepl-dbind-response (response keys &rest body)
  "Destructure an nREPL response dict."
  `(let ,(loop for key in keys
               collect `(,key (cdr (assoc ,(format "%s" key) ,response))))
     ,@body))

(put 'nrepl-dbind-response 'lisp-indent-function 2)

(defun nrepl-make-response-handler (buffer value-handler stdout-handler stderr-handler done-handler)
  (lexical-let ((buffer buffer)
                (value-handler value-handler)
                (stdout-handler stdout-handler)
                (stderr-handler stderr-handler)
                (done-handler done-handler))
    (lambda (response)
      (nrepl-dbind-response response (value ns out err status id ex root-ex)
        (cond (value
               (with-current-buffer buffer
                 (if ns
                     (setq nrepl-buffer-ns ns)))
               (if value-handler
                   (funcall value-handler buffer value)))
              (out
               (if stdout-handler
                   (funcall stdout-handler buffer out)))
              (err
               (if stderr-handler
                   (funcall stderr-handler buffer err)))
              (status
               (if (member "interrupted" status)
                   (message "Evaluation interrupted."))
               (if (member "eval-error" status)
                   (funcall nrepl-err-handler buffer ex root-ex))
               (if (member "namespace-not-found" status)
                   (message "Namespace not found."))
               (if (member "need-input" status)
                   (nrepl-need-input buffer))
               (if (member "done" status)
                   (progn (remhash id nrepl-requests)
                          (if done-handler
                              (funcall done-handler buffer))))))))))

(defun nrepl-stdin-handler (buffer)
  (nrepl-make-response-handler buffer
                                (lambda (buffer value)
                                 (nrepl-emit-result buffer value t))
                                (lambda (buffer out)
                                  (nrepl-emit-output buffer out t))
                                (lambda (buffer err)
                                  (nrepl-emit-output buffer err t))
                                nil))

(defun nrepl-handler (buffer)
  (nrepl-make-response-handler buffer
                               (lambda (buffer value)
                                 (nrepl-emit-result buffer value t))
                               (lambda (buffer out)
                                 (nrepl-emit-output buffer out t))
                               (lambda (buffer err)
                                 (nrepl-emit-output buffer err t))
                               (lambda (buffer)
                                 (nrepl-emit-prompt buffer))))

(defun nrepl-interactive-eval-handler (buffer)
  (nrepl-make-response-handler buffer
                               (lambda (buffer value)
                                 (message (format "%s" value)))
                               (lambda (buffer value)
                                 (nrepl-emit-interactive-output value))
                               (lambda (buffer err)
                                 (message (format "%s" err)))
                               '()))

(defun nrepl-interactive-eval-print-handler (buffer)
  (nrepl-make-response-handler buffer
                               (lambda (buffer value)
                                 (with-current-buffer buffer
                                   (insert (format "%s" value))))
                               '()
                               (lambda (buffer err)
                                 (message (format "%s" err)))
                               '()))

(defun nrepl-popup-eval-print-handler (buffer)
  (nrepl-make-response-handler buffer
                               (lambda (buffer str)
                                 (nrepl-emit-into-popup-buffer buffer str))
                               '()
                               (lambda (buffer str)
                                 (nrepl-emit-into-popup-buffer buffer str))
                               '()))

(defun nrepl-popup-eval-out-handler (buffer)
  (nrepl-make-response-handler buffer
                               '()
                               (lambda (buffer str)
                                 (nrepl-emit-into-popup-buffer buffer str))
                               (lambda (buffer str)
                                 (nrepl-emit-into-popup-buffer buffer str))
                               '()))

(defun nrepl-default-err-handler (buffer ex root-ex)
  ;; TODO: use pst+ here for colorization. currently breaks bencode.
  ;; TODO: use ex and root-ex as fallback values to display when pst/print-stack-trace-not-found
  (if (or nrepl-popup-stacktraces
          (not (eq 'nrepl-mode 
                   (cdr (assq 'major-mode 
                              (buffer-local-variables buffer))))))
      (with-current-buffer buffer
        (nrepl-send-string "(if-let [pst+ (clojure.core/resolve 'clj-stacktrace.repl/pst+)]
                        (pst+ *e) (clojure.stacktrace/print-stack-trace *e))"
                           (nrepl-make-response-handler
                            (nrepl-popup-buffer "*nREPL error*" t)
                            nil
                            'nrepl-emit-into-color-buffer nil nil)))
    ;; TODO: maybe put the stacktrace in a tmp buffer somewhere that the user
    ;; can pull up with a hotkey only when interested in seeing it?
    ))

(defun nrepl-need-input (buffer)
  (with-current-buffer buffer
    (nrepl-send-stdin (concat (read-from-minibuffer "Stdin: ") "\n")
                      (nrepl-stdin-handler buffer))))

;;;; Popup buffers
(defvar nrepl-popup-restore-data nil
   "Data needed when closing popup windows.
 This is used as buffer local variable.
 The format is (POPUP-WINDOW SELECTED-WINDOW OLD-BUFFER).
 POPUP-WINDOW is the window used to display the temp buffer.
 That window may have been reused or freshly created.
 SELECTED-WINDOW is the window that was selected before displaying
 the popup buffer.
 OLD-BUFFER is the buffer that was previously displayed in POPUP-WINDOW.
 OLD-BUFFER is nil if POPUP-WINDOW was newly created.")

(define-minor-mode nrepl-popup-buffer-mode
   "Mode for nrepl popup buffers"
   nil
   (" nREPL-tmp")
   '(("q" .  nrepl-popup-buffer-quit-function)))

(make-variable-buffer-local
 (defvar nrepl-popup-buffer-quit-function 'nrepl-popup-buffer-quit
   "The function that is used to quit a temporary popup buffer."))

(defun nrepl-popup-buffer-quit-function (&optional kill-buffer-p)
  "Wrapper to invoke the value of `nrepl-popup-buffer-quit-function'."
  (interactive)
  (funcall nrepl-popup-buffer-quit-function kill-buffer-p))

(defun nrepl-popup-buffer (name select)
  (with-current-buffer (nrepl-make-popup-buffer name)
    (setq buffer-read-only t)
    (set-window-point (nrepl-display-popup-buffer select) (point))
    (current-buffer)))

(defun nrepl-display-popup-buffer (select)
  "Display the current buffer.
 Save the selected-window in a buffer-local variable, so that we
 can restore it later."
  (let ((selected-window (selected-window))
        (old-windows))
    (walk-windows (lambda (w) (push (cons w (window-buffer w)) old-windows))
                  nil t)
    (let ((new-window (display-buffer (current-buffer))))
      (unless nrepl-popup-restore-data
        (set (make-local-variable 'nrepl-popup-restore-data)
             (list new-window
                   selected-window
                   (cdr (find new-window old-windows :key #'car)))))
      (when select
        (select-window new-window))
      new-window)))

(defun nrepl-close-popup-window ()
   (when nrepl-popup-restore-data
     (destructuring-bind (popup-window selected-window old-buffer)
         nrepl-popup-restore-data
       (bury-buffer)
       (when (eq popup-window (selected-window))
         (cond ((and (not old-buffer) (not (one-window-p)))
                (delete-window popup-window))
               ((and old-buffer (buffer-live-p old-buffer))
                (set-window-buffer popup-window old-buffer))))
       (when (window-live-p selected-window)
         (select-window selected-window))))
   (kill-local-variable 'nrepl-popup-restore-data))

(defun nrepl-popup-buffer-quit (&optional kill-buffer-p)
   "Get rid of the current (temp) buffer without asking.
 Restore the window configuration unless it was changed since we
 last activated the buffer."
   (interactive)
   (let ((buffer (current-buffer)))
     (nrepl-close-popup-window)
     (when kill-buffer-p
       (kill-buffer buffer))))

(defun nrepl-make-popup-buffer (name)
  "Create a temporary buffer called NAME."
  (with-current-buffer (get-buffer-create name)
    (kill-all-local-variables)
    (setq buffer-read-only nil)
    (erase-buffer)
    (set-syntax-table clojure-mode-syntax-table)
    (nrepl-popup-buffer-mode 1)
    (current-buffer)))

(defun nrepl-emit-into-popup-buffer (buffer value)
  (with-current-buffer buffer
    (let ((inhibit-read-only t)
          (buffer-undo-list t))
      (insert (format "%s" value))
      (indent-sexp)
      (font-lock-fontify-buffer))))

(defun nrepl-emit-into-color-buffer (buffer value)
  (with-current-buffer buffer
    (let ((inhibit-read-only t)
          (buffer-undo-list t))
      (goto-char (point-max))
      (insert (format "%s" value))
      (ansi-color-apply-on-region (point-min) (point-max)))
    (goto-char (point-min))))


;;;; Macroexpansion
(define-minor-mode nrepl-macroexpansion-minor-mode
   "Mode for nrepl macroexpansion buffers"
   nil
   (" ")
   '(("g" .  nrepl-macroexpand-1-last-expression)))

(defun nrepl-macroexpand-expr (macroexpand expr pprint-p &optional buffer)
  "Evaluate the expression preceding point and print the result
into the special buffer. Prefix argument forces pretty-printed output."
  (interactive "P")
  (let* ((ns nrepl-buffer-ns)
        (form (format
               (if pprint-p
                   "(clojure.pprint/pprint (%s '%s))"
                 "(%s '%s)") macroexpand expr))
        (macroexpansion-buffer (or buffer (nrepl-initialize-macroexpansion-buffer)))
        (handler (if pprint-p 
                   #'nrepl-popup-eval-out-handler
                   #'nrepl-popup-eval-print-handler)))
    (nrepl-send-string form
                       (funcall handler macroexpansion-buffer)
                       ns)))

(defun nrepl-macroexpand-last-expression (&optional prefix)
  "Invoke 'macroexpand' on the expression preceding point and display the result
in a macroexpansion buffer. Prefix argument forces pretty-printed output."
  (interactive "P")
  (nrepl-macroexpand-expr 'macroexpand (nrepl-last-expression) prefix))

(defun nrepl-macroexpand-1-last-expression (&optional prefix)
  "Invoke 'macroexpand-1' on the expression preceding point and display the result
in a macroexpansion buffer. Prefix argument forces pretty-printed output."
  (interactive "P")
  (nrepl-macroexpand-expr 'macroexpand-1 (nrepl-last-expression) prefix))

(defun nrepl-macroexpand-all-last-expression (&optional prefix)
"Invoke 'clojure.walk/macroexpand-all' on the expression preceding point and display the result
in a macroexpansion buffer. Prefix argument forces pretty-printed output."
  (interactive "P")
  (nrepl-macroexpand-expr 'clojure.walk/macroexpand-all (nrepl-last-expression) prefix))

(defun nrepl-initialize-macroexpansion-buffer (&optional buffer)
  (pop-to-buffer (or buffer (nrepl-create-macroexpansion-buffer))))

(defun nrepl-create-macroexpansion-buffer ()
  (with-current-buffer (nrepl-popup-buffer "*nREPL Macroexpansion*" t)
    (nrepl-macroexpansion-minor-mode 1)
    (current-buffer)))


(defun nrepl-popup-eval-print (form)
  "Evaluate the given form and print value in current buffer."
  (let ((buffer (current-buffer)))
    (nrepl-send-string form
                       (nrepl-popup-eval-print-handler buffer)
                       nrepl-buffer-ns)))

(defun nrepl-interactive-eval-print (form)
  "Evaluate the given form and print value in current buffer."
  (let ((buffer (current-buffer)))
    (nrepl-send-string form
                       (nrepl-interactive-eval-print-handler buffer)
                       nrepl-buffer-ns)))

(defun nrepl-interactive-eval (form)
  "Evaluate the given form and print value in minibuffer."
  (let ((buffer (current-buffer)))
    (nrepl-send-string form
                       (nrepl-interactive-eval-handler buffer)
                       nrepl-buffer-ns)))

(defun nrepl-eval-last-expression (&optional prefix)
  "Evaluate the expression preceding point."
  (interactive "P")
  (if prefix
      (nrepl-interactive-eval-print (nrepl-last-expression))
      (nrepl-interactive-eval (nrepl-last-expression))))

;;;;; History
(defun nrepl-add-to-input-history (string)
  "Add STRING to the input history.
Empty strings and duplicates are ignored."
  (unless (or (equal string "")
              (equal string (car nrepl-input-history)))
    (push string nrepl-input-history)
    (incf nrepl-input-history-items-added)))

(defun nrepl-delete-current-input ()
  "Delete all text after the prompt."
  (interactive)
  (delete-region nrepl-input-start-mark (point-max)))

(defun nrepl-replace-input (string)
  (nrepl-delete-current-input)
  (insert-and-inherit string))

(defun nrepl-get-next-history-index (direction)
  (let* ((history nrepl-input-history)
         (len (length history))
         (next (+ nrepl-input-history-index (if (eq direction 'forward) -1 1))))
    (cond ((< next 0) -1)
          ((<= len next) len)
          (t next))))

(defun nrepl-history-replace (direction)
  "Replace the current input with the next line in DIRECTION.
DIRECTION is 'forward' or 'backward' (in the history list)."
  (let* ((min-pos -1)
         (max-pos (length nrepl-input-history))
         (pos (nrepl-get-next-history-index direction))
         (msg))
    (cond ((and (< min-pos pos) (< pos max-pos))
           (nrepl-replace-input (nth pos nrepl-input-history))
           (setq msg (format "History item: %d" pos)))
          ((= pos min-pos)
           (nrepl-replace-input "")
           (setq msg "Beginning of history"))
          ((setq msg "End of history"
                 pos (1- pos))))
    (message "%s" msg)
    (setq nrepl-input-history-index pos)))

(defun nrepl-previous-input ()
  (interactive)
  (nrepl-history-replace 'backward))

(defun nrepl-next-input ()
  (interactive)
  (nrepl-history-replace 'forward))

;;; persistent history
(defcustom nrepl-history-size 500
  "The maximum number of items to keep in the REPL history." 
  :type 'integer
  :safe 'integerp
  :group 'nrepl-mode)

(defcustom nrepl-history-file "~/.nrepl-history.eld"
  "File to save the persistent REPL history to."
  :type 'string
  :safe 'stringp
  :group 'nrepl-mode)

(defun nrepl-history-read-filename ()
  "Ask the user which file to use, defaulting `nrepl-history-file`."
  (read-file-name "Use nREPL history file: "
                  nrepl-history-file))

(defun nrepl-history-read (filename)
  "Read history from FILE and return it.
Does not yet set the input history."
  (if (file-readable-p filename)
      (with-temp-buffer 
        (insert-file-contents filename)
        (read (current-buffer)))
    '()))

(defun nrepl-history-load (&optional filename)
  "Load history from FILENAME into current session.
FILENAME defaults to the value of `nrepl-history-file` but user
defined filenames can be used to read special history files.

The value of `nrepl-input-history` is set by this function."
  (interactive (list (nrepl-history-read-filename)))
  (let ((f (or filename nrepl-history-file)))
    ;; TODO: probably need to set nrepl-input-history-index as well.
    ;; in a fresh connection the newest item in the list is currently
    ;; not available.  After sending one input, everything seems to work.
    (setq nrepl-input-history (nrepl-history-read f))))

(defun nrepl-history-write (filename)
  "Write history to FILENAME.
Currently coding system for writing the contents is hardwired to
utf-8-unix." 
  (let* ((mhist (nrepl-histories-merge nrepl-input-history 
                                       nrepl-input-history-items-added
                                       (nrepl-history-read filename)))
         ;; newest items are at the beginning of the list, thus 0
         (hist  (subseq mhist 0 (min (length mhist) nrepl-history-size))))
    (unless (file-writable-p filename)
      (error (format "History file not writable: %s" filename)))
    (let ((print-length nil) (print-level nil))
      (with-temp-file filename
        ;; TODO: really set cs for output
        ;; TODO: does cs need to be customizable?
        (insert ";; -*- coding: utf-8-unix -*-\n")
        (insert ";; Automatically written history of nREPL session\n")
        (insert ";; Edit at your own risk\n\n")
        (prin1 (mapcar #'substring-no-properties hist) (current-buffer))))))

(defun nrepl-history-save (&optional filename)
  "Save the current nREPL input history to FILENAME.
FILENAME defaults to the value of `nrepl-history-file`."
  (interactive (list (nrepl-history-read-filename)))
  (let* ((file  (or filename nrepl-history-file)))
    (nrepl-history-write file)))

(defun nrepl-history-just-save ()
  "Just save the history to `nrepl-history-file`.
This function is meant to be used in hooks to avoid lambda
  constructs."
  (nrepl-history-save nrepl-history-file))

;; SLIME has different semantics and will not save any duplicates.
;; we keep track of how many items were added to the history in the
;; current session in nrepl-add-to-input-history and merge only the
;; new items with the current history found in the file, which may
;; have been changed in the meantime by another session 
(defun nrepl-histories-merge (session-hist n-added-items file-hist)
  (append (subseq session-hist 0 n-added-items)
          file-hist))

;;;
(defun nrepl-same-line-p (pos1 pos2)
   "Return t if buffer positions POS1 and POS2 are on the same line."
   (save-excursion (goto-char (min pos1 pos2))
                   (<= (max pos1 pos2) (line-end-position))))

(defun nrepl-bol ()
  "Go to the beginning of line or the prompt."
  (interactive)
  (cond ((and (>= (point) nrepl-input-start-mark)
              (nrepl-same-line-p (point) nrepl-input-start-mark))
         (goto-char nrepl-input-start-mark))
        (t (beginning-of-line 1))))

(defun nrepl-at-prompt-start-p ()
  ;; This will not work on non-current prompts.
  (= (point) nrepl-input-start-mark))

;;; mode book-keeping
(defvar nrepl-mode-hook nil
  "Hook executed when entering nrepl-mode.")

(defvar nrepl-mode-syntax-table
  (copy-syntax-table clojure-mode-syntax-table))

(defvar nrepl-interaction-mode-map
  (let ((map (make-sparse-keymap)))
    (define-key map (kbd "M-.") 'nrepl-jump)
    (define-key map (kbd "M-,") 'nrepl-jump-back)
    (define-key map (kbd "M-TAB") 'complete-symbol)
    (define-key map (kbd "C-M-x") 'nrepl-eval-expression-at-point)
    (define-key map (kbd "C-x C-e") 'nrepl-eval-last-expression)
    (define-key map (kbd "C-c C-e") 'nrepl-eval-last-expression)
    (define-key map (kbd "C-c C-r") 'nrepl-eval-region)
    (define-key map (kbd "C-c C-n") 'nrepl-eval-ns-form)
    (define-key map (kbd "C-c C-m") 'nrepl-macroexpand-1-last-expression)
    (define-key map (kbd "C-c M-m") 'nrepl-macroexpand-all-last-expression)
    (define-key map (kbd "C-c M-n") 'nrepl-set-ns)
    (define-key map (kbd "C-c C-d") 'nrepl-doc)
    (define-key map (kbd "C-c C-z") 'nrepl-switch-to-repl-buffer)
    (define-key map (kbd "C-c C-k") 'nrepl-load-current-buffer)
    (define-key map (kbd "C-c C-l") 'nrepl-load-file)
    (define-key map (kbd "C-c C-b") 'nrepl-interrupt)
    map))

(defvar nrepl-mode-map
  (let ((map (make-sparse-keymap)))
    (set-keymap-parent map clojure-mode-map)
    (define-key map (kbd "M-.") 'nrepl-jump)
    (define-key map (kbd "M-,") 'nrepl-jump-back)
    (define-key map (kbd "RET") 'nrepl-return)
    (define-key map (kbd "TAB") 'complete-symbol)
    (define-key map (kbd "C-<return>") 'nrepl-closing-return)
    (define-key map (kbd "C-j") 'nrepl-newline-and-indent)
    (define-key map (kbd "C-c C-d") 'nrepl-doc)
    (define-key map (kbd "C-c C-o") 'nrepl-clear-output)
    (define-key map (kbd "C-c M-o") 'nrepl-clear-buffer)
    (define-key map "\C-a" 'nrepl-bol)
    (define-key map [home] 'nrepl-bol)
    (define-key map (kbd "C-<up>") 'nrepl-previous-input)
    (define-key map (kbd "C-<down>") 'nrepl-next-input)
    (define-key map (kbd "M-p") 'nrepl-previous-input)
    (define-key map (kbd "M-n") 'nrepl-next-input)
    (define-key map (kbd "C-c C-b") 'nrepl-interrupt)
    map))

(defun clojure-enable-nrepl ()
  (nrepl-interaction-mode t))

;;;###autoload
(define-minor-mode nrepl-interaction-mode
  "Minor mode for nrepl interaction from a Clojure buffer."
   nil
   " nREPL"
   nrepl-interaction-mode-map
   (make-local-variable 'completion-at-point-functions)
   (add-to-list 'completion-at-point-functions
		'nrepl-complete-at-point))

(defun nrepl-mode ()
  "Major mode for nREPL interactions."
  (interactive)
  (kill-all-local-variables)
  (use-local-map nrepl-mode-map)
  (setq mode-name "nREPL"
        major-mode 'nrepl-mode)
  (make-local-variable 'completion-at-point-functions)
  (add-to-list 'completion-at-point-functions
	       'nrepl-complete-at-point)
  (set-syntax-table nrepl-mode-syntax-table)
  (nrepl-turn-on-eldoc-mode)
  (when nrepl-history-file
    (nrepl-history-load nrepl-history-file)
    (make-local-variable 'kill-buffer-hook)
    (add-hook 'kill-buffer-hook 'nrepl-history-just-save)
    (add-hook 'kill-emacs-hook 'nrepl-history-just-save))
  (run-mode-hooks 'nrepl-mode-hook))

;;; communication
(defcustom nrepl-lein-command
  "lein"
  "The command used to execute leiningen 2.x."
  :type 'string
  :group 'nrepl-mode)

(defcustom nrepl-server-command
  (if (or (locate-file nrepl-lein-command exec-path)
          (locate-file (format "%s.bat" nrepl-lein-command) exec-path))
      (format "%s repl :headless" nrepl-lein-command)
    (format "echo \"%s repl :headless\" | $SHELL -l" nrepl-lein-command))
  "The command used to start the nREPL via nrepl-jack-in.
For a remote nREPL server lein must be in your PATH.  The remote
proc is launched via sh rather than bash, so it might be necessary
to specific the full path to it. Localhost is assumed."
  :type 'string
  :group 'nrepl-mode)


(defun nrepl-show-maximum-output ()
  "Put the end of the buffer at the bottom of the window."
  (when (eobp)
    (let ((win (get-buffer-window (current-buffer))))
      (when win
        (with-selected-window win
          (set-window-point win (point-max)) 
          (recenter -1))))))

(defmacro nrepl-save-marker (marker &rest body)
  (let ((pos (make-symbol "pos")))
  `(let ((,pos (marker-position ,marker)))
     (prog1 (progn . ,body)
       (set-marker ,marker ,pos)))))

(put 'nrepl-save-marker 'lisp-indent-function 1)

(defun nrepl-insert-prompt (namespace)
  "Insert the prompt (before markers!).
Set point after the prompt.  
Return the position of the prompt beginning."
  (goto-char nrepl-input-start-mark)
  (nrepl-save-marker nrepl-output-start
    (nrepl-save-marker nrepl-output-end
      (unless (bolp) (insert-before-markers "\n"))
      (let ((prompt-start (point))
            (prompt (format "%s> " namespace)))
        (nrepl-propertize-region
            '(face nrepl-prompt-face read-only t intangible t
                   nrepl-prompt t
                   rear-nonsticky (nrepl-prompt read-only face intangible))
          (insert-before-markers prompt))
        (set-marker nrepl-prompt-start-mark prompt-start)
        prompt-start))))

(defun nrepl-emit-output-at-pos (buffer string position &optional bol)
  ;; insert STRING and mark it as output
  (with-current-buffer buffer
    (save-excursion
      (nrepl-save-marker nrepl-output-start
        (nrepl-save-marker nrepl-output-end
          (goto-char position)
          (when (and bol (not (bolp))) (insert-before-markers "\n"))
          (nrepl-propertize-region `(face nrepl-output-face
                                          rear-nonsticky (face))
            (insert-before-markers string)
            (when (and (= (point) nrepl-prompt-start-mark)
                       (not (bolp)))
              (insert-before-markers "\n")
              (set-marker nrepl-output-end (1- (point))))))))
    (nrepl-show-maximum-output)))

(defun nrepl-emit-interactive-output (string)
  (with-current-buffer "*nrepl*"
    (nrepl-emit-output-at-pos (current-buffer) string (1- (nrepl-input-line-beginning-position)) t)))

(defun nrepl-emit-output (buffer string &optional bol)
  (with-current-buffer buffer
    (nrepl-emit-output-at-pos buffer string nrepl-input-start-mark bol)))

(defun nrepl-emit-prompt (buffer)
  (with-current-buffer buffer
    (save-excursion
      (nrepl-save-marker nrepl-output-start
        (nrepl-save-marker nrepl-output-end
          (nrepl-insert-prompt nrepl-buffer-ns))))
    (nrepl-show-maximum-output)))

(defun nrepl-emit-result (buffer string &optional bol)
  ;; insert STRING and mark it as evaluation result
  (with-current-buffer buffer
    (save-excursion
      (nrepl-save-marker nrepl-output-start
        (nrepl-save-marker nrepl-output-end
          (goto-char nrepl-input-start-mark)
          (when (and bol (not (bolp))) (insert-before-markers "\n"))
          (nrepl-propertize-region `(face nrepl-result-face
                                          rear-nonsticky (face))
                                   (insert-before-markers string)))))
    (nrepl-show-maximum-output)))

(defun nrepl-dispatch (response)
  "Dispatch the response to associated callback."
  (nrepl-dbind-response response (id)
    (let ((callback (gethash id nrepl-requests)))
      (if callback
          (funcall callback response)))))

(defun nrepl-net-decode ()
  "Decode the data in the current buffer and remove the processed data from the
buffer if the decode successful."
  (let* ((start (point-min))
         (end (point-max))
         (data (buffer-substring start end)))
    (prog1
        (nrepl-decode data)
        (delete-region start end))))

(defun nrepl-net-process-input (process)
  "Process all complete messages.
Assume that any error during decoding indicates an incomplete message."
  (with-current-buffer (process-buffer process)
    (ignore-errors
        (while (> (buffer-size) 1)
          (let ((responses (nrepl-net-decode)))
            (dolist (response responses)
              (nrepl-dispatch response)))))))

(defun nrepl-net-filter (process string)
  "Decode the message(s) and dispatch."
  (with-current-buffer (process-buffer process)
    (goto-char (point-max))
    (insert string))
  (nrepl-net-process-input process))

(defun nrepl-sentinel (process message)
  (message "nrepl connection closed: %s" message)
  (kill-buffer (process-buffer process)))

(defun nrepl-write-message (process message)
  (process-send-string process message))

;;; repl interaction
(defun nrepl-in-input-area-p ()
  (<= nrepl-input-start-mark (point)))

(defun nrepl-current-input (&optional until-point-p)
  "Return the current input as string.
The input is the region from after the last prompt to the end of
buffer."
  (buffer-substring-no-properties nrepl-input-start-mark 
                                  (if until-point-p 
                                      (point) 
                                    (point-max))))

(defun nrepl-previous-prompt ()
  "Move backward to the previous prompt."
  (interactive)
  (nrepl-find-prompt t))

(defun nrepl-next-prompt ()
  "Move forward to the next prompt."
  (interactive)
  (nrepl-find-prompt))
 
(defun nrepl-find-prompt (&optional backward)
  (let ((origin (point))
        (prop 'nrepl-prompt))
    (while (progn 
             (nrepl-search-property-change prop backward)
             (not (or (nrepl-end-of-proprange-p prop) (bobp) (eobp)))))
    (unless (nrepl-end-of-proprange-p prop)
      (goto-char origin))))

(defun nrepl-search-property-change (prop &optional backward)
  (cond (backward 
         (goto-char (previous-single-char-property-change (point) prop)))
        (t 
         (goto-char (next-single-char-property-change (point) prop)))))

(defun nrepl-end-of-proprange-p (property)
  (and (get-char-property (max 1 (1- (point))) property)
       (not (get-char-property (point) property))))

(defun nrepl-mark-input-start ()
  (set-marker nrepl-input-start-mark (point) (current-buffer)))

(defun nrepl-mark-output-start ()
  (set-marker nrepl-output-start (point))
  (set-marker nrepl-output-end (point)))

(defun nrepl-mark-output-end ()
  (add-text-properties nrepl-output-start nrepl-output-end
                       '(face nrepl-output-face 
                         rear-nonsticky (face))))


;;; server messages
(defun nrepl-current-session ()
  (with-current-buffer "*nrepl-connection*"
    nrepl-session))

(defun nrepl-current-tooling-session ()
  (with-current-buffer "*nrepl-connection*"
    nrepl-tooling-session))

(defun nrepl-send-request (request callback)
  (let* ((request-id (number-to-string (incf nrepl-request-counter)))
         (message (nrepl-bencode (append (list "id" request-id) request))))
    (puthash request-id callback nrepl-requests)
    (nrepl-write-message "*nrepl-connection*" message)))

(defun nrepl-create-client-session (callback)
  (nrepl-send-request '("op" "clone")
                      callback))

(defun nrepl-send-stdin (input callback)
  (nrepl-send-request (list "op" "stdin"
                            "stdin" input
                            "session" (nrepl-current-session))
                      callback))

(defun nrepl-send-interrupt (pending-request-id callback)
  (nrepl-send-request (list "op" "interrupt"
                            "session" (nrepl-current-session)
                            "interrupt-id" pending-request-id)
                      callback))

(defun nrepl-eval-request (input &optional ns session)
  (append (if ns (list "ns" ns))
          (list
           "op" "eval"
           "session" (or session (nrepl-current-session))
           "code" input)))

(defun nrepl-send-string (input callback &optional ns session)
  (nrepl-send-request (nrepl-eval-request input ns session) callback))

(defun nrepl-sync-request-handler (buffer)
  (nrepl-make-response-handler buffer
                               (lambda (buffer value)
                                 (setq nrepl-sync-response
                                       (plist-put nrepl-sync-response :value value)))
                               (lambda (buffer out)
                                 (let ((so-far (plist-get nrepl-sync-response :stdout)))
                                   (setq nrepl-sync-response
                                         (plist-put nrepl-sync-response
                                                    :stdout (concat so-far out)))))
                               (lambda (buffer err)
                                 (let ((so-far (plist-get nrepl-sync-response :stderr)))
                                   (setq nrepl-sync-response
                                         (plist-put nrepl-sync-response
                                                    :stderr (concat so-far err)))))
                               (lambda (buffer)
                                 (setq nrepl-sync-response
                                       (plist-put nrepl-sync-response :done t)))))

(defun nrepl-send-request-sync (request)
  "Send a request to the backend synchronously (discouraged).
The result is a plist with keys :value, :stderr and :stdout."
  (with-current-buffer "*nrepl-connection*"
    (setq nrepl-sync-response nil)
    (nrepl-send-request request (nrepl-sync-request-handler (current-buffer)))
    (while (null nrepl-sync-response)
      (accept-process-output nil 0 5))
    nrepl-sync-response))

(defun nrepl-send-string-sync (input &optional ns session)
  (nrepl-send-request-sync (nrepl-eval-request input ns session)))

(defalias 'nrepl-eval 'nrepl-send-string-sync)
(defalias 'nrepl-eval-async 'nrepl-send-string)

(defun nrepl-send-input (&optional newline)
  "Goto to the end of the input and send the current input.
If NEWLINE is true then add a newline at the end of the input."
  (unless (nrepl-in-input-area-p)
    (error "No input at point."))
  (goto-char (point-max))
  (let ((end (point))) ; end of input, without the newline
    (nrepl-add-to-input-history (buffer-substring nrepl-input-start-mark end))
    (when newline 
      (insert "\n")
      (nrepl-show-maximum-output))
    (let ((inhibit-modification-hooks t))
      (add-text-properties nrepl-input-start-mark 
                           (point)
                           `(nrepl-old-input
                             ,(incf nrepl-old-input-counter))))
    (let ((overlay (make-overlay nrepl-input-start-mark end)))
      ;; These properties are on an overlay so that they won't be taken
      ;; by kill/yank.
      (overlay-put overlay 'read-only t)
      (overlay-put overlay 'face 'nrepl-input-face)))
  (let ((input (nrepl-current-input)))
    (goto-char (point-max))
    (nrepl-mark-input-start)
    (nrepl-mark-output-start)
    (setq nrepl-input-history-index -1)
    (nrepl-send-string input (nrepl-handler (current-buffer)) nrepl-buffer-ns)))

(defun nrepl-newline-and-indent ()
  "Insert a newline, then indent the next line.
Restrict the buffer from the prompt for indentation, to avoid being
confused by strange characters (like unmatched quotes) appearing
earlier in the buffer."
  (interactive)
  (save-restriction
    (narrow-to-region nrepl-prompt-start-mark (point-max))
    (insert "\n")
    (lisp-indent-line)))

(defun nrepl-input-complete-p (start end)
   "Return t if the region from START to END contains a complete sexp."
   (save-excursion
     (goto-char start)
     (cond ((looking-at "\\s *['`#]?[(\"]")
            (ignore-errors
              (save-restriction
                (narrow-to-region start end)
                ;; Keep stepping over blanks and sexps until the end of
                ;; buffer is reached or an error occurs. Tolerate extra
                ;; close parens.
                (loop do (skip-chars-forward " \t\r\n)")
                      until (eobp)
                      do (forward-sexp))
                t)))
           (t t))))

(defun nrepl-return (&optional end-of-input)
  "Evaluate the current input string, or insert a newline.  
Send the current input ony if a whole expression has been entered,
i.e. the parenthesis are matched. 
With prefix argument send the input even if the parenthesis are not
balanced."
  (interactive "P")
  (cond
   ((nrepl-input-complete-p nrepl-input-start-mark (point-max))
    (nrepl-send-input t))
   (t
    (nrepl-newline-and-indent))))

(defun nrepl-closing-return ()
  "Evaluate the current input string after closing all open lists."
  (interactive)
  (goto-char (point-max))
  (save-restriction
    (narrow-to-region nrepl-input-start-mark (point))
    (while (ignore-errors (save-excursion (backward-up-list 1)) t)
      (insert ")")))
  (nrepl-return))

(defvar nrepl-clear-buffer-hook)

(defun nrepl-clear-buffer ()
  "Delete the output generated by the Clojure process."
  (interactive)
  (let ((inhibit-read-only t))
    (delete-region (point-min) nrepl-prompt-start-mark)
    (delete-region nrepl-output-start nrepl-output-end)
    (when (< (point) nrepl-input-start-mark)
      (goto-char nrepl-input-start-mark))
    (recenter t))
  (run-hooks 'nrepl-clear-buffer-hook))

(defun nrepl-input-line-beginning-position ()
  (save-excursion
    (goto-char nrepl-input-start-mark)
    (line-beginning-position)))

(defun nrepl-clear-output ()
  "Delete the output inserted since the last input."
  (interactive)
  (let ((start (save-excursion 
                 (nrepl-previous-prompt)
                 (ignore-errors (forward-sexp))
                 (forward-line)
                 (point)))
        (end (1- (nrepl-input-line-beginning-position))))
    (when (< start end)
      (let ((inhibit-read-only t))
        (delete-region start end)
        (save-excursion
          (goto-char start)
          (insert ";;; output cleared"))))))

(defun nrepl-find-ns ()
  (or (save-restriction
        (widen)
        (clojure-find-ns))
      "user"))

(defun nrepl-current-ns ()
   "Return the ns in the current context.
 If `nrepl-buffer-ns' has a value then return that, otherwise
 search for and read a `ns' form."
   (let ((ns nrepl-buffer-ns))
     (or (and (string= ns "user")
              (nrepl-find-ns))
         ns)))

;; Words of inspiration
(defun nrepl-user-first-name ()
  (let ((name (if (string= (user-full-name) "")
                   (user-login-name)
                 (user-full-name))))
     (string-match "^[^ ]*" name)
     (capitalize (match-string 0 name))))

(defvar nrepl-words-of-inspiration
  `("The best way to predict the future is to invent it. -Alan Kay"
    "A point of view is worth 80 IQ points. -Alan Kay"
    "Simple things should be simple, complex things should be possible. -Alan Kay"
    "Programming is not about typing... it's about thinking. -Rich Hickey"
    "Take this nREPL, brother, and may it serve you well."
    ,(format "%s, this could be the start of a beautiful program."
              (nrepl-user-first-name))))

(defun nrepl-random-words-of-inspiration ()
   (eval (nth (random (length nrepl-words-of-inspiration))
              nrepl-words-of-inspiration)))

(defun nrepl-insert-banner (ns)
  (when (zerop (buffer-size))
    (let ((welcome (concat "; nREPL " nrepl-version)))
      (insert welcome)))
  (goto-char (point-max))
  (nrepl-mark-output-start)
  (nrepl-mark-input-start)
  (nrepl-insert-prompt ns))

(defun nrepl-init-repl-buffer (connection buffer &optional noprompt)
  (with-current-buffer buffer
    (unless (eq major-mode 'nrepl-mode)
      (nrepl-mode))
    (nrepl-reset-markers)
    (unless noprompt
      (nrepl-insert-banner nrepl-buffer-ns))
    (current-buffer)))

(defun nrepl-repl-buffer (&optional noprompt)
  "Return the repl buffer, create if necessary."
  (let ((buffer (get-buffer "*nrepl*")))
    (or (if (buffer-live-p buffer) buffer)
        (let ((connection (get-process "*nrepl-connection*")))
          (nrepl-init-repl-buffer connection (get-buffer-create "*nrepl*"))))))

(defun nrepl-switch-to-repl-buffer ()
  "Select the repl buffer, when possible in an existing window.

Hint: You can use `display-buffer-reuse-frames' and
`special-display-buffer-names' to customize the frame in which
the buffer should appear."
  (interactive)
  (if (not (get-buffer "*nrepl-connection*"))
      (message "No active nREPL connection.")
    (pop-to-buffer (nrepl-repl-buffer))
    (goto-char (point-max))))

(defun nrepl-set-ns (ns)
  "Switch the namespace of the nREPL buffer to ns."
  (interactive (list (nrepl-current-ns)))
  (with-current-buffer "*nrepl*"
    (nrepl-send-string (format "(in-ns '%s)" ns) (nrepl-handler (current-buffer)))))

(defun nrepl-symbol-at-point ()
  "Return the name of the symbol at point, otherwise nil."
  (let ((str (thing-at-point 'symbol)))
    (and str
         (not (equal str ""))
         (substring-no-properties str))))

;; this is horrible, but with async callbacks we can't rely on dynamic scope
(defvar nrepl-ido-ns nil)

(defun nrepl-ido-form (ns)
  `(concat (if (find-ns (symbol ,ns))
               (map name (keys (ns-interns (symbol ,ns)))))
           (if (not= "" ,ns) [".."])
           (->> (all-ns)
                (map (fn [n]
                        (re-find (re-pattern (str "^" (if (not= ,ns "")
                                                          (str ,ns "\\."))
                                                  "[^\\.]+"))
                                 (str n))))
                (filter identity)
                (map (fn [n] (str n "/")))
                (into (hash-set)))))

(defun nrepl-ido-up-ns (ns)
  (mapconcat 'identity (butlast (split-string ns "\\.")) "."))

(defun nrepl-ido-select (selected targets callback)
  ;; TODO: immediate RET gives "" as selected for some reason
  ;; this is an OK workaround though
  (cond ((equal "" selected)
         (nrepl-ido-select (car targets) targets callback))
        ((equal "/" (substring selected -1)) ; selected a namespace
         (nrepl-ido-read-var (substring selected 0 -1) callback))
        ((equal ".." selected)
         (nrepl-ido-read-var (nrepl-ido-up-ns nrepl-ido-ns) callback))
        (t (funcall callback (concat nrepl-ido-ns "/" selected)))))

(defun nrepl-ido-read-var-handler (ido-callback buffer)
  (lexical-let ((ido-callback ido-callback))
    (nrepl-make-response-handler buffer
                                 (lambda (buffer value)
                                   (let* ((targets (car (read-from-string value)))
                                          (selected (ido-completing-read "Var: " targets nil t)))
                                     (nrepl-ido-select selected targets ido-callback)))
                                 nil nil nil)))

(defun nrepl-ido-read-var (ns ido-callback)
  ;; Have to be stateful =(
  (setq nrepl-ido-ns ns)
  (nrepl-send-string (prin1-to-string (nrepl-ido-form nrepl-ido-ns))
                     (nrepl-ido-read-var-handler ido-callback (current-buffer))
                     nrepl-buffer-ns
                     (nrepl-current-tooling-session)))

(defun nrepl-operator-before-point ()
  (ignore-errors
    (save-excursion
      (backward-up-list 1)
      (down-list 1)
      (nrepl-symbol-at-point))))

(defun nrepl-read-symbol-name (prompt callback &optional query)
   "Either read a symbol name or choose the one at point.
The user is prompted if a prefix argument is in effect, if there is no
symbol at point, or if QUERY is non-nil."
   (let ((symbol-name (nrepl-symbol-at-point)))
     (cond ((not (or current-prefix-arg query (not symbol-name)))
            (funcall callback symbol-name))
           (ido-mode (nrepl-ido-read-var nrepl-buffer-ns callback))
           (t (funcall callback (read-from-minibuffer prompt symbol-name))))))

(defun nrepl-doc-handler (symbol)
  (let ((form (format "(clojure.repl/doc %s)" symbol))
        (doc-buffer (nrepl-popup-buffer "*nREPL doc*" t)))
    (nrepl-send-string form
                       (nrepl-popup-eval-out-handler doc-buffer)
                       nrepl-buffer-ns
                       (nrepl-current-tooling-session))))

(defun nrepl-doc (query)
  "Open a window with the docstring for the given entry.
Defaults to the symbol at point. With prefix arg or no symbol
under point, prompts for a var."
  (interactive "P")
  (nrepl-read-symbol-name "Symbol: " 'nrepl-doc-handler query))

;; TODO: implement reloading ns
(defun nrepl-eval-load-file (form)
  (let ((buffer (current-buffer)))
    (nrepl-send-string form (nrepl-interactive-eval-handler buffer))))

(defun nrepl-load-file (filename)
   "Load the clojure file FILENAME."
   (interactive (list
                 (read-file-name "Load file: " nil nil
                                 nil (if (buffer-file-name)
                                         (file-name-nondirectory
                                          (buffer-file-name))))))
   (let ((fn (replace-regexp-in-string
        "\\\\" "\\\\\\\\"
	      (convert-standard-filename (expand-file-name filename)))))
     (nrepl-eval-load-file
      (format "(clojure.core/load-file \"%s\")\n(in-ns '%s)\n"
              fn (nrepl-find-ns)))
     (message "Loading %s..." fn)))

(defun nrepl-load-current-buffer ()
   "Load current buffer's file."
   (interactive)
   (check-parens)
   (unless buffer-file-name
     (error "Buffer %s is not associated with a file." (buffer-name)))
   (when (and (buffer-modified-p)
              (y-or-n-p (format "Save file %s? " (buffer-file-name))))
     (save-buffer))
   (nrepl-load-file (buffer-file-name)))

;;; interrupt
(defun nrepl-interrupt-handler (buffer)
  (nrepl-make-response-handler buffer nil nil nil nil))

(defun nrepl-hash-keys (hashtable)
  (let ((keys '()))
    (maphash (lambda (k v) (setq keys (cons k keys))) hashtable)
    keys))

(defun nrepl-interrupt ()
  "Interrupt any pending evaluations."
  (interactive)
  (let ((pending-request-ids (nrepl-hash-keys nrepl-requests)))
    (dolist (request-id pending-request-ids)
      (nrepl-send-interrupt request-id (nrepl-interrupt-handler (current-buffer))))))

;;; server
(defun nrepl-server-filter (process output)
  (with-current-buffer (process-buffer process)
    (insert output))
  (when (string-match "nREPL server started on port \\([0-9]+\\)" output)
    (let ((port (string-to-number (match-string 1 output))))
      (message (format "nREPL server started on %s" port))
      (nrepl "localhost" port))))

(defun nrepl-server-sentinel (process event)
  (let* ((b (process-buffer process))
         (problem (if (and b (buffer-live-p b))
                      (with-current-buffer b
                        (buffer-substring (point-min) (point-max))))))
    (when b
      (kill-buffer b))
    (if (string-match "Wrong number of arguments to repl task." problem)
        (error "nrepl.el requires Leiningen 2.x")
      (error "Could not start nREPL server: %s" problem))))

;;;###autoload
(defun nrepl-enable-on-existing-clojure-buffers ()
  (interactive)
  (add-hook 'clojure-mode-hook 'clojure-enable-nrepl)
  (add-hook 'clojurescript-mode-hook 'clojure-enable-nrepl)
  (save-window-excursion
    (dolist (buffer (buffer-list))
      (with-current-buffer buffer
        (when (or (eq major-mode 'clojure-mode)
                  (eq major-mode 'clojurescript-mode))
          (clojure-enable-nrepl))))))

;;;###autoload
(defun nrepl-jack-in (prompt-project)
  (interactive "P")
  (let* ((cmd (if prompt-project
                  (format "cd %s && %s" (ido-read-directory-name "Project: ")
                          nrepl-server-command)
                  nrepl-server-command))
         (process (start-process-shell-command
                   "nrepl-server" "*nrepl-server*" cmd)))
    (set-process-filter process 'nrepl-server-filter)
    (set-process-sentinel process 'nrepl-server-sentinel)
    (set-process-coding-system process 'utf-8-unix 'utf-8-unix)
    (message "Starting nREPL server...")))

;;; client
(defun nrepl-create-nrepl-buffer (process)
  (nrepl-init-repl-buffer process
    (let ((buf (generate-new-buffer-name "*nrepl*")))
      (switch-to-buffer-other-window buf)
      buf)))


(defun nrepl-new-tooling-session-handler (process)
  (lexical-let ((process process))
    (lambda (response)
      (nrepl-dbind-response response (id new-session)
        (cond (new-session
               (with-current-buffer (process-buffer process)
                 (setq nrepl-tooling-session new-session)
                 (remhash id nrepl-requests))))))))

(defun nrepl-new-session-handler (process &optional create-nrepl-buffer-p)
  (lexical-let ((process process)
                (create-nrepl-buffer-p create-nrepl-buffer-p))
    (lambda (response)
      (nrepl-dbind-response response (id new-session)
        (cond (new-session
               (with-current-buffer (process-buffer process)
                 (message "Connected.  %s" (nrepl-random-words-of-inspiration))
                 (setq nrepl-session new-session)
                 (remhash id nrepl-requests)
                 (if create-nrepl-buffer-p
<<<<<<< HEAD
                     (nrepl-create-nrepl-buffer process))
                 (run-hooks 'nrepl-connected-hook))))))))

(defun nrepl-init-client-sessions (process)
  (nrepl-create-client-session (nrepl-new-session-handler process t))
  (nrepl-create-client-session (nrepl-new-tooling-session-handler process)))
=======
                   (nrepl-create-nrepl-buffer process))
                 (run-hooks 'nrepl-connected-hook))))))))
>>>>>>> 91bd66be

(defun nrepl-connect (host port)
  (message "Connecting to nREPL on %s:%s..." host port)
  (let ((process (open-network-stream "nrepl" "*nrepl-connection*" host
                                      port)))
    (set-process-filter process 'nrepl-net-filter)
    (set-process-sentinel process 'nrepl-sentinel)
    (set-process-coding-system process 'utf-8-unix 'utf-8-unix)
    (nrepl-init-client-sessions process)
    process))


;;;###autoload
(add-hook 'nrepl-connected-hook 'nrepl-enable-on-existing-clojure-buffers)

;;;###autoload
(defun nrepl (host port)
  (interactive "MHost: \nnPort: ")
  (nrepl-connect host port))

(provide 'nrepl)
;;; nrepl.el ends here<|MERGE_RESOLUTION|>--- conflicted
+++ resolved
@@ -1621,17 +1621,12 @@
                  (setq nrepl-session new-session)
                  (remhash id nrepl-requests)
                  (if create-nrepl-buffer-p
-<<<<<<< HEAD
-                     (nrepl-create-nrepl-buffer process))
+                   (nrepl-create-nrepl-buffer process))
                  (run-hooks 'nrepl-connected-hook))))))))
 
 (defun nrepl-init-client-sessions (process)
   (nrepl-create-client-session (nrepl-new-session-handler process t))
   (nrepl-create-client-session (nrepl-new-tooling-session-handler process)))
-=======
-                   (nrepl-create-nrepl-buffer process))
-                 (run-hooks 'nrepl-connected-hook))))))))
->>>>>>> 91bd66be
 
 (defun nrepl-connect (host port)
   (message "Connecting to nREPL on %s:%s..." host port)
