--- conflicted
+++ resolved
@@ -98,12 +98,8 @@
 For customizable options: `customize` -> `typst-ts`.  
 
 Here are some options you may find useful:  
-<<<<<<< HEAD
-1. `typst-ts-mode-indent-offset` (default 2)  
-=======
 1. `typst-ts-mode-indent-offset` (default 4) and `typst-ts-mode-indent-offset-section` (default 2)  
    Set `typst-ts-mode-indent-offset-section` to 0 to make the structure flat.
->>>>>>> 078b2efb
 2. `typst-ts-mode-executable-location`  
 3. `typst-ts-mode-watch-options`.  
    Set this to `--open` so typst will open the compiled file for you.
