# bash-completion [![test](https://github.com/szermatt/emacs-bash-completion/workflows/test/badge.svg)](https://github.com/szermatt/emacs-bash-completion/actions) [![melpa](https://melpa.org/packages/bash-completion-badge.svg)](https://melpa.org/#/bash-completion) [![melpa-stable](https://stable.melpa.org/packages/bash-completion-badge.svg)](https://stable.melpa.org/#/bash-completion)


bash-completion.el defines dynamic completion hooks for shell-mode and
shell-command prompts that are based on bash completion.

Bash completion for emacs:

- is aware of bash builtins, aliases and functions
- does file expansion inside of colon-separated variables
  and after redirections (> or <)
- escapes special characters when expanding file names
- is configurable through programmable bash completion

When the first completion is requested in shell model or a shell
command, bash-completion.el starts a separate bash
process.  Bash-completion.el then uses this process to do the actual
completion and includes it into Emacs completion suggestions.

A simpler and more complete alternative to bash-completion.el is to
run a bash shell in a buffer in term mode(M-x `ansi-term').
Unfortunately, many Emacs editing features are not available when
running in term mode.  Also, term mode is not available in
shell-command prompts.

<<<<<<< HEAD
Bash completion can also be run programatically, outside of a
shell-mode command, by setting
`bash-completion-use-separate-processes` to a non-nil value (which is
the default) and by calling
`bash-completion-dynamic-complete-nocomint`.
=======
Bash completion can also be run programmatically, outside of a
shell-mode command, by calling
`bash-completion-dynamic-complete-nocomint'
>>>>>>> 783a1e79

## INSTALLATION

1. copy bash-completion.el into a directory that's on Emacs load-path
2. add this into your .emacs file:

        (autoload 'bash-completion-dynamic-complete
          "bash-completion"
          "BASH completion hook")
        (add-hook 'shell-dynamic-complete-functions
          'bash-completion-dynamic-complete)

  or simpler, but forces you to load this file at startup:

        (require 'bash-completion)
        (bash-completion-setup)

3. reload your .emacs (M-x `eval-buffer') or restart

Once this is done, use <TAB> as usual to do dynamic completion from
shell mode or a shell command minibuffer, such as the one started
for M-x `compile'. Note that the first completion is slow, as emacs
launches a new bash process.

You'll get better results if you turn on programmable bash completion.
On Ubuntu, this means running:

    sudo apt-get install bash-completion

and then adding this to your .bashrc:

    . /etc/bash_completion

NOTE: The following paragraph are not relevant when
`bash-completion-use-separate-processes` is nil.

Right after enabling programmable bash completion, and whenever you
make changes to you .bashrc, call `bash-completion-reset' to make
sure bash completion takes your new settings into account.

Loading /etc/bash_completion often takes time, and is not necessary
in shell mode, since completion is done by a separate process, not
the process shell-mode process.

To turn off bash completion when running from emacs but keep it on
for processes started by bash-completion.el, add this to your .bashrc:

    if [[ ( -z "$INSIDE_EMACS" || "$EMACS_BASH_COMPLETE" = "t" ) &&\
         -f /etc/bash_completion ]]; then
      . /etc/bash_completion
    fi

Emacs sets the environment variable INSIDE_EMACS to the processes
started from it. Processes started by bash-completion.el have
the environment variable EMACS_BASH_COMPLETE set to t.

## CAVEATS

NOTE: This section is not relevant when
`bash-completion-use-separate-processes` is nil.

Using a separate process for doing the completion has several
important disadvantages:

- bash completion is slower than standard emacs completion
- the first completion can take a long time, since a new bash process
  needs to be started and initialized
- the separate process is not aware of any changes made to bash
  in the current buffer.
  In a standard terminal, you could do:

        $ alias myalias=ls
        $ myal<TAB>

  and bash would propose the new alias.
  Bash-completion.el cannot do that, as it is not aware of anything
  configured in the current shell. To make bash-completion.el aware
  of a new alias, you need to add it to .bashrc and restart the
  completion process using `bash-completion-reset'.

## COMPATIBILITY

bash-completion.el is known to work with Bash 3 and 4, on Emacs,
starting with version 24.1, under Linux and OSX. It does not work on
XEmacs.<|MERGE_RESOLUTION|>--- conflicted
+++ resolved
@@ -23,17 +23,11 @@
 running in term mode.  Also, term mode is not available in
 shell-command prompts.
 
-<<<<<<< HEAD
 Bash completion can also be run programatically, outside of a
 shell-mode command, by setting
 `bash-completion-use-separate-processes` to a non-nil value (which is
 the default) and by calling
 `bash-completion-dynamic-complete-nocomint`.
-=======
-Bash completion can also be run programmatically, outside of a
-shell-mode command, by calling
-`bash-completion-dynamic-complete-nocomint'
->>>>>>> 783a1e79
 
 ## INSTALLATION
 
