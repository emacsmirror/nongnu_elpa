;;; gnuplot.el --- drive gnuplot from within emacs

;; Copyright (C) 1998, 2011 Phil Type and Bruce Ravel, 1999-2012 Bruce Ravel

;; Author:     Bruce Ravel <bruceravel1@gmail.com> and Phil Type
;; Maintainer: Bruce Ravel <bruceravel1@gmail.com>
;; Created:    June 28 1998
;; Updated:    November 1 2012
;; Version:    0.7-beta
;; Keywords:   gnuplot, plotting

;; This file is not part of GNU Emacs.

;;;;;;;;;;;;;;;;;;;;;;;;;;;;;;;;;;;;;;;;;;;;;;;;;;;;;;;;;;;;;;;;;;;;;;;;;;
;; This program is free software; you can redistribute it and/or modify
;; it under the terms of the GNU General Public License as published by
;; the Free Software Foundation; either version 2, or (at your option)
;; any later version.
;;
;; This lisp script is distributed in the hope that it will be useful,
;; but WITHOUT ANY WARRANTY; without even the implied warranty of
;; MERCHANTABILITY or FITNESS FOR A PARTICULAR PURPOSE.
;;
;; Permission is granted to distribute copies of this lisp script
;; provided the copyright notice and this permission are preserved in
;; all copies.
;;
;; You should have received a copy of the GNU General Public License
;; along with this program; if not, you can either send email to this
;; program's maintainer or write to: The Free Software Foundation,
;; Inc.; 675 Massachusetts Avenue; Cambridge, MA 02139, USA.
;;;;;;;;;;;;;;;;;;;;;;;;;;;;;;;;;;;;;;;;;;;;;;;;;;;;;;;;;;;;;;;;;;;;;;;;;;
;; send bug reports to the author (bruceravel1@gmail.com)
;;;;;;;;;;;;;;;;;;;;;;;;;;;;;;;;;;;;;;;;;;;;;;;;;;;;;;;;;;;;;;;;;;;;;;;;;;;;

;;; Commentary:

;;
;; This is a major mode for composing gnuplot scripts and displaying
;; their results using gnuplot.  It supports features of recent
;; Gnuplot versions (4.4 and up), but should also work fine with older
;; versions.
;;
;; This version of gnuplot-mode has been tested mostly on GNU Emacs 23
;; and 24, but should also work with older GNU Emacs versions back to
;; Emacs 21, and XEmacs 21.
;; 
;; This mode offers several tools to help you compose your scripts,
;; including font-lock syntax colorization, a syntax table appropriate
;; to gnuplot, key bindings, pull-down menus, indentation, keyword
;; completions and variable customization using the Custom package.
;; Once the script is composed, there are several function for sending
;; some or all of the script to gnuplot.  The interaction with the
;; gnuplot process is within a comint buffer.  Plots can optionally be
;; displayed within Emacs.
;;
;;    C-c C-l       send current line to gnuplot
;;    C-c C-v       send current line to gnuplot and move forward 1 line
;;    C-c C-r       send current region to gnuplot
;;    C-c C-b       send entire buffer to gnuplot
;;    C-c C-f       send a file to gnuplot
;;    C-c C-i       insert filename at point
;;    C-c C-n       negate set option on current line
;;    C-c C-c       comment region
;;    C-c C-o       set arguments for command at point
;;   S-mouse-2      set arguments for command under mouse cursor
;;    C-c C-d       read the gnuplot info file
;;    C-c C-e       show-gnuplot-buffer
;;    C-c C-k       kill gnuplot process
;;    C-c C-u       submit a bug report about gnuplot-mode
;;    C-c C-z       customize gnuplot-mode
;; M-tab or M-ret   complete keyword before point
;;      ret         newline and indent
;;      tab         indent current line
;;    C-c M-i       toggle inline plot display in comint buffer
;;
;; With the exception of the commands for sending commands to Gnuplot,
;; most of the above commands also work in the Gnuplot comint buffer,
;; in addition to the following:
;;     M-C-p        plot the most recent script buffer line-by-line
;;     M-C-f        save the current script buffer and load that file
;;    C-c C-e       pop back to most recent script buffer
;;
;; These two functions are useful for starting up gnuplot-mode:
;;
;; M-x gnuplot-mode
;;         start gnuplot-mode in the current buffer
;;
;; M-x gnuplot-make-buffer
;;         open a new buffer (which is not visiting a file) and start
;;         gnuplot-mode in that buffer
;;
;; Gnuplot-mode now includes context-sensitive support for keyword
;; completion and, optionally, eldoc-mode help text.  See the
;; commentary in gnuplot-context.el for more information.  If you
;; don't find it useful, it can be turned off by customizing
;; `gnuplot-context-sensitive-mode'.
;;
;;
;; ---------------------------------------------------------------------
;;
;; Other lisp files used by gnuplot.el
;;
;; gnuplot-gui.el (written by Bruce):
;;   Defines the GUI interface for setting setting arguments to
;;   gnuplot options.  This uses the widget package extensively.
;;
;; gnuplot-context.el (written by Jonathan, j.j.oddie@gmail.com)
;;   Context-sensitive completion, help lookup and eldoc
;;   strings for gnuplot buffers. Should be byte-compiled before
;;   using. 
;;
;; ---------------------------------------------------------------------
;;
;; This mode was inspired by the original gnu-plot-mode by Gershon
;; Elber, which is distributed with gnuplot itself and which dates
;; back to the early 90's.  Although this mode encompasses the
;; functionality of the original, the two share no code and the
;; current implementation takes advantage of many features of modern
;; versions of emacs and adheres (or so I intend) to the major mode
;; conventions described in the emacs-lisp reference for version 19
;; and later.
;;
;; ---------------------------------------------------------------------
;;
;;                         Installation
;;                         ============
;;
;; A recent version of this file can be found at
;;   http://github.com/bruceravel/gnuplot-mode/
;;
;; To autoload gnuplot-mode on any file with gp extension, put this in
;; your .emacs file
;;   (autoload 'gnuplot-mode "gnuplot" "gnuplot major mode" t)
;;   (autoload 'gnuplot-make-buffer "gnuplot" "open a buffer in gnuplot-mode" t)
;;
;; Something like
;;   (setq auto-mode-alist (append '(("\\.gp$" . gnuplot-mode))
;;			           auto-mode-alist))
;; is useful for having files ending in .gp start up in gnuplot-mode.
;;
;; Something like
;;   (global-set-key [(f9)] 'gnuplot-make-buffer)
;; may be useful.  This binds f9 to the function that opens a scratch
;; buffer (i.e. one that is not visiting a file) in gnuplot-mode.
;; This is handy for your quick 'n' dirty plotting chores.
;;
;; To use the `gnuplot-info-lookup-symbol' function, the file
;; gnuplot.info MUST be installed somewhere that info can find it.
;; This means you must either:
;;   1.  Copy gnuplot.info to the normal info directory or
;;   2.  Make sure info can find gnuplot.info by putting this in your
;;       .emacs file:
;;         (setenv "INFOPATH"
;;	      (concat (getenv "INFOPATH") ":"
;;                    (expand-file-name "/path/to/file")))
;;       where "/path/to/file" is the location of gnuplot.info
;;
;; This mode has been tested extensively with GNU Emacs 23 and 24, and
;; in a limited manner with GNU Emacs 22 and XEmacs 21.
;;
;;;;;;;;;;;;;;;;;;;;;;;;;;;;;;;;;;;;;;;;;;;;;;;;;;;;;;;;;;;;;;;;;;;;;;;;;;

;;; History:

;;
;;  0.1   Jun 25 1998 Finished with initial release.
;;  0.2   Sep  4 1998 Added filename insertion, indentation, and
;;        colorization/completion in comint buffer. <BR>
;;  0.2a  Sep 11 1998 made `indent-line-function' buffer-local (whoops!)
;;        and fixed some stuff in the installation script <BR>
;;  0.3   Sep 12 1998 include insertions menu <BR>
;;  0.3a  Sep 14 1998 fixed bug finding info file if missing, fixed bug
;;        starting font-lock, fixed bug re overwriting files in
;;        installation script <BR>
;;  0.3b  Sep 15 1998 Added (require 'info) to `(eval-and-compile'
;;        clause, Added (kill-all-local-variables) to `gnuplot-mode',
;;        altered order of:-
;;            (provide 'gnuplot)
;;            (run-hooks 'gnuplot-load-hook)
;;        at the end of the file in case something in the load hook
;;        requires gnuplot (oh not that old one again...), added
;;        `gnuplot-comint-setup-hook', corrected `gnuplot-mark-active'
;;        which caused an error to be raised by (mark) when the mark
;;        was inactive <DB>  Some changes to font-lock rules <LB>&<BR>
;;  0.4   Nov 14 1998 <BR> Use info-look for info interface.  No
;;        change to gnuplot-mode user interface, but cleaner code.
;;        With info-look, the help funcion works regardless of the
;;        version number of gnuplot.  Also, `gnuplot-keywords' (used
;;        for help, keyword-completion, and hilit19 highlighting) is
;;        now generated automatically.
;;  0.4a  Nov 18 1998 <BR> info-look leaves a couple of really useless
;;        buffers lying around so I cleaned them up.  Also fixed
;;        font-lock rules so that things in quotes get highlighted
;;        correctly and the surrounding text is unhighlighted.  Fixed
;;        up font-lock rules for plot and splot.  Added
;;        `gnuplot-send-line-and-forward' as suggested by <MD>.
;;  0.4b  Nov 21 1998 <BR> added toolbar for xemacs -- see file
;;        gnuplot-toolbar.el.  fixed error message in plot line
;;        function when line is empty.  option added to display the
;;        comint buffer showing the gnuplot process in a separate
;;        frame
;;  0.4c  Minor stuff: Nov 30 1998 <BR> fixed highlighting in comint
;;        buffer.  fixed frame behavior.  added "[:]" to range
;;        insertions.  added :link to defgroup.  Dec 1 1998 <BR> fixed
;;        some mismatched defcustoms.  added a few lines to suppress
;;        some compile-time warnings.  Dec 3 1998 <BR> Fixed behavior
;;        of filename insertion function.  Added more :links to
;;        defgroup.
;;  0.4d  Dec 6 1998 <BR> Added function gnuplot-setup-info-look and
;;        variable gnuplot-info-hook to handle various versions of the
;;        gnuplot info file.
;;  0.4e  Dec 12 1998 <BR> Split up gnuplot-insertions-menu for ease of
;;        custimization, put menubar initialization in a function.
;;  0.4f  Dec 14 1998 <BR> defcustom the insertions submenus, add
;;        gnuplot-insertion-menu-flag, intelligent Makefile knows
;;        which info-look to compile
;;  0.5   Dec 27 1998 <BR> wrote initial draft of gnuplot-gui.el,
;;        included it in insertions menu and in `gnuplot-insert'.
;;        Negate option function, bound to C-c C-n. Dec 29 1998 <BR>
;;        C-c C-h with no response goes to Commands menu.  Transparent
;;        toolbar icons.  Replace kw-compl with a simple completion
;;        function.  Put gnuplot-toolbar code in gnuplot.el.
;;  0.5a  Jan 23 1999 <BR> send file uses the load command.  add
;;        gnuplot-plot-from-comint and
;;        gnuplot-save-and-plot-from-comint and keybindings in the
;;        comint buffer.  do (process-kill-without-query
;;        gnuplot-process nil).  `gnuplot-negate-option' checks if set
;;        option has a negated form.
;;  0.5b  `gnuplot-kill-gnuplot-buffer' made more robust.  fixed a bug
;;        in `gnuplot-plot-from-comint'.  fixed description of
;;        gnuplot-faces group.
;;  0.5c  update copyright information, update gpelcard
;;  0.5d  Mar 20 1999 <BR> adopt installation materials from <LH>.  Add
;;        some support for hidden3d.  Use constants in types alists in
;;        gui.  Various other minor improvements to the types alists.
;;  0.5e  Apr 6 1999 <BR> at the suggestion of <SE> I did away with the
;;        gnuplot-which-highlight variable and revamped how
;;        colorization gets turned on.  This is a bit tricky since I
;;        want it to work with font-lock under emacs and xemacs and
;;        with hilit19.  Apr 11 1999 <BR> insert space at end of
;;        unique completion.  add a few GUI types, rewrite some stuff
;;        in the GUI interface.  primitive support for plot, splot,
;;        and fit.  Fixed completion in file widget.
;;  0.5f  May 15 1999 <BR> Add pgnuplot.c and Win9x install instructions
;;        to the distribution.  Fixed a defface bug.  Added
;;        `gnuplot-keywords-when' allowing deferral of parsing the
;;        info file.
;;  0.5g  May 27 1999 <BR> Fixed font-locking of strings and
;;        comments.  Figure out gnuplot-version number from startup
;;        message and set `gnuplot-echo-command-line-flag'
;;        accordingly.  Added `gnuplot-program-version' variable.
;;        Check that font-lock is actually a feature, as suggested by
;;        <KL>
;;  0.5h  Aug 15 1999 <BR> Added `gnuplot-determine-gnuplot-version' so
;;        that the gnuplot version number and `comint-process-echos'
;;        actually get set correctly.  Actually, the first time
;;        something is plotted, the echoing might not work, but the
;;        second time it will.
;;  0.5i  Sep  2 1999 <BR> Once again changed how
;;        `comint-process-echos' gets set.  Maybe I got it right this
;;        time?  Also fixed certain situations where the info file
;;        did notget properly loaded (insertion with info toggle on
;;        and info button in GUI).
;;  0.5j  Sep  9 1999 <BR> Do a more robust check for the gnuplot
;;        process before killing the gnuplot buffer, as suggested by
;;        <SE>.
;;  0.5k  Sep 22 1999 <BR> make `gnuplot-send-line-and-forward' skip
;;        over blank and comment lines as suggested by <SE>.  Jan 10
;;        2000 Bound C-c C-j to `gnuplot-forward-script-line'.
;;  0.5l  Nov 16 2000 <BR> support for pm3d in gnuplot-gui and in plot
;;        options insertions menu.  mentioned pm3d in gpelcard. gui
;;        support for x11 pm3d and vgagl terms.
;;        `gnuplot-negate-option' works with new syntax.
;;  0.5m  Nov 17 2000 <BR> add colorization and gui support for new
;;        commands in 3.8.  gui support for emf term. gui support for
;;        new "set style" syntax.  much better scheme for determining
;;        gnuplot version number + make better use of it.
;;  0.5n  Jan 4 2001 <BR> corrected a serious problem interacting with
;;        speedbar
;;  0.5o  skipped
;;  0.5p  Mar 14 2001 <BR> fixed problem with toolbar creation and
;;        speedbar clicking
;;  0.5q  May 30 2001 <BR> added font-lock bindings for words associated
;;        with plotting
;;  0.5r  Oct 17 2001 <BR> Incorporate two suggestions by <RF>, bind
;;        C-c C-c to comment-region and C-c C-o to the GUI, also make
;;        C-c C-l respect continuation lines
;;        April 12, 2002 <BR> added feature to trim length of gnuplot
;;        process buffer
;;  0.5s  Jun 7 2002 <BR> Yet again changed how `comint-process-echos'
;;        gets set.  It really needs to be nil on NTEmacs 21.1 or
;;        comint gets stuck in an infinate loop.
;;  0.5t  Sep 16 2002 <BR> Fixed a problem with C-c C-v jumping
;;        forward 2 lines at a time
;;  0.6.0 Dec 13 2002 <BR> Changed numbering scheme to accommodate
;;        gnuplot packaging requirements
;;  0.6.1 Sep 13 2011 <BR> Moved to github, updated contact info
;;  0.7   Oct 20 2012 <jjo> Contextual completion & help, inline plots,
;;        some other stuff
 
;;;;;;;;;;;;;;;;;;;;;;;;;;;;;;;;;;;;;;;;;;;;;;;;;;;;;;;;;;;;;;;;;;;;;;;;;;
;;; Acknowledgements:
;;    David Batty       <DB> (numerous corrections)
;;    Laurent Bonnaud   <LB> (suggestions regarding font-lock rules)
;;    Markus Dickebohm  <MD> (suggested `gnuplot-send-line-and-forward')
;;    Stephen Eglan     <SE> (suggested the use of info-look,
;;                            contributed a bug fix regarding shutting
;;                            down the gnuplot process, improvement to
;;                            `gnuplot-send-line-and-forward')
;;    Robert Fenk       <RF> (suggested respecting continuation lines)
;;    Michael Karbach   <MK> (suggested trimming the gnuplot process buffer)
;;    Alex Chan Libchen <AL> (suggested font-lock for plotting words)
;;    Kuang-Yu Liu      <KL> (pointed out buggy dependence on font-lock)
;;    Hrvoje Niksic     <HN> (help with defcustom arguments for insertions)
;;    Andreas Rechtsteiner <AR> (pointed out problem with C-c C-v)
;;    Michael Sanders   <MS> (help with the info-look interface)
;;    Jinwei Shen       <JS> (suggested functionality in comint buffer)
;;    Michael M. Tung   <MT> (prompted me to add pm3d support)
;;    Holger Wenzel     <HW> (suggested using `gnuplot-keywords-when')
;;    Wolfgang Zocher   <WZ> (pointed out problem with gnuplot-mode + speedbar)
;;    Jon Oddie        <jjo> (indentation, inline images, context mode)
;;
;;  and especially to Lars Hecking <LH> for including gnuplot-mode
;;  with the gnuplot 3.7-beta distribution and for providing me with
;;  installation materials
;;;;;;;;;;;;;;;;;;;;;;;;;;;;;;;;;;;;;;;;;;;;;;;;;;;;;;;;;;;;;;;;;;;;;;;;;;
;;; To Do:
;;
;; 1. Since `gnuplot-display-process' can be nil, it would be
;;    handy to have a function to put on
;;    `gnuplot-after-plot-buffer-hook' to check and see if the script
;;    executed properly.  Alas I am not sure how gnuplot signals its
;;    errors.
;; 2. improve plot, splot, fit in GUI
;; 3. interface to setting bind command using `read-key-sequence'.
;;    this is a pain because the nomenclature is really different in
;;    gnuplot than in `read-key-sequence'
;;
;;
;;;;;;;;;;;;;;;;;;;;;;;;;;;;;;;;;;;;;;;;;;;;;;;;;;;;;;;;;;;;;;;;;;;;;;;;;;

;;; Code:

(require 'comint)
(require 'easymenu)
(eval-when-compile (require 'cl))

;; Keep gnuplot-context separate from main gnuplot library, for people
;; who don't want to load the whole thing. Load it automatically on
;; choosing the menu item.
(autoload 'gnuplot-context-sensitive-mode "gnuplot-context"
  "Toggle gnuplot context-sensitive completion and help mode."
  t)



;;; --- variable definitions + eval-and-compile clauses

;; We no longer hack around ancient versions of Customize with macros
(require 'custom)

(eval-and-compile  ;; <DB>
  (require 'info))

(eval-and-compile
  (condition-case ()
      (require 'info-look)
    (error nil)))

;; Misc. compatibility hacks
(if (featurep 'xemacs)
    ;; XEmacs
    (progn
      (defun gnuplot-set-minor-mode (variable value)
        ":set function for minor mode variables."
        (funcall variable (if value 1 0)))

      ;; Inline image mode only works on GNU Emacs for now. Sorry.
      (defun gnuplot-display-images-p () nil))

  ;; GNU Emacs
  (defalias 'gnuplot-set-minor-mode 'custom-set-minor-mode)
  (defalias 'gnuplot-display-images-p 'display-images-p))

;; Hack for Emacs < 22
(if (not (fboundp 'completion-at-point))
    (defun gnuplot-xemacs-completion-at-point ()
      "Perform completion on keyword preceding point.

This binds `comint-dynamic-complete-functions' to
`gnuplot-comint-complete' and uses `comint-dynamic-complete' to do the
real work."
      (interactive)
      (let ((comint-dynamic-complete-functions
             '(gnuplot-comint-complete)))
        (comint-dynamic-complete))))

;; Work around window-full-height-p
(if (not (fboundp 'window-full-height-p))
    ;; The below is taken from GNU Emacs window.el
    (defun gnuplot-window-full-height-p (&optional window)
      (unless window
	(setq window (selected-window)))
      (= (window-height window)
	 (window-height (frame-root-window (window-frame window)))))
  (defalias 'gnuplot-window-full-height-p 'window-full-height-p))

<<<<<<< HEAD
=======
;; Workaround for differing eval-after-load behavior
(defun gnuplot--run-after-load (fun)
  (if (featurep 'gnuplot)
      (funcall fun)
    (add-hook 'gnuplot-load-hook fun)))

>>>>>>> 1b8e0e37
;; Workaround missing with-silent-modifications: taken from subr.el in
;; GNU Emacs 24
(eval-when-compile
  (if (not (fboundp 'with-silent-modifications))
      (defmacro gnuplot-with-silent-modifications (&rest body)
        "Execute BODY, pretending it does not modify the buffer."
        (declare (debug t) (indent 0))
        (let ((modified (make-symbol "modified")))
          `(let* ((,modified (buffer-modified-p))
                  (buffer-undo-list t)
                  (inhibit-read-only t)
                  (inhibit-modification-hooks t)
                  deactivate-mark
                  ;; Avoid setting and removing file locks and checking
                  ;; buffer's uptodate-ness w.r.t the underlying file.
                  buffer-file-name
                  buffer-file-truename)
             (unwind-protect
                 (progn
                   ,@body)
               (unless ,modified
                 (restore-buffer-modified-p nil))))))
    (defalias 'gnuplot-with-silent-modifications 'with-silent-modifications)))

<<<<<<< HEAD

=======
>>>>>>> 1b8e0e37
;;;;
(defconst gnuplot-xemacs-p (string-match "XEmacs" (emacs-version)))
(defconst gnuplot-ntemacs-p (string-match "msvc" (emacs-version)))
(defvar   gnuplot-three-eight-p "")

(defconst gnuplot-maintainer "Bruce Ravel")
(defconst gnuplot-maintainer-email "bruceravel1@gmail.com>")
(defconst gnuplot-maintainer-url
  "http://github.com/bruceravel/gnuplot-mode/")
(defconst gnuplot-version "0.7-beta")

(defgroup gnuplot nil
  "Gnuplot-mode for Emacs."
  :prefix "gnuplot-"
  :group 'processes
  :group 'applications
  :group 'local
  :link '(emacs-library-link :tag "Lisp File" "gnuplot.el")
  :link '(url-link :tag "Homepage"
		   "http://github.com/bruceravel/gnuplot-mode/")
  :link '(custom-manual "(gnuplot)Top")
  :link '(emacs-commentary-link :tag "Commentary" "gnuplot.el") )
(defgroup gnuplot-insertions nil
  "Insert commands into gnuplot-scripts from a pull-down menu."
  :prefix "gnuplot-insertions-"
  :group 'gnuplot)
(defgroup gnuplot-hooks nil
  "Hook variables used by `gnuplot-mode'."
  :prefix "gnuplot-"
  :group 'gnuplot)

(defcustom gnuplot-mode-hook nil
  "*Hook run when `gnuplot-mode' is entered."
  :group 'gnuplot-hooks
  :type 'hook)
(defcustom gnuplot-load-hook nil
  "*Hook run when gnuplot.el is first loaded."
  :group 'gnuplot-hooks
  :type 'hook)
(defcustom gnuplot-after-plot-hook nil
  "*Hook run after gnuplot plots something.
This is the last thing done by the functions for plotting a line, a
region, a buffer, or a file."
  :group 'gnuplot-hooks
  :type 'hook)


(defcustom gnuplot-info-hook nil
  "*Hook run before setting up the info-look interface.
This hook is necessary to handle inconsistencies in versions of and
sources of the gnuplot info file.  If Gnuplot-mode can find the info
file generated from the 3.6beta patchlevel 347 (or later) release of
Gnuplot, then this hook probably is not necessary.  Some versions of
the info file may have a General Index session, which can be used by
info-look.  In that case the following (or something similar with the
value of `info-lookup-symbol-alist' altered appropriately) should be
placed in the .emacs file.

Emacs version 20.2 ships with a different version of info-look that
does 20.3.  If you use any version of Emacs 19, you must use the
version from 20.2.  Any version of XEmacs 20 or 21 should use the
version from 20.3 but can use either.  XEmacs 19 should use the
version 20.2.

For the newer version of info-look, do this:

  (add-hook \'gnuplot-info-hook
	    \'(lambda ()
	       (let ((elem (assoc \'gnuplot-mode info-lookup-alist)))
	         (delete elem info-lookup-alist)
		 (info-lookup-maybe-add-help
		  :mode 'gnuplot-mode :topic 'symbol
		  :regexp \"[a-zA-Z][_a-zA-Z0-9]*\"
		  :doc-spec '((\"(gnuplot)General Index\" nil
			       \"[_a-zA-Z0-9]+\"))))))

For the older version of info-look, do this:

  (add-hook \'gnuplot-info-hook
	    \'(lambda ()
	       (let ((elem (assoc \'gnuplot-mode info-lookup-alist)))
	         (delete elem info-lookup-alist)
	         (setq info-lookup-alist
		       (append info-lookup-alist
			       \'((gnuplot-mode
			          \"[a-zA-Z][_a-zA-Z0-9]*\" nil
			          ((\"(gnuplot)General Index\" nil
				    \"[_a-zA-Z0-9]+\" )))))))))"
  :group 'gnuplot-hooks
  :type 'hook)

;; comint hook suggested by <DB>
(defcustom gnuplot-comint-setup-hook nil
  "*Hook run after setting up the gnuplot buffer in comint mode.
So the configuration can be customised by the user."
  :group 'gnuplot-hooks
  :type 'hook)

(defcustom gnuplot-comint-mode-hook nil
  "*Hook run after setting up the gnuplot buffer in gnuplot-comint-mode.
By default this runs the hook named `gnuplot-comint-setup-hook',
for backward compatibility."
  :group 'gnuplot-hooks
  :type 'hook)

(defvar gnuplot-recently-sent nil
  "This is a record of the most recent kind of text sent to gnuplot.
It takes as its value nil, 'line, 'region, 'buffer, or 'file.  It is
useful for functions included in `gnuplot-after-plot-hook'.")
(make-variable-buffer-local 'gnuplot-recently-sent)

(defcustom gnuplot-program "gnuplot"
  "*The name of the gnuplot executable."
  :group 'gnuplot
  :type 'string)
(defvar gnuplot-program-version nil
  "Version number of gnuplot.
This is using `gnuplot-fetch-version-number'.")
(defvar gnuplot-program-major-version nil
  "Major version number of gnuplot.
This is found using `gnuplot-fetch-version-number'.")
(defvar gnuplot-program-minor-version nil
  "Minor version number of gnuplot.
This is found using `gnuplot-fetch-version-number'.")

(defcustom gnuplot-process-name "gnuplot"
  "Name given to the gnuplot buffer and process."
  :group 'gnuplot
  :type 'string)
(defvar gnuplot-buffer nil
  "*The name of the buffer displaying the gnuplot process.")
(defvar gnuplot-process nil
  "Variable holding the process handle.")
(defvar gnuplot-process-frame nil
  "The frame for displaying the gnuplot process.
This is used when `gnuplot-display-process' is equal to 'frame.")
(defvar gnuplot-comint-recent-buffer nil
  "The most recently plotted gnuplot script buffer.
This is used by the function that plot from the comint buffer.  It is
reset every time something is plotted from a script buffer.")

(defcustom gnuplot-gnuplot-buffer "plot.gp"
  "*The name of the gnuplot scratch buffer opened by 'gnuplot-make-buffer'."
  :group 'gnuplot
  :type 'string)

(defcustom gnuplot-display-process 'window
  "This controls how the gnuplot process buffer is displayed.
The values are
   'frame    display gnuplot process in a separate frame
   'window   display gnuplot process in this frame but in another window
   nil       `gnuplot-process' is in the current frame but not displayed"
  :group 'gnuplot
  :type '(radio (const :tag "Separate frame"  frame)
		(const :tag "Separate window" window)
		(const :tag "Not displayed"   nil)))
(defcustom gnuplot-info-display 'window
  "*Determines how `gnuplot-info-lookup-symbol' displays the info file.
The values are
   'frame    display info file in a separate frame
   'window   display info file in another window
   nil       display info file in the current window"
  :group 'gnuplot
  :type '(radio (const :tag "Separate frame"  frame)
		(const :tag "Separate window" window)
		(const :tag "This window"     nil)))

(defcustom gnuplot-echo-command-line-flag (not gnuplot-ntemacs-p)
  "*This sets the fall-back value of `comint-process-echos'.
If `gnuplot-mode' cannot figure out what version number of gnuplot
this is, then the value of this variable will be used for
`comint-process-echos'.  It seems that gnuplot 3.5 wants this to be
nil and 3.7 wants it to be t.  If lines that you send to gnuplot from
the `gnuplot-mode' buffer are not appearing at the gnuplot prompt in
the process buffer, try toggling it.  Also see the document string for
`comint-process-echos'.  If you change this, kill the gnuplot process
and start it again."
  :group 'gnuplot
  :type 'boolean)
(defcustom gnuplot-insertions-show-help-flag nil
  "*Non-nil means to display certain help messages automatically.
These messages are shown after menu insertion of gnuplot commands."
  :group 'gnuplot-insertions
  :type 'boolean)

(defcustom gnuplot-delay 0.01
  "*Amount of time to delay before sending a new line to gnuplot.
This is needed so that the the line is not written in the gnuplot
buffer in advance of its prompt.  Increase this number if the
prompts and lines are displayed out of order."
  :group 'gnuplot
  :type 'number)
(defcustom gnuplot-buffer-max-size 1000
  "*The maximum size in lines of the gnuplot process buffer.
Each time text is written in the gnuplot process buffer, lines are
trimmed from the beginning of the buffer so that the buffer is this
many lines long.  The lines are deleted after the most recent lines
were interpretted by gnuplot.  Setting to 0 turns off this feature
\(i.e. no lines get trimmed)."
  :group 'gnuplot
  :type 'integer)
(defcustom gnuplot-quote-character "\'"
  "*Quotation character used for inserting quoted strings.
Gnuplot can use single or double quotes.  If you prefer to have the
filename insertion function never insert quotes for you, set this
to the empty string."
  :group 'gnuplot
  :type '(radio (const :tag "double quote"  "\"")
		(const :tag "single quote"  "\'")
		(const :tag "none"          ""  )))
(defcustom gnuplot-basic-offset 4
  "Number of columns to indent lines inside a do- or if-else-block.

This applies only to new-style do- and if-statements using
braces. Commands continued over a linebreak using a backslash are
always indented to line up with the second word on the line
beginning the continued command."
  :group 'gnuplot
  :type 'integer)

;; (defcustom gnuplot-gnuplot-version nil
;;   "*Force gnuplot-mode to behave for this version of gnuplot."
;;   :group 'gnuplot
;;   :type '(radio (const :tag "unspecified"   nil)
;; 		(const :tag "3.8 or newer" "3.8")
;; 		(const :tag "3.7 or older" "3.7")))


(defvar gnuplot-info-frame nil)
(defvar gnuplot-info-nodes '())

(defvar gnuplot-first-call t)

;; with info-look, there is no need to carry this list around -- it
;; can be generated on the fly appropriate to the currently installed
;; version of gnuplot.info
(defvar gnuplot-keywords nil
  "A list of keywords used in GNUPLOT.
These are set by `gnuplot-set-keywords-list' from the values in
`info-lookup-cache'.")
(defvar gnuplot-keywords-alist nil) ;; For all-completions
(defvar gnuplot-keywords-pending t	;; <HW>
  "A boolean which gets toggled when the info file is probed.")
(defcustom gnuplot-keywords-when 'deferred ;; 'immediately
  "This variable controls when the info file is parsed.
The choices are immediately upon starting gnuplot-mode or the first
time that data is needed."
  :group 'gnuplot
  :type
  '(radio (const :tag "Parse info file when gnuplot-mode starts"    immediately)
	  (const :tag "Parse info file the first time it is needed" deferred)))

(defun gnuplot-set-context-mode (variable value)
  "Turn context-sensitive mode on or off through Customize.

Unlike the built-in custom-set-minor-mode, this avoids loading
gnuplot-context if it is not being enabled."
  (if (featurep 'gnuplot-context)
      ;; Already loaded, OK to enable or disable
      (gnuplot-context-sensitive-mode (if value 1 0))
    ;; Not loaded; autoload gnuplot-context only if enabling
    (if value
        ;; Prevent recursive (require 'gnuplot) loop when running
        ;; interpreted
        (gnuplot--run-after-load
         #'(lambda ()
             (gnuplot-context-sensitive-mode 1)))
      (setq gnuplot-context-sensitive-mode nil))))

(defcustom gnuplot-context-sensitive-mode t
  "Non-nil if contextual completion and help for gnuplot are enabled.

With context-sensitive mode on, gnuplot-mode's tab completion and
info file lookup try to parse the current command line to find
the most useful completions or info pages.

Don't set this variable from Lisp code; instead, use Customize or
call the `gnuplot-context-sensitive-mode' function, which behaves
like a minor mode."
  :group 'gnuplot
  :type 'boolean
  :set 'gnuplot-set-context-mode
  :link '(emacs-commentary-link "gnuplot-context"))

(defcustom gnuplot-eldoc-mode nil
  "Non-nil if ElDoc mode should be enabled by default in Gnuplot buffers.
ElDoc support requires `gnuplot-context-sensitive-mode' to be
on."
  :group 'gnuplot
  :type 'boolean)
  
(defcustom gnuplot-tab-completion nil
  "Non-nil if TAB should perform completion in gnuplot-mode buffers.

Setting this to `t' sets the `tab-always-indent' variable to the
symbol `complete' in gnuplot-mode buffers."
  :group 'gnuplot
  :type 'boolean)

(defgroup gnuplot-faces nil
  "Text faces used by gnuplot-mode."
  :prefix "gnuplot-"
  :group 'gnuplot)

(defface gnuplot-prompt-face '((((class color))
                                (:foreground "firebrick"))
                               (t
                                (:bold t :underline t)))
  "Face used for the prompt in the gnuplot process buffer."
  :group 'gnuplot-faces)


;;; --- key bindings and menus

(defvar gnuplot-mode-map
  (let ((map (make-sparse-keymap))
        (completion-function
           (if (fboundp 'completion-at-point)
               'completion-at-point
             'gnuplot-xemacs-completion-at-point)))
    (define-key map "\C-c\C-b"    'gnuplot-send-buffer-to-gnuplot)
    (define-key map "\C-c\C-c"    'comment-region) ; <RF>
    (define-key map "\C-c\C-o"    'gnuplot-gui-set-options-and-insert)
    (define-key map "\C-c\C-w"    'gnuplot-show-version)
    (define-key map "\C-c\C-e"    'gnuplot-show-gnuplot-buffer)
    (define-key map "\C-c\C-f"    'gnuplot-send-file-to-gnuplot)
    (define-key map "\C-c\C-d"    'gnuplot-info-lookup-symbol)
    (define-key map "\C-c\C-i"    'gnuplot-insert-filename)
    (define-key map "\C-c\C-j"    'gnuplot-forward-script-line)
    (define-key map "\C-c\C-k"    'gnuplot-kill-gnuplot-buffer)
    (define-key map "\C-c\C-l"    'gnuplot-send-line-to-gnuplot)
    (define-key map "\C-c\C-n"    'gnuplot-negate-option)
    (define-key map "\C-c\C-p"    'gnuplot-show-gnuplot-version)
    (define-key map "\C-c\C-r"    'gnuplot-send-region-to-gnuplot)
    (define-key map (kbd "C-M-x") 'gnuplot-send-line-to-gnuplot)
    (define-key map "\C-c\C-u"    'gnuplot-bug-report)
    (define-key map "\C-c\C-v"    'gnuplot-send-line-and-forward)
    (define-key map "\C-c\C-z"    'gnuplot-customize)
    (define-key map "\C-i"        'indent-for-tab-command)
    (define-key map "\C-m"        'newline-and-indent)
    (define-key map "\C-c\M-i"    'gnuplot-inline-image-mode)
    (define-key map (kbd "}")     'gnuplot-electric-insert)
    (define-key map "\M-\r" completion-function)
    (define-key map "\M-\t" completion-function)

    (if gnuplot-xemacs-p
        (define-key map '(shift button2) 'gnuplot-gui-mouse-set)
      (define-key map [S-mouse-2] 'gnuplot-gui-mouse-set))

    map))

(defvar gnuplot-mode-menu nil)
(defvar gnuplot-menu
  '("Gnuplot"
    ["Send line to gnuplot"             gnuplot-send-line-to-gnuplot   t]
    ["Send line & move forward"         gnuplot-send-line-and-forward (not (eobp))]
    ["Send region to gnuplot"           gnuplot-send-region-to-gnuplot
     (gnuplot-mark-active)]
    ["Send buffer to gnuplot"           gnuplot-send-buffer-to-gnuplot t]
    ["Send file to gnuplot"             gnuplot-send-file-to-gnuplot t]
    "---"
    ["Inline plot display"              gnuplot-inline-image-mode
     :active (gnuplot-display-images-p)
     :style toggle
     :selected gnuplot-inline-image-mode]
    ["Contextual completion and help"   gnuplot-context-sensitive-mode
     :style toggle
     :selected (gnuplot-context-mode-p)]
    ["Echo area help (eldoc-mode)" eldoc-mode
     :active (gnuplot-context-mode-p)
     :style toggle
     :selected eldoc-mode]
    "---"
    ["Insert filename at point"         gnuplot-insert-filename t]
    ["Negate set option"                gnuplot-negate-option t]
    ;;["Set key binding"                gnuplot-set-binding gnuplot-three-eight-p]
    ["Keyword help"                     gnuplot-info-lookup-symbol
     (or gnuplot-keywords gnuplot-keywords-pending)]
    ["Quick help for thing at point"    gnuplot-help-function
     (gnuplot-context-mode-p)]
    ["Info documentation on thing at point"
     gnuplot-info-at-point
     (gnuplot-context-mode-p)]
    ["Show gnuplot process buffer"      gnuplot-show-gnuplot-buffer t]
    ["Set arguments at point"           gnuplot-gui-set-options-and-insert
     (fboundp 'gnuplot-gui-set-options-and-insert)]
    ["Swap plot/splot/fit lists in GUI" gnuplot-gui-swap-simple-complete
     (fboundp 'gnuplot-gui-swap-simple-complete)]
    "---"
    ["Customize gnuplot"                gnuplot-customize t]
    ["Submit bug report"                gnuplot-bug-report t]
    ["Show gnuplot-mode version"        gnuplot-show-version t]
    ["Show gnuplot version"             gnuplot-show-gnuplot-version t]
    "---"
    ["Kill gnuplot"                     gnuplot-kill-gnuplot-buffer t]
    )
  "Menu for `gnuplot-mode'.")

;; Disable or enable menu items that depend on gnuplot-context being
;; loaded and enabled
(defsubst gnuplot-context-mode-p ()
  (and (boundp 'gnuplot-context-sensitive-mode) gnuplot-context-sensitive-mode))


;;; --- insertions variables and menus

;;(load-library "gnuplot-insertions")
(defvar gnuplot-mode-insertions-menu nil)
(defvar gnuplot-insertions-menu nil
  "Menu for insertions in `gnuplot-mode'.

The insertions menu is composed of several sub-menus.  The variables
describing the sub-menus are:
  `gnuplot-insertions-adornments'
  `gnuplot-insertions-plot-options'
  `gnuplot-insertions-terminal'
  `gnuplot-insertions-x-axis'
  `gnuplot-insertions-y-axis'
  `gnuplot-insertions-z-axis'
  `gnuplot-insertions-x2-axis'
  `gnuplot-insertions-y2-axis'
  `gnuplot-insertions-parametric-plots'
  `gnuplot-insertions-polar-plots'
  `gnuplot-insertions-surface-plots'
These variables can be customized by the user.  For example, there are
many terminal types which are not in the terminal submenu but which
may be compiled into a user's copy of gnuplot.

Each of these variables is a list whose first element is a string and
all the rest are vectors as described in the document string for
`easy-menu-define'.  The callback used throughout these menus is
`gnuplot-insert' which inserts the appropriate set expression and,
optionally, looks up that item in the gnuplot info file.

The easiest way to customize the submenus is to use the custom
package.  Just type \\[gnuplot-customize] and follow your nose.

You can also add new items to any of these sub-menus by adding to the
`gnuplot-load-hook' in your .emacs file.  Here is an example of adding
the \"regis\" terminal type to the terminal sub-menu:

 (add-hook
  'gnuplot-load-hook
  '(lambda ()
      (setq gnuplot-insertions-terminal
	    (append gnuplot-insertions-terminal
		    (list
		     [\"regis\"
                      (gnuplot-insert \"set terminal regis\")
                       t])))))")

(defvar gnuplot-insertions-top ()
  "Top part of insertions menu.
See the document string for `gnuplot-insertions-menu'")

(defcustom gnuplot-insertions-menu-flag t
  "*Non-nil means to place the insertion menu in the menubar.
Changing this will not effect a change in any currently existing
`gnuplot-mode' buffer.  You will see the change the next time you
create a `gnuplot-mode' buffer."
  :group 'gnuplot-insertions
  :type 'boolean)

(defcustom gnuplot-insertions-adornments ; this is icky...
  (if gnuplot-three-eight-p
      '("adornments"
	["arrow"       (gnuplot-insert "set arrow ")	      t]
	["bar"	       (gnuplot-insert "set bar")	      t]
	["border"      (gnuplot-insert "set border")	      t]
	["boxwidth"    (gnuplot-insert "set boxwidth ")	      t]
	["format"      (gnuplot-insert "set format ")	      t]
	["grid"	       (gnuplot-insert "set grid")	      t]
	["key"	       (gnuplot-insert "set key ")	      t]
	["label"       (gnuplot-insert "set label ")	      t]
	["pointsize"   (gnuplot-insert "set pointsize ")      t]
	["samples"     (gnuplot-insert "set samples ")	      t]
	["size"        (gnuplot-insert "set size ")	      t]
	["style"       (gnuplot-insert "set style ")          t]
	["tics"        (gnuplot-insert "set tics ")	      t]
	["timefmt"     (gnuplot-insert "set timefmt ")        t]
	["timestamp"   (gnuplot-insert "set timestamp ")      t]
	["title"       (gnuplot-insert "set title ")	      t]
	["zeroaxis"    (gnuplot-insert "set zeroaxis")        t] )
    '("adornments"
      ["data style"     (gnuplot-insert "set data style ")     t]
      ["function style" (gnuplot-insert "set function style ") t]
      ["arrow"          (gnuplot-insert "set arrow ")	       t]
      ["bar"	        (gnuplot-insert "set bar")	       t]
      ["border"         (gnuplot-insert "set border")	       t]
      ["boxwidth"       (gnuplot-insert "set boxwidth ")       t]
      ["format"         (gnuplot-insert "set format ")	       t]
      ["grid"	        (gnuplot-insert "set grid")	       t]
      ["key"	        (gnuplot-insert "set key ")	       t]
      ["label"          (gnuplot-insert "set label ")	       t]
      ["pointsize"      (gnuplot-insert "set pointsize ")      t]
      ["samples"        (gnuplot-insert "set samples ")	       t]
      ["size"           (gnuplot-insert "set size ")	       t]
      ["tics"           (gnuplot-insert "set tics ")	       t]
      ["timefmt"        (gnuplot-insert "set timefmt ")        t]
      ["timestamp"      (gnuplot-insert "set timestamp ")      t]
      ["title"          (gnuplot-insert "set title ")	       t]
      ["zeroaxis"       (gnuplot-insert "set zeroaxis")        t] ))
  "Adornments submenu in the insertions menu.
See the document string for `gnuplot-insertions-menu'
Changing this will not effect a change in any currently existing
`gnuplot-mode' buffer.  You will see the change the next time you
create a `gnuplot-mode' buffer."
	:group 'gnuplot-insertions
	:type '(list (string :tag "Title")
		     (repeat :inline t
			     (vector (string   :tag "Name")
				     (function :tag "Callback")
				     (boolean  :tag "Enabled" t)))))



(defcustom gnuplot-insertions-plot-options
  '("plot options"
    ["autoscale"  (gnuplot-insert "set autoscale ")	     t]
    ["clip"	  (gnuplot-insert "set clip ")		     t]
    ["encoding"   (gnuplot-insert "set encoding ")	     t]
    ["locale"     (gnuplot-insert "set locale ")	     t]
    ["logscale"	  (gnuplot-insert "set logscale ")	     t]
    ["multiplot"  (gnuplot-insert "set multiplot")	     t]
    ["missing"	  (gnuplot-insert "set missing \"\"")	     t]
    ["palette"    (gnuplot-insert "set palette ")            t]	; <MT>
    ["pm3d"       (gnuplot-insert "set pm3d ")               t]
    ["offsets"	  (gnuplot-insert "set offsets ")	     t]
    ["output"     (gnuplot-insert "set output ")	     t]
    ["zero"	  (gnuplot-insert "set zero ")		     t] )
  "Plot options submenu in the insertions menu.
See the document string for `gnuplot-insertions-menu'
Changing this will not effect a change in any currently existing
`gnuplot-mode' buffer.  You will see the change the next time you
create a `gnuplot-mode' buffer."
  :group 'gnuplot-insertions
  :type '(list (string :tag "Title")
	       (repeat :inline t
		       (vector (string   :tag "Name")
			       (function :tag "Callback")
			       (boolean  :tag "Enabled" t)))))


(defcustom gnuplot-insertions-terminal
  '("terminal"
    ["eepic"      (gnuplot-insert "set terminal eepic")      t]
    ["fig"        (gnuplot-insert "set terminal fig")        t]
    ["gpic"       (gnuplot-insert "set terminal gpic")       t]
    ["latex"      (gnuplot-insert "set terminal latex")      t]
    ["linux"      (gnuplot-insert "set terminal linux")      t]
    ["pbm"        (gnuplot-insert "set terminal pbm")        t]
    ["png"        (gnuplot-insert "set terminal png")        t]
    ["postscript" (gnuplot-insert "set terminal postscript") t]
    ["pslatex"    (gnuplot-insert "set terminal pslatex")    t]
    ["table"      (gnuplot-insert "set terminal table")      t]
    ["tek40xx"    (gnuplot-insert "set terminal tek40xx")    t]
    ["tkcanvas"   (gnuplot-insert "set terminal tkcanvas")   t]
    ["tpic"       (gnuplot-insert "set terminal tpic")       t]
    ["vgagl"      (gnuplot-insert "set terminal vgagl")      t]	; for pm3d patch
    ["vttek"      (gnuplot-insert "set terminal vttek")      t]
    ["x11"        (gnuplot-insert "set terminal x11")        t] )
  "Terminal submenu in the insertions menu.
See the document string for `gnuplot-insertions-menu'
Changing this will not effect a change in any currently existing
`gnuplot-mode' buffer.  You will see the change the next time you
create a `gnuplot-mode' buffer."
  :group 'gnuplot-insertions
  :type '(list (string :tag "Title")
	       (repeat :inline t
		       (vector (string   :tag "Name")
			       (function :tag "Callback")
			       (boolean  :tag "Enabled" t)))))


(defcustom gnuplot-insertions-x-axis
  '("x-axis"
    ["xdata"	  (gnuplot-insert "set xdata ")		     t]
    ["xlabel"	  (gnuplot-insert "set xlabel ")	     t]
    ["xrange"	  (gnuplot-insert "set xrange [:]")	     t]
    ["xtics"	  (gnuplot-insert "set xtics ")		     t]
    ["mxtics"	  (gnuplot-insert "set mxtics ")	     t]
    ["xzeroaxis"  (gnuplot-insert "set xzeroaxis ")	     t]
    ["xdtics"	  (gnuplot-insert "set xdtics ")	     t]
    ["xmtics"	  (gnuplot-insert "set xmtics ")	     t])
  "X-axis submenu in the insertions menu.
See the document string for `gnuplot-insertions-menu'
Changing this will not effect a change in any currently existing
`gnuplot-mode' buffer.  You will see the change the next time you
create a `gnuplot-mode' buffer."
  :group 'gnuplot-insertions
  :type '(list (string :tag "Title")
	       (repeat :inline t
		       (vector (string   :tag "Name")
			       (function :tag "Callback")
			       (boolean  :tag "Enabled" t)))))


(defcustom gnuplot-insertions-x2-axis
  '("x2-axis"
    ["x2data"	  (gnuplot-insert "set xdata ")		     t]
    ["x2label"	  (gnuplot-insert "set xlabel ")	     t]
    ["x2range"	  (gnuplot-insert "set xrange [:]")	     t]
    ["x2tics"	  (gnuplot-insert "set xtics ")		     t]
    ["mx2tics"	  (gnuplot-insert "set mxtics ")	     t]
    ["x2zeroaxis" (gnuplot-insert "set xzeroaxis ")	     t]
    ["x2dtics"	  (gnuplot-insert "set xdtics ")	     t]
    ["x2mtics"	  (gnuplot-insert "set xmtics ")	     t])
  "X2-axis submenu in the insertions menu.
See the document string for `gnuplot-insertions-menu'
Changing this will not effect a change in any currently existing
`gnuplot-mode' buffer.  You will see the change the next time you
create a `gnuplot-mode' buffer."
  :group 'gnuplot-insertions
  :type '(list (string :tag "Title")
	       (repeat :inline t
		       (vector (string   :tag "Name")
			       (function :tag "Callback")
			       (boolean  :tag "Enabled" t)))))


(defcustom gnuplot-insertions-y-axis
  '("y-axis"
    ["ydata"	  (gnuplot-insert "set ydata ")		     t]
    ["ylabel"	  (gnuplot-insert "set ylabel ")	     t]
    ["ymtics"	  (gnuplot-insert "set ymtics ")	     t]
    ["yrange"	  (gnuplot-insert "set yrange [:]")	     t]
    ["ytics"	  (gnuplot-insert "set ytics ")		     t]
    ["yzeroaxis"  (gnuplot-insert "set yzeroaxis ")	     t]
    ["ydtics"	  (gnuplot-insert "set ydtics ")	     t]
    ["mytics"	  (gnuplot-insert "set mytics ")	     t])
  "Y-axis submenu in the insertions menu.
See the document string for `gnuplot-insertions-menu'
Changing this will not effect a change in any currently existing
`gnuplot-mode' buffer.  You will see the change the next time you
create a `gnuplot-mode' buffer."
  :group 'gnuplot-insertions
  :type '(list (string :tag "Title")
	       (repeat :inline t
		       (vector (string   :tag "Name")
			       (function :tag "Callback")
			       (boolean  :tag "Enabled" t)))))

(defcustom gnuplot-insertions-y2-axis
  '("y2-axis"
    ["y2data"	  (gnuplot-insert "set ydata ")		     t]
    ["y2label"	  (gnuplot-insert "set ylabel ")	     t]
    ["y2range"	  (gnuplot-insert "set yrange [:]")	     t]
    ["y2tics"	  (gnuplot-insert "set ytics ")		     t]
    ["my2tics"	  (gnuplot-insert "set mytics ")	     t]
    ["y2zeroaxis"  (gnuplot-insert "set yzeroaxis ")	     t]
    ["y2mtics"	  (gnuplot-insert "set ymtics ")	     t]
    ["y2dtics"	  (gnuplot-insert "set ydtics ")	     t])
  "Y2-axis submenu in the insertions menu.
See the document string for `gnuplot-insertions-menu'
Changing this will not effect a change in any currently existing
`gnuplot-mode' buffer.  You will see the change the next time you
create a `gnuplot-mode' buffer."
  :group 'gnuplot-insertions
  :type '(list (string :tag "Title")
	       (repeat :inline t
		       (vector (string   :tag "Name")
			       (function :tag "Callback")
			       (boolean  :tag "Enabled" t)))))



(defcustom gnuplot-insertions-z-axis
  '("z-axis"
    ["zdata"	  (gnuplot-insert "set zdata ")		     t]
    ["zlabel"	  (gnuplot-insert "set zlabel ")	     t]
    ["zrange"	  (gnuplot-insert "set zrange [:]")	     t]
    ["ztics"	  (gnuplot-insert "set ztics ")		     t]
    ["mztics"	  (gnuplot-insert "set mztics ")             t]
    ["zdtics"	  (gnuplot-insert "set zdtics ")	     t]
    ["zmtics"	  (gnuplot-insert "set zmtics ")	     t] )
  "Z-axis submenu in the insertions menu.
See the document string for `gnuplot-insertions-menu'
Changing this will not effect a change in any currently existing
`gnuplot-mode' buffer.  You will see the change the next time you
create a `gnuplot-mode' buffer."
  :group 'gnuplot-insertions
  :type '(list (string :tag "Title")
	       (repeat :inline t
		       (vector (string   :tag "Name")
			       (function :tag "Callback")
			       (boolean  :tag "Enabled" t)))))


(defcustom gnuplot-insertions-parametric-plots
  '("parametric plots"
    ["parametric" (gnuplot-insert "set parametric")	     t]
    ["isosamples" (gnuplot-insert "set isosamples ")	     t]
    ["dummy"	  (gnuplot-insert "set dummy ")		     t]
    ["trange"	  (gnuplot-insert "set trange [:]")	     t]
    ["urange"	  (gnuplot-insert "set urange [:]")	     t]
    ["vrange"	  (gnuplot-insert "set vrange [:]")	     t] )
  "Parametric plots submenu in the insertions menu.
See the document string for `gnuplot-insertions-menu'
Changing this will not effect a change in any currently existing
`gnuplot-mode' buffer.  You will see the change the next time you
create a `gnuplot-mode' buffer."
  :group 'gnuplot-insertions
  :type '(list (string :tag "Title")
	       (repeat :inline t
		       (vector (string   :tag "Name")
			       (function :tag "Callback")
			       (boolean  :tag "Enabled" t)))))


(defcustom gnuplot-insertions-polar-plots
  '("polar plots"
    ["polar"	  (gnuplot-insert "set polar")		     t]
    ["angles"	  (gnuplot-insert "set angles ")	     t]
    ["rrange"	  (gnuplot-insert "set rrange [:]")	     t] )
  "Polar plots submenu in the insertions menu.
See the document string for `gnuplot-insertions-menu'
Changing this will not effect a change in any currently existing
`gnuplot-mode' buffer.  You will see the change the next time you
create a `gnuplot-mode' buffer."
  :group 'gnuplot-insertions
  :type '(list (string :tag "Title")
	       (repeat :inline t
		       (vector (string   :tag "Name")
			       (function :tag "Callback")
			       (boolean  :tag "Enabled" t)))))


(defcustom gnuplot-insertions-surface-plots
  '("surface plots"
    ["clabel"	  (gnuplot-insert "set clabel ")	     t]
    ["cntrparam"  (gnuplot-insert "set cntrparam ")	     t]
    ["contour"	  (gnuplot-insert "set contour")	     t]
    ["dgrid3d"	  (gnuplot-insert "set dgrid3d ")	     t]
    ["hidden3d"	  (gnuplot-insert "set hidden3d ")	     t]
    ["mapping"	  (gnuplot-insert "set mapping ")	     t]
    ["surface"	  (gnuplot-insert "set surface ")	     t]
    ["view"	  (gnuplot-insert "set view ")		     t] )
  "Surface plots submenu in the insertions menu.
See the document string for `gnuplot-insertions-menu'
Changing this will not effect a change in any currently existing
`gnuplot-mode' buffer.  You will see the change the next time you
create a `gnuplot-mode' buffer."
  :group 'gnuplot-insertions
  :type '(list (string :tag "Title")
	       (repeat :inline t
		       (vector (string   :tag "Name")
			       (function :tag "Callback")
			       (boolean  :tag "Enabled" t)))))



(defvar gnuplot-insertions-bottom ()
  "Bottom part of the insertions menu.
This part contains the toggle buttons for displaying info or
opening an argument-setting popup.")
(setq gnuplot-insertions-bottom
      '("---"
	["Display of info with insertion" gnuplot-toggle-info-display
	 :style toggle :selected gnuplot-insertions-show-help-flag]
	["Display GUI popup with insertion" gnuplot-gui-toggle-popup
	 :active (fboundp 'gnuplot-gui-toggle-popup)
	 :style toggle :selected (and (fboundp 'gnuplot-gui-toggle-popup)
				      gnuplot-gui-popup-flag)] ))


;; Regarding a comment by <DB>:
;;
;; This is from the header in easymenu.el distributed with XEmacs:
;;
;; ;; - Function: easy-menu-add MENU [ MAP ]
;; ;;     Add MENU to the current menubar in MAP.
;; ;;
;; ;; - Function: easy-menu-remove MENU
;; ;;     Remove MENU from the current menubar.
;; ;;
;; ;; Emacs 19 never uses `easy-menu-add' or `easy-menu-remove', menus
;; ;; automatically appear and disappear when the keymaps specified by
;; ;; the MAPS argument to `easy-menu-define' are activated.
;; ;;
;; ;; XEmacs will bind the map to button3 in each MAPS, but you must
;; ;; explicitly call `easy-menu-add' and `easy-menu-remove' to add and
;; ;; remove menus from the menu bar.
;;
;; in Emacs, easy-menu-add is defined like this:
;;      (defun easy-menu-add (menu &optional map))

(defun gnuplot-setup-menubar ()
  "Initial setup of gnuplot and insertions menus."
  (if gnuplot-insertions-menu-flag	; set up insertions menu
      (progn
	(if gnuplot-xemacs-p
	    (setq gnuplot-insertions-top
		  '("insert set expression" "--:doubleLine"))
	  (setq gnuplot-insertions-top
		'("insert set expression" "---")))
	(setq gnuplot-insertions-menu
	      (append (list "Insertions")
		      gnuplot-insertions-top
		      (list gnuplot-insertions-adornments)
		      (list gnuplot-insertions-plot-options)
		      (list gnuplot-insertions-terminal)
		      (list gnuplot-insertions-x-axis)
		      (list gnuplot-insertions-y-axis)
		      (list gnuplot-insertions-z-axis)
		      (list gnuplot-insertions-x2-axis)
		      (list gnuplot-insertions-y2-axis)
		      (list gnuplot-insertions-parametric-plots)
		      (list gnuplot-insertions-polar-plots)
		      (list gnuplot-insertions-surface-plots)
		      gnuplot-insertions-bottom))
       (easy-menu-define gnuplot-mode-insertions-menu gnuplot-mode-map
			  "Insertions menu used in Gnuplot-mode"
			  gnuplot-insertions-menu)
	(easy-menu-add gnuplot-mode-insertions-menu gnuplot-mode-map)))
  (easy-menu-define			; set up gnuplot menu
   gnuplot-mode-menu gnuplot-mode-map "Menu used in gnuplot-mode"
   gnuplot-menu)
  (easy-menu-add gnuplot-mode-menu gnuplot-mode-map) )

;; There is no `mark-active' variable in XEmacs.  Hassle!  This is not
;; only replicates mark-active, but it only returns true if the region
;; is of non-zero width.
;; Error checking suggested by <DB>
(defun gnuplot-mark-active ()
  "Return non-nil if the mark is active and it is not equal to point."
  (condition-case nil
      (and (mark) (/= (mark) (point)))
    (error nil)))


;;; --- XEmacs toolbar

(defgroup gnuplot-toolbar nil
  "Toolbar used by XEmacs."
  :prefix "gnuplot-toolbar-"
  :group 'gnuplot)

(defcustom gnuplot-toolbar-display-flag gnuplot-xemacs-p
  "*Non-nil means to display display a toolbar in XEmacs."
  :group 'gnuplot-toolbar
  :type 'boolean)

(defcustom gnuplot-toolbar-use-toolbar (if (featurep 'toolbar) 'left-toolbar nil)
  "*If nil, do not use a toolbar.
If it is non-nil, it must be a toolbar.  The five legal values are
`default-toolbar', `top-toolbar', `bottom-toolbar', `right-toolbar',
and `left-toolbar', although choosing `default-toolbar' or
`top-toolbar' may be a bad idea since either will make the GNUPLOT
toolbar replace the standard toolbar.  Changing this will not change
the toolbar in a currently existing buffer, but it will take effect
the next time you use `gnuplot-mode' and emacs.

This is only used if a toolbar can be displayed, thus this is used in
XEmacs and ignored in FSF Emacs."
  :type '(choice (const default-toolbar)
		 (const top-toolbar)
		 (const bottom-toolbar)
		 (const left-toolbar)
		 (const right-toolbar)
		 (const :tag "No toolbar" nil))
  :group 'gnuplot-toolbar)

(defvar gnuplot-toolbar-location "")

(defun gnuplot-toolbar-setup-toolbar (toolbar)
  "Setup function for the `gnuplot-mode' toolbar.
TOOLBAR contains the toolbar specification.
This is basically swiped from VM."
  (let ((width 46) (height 46)
	(buffer (current-buffer))
	(frame (selected-frame))
	(tag-set '(win)))
    (cond
     ((eq (symbol-value gnuplot-toolbar-use-toolbar) right-toolbar)
      (setq gnuplot-toolbar-location       "right")
      (set-specifier right-toolbar         toolbar buffer)
      (set-specifier right-toolbar-width   width frame  tag-set))
     ((eq (symbol-value gnuplot-toolbar-use-toolbar) left-toolbar)
      (setq gnuplot-toolbar-location       "left")
      (set-specifier left-toolbar          toolbar buffer)
      (set-specifier left-toolbar-width    width frame  tag-set))
     ((eq (symbol-value gnuplot-toolbar-use-toolbar) bottom-toolbar)
      (setq gnuplot-toolbar-location       "bottom")
      (set-specifier bottom-toolbar        toolbar buffer)
      (set-specifier bottom-toolbar-height height frame tag-set))
     ((eq (symbol-value gnuplot-toolbar-use-toolbar) top-toolbar)
      (setq gnuplot-toolbar-location       "top")
      (set-specifier top-toolbar           toolbar buffer)
      (set-specifier top-toolbar-height    height frame tag-set))) ))

(defvar gnuplot-line-xpm
  (if (featurep 'xpm)
      (toolbar-make-button-list
       "/* XPM */
static char *line[] = {
/* width height num_colors chars_per_pixel */
\"    40    40        5           1\",
/* colors */
\". c #000000\",
\"a c #bebebe s backgroundToolBarColor\",
\"b c #2f4f4f\",
\"c c #ff6347\",
\"d c #0000ff\",
/* pixels */
\"aaaaaaaaaaaaaaaaaaaaaaaaaaaaaaaaaaaaaaaa\",
\"aaaaaaaaaaaaaaaaaaaaaaaaaaaaaaaaaaaaaaaa\",
\"aaaaaaaaaaaaaaaaaaaaaaaaaaaaaaaaaaaaaaaa\",
\"aaaaaaaaaaaaaaaaaaaaaaaaaaaaaaaaaaaaaaaa\",
\"aaaaaaaaaaaaa..a..aaaaaaaaaaaaaaaaaaaaaa\",
\"aaaaaaaaaaaaa..aaaaaaaaaaaaaaaaaaaaaaaaa\",
\"aaaaaaaaaaaa..a..a....aaa...aaaaaaaaaaaa\",
\"aaaaaaaaaaaa..a..a..a..a..a..aaaaaaaaaaa\",
\"aaaaaaaaaaaa..a..a.aa..a.....aaaaaaaaaaa\",
\"aaaaaaaaaaa..a..a..a..a..aaaaaaaaaaaaaaa\",
\"aaaaaaaaaaa..a..a..a..a..a..aaaaaaaaaaaa\",
\"aaaaaaaaaaa..a..a..a..aa...aaaaaaaaaaaaa\",
\"aaaaaaaaaaaaaaaaaaaaaaaaaaaaaaaaaaaaaaaa\",
\"aaaaaaaa.aaaaaaaaaaaaaaaaaaaaaaaaaaaaaaa\",
\"aaaaaaaa.aaaaaaaaaaaaaaaaaaaaaaaaaaaaaaa\",
\"aaaaaaa..aaaaaaaaaaaaaaaaaaaaaaaaaaaaaaa\",
\"aaaaaaaa.aaaaaaaaaaaaaaaaaaaaaaaaaaaaaaa\",
\"aaaaaaaa.aaaaaaaaaaaaaaaaaaaaaadaaaaaaaa\",
\"aaaaaaaa.aaaaaaaaaaaaaaaaaaaaadaaaaaaaaa\",
\"aaaaaaa..aaaaaaaaaaaaaaaaaaaadaaaaaaaaaa\",
\"aaaaaaaa.aaaaaaaaaaaaaaaaaaadaaaaaaaaaaa\",
\"aaaaaaaa.aaaaaaaaaacaaaadaadaaaaaaaaaaaa\",
\"aaaaaaaa.caaadaaaccaccadaddaaaaaccaaaaaa\",
\"aaaaaaa..accdaddcaaaaaccaaaaaaccaaaaaaaa\",
\"aaaaaaaa.aadcaccdaaaadaaccaaccaaaaaaaaaa\",
\"aaaaaaaa.adaacaaaddadaaaaaccaaaaaaaaaaaa\",
\"aaaaaaaa.daaaaaaaaadaaaaaaaaaaaaaaaaaaaa\",
\"aaaaaaa..aaaaaaaaaaaaaaaaaaaaaaaaaaaaaaa\",
\"aaaaaaaa.aaaaaaaaaaaaaaaaaaaaaaaaaaaaaaa\",
\"aaaaaaaa.aaaaaaaaaaaaaaaaaaaaaaaaaaaaaaa\",
\"aaaaaaaa.aaaaaaaaaaaaaaaaaaaaaaaaaaaaaaa\",
\"aaaaaa............................aaaaaa\",
\"aaaaaaaa.aaaa.aaaa.aaaa.aaaa.aaaaaaaaaaa\",
\"aaaaaaaa.aaaaaaaaaaaaaaaaaaaaaaaaaaaaaaa\",
\"aaaaaaaaaaaaaaaaaaaaaaaaaaaaaaaaaaaaaaaa\",
\"aaaaaaaaaaaaaaaaaaaaaaaaaaaaaaaaaaaaaaaa\",
\"aaaaaaaaaaaaaaaaaaaaaaaaaaaaaaaaaaaaaaaa\",
\"aaaaaaaaaaaaaaaaaaaaaaaaaaaaaaaaaaaaaaaa\",
\"aaaaaaaaaaaaaaaaaaaaaaaaaaaaaaaaaaaaaaaa\",
\"aaaaaaaaaaaaaaaaaaaaaaaaaaaaaaaaaaaaaaaa\"};")
  "XPM format image used for the \"plot line\" button"))

(defvar gnuplot-region-xpm
  (if (featurep 'xpm)
      (toolbar-make-button-list
       "/* XPM */
static char *region[] = {
/* width height num_colors chars_per_pixel */
\"    40    40        5           1\",
/* colors */
\". c #000000\",
\"a c #bebebe s backgroundToolBarColor\",
\"b c #2f4f4f\",
\"c c #ff6347\",
\"d c #0000ff\",
/* pixels */
\"aaaaaaaaaaaaaaaaaaaaaaaaaaaaaaaaaaaaaaaa\",
\"aaaaaaaaaaaaaaaaaaaaaaaaaaaaaaaaaaaaaaaa\",
\"aaaaaaaaaaaaaaaaaaaaaaaaaaaaaaaaaaaaaaaa\",
\"aaaaaaaaaaaaaaaaaaaaaaaaaaaaaaaaaaaaaaaa\",
\"aaaaaaaaaaaaaaaaaaaaaaaaaaaaaaaaaaaaaaaa\",
\"aaaaaaaaaaaaaaaaaaaaaaaaaaaaaaaaaaaaaaaa\",
\"aaaaaaaaaaaaaaaaaaaaaaa..aaaaaaaaaaaaaaa\",
\"aaaaaaaaaaaaaaaaaaaaaaaaaaaaaaaaaaaaaaaa\",
\"aaaaaa.a..a...aaa....a..aa...aa....aaaaa\",
\"aaaaaa...a..a..a..a..a..a..a..a..a..aaaa\",
\"aaaaaa..aa.....a.aa..a....aa..a.aa..aaaa\",
\"aaaaa..a...aaaa..aa.a..a..aa....a..aaaaa\",
\"aaaaa..a...a..a..a..a..a..a..a..a..aaaaa\",
\"aaaa..aaaa...aaa....a..aa...aa..a..aaaaa\",
\"aaaaaaaaaaaaaaaaa..aaaaaaaaaaaaaaaaaaaaa\",
\"aaaaaaaaaaaaaaa...aaaaaaaaaaaaaaaaaaaaaa\",
\"aaaaaaaa.aaaaaaaaaaaaaaaaaaaaaaaaaaaaaaa\",
\"aaaaaaaa.aaaaaaaaaaaaaaaaaaaaaadaaaaaaaa\",
\"aaaaaaaa.aaaaaaaaaaaaaaaaaaaaadaaaaaaaaa\",
\"aaaaaaa..aaaaaaaaaaaaaaaaaaaadaaaaaaaaaa\",
\"aaaaaaaa.aaaaaaaaaaaaaaaaaaadaaaaaaaaaaa\",
\"aaaaaaaa.aaaaaaaaaacaaaadaadaaaaaaaaaaaa\",
\"aaaaaaaa.caaadaaaccaccadaddaaaaaccaaaaaa\",
\"aaaaaaa..accdaddcaaaaaccaaaaaaccaaaaaaaa\",
\"aaaaaaaa.aadcaccdaaaadaaccaaccaaaaaaaaaa\",
\"aaaaaaaa.adaacaaaddadaaaaaccaaaaaaaaaaaa\",
\"aaaaaaaa.daaaaaaaaadaaaaaaaaaaaaaaaaaaaa\",
\"aaaaaaa..aaaaaaaaaaaaaaaaaaaaaaaaaaaaaaa\",
\"aaaaaaaa.aaaaaaaaaaaaaaaaaaaaaaaaaaaaaaa\",
\"aaaaaaaa.aaaaaaaaaaaaaaaaaaaaaaaaaaaaaaa\",
\"aaaaaaaa.aaaaaaaaaaaaaaaaaaaaaaaaaaaaaaa\",
\"aaaaaa............................aaaaaa\",
\"aaaaaaaa.aaaa.aaaa.aaaa.aaaa.aaaaaaaaaaa\",
\"aaaaaaaa.aaaaaaaaaaaaaaaaaaaaaaaaaaaaaaa\",
\"aaaaaaaaaaaaaaaaaaaaaaaaaaaaaaaaaaaaaaaa\",
\"aaaaaaaaaaaaaaaaaaaaaaaaaaaaaaaaaaaaaaaa\",
\"aaaaaaaaaaaaaaaaaaaaaaaaaaaaaaaaaaaaaaaa\",
\"aaaaaaaaaaaaaaaaaaaaaaaaaaaaaaaaaaaaaaaa\",
\"aaaaaaaaaaaaaaaaaaaaaaaaaaaaaaaaaaaaaaaa\",
\"aaaaaaaaaaaaaaaaaaaaaaaaaaaaaaaaaaaaaaaa\"};")
  "XPM format image used for the \"plot region\" button"))

(defvar gnuplot-buffer-xpm
  (if (featurep 'xpm)
      (toolbar-make-button-list
       "/* XPM */
static char *buffer[] = {
/* width height num_colors chars_per_pixel */
\"    40    40        5           1\",
/* colors */
\". c #000000\",
\"a c #bebebe s backgroundToolBarColor\",
\"b c #2f4f4f\",
\"c c #ff6347\",
\"d c #0000ff\",
/* pixels */
\"aaaaaaaaaaaaaaaaaaaaaaaaaaaaaaaaaaaaaaaa\",
\"aaaaaaaaaaaaaaaaaaaaaaaaaaaaaaaaaaaaaaaa\",
\"aaaaaaaaaaaaaaaaaaaaaaaaaaaaaaaaaaaaaaaa\",
\"aaaaaaaaaaaaaaaaaaaaaaaaaaaaaaaaaaaaaaaa\",
\"aaaaaaaaaaaaaaaaaaaaaaaaaaaaaaaaaaaaaaaa\",
\"aaaaaaaaaaaaaaaaaaaaaaaaaaaaaaaaaaaaaaaa\",
\"aaaaaaaa..aaaaaaaaaa......aaaaaaaaaaaaaa\",
\"aaaaaaaa..aaaaaaaaa..a..aaaaaaaaaaaaaaaa\",
\"aaaaaaa....aa..a.........a...aa.a.aaaaaa\",
\"aaaaaaa..a..a..a..a..a..a..a..a...aaaaaa\",
\"aaaaaaa.aa....aa..a..a..a.....a..aaaaaaa\",
\"aaaaaa...a.a..a..a..a..a..aaaa..aaaaaaaa\",
\"aaaaaa.....a..a..a..a..a..a..a..aaaaaaaa\",
\"aaaaaa....aaa..a.a..a..aa...aa..aaaaaaaa\",
\"aaaaaaaaaaaaaaaaaaaaaaaaaaaaaaaaaaaaaaaa\",
\"aaaaaaaaaaaaaaaaaaaaaaaaaaaaaaaaaaaaaaaa\",
\"aaaaaaaa.aaaaaaaaaaaaaaaaaaaaaaaaaaaaaaa\",
\"aaaaaaaa.aaaaaaaaaaaaaaaaaaaaaadaaaaaaaa\",
\"aaaaaaaa.aaaaaaaaaaaaaaaaaaaaadaaaaaaaaa\",
\"aaaaaaa..aaaaaaaaaaaaaaaaaaaadaaaaaaaaaa\",
\"aaaaaaaa.aaaaaaaaaaaaaaaaaaadaaaaaaaaaaa\",
\"aaaaaaaa.aaaaaaaaaacaaaadaadaaaaaaaaaaaa\",
\"aaaaaaaa.caaadaaaccaccadaddaaaaaccaaaaaa\",
\"aaaaaaa..accdaddcaaaaaccaaaaaaccaaaaaaaa\",
\"aaaaaaaa.aadcaccdaaaadaaccaaccaaaaaaaaaa\",
\"aaaaaaaa.adaacaaaddadaaaaaccaaaaaaaaaaaa\",
\"aaaaaaaa.daaaaaaaaadaaaaaaaaaaaaaaaaaaaa\",
\"aaaaaaa..aaaaaaaaaaaaaaaaaaaaaaaaaaaaaaa\",
\"aaaaaaaa.aaaaaaaaaaaaaaaaaaaaaaaaaaaaaaa\",
\"aaaaaaaa.aaaaaaaaaaaaaaaaaaaaaaaaaaaaaaa\",
\"aaaaaaaa.aaaaaaaaaaaaaaaaaaaaaaaaaaaaaaa\",
\"aaaaaa............................aaaaaa\",
\"aaaaaaaa.aaaa.aaaa.aaaa.aaaa.aaaaaaaaaaa\",
\"aaaaaaaa.aaaaaaaaaaaaaaaaaaaaaaaaaaaaaaa\",
\"aaaaaaaaaaaaaaaaaaaaaaaaaaaaaaaaaaaaaaaa\",
\"aaaaaaaaaaaaaaaaaaaaaaaaaaaaaaaaaaaaaaaa\",
\"aaaaaaaaaaaaaaaaaaaaaaaaaaaaaaaaaaaaaaaa\",
\"aaaaaaaaaaaaaaaaaaaaaaaaaaaaaaaaaaaaaaaa\",
\"aaaaaaaaaaaaaaaaaaaaaaaaaaaaaaaaaaaaaaaa\",
\"aaaaaaaaaaaaaaaaaaaaaaaaaaaaaaaaaaaaaaaa\"};")
  "XPM format image used for the \"plot buffer\" button"))

(defvar gnuplot-doc-xpm
  (if (featurep 'xpm)
      (toolbar-make-button-list
       "/* XPM */
static char *book_index[] = {
/* width height num_colors chars_per_pixel */
\"    40    40        6            1\",
/* colors */
\". c #000000\",
\"a c #bebebe s backgroundToolBarColor\",
\"b c #2f4f4f\",
\"c c #ff0000\",
\"d c #ffffff\",
\"e c #708090\",
/* pixels */
\"aaaaaaaaaaaaaaaaaaaaaaaaaaaaaaaaaaaaaaaa\",
\"aaaaaaaaaaaaaaaaaaaaaaaaaaaaaaaaaaaaaaaa\",
\"aaaaaaaaaaaaaaaaaaaaaaaaaaaaaaaaaaaaaaaa\",
\"aaaaaaaaaaaaaaaaaaaaaaaaaaaaaaaaaaaaaaaa\",
\"aaaaaaaaaaaaaaaaaaaaaaaaaaaaaaaaaaaaaaaa\",
\"aaaaaaaaaaaaaaaaaaaaaaaaaaaaaaaaaaaaaaaa\",
\"aaaaaa.........bbeaaaebb..........aaaaaa\",
\"aaaaaa.ddddddddaaebebeaaddddddddd.aaaaaa\",
\"aaaa...dab.bddeebadbdaeebedeeeeed...aaaa\",
\"aaaa.c.dbaddddebeedbdeebeedebebed.c.aaaa\",
\"aaaa.c.d.de.edeebeabdbbeeddebbbed.c.aaaa\",
\"aaaa.c.dbad.ddebeadbdeeebeddeeeed.c.aaaa\",
\"aaaa.c.dab..ddeeeedbdebeeedebebed.c.aaaa\",
\"aaaa.c.dddddddeebeabdebebedeebedd.c.aaaa\",
\"aaaa.c.debebedebeedbdbebeedbeeeeb.c.aaaa\",
\"aaaa.c.debeeedeeeaabdaaddddebedbb.c.aaaa\",
\"aaaa.c.deebeddbebedbdbaa.adeeedeb.c.aaaa\",
\"aaaa.c.ddeebedeeebaba.dd.dddeeedd.c.aaaa\",
\"aaaa.c.debeebdbeeedbd....ddeebeed.c.aaaa\",
\"aaaa.c.deebeedeebadbd.dd.ddeeeedd.c.aaaa\",
\"aaaa.c.dbbebddeeeeabd.aa.adebebbd.c.aaaa\",
\"aaaa.c.deeeeedeebeabaedddddeeeedd.c.aaaa\",
\"aaaa.c.dbebbbdebeadbdaeeeedebeeed.c.aaaa\",
\"aaaa.c.deeebddeeebdbdeebeedeebeed.c.aaaa\",
\"aaaa.c.debeeedebeeabdebebedebeebd.c.aaaa\",
\"aaaa.c.deebbedeeeedbdeeeeddeeeeed.c.aaaa\",
\"aaaa.c.dddddddddaadbdaddddddddddd.c.aaaa\",
\"aaaa.c..........beabaeb...........c.aaaa\",
\"aaaa.c.bbbbbbbbbb.bbbbbbbbbbbbbbb.c.aaaa\",
\"aaaa.c.bbbbbbbbbb..e.bbbbbbbbbbbb.c.aaaa\",
\"aaaa.c.bbbbbbbbbb.b.bbbbbbbbbbbbb.c.aaaa\",
\"aaaa.c............e.e.............c.aaaa\",
\"aaaa.cccccccccccc.a.a.ccccccccccccc.aaaa\",
\"aaaa................................aaaa\",
\"aaaaaaaaaaaaaaaaaa...aaaaaaaaaaaaaaaaaaa\",
\"aaaaaaaaaaaaaaaaaaaaaaaaaaaaaaaaaaaaaaaa\",
\"aaaaaaaaaaaaaaaaaaaaaaaaaaaaaaaaaaaaaaaa\",
\"aaaaaaaaaaaaaaaaaaaaaaaaaaaaaaaaaaaaaaaa\",
\"aaaaaaaaaaaaaaaaaaaaaaaaaaaaaaaaaaaaaaaa\",
\"aaaaaaaaaaaaaaaaaaaaaaaaaaaaaaaaaaaaaaaa\"};")
  "XPM format image used for the \"document\" button"))

(defvar gnuplot-help-xpm
  (if (featurep 'xpm)
      (toolbar-make-button-list
       "/* XPM */
static char *help_btn[] = {
/* width height num_colors chars_per_pixel */
\"    40    40        3            1\",
/* colors */
\"a c #bebebe s backgroundToolBarColor\",
\"b c #000000\",
\"c c #ff0000\",
/* pixels */
\"aaaaaaaaaaaaaaaaaaaaaaaaaaaaaaaaaaaaaaaa\",
\"aaaaaaaaaaaaaaaaaaaaaaaaaaaaaaaaaaaaaaaa\",
\"aaaaaaaaaaaaaaaaaaaaaaaaaaaaaaaaaaaaaaaa\",
\"aaaaaaaaaaaaaaaaaaaaaaaaaaaaaaaaaaaaaaaa\",
\"aaaaaaaaaaaaaaaaaaaaaaaaaaaaaaaaaaaaaaaa\",
\"aaaaaaaaaaaaaaaaaaaaaaaaaaaaaaaaaaaaaaaa\",
\"aaaaaaaaaaaaaaaaaaaaaaaaaaaaaaaaaaaaaaaa\",
\"aaaaaaaaaaaaaaaabbbbbbbbaaaaaaaaaaaaaaaa\",
\"aaaaaaaaaaaaabbbccccccccbbbaaaaaaaaaaaaa\",
\"aaaaaaaaaaabbccccccccccccccbbaaaaaaaaaaa\",
\"aaaaaaaaaabccccccccccccccccccbaaaaaaaaaa\",
\"aaaaaaaaabccccccccccccccccccccbaaaaaaaaa\",
\"aaaaaaaabcccccccbbbbbbbbcccccccbaaaaaaaa\",
\"aaaaaaaabccccbbbaaaaaaaabbbccccbaaaaaaaa\",
\"aaaaaaabccccbaaaaaaaaaaaaaabccccbaaaaaaa\",
\"aaaaaaabcccbaaaaaaaaaaaaaaaabcccbaaaaaaa\",
\"aaaaaaabcccbaaaaaaaaaaaaaaaabcccbaaaaaaa\",
\"aaaaaaabcccbaaaaaaaaaaaaaaaabcccbaaaaaaa\",
\"aaaaaaabbbbbaaaaaaaaaaaaaaabccccbaaaaaaa\",
\"aaaaaaaaaaaaaaaaaaaaaaaabbbccccbaaaaaaaa\",
\"aaaaaaaaaaaaaaaabbbbbbbbcccccccbaaaaaaaa\",
\"aaaaaaaaaaaaaaaabcccccccccccccbaaaaaaaaa\",
\"aaaaaaaaaaaaaaaabccccccccccccbaaaaaaaaaa\",
\"aaaaaaaaaaaaaaaabccccccccccbbaaaaaaaaaaa\",
\"aaaaaaaaaaaaaaaabccccbbbbbbaaaaaaaaaaaaa\",
\"aaaaaaaaaaaaaaaabccccbaaaaaaaaaaaaaaaaaa\",
\"aaaaaaaaaaaaaaaabccccbaaaaaaaaaaaaaaaaaa\",
\"aaaaaaaaaaaaaaaabbbbbbaaaaaaaaaaaaaaaaaa\",
\"aaaaaaaaaaaaaaaaaaaaaaaaaaaaaaaaaaaaaaaa\",
\"aaaaaaaaaaaaaaaabbbbbbaaaaaaaaaaaaaaaaaa\",
\"aaaaaaaaaaaaaaaabccccbaaaaaaaaaaaaaaaaaa\",
\"aaaaaaaaaaaaaaaabccccbaaaaaaaaaaaaaaaaaa\",
\"aaaaaaaaaaaaaaaabccccbaaaaaaaaaaaaaaaaaa\",
\"aaaaaaaaaaaaaaaabbbbbbaaaaaaaaaaaaaaaaaa\",
\"aaaaaaaaaaaaaaaaaaaaaaaaaaaaaaaaaaaaaaaa\",
\"aaaaaaaaaaaaaaaaaaaaaaaaaaaaaaaaaaaaaaaa\",
\"aaaaaaaaaaaaaaaaaaaaaaaaaaaaaaaaaaaaaaaa\",
\"aaaaaaaaaaaaaaaaaaaaaaaaaaaaaaaaaaaaaaaa\",
\"aaaaaaaaaaaaaaaaaaaaaaaaaaaaaaaaaaaaaaaa\",
\"aaaaaaaaaaaaaaaaaaaaaaaaaaaaaaaaaaaaaaaa\"};")
  "XPM format image used for the \"help\" button"))

(defvar gnuplot-toolbar
  '([gnuplot-line-xpm
     gnuplot-line-fn     t     "Plot the line under point"]
    [gnuplot-region-xpm
     gnuplot-region-fn   t     "Plot the selected region"]
    [gnuplot-buffer-xpm
     gnuplot-buffer-fn   t     "Plot the entire buffer"]
    [:style 3d :size 8]
    [gnuplot-help-xpm
     gnuplot-help-fn     t     "Look at the gnuplot process buffer"]
    [gnuplot-doc-xpm
     gnuplot-doc-fn      t     "Look at the gnuplot document"])
  "The gnuplot toolbar.")

(fset 'gnuplot-line-fn   'gnuplot-send-line-and-forward)
(fset 'gnuplot-region-fn 'gnuplot-send-region-to-gnuplot)
(fset 'gnuplot-buffer-fn 'gnuplot-send-buffer-to-gnuplot)
(fset 'gnuplot-help-fn   'gnuplot-show-gnuplot-buffer)
(fset 'gnuplot-doc-fn    'gnuplot-info-lookup-symbol)

(defvar gnuplot-all-buttons-defined
  (and (listp gnuplot-line-xpm)   (listp gnuplot-region-xpm)
       (listp gnuplot-buffer-xpm) (listp gnuplot-doc-xpm)
       (listp gnuplot-help-xpm)))


(defun gnuplot-make-toolbar-function ()
  (if (and gnuplot-xemacs-p gnuplot-all-buttons-defined)
      (progn
	;;(remove-specifier gnuplot-toolbar-use-toolbar (current-buffer))
	(gnuplot-toolbar-setup-toolbar gnuplot-toolbar)
	(add-spec-to-specifier (symbol-value gnuplot-toolbar-use-toolbar)
			       gnuplot-toolbar
			       (current-buffer) ))))

;;(defalias 'gnuplot-make-toolbar 'gnuplot-make-toolbar-function)



;;; --- syntax colorization, syntax table

(defvar gnuplot-mode-syntax-table
  (let ((table (make-syntax-table)))
    (modify-syntax-entry ?* "." table)
    (modify-syntax-entry ?+ "." table)
    (modify-syntax-entry ?- "." table)
    (modify-syntax-entry ?/ "." table)
    (modify-syntax-entry ?% "." table)
    (modify-syntax-entry ?= "." table)
    (modify-syntax-entry ?: "." table)
    (modify-syntax-entry ?& "." table ) ; rarely used
    (modify-syntax-entry ?^ "." table ) ; operators
    (modify-syntax-entry ?| "." table ) ; in gnuplot,
    (modify-syntax-entry ?& "." table ) ; (by me,
    (modify-syntax-entry ?? "." table ) ;  anyway...)
    (modify-syntax-entry ?~ "." table ) ;

    (modify-syntax-entry ?_ "w" table )

    ;; In GNU Emacs we scan for strings and comments ourselves in
    ;; `gnuplot-scan-after-change'.  I can't get this to work in xemacs,
    ;; so there we'll make ", ', and # delimiters as normal, and use the
    ;; built-in parser
    (if (featurep 'xemacs)
	(progn
	  (modify-syntax-entry ?\' "\"" table)
	  (modify-syntax-entry ?# "<" table)
	  (modify-syntax-entry ?\n ">" table)
	  (modify-syntax-entry ?\\ "\\" table))

      ;; GNU Emacs: Make ", ', and # punctuation, so the built-in parser
      ;; doesn't interfere with them
      (modify-syntax-entry ?\" "." table)
      (modify-syntax-entry ?\' "." table)
      (modify-syntax-entry ?` "." table)
      (modify-syntax-entry ?\\ "." table))

    table)

  "Syntax table in use in `gnuplot-mode' buffers.
This is the same as the standard syntax table except that ` and _
are word characters, and math operators are punctuation
characters.")

;; Macro to generate efficient regexps for keyword matching
;;
;; These regular expressions treat the gnuplot vocabulary as complete
;; words.  Although gnuplot will recognise unique abbreviations, these
;; regular expressions will not.
(defmacro gnuplot-make-regexp (list)
  `(regexp-opt ,list 'words))

;; Lists of gnuplot keywords for syntax coloring etc.
(defvar gnuplot-keywords-builtin-functions
  '("abs" "acosh" "acos" "arg" "asinh" "asin" "atan" "atanh" "atan2" "besj1"
    "besj0" "besy1" "besy0" "ceil" "column" "cosh" "cos" "erfc" "erf" "exp"
    "floor" "gamma" "ibeta" "igamma" "imag" "int" "inverf" "invnorm" "lgamma"
    "log" "log10" "norm" "rand" "real" "sgn" "sinh" "sin" "sqrt" "tanh" "tan"
    "tm_hour" "tm_mday" "tm_min" "tm_mon" "tm_sec" "tm_wday" "tm_yday" "tm_year"
    "valid" "EllipticPi" "EllipticE" "EllipticK" "words" "word" "value"
    "timecolumn" "substr" "strstrt" "strptime" "strlen" "stringcolumn"
    "strftime" "sprintf" "lambertw" "gprintf" "exists" "defined" "columnhead")

  "List of GNUPLOT built-in functions, as strings.

These are highlighted using `font-lock-function-name-face'.")

(defvar gnuplot-keywords-plotting
  '("axes" "every" "index" "lw" "lt" "ls" "linestyle" "linetype" "linewidth"
    "notitle" "pt" "ps" "pointsize" "pointtype" "smooth" "thru" "title" "using"
    "with" "noautoscale" "volatile" "matrix" "nonuniform" "binary" "fillstyle"
    "linecolor" "pointinterval" "nosurface" "nocontours" "nohidden3d")
  "List of GNUPLOT keywords associated with plotting, as strings.

These are highlighted using `font-lock-type-face'.
This list does not include plotting styles -- for that, see 
`gnuplot-keywords-plotting-styles'")

(defvar gnuplot-keywords-plotting-styles
  '("boxerrorbars" "boxes" "boxxyerrorbars" "candlesticks" "dots" "errorbars"
    "financebars" "fsteps" "histeps" "impulses" "lines" "linespoints" "points"
    "steps" "vector" "xerrorbars" "xyerrorbars" "yerrorbars" "vectors"
    "filledcurves" "labels" "rgbalpha" "rgbimage" "image" "circles" "pm3d"
    "histograms" "xyerrorlines" "xerrorlines" "errorlines" "yerrorlines")

  "List of GNUPLOT plotting styles, as strings.

These are highlighted using `font-lock-function-name-face'.")

(defvar gnuplot-keywords-misc
  '("bind" "cd" "clear" "exit" "fit" "help" "history" "load" "pause" "print"
    "pwd" "quit" "replot" "save" "set" "show" "unset" "if" "else" "do" "update"
    "undefine" "test" "system" "raise" "lower" "eval" "shell" "reset" "reread"
    "refresh" "call")
  "List of GNUPLOT miscellaneous commands, as strings.

These are highlighted using `font-lock-constant-face'.")

(defvar gnuplot-keywords-negatable-options
  '("arrow" "autoscale" "border" "clabel" "clip" "contour" "dgrid3d" "grid"
    "hidden3d" "historysize" "key" "label" "linestyle" "logscale" "mouse"
    "multiplot" "mx2tics" "mxtics" "my2tics" "mytics" "mztics" "offsets" "polar"
    "surface" "timestamp" "title" "x2dtics" "x2mtics" "x2tics" "x2zeroaxis"
    "xdtics" "xmtics" "xtics" "xzeroaxis" "y2dtics" "y2mtics" "y2tics"
    "y2zeroaxis" "ydtics" "ymtics" "ytics" "yzeroaxis" "zdtics" "zmtics" "ztics"
    "zzeroaxis")

  "List of gnuplot options which can be negated using `gnuplot-negate-option'")

(defvar gnuplot-negatable-options-regexp
  (gnuplot-make-regexp gnuplot-keywords-negatable-options))

;; Set up colorization for gnuplot.
;; This handles font-lock for emacs and xemacs.
(defvar gnuplot-font-lock-keywords nil)
(defvar gnuplot-font-lock-syntactic-keywords nil)
(defvar gnuplot-font-lock-defaults nil)

(when (featurep 'font-lock)		; <KL>
  (setq gnuplot-font-lock-keywords
	(list
	 ;; stuff in brackets, sugg. by <LB>
	 '("\\[\\([^]]+\\)\\]" 1 font-lock-constant-face)

	 ;; variable/function definitions
	 '("\\(\\(\\sw\\|\\s_\\)+\\s-*\\((\\s-*\\(\\sw\\|\\s_\\)*\\s-*\\(,\\s-*\\sw*\\)*\\s-*)\\)?\\s-*=\\)[^=]"
	   1 font-lock-variable-name-face)

	 ;; built-in function names
	 (cons (gnuplot-make-regexp gnuplot-keywords-builtin-functions)
	       font-lock-function-name-face)

	 ;; reserved words associated with plotting <AL>
	 (cons (gnuplot-make-regexp gnuplot-keywords-plotting)
	       font-lock-type-face)
	 (cons (gnuplot-make-regexp gnuplot-keywords-plotting-styles)
	       font-lock-function-name-face)

	 ;; (s)plot -- also thing (s)plotted
	 '("\\<s?plot\\>" . font-lock-keyword-face)
	 ;; '("\\<s?plot\\s-+\\([^'\" ]+\\)[) \n,\\\\]"
	 ;;   1 font-lock-variable-name-face)

	 ;; other common commands
	 (cons (gnuplot-make-regexp gnuplot-keywords-misc)
	       font-lock-constant-face)
	 (cons "!.*$" font-lock-constant-face))) ; what is this for? jjo
      
  (setq gnuplot-font-lock-defaults 
	'(gnuplot-font-lock-keywords
	  nil				; Use syntactic fontification
	  t				; Use case folding
	  nil				; No extra syntax
	  ;; calls `gnuplot-beginning-of-continuation'
	  ;; to find a safe place to begin syntactic highlighting
	  beginning-of-defun))
  
  ;; Set up font-lock for Xemacs
  ;; For GNU Emacs, this is done in `gnuplot-mode'
  (if gnuplot-xemacs-p
      (put 'gnuplot-mode 'font-lock-defaults
	   gnuplot-font-lock-defaults)))

;; Gnuplot's shell-like strings and comments don't quite agree with
;; Emacs' built-in sexp parser:
;;
;; - strings can continue over several lines, but only by using a
;;   backslash to escape the newline
;; 
;; - double quoted strings can contain escaped quotes \" and escaped
;;   backslashes \\, while single quotes can escape the quote by
;;   doubling '' and backslash is not special (except at eol)
;; 
;; - strings can end at newline without needing a closing delimiter
;; 
;; - comments continue over continuation lines
;; 
;; Trying to write a regexp to match these rules is horrible, so we
;; use this matching function instead (in GNU Emacs - I can't figure out
;; how to do this in XEmacs.)
(defun gnuplot-scan-after-change (begin end &optional unused)
  "Scan a gnuplot script buffer for strings and comments.

This is called once on the whole buffer when gnuplot-mode is turned on,
and installed as a hook in `after-change-functions'."
  (save-excursion
    (setq end (progn
		(goto-char end)
		(gnuplot-point-at-end-of-continuation))
	  begin (progn
		  (goto-char begin)
		  (gnuplot-beginning-of-continuation)
		  (point)))

    (gnuplot-with-silent-modifications
     (remove-text-properties begin (min (1+ end) (point-max))
                             '(syntax-table nil)))

    (while (gnuplot-scan-next-string-or-comment end))))

(defun gnuplot-scan-next-string-or-comment (limit)
  "Put appropriate syntax-table text properties on the next comment or string.

Scans forward from point as far as LIMIT (which should be at the
end of a line). Leaves point at the end of the comment or string,
or at LIMIT if nothing was found. Returns t if a comment or
string was found, otherwise nil."
  (let ((begin (search-forward-regexp "[#'\"]" limit 'go-to-limit)))
    (if (not begin)
	nil
      (gnuplot-with-silent-modifications
       (let* ((begin (1- begin))
              (end nil)
              (opener (match-string 0))
              (limit (point-at-eol))
              (end-at-eob-p nil)
              (re
               (cond ((string= opener "#") nil)
                     ((string= opener "'") "''?")
                     ((string= opener "\"") "\\\\\"\\|\\\\\\\\\\|\"")))) 
         (while (not end)
           (if (and (not (eobp)) (bolp) (eolp)) ; Empty continuation line:
               (setq end (point))               ; end at newline
             (if re
                 (setq end (search-forward-regexp re limit 'go-to-limit))
               (end-of-line))	    ; Comments end only at end-of-line
                                               
             (if end
                 (when (and re
                            (let ((m (match-string 0)))
                              (or (string= m "\\\"")
                                  (string= m "\\\\")
                                  (string= m "''"))))
                   (setq end nil))  ; Skip over escapes and look again
                                                 
               ;; We got to EOL without finding an ending delimiter
               (if (eobp)
                   (setq end (point)
                         end-at-eob-p t) ; string/comment ends at EOB
                 ;; Otherwise see if the line is continued with a backslash
                 (if (save-excursion (backward-char) (looking-at "\\\\"))
                     (progn		; yes, check out next line
                       (beginning-of-line 2)
                       (setq limit (point-at-eol)))
                   (setq end (1+ (point-at-eol)))))))) ; no, string ends at EOL

         ;; Set the syntax properties
         (let ((begin-marker		(copy-marker begin))
               (begin-quote-marker	(copy-marker (1+ begin)))
               (end-quote-marker		(copy-marker (1- end)))
               (end-marker		(copy-marker end)))
                                             
           (let ((syntax (if (string= opener "#") 
                             '(syntax-table (14))  ; 'comment fence'
                           '(syntax-table (15))))) ; 'string fence'
             (add-text-properties begin-marker begin-quote-marker syntax)
             (unless end-at-eob-p
               (add-text-properties end-quote-marker end-marker syntax)))
                                             
           ;; Mark multiline constructs for font-lock
           (add-text-properties begin-marker end-marker '(font-lock-multiline t)))))

      ;; We found something
      t)))


;; Parsing utilities to tell if we are inside a string or comment

;; XEmacs doesn't have syntax-ppss
(if (featurep 'xemacs)
    (defun gnuplot-syntax-ppss (&optional pos)
      (save-excursion
	(unless pos (setq pos (point)))
	(let ((begin
	       (save-excursion
		 (goto-char pos)
		 (gnuplot-point-at-beginning-of-continuation))))
	  (parse-partial-sexp begin pos))))
  (defalias 'gnuplot-syntax-ppss 'syntax-ppss))

(defun gnuplot-in-string (&optional where)
  "Returns non-nil if the text at WHERE is within a string.

If WHERE is omitted, defaults to text at point.
This is a simple wrapper for `syntax-ppss'."
  (save-excursion
    (let ((parse-state (gnuplot-syntax-ppss where)))
      (nth 3 parse-state))))

(defun gnuplot-in-comment (&optional where)
  "Returns non-nil if the text at WHERE is within a comment.

If WHERE is omitted, defaults to text at point.
This is a simple wrapper for `syntax-ppss'."
  (save-excursion
    (let ((parse-state (gnuplot-syntax-ppss where)))
      (nth 4 parse-state))))

(defun gnuplot-in-string-or-comment (&optional where)
  "Returns non-nil if the text at WHERE is within a string or comment.

If WHERE is omitted, defaults to text at point.
This is a simple wrapper for `syntax-ppss'."

  (save-excursion
    (let ((parse-state (gnuplot-syntax-ppss where)))
      (or (nth 3 parse-state)
	  (nth 4 parse-state)))))

;; these two lines get rid of an annoying compile time error
;; message.  that function gets non-trivially defalias-ed in
;; gnuplot-toolbar.el
;; (defun gnuplot-make-toolbar-dummy ())
;; (defalias 'gnuplot-make-toolbar 'gnuplot-make-toolbar-dummy)


;;; --- functions for sending commands to gnuplot

(defun gnuplot-split-string (string)
  "Break STRING at each carriage return, returning a list of lines."
  (let ((list ()) (line "") (index 0))
    (while (< index (length string))
      (if (char-equal (elt string index) ?\n)
	  (setq list (append list (list line))
		line "")
	(setq line (concat line (char-to-string (elt string index)))))
      (setq index (1+ index)) )
    list))

;; -- the calls to `sleep-for' are to allow enough time for gnuplot
;;    to write to the buffer before the next line is inserted
;; -- note that the input string is split into lines and each line is
;;    sent to gnuplot individually.  this is a bit slow, but it puts
;;    each line on the comint history.
(defun gnuplot-send-string-to-gnuplot (string text)
  "Sends STRING to the gnuplot program.
If no gnuplot process exists, a new one is created.  TEXT indicates
the type of text being sent to gnuplot and is typically one of
nil, 'line, 'region, 'buffer, or 'file.  TEXT may be useful for
functions in `gnuplot-after-plot-hook'.  `gnuplot-after-plot-hook' is
called by this function after all of STRING is sent to gnuplot."
  (gnuplot-make-gnuplot-buffer)	; make sure a gnuplot buffer exists
  (gnuplot-fetch-version-number)
  (setq gnuplot-comint-recent-buffer (current-buffer))

  ;; Create a gnuplot frame if needed
  (if (equal gnuplot-display-process 'frame)
      (or (and gnuplot-process-frame
	       (frame-live-p gnuplot-process-frame))
	  (let ((frame (selected-frame)))
	    (setq gnuplot-process-frame (make-frame))
	    (select-frame gnuplot-process-frame)
	    (switch-to-buffer gnuplot-buffer)
	    (delete-other-windows)
	    (select-frame frame))))

  (let ((list (gnuplot-split-string string)))
    (with-current-buffer (get-buffer gnuplot-buffer)
      (goto-char (point-max))
      ;; bruce asks: what is this next line for?
      (set-marker (process-mark gnuplot-process) (point-marker))
      (sleep-for (* 20 gnuplot-delay))
      (while list
	(insert (car list))
	(comint-send-input)
	(sleep-for gnuplot-delay)
	(setq list (cdr list))
	(goto-char (point-max))))

    (cond ((equal gnuplot-display-process 'window)
	   (gnuplot-display-and-recenter-gnuplot-buffer))
	  ((equal gnuplot-display-process 'frame)
	   ;;(raise-frame gnuplot-process-frame)
	   (with-selected-frame gnuplot-process-frame
	     (gnuplot-display-and-recenter-gnuplot-buffer))))

    (setq gnuplot-recently-sent text)
    (run-hooks 'gnuplot-after-plot-hook)))

(defun gnuplot-display-and-recenter-gnuplot-buffer ()
  "Make sure the gnuplot comint buffer is displayed, and
move point to the end if necessary"
  (save-selected-window
    (select-window (display-buffer (get-buffer gnuplot-buffer)))
    (goto-char (point-max))
    (unless (pos-visible-in-window-p (point) (selected-window)) (recenter 5))))

(defun gnuplot-send-region-to-gnuplot (&optional begin end text)
  "Sends a selected region to the gnuplot program.
If BEGIN and END are not specified, point and mark are used.  TEXT
indicates the type of text being sent to gnuplot.  This will be
'region unless explicitly set by a function calling this one.  Other
typical values are of nil, 'line, 'buffer, or 'file.  TEXT may be
useful for function in `gnuplot-after-plot-hook'."
  (interactive "r")
  (let (string (txt (or text 'region)))
    (cond ((equal major-mode 'gnuplot-mode)
	   (setq string (buffer-substring-no-properties begin end))
 	   (if (string= (substring string -1) "\n") ()
 	     (setq string (concat string "\n")))
	   (gnuplot-send-string-to-gnuplot string txt))
	  (t
	   (message (concat "You can only send regions from "
			    "gnuplot-mode buffers to gnuplot."))))))

(defun gnuplot-send-line-to-gnuplot ()
  "Sends the current line to the gnuplot program.
Respects continuation lines.
This sets `gnuplot-recently-sent' to 'line."
  (interactive)
  (cond ((equal major-mode 'gnuplot-mode)
	 (let (start end)
	   (save-excursion 
	     ;; go to start of continued command, or beginning of line
	     ;; if this is not a continuation of a previous line <JJO>
	     (gnuplot-beginning-of-continuation)
	     (setq start (point))
	     (end-of-line)
	     (while (save-excursion
		      (backward-char)
		      (looking-at "\\\\"))	; go to end of last continuation line
	       (end-of-line 2))
	     (beginning-of-line 2)
	     (setq end (point)))
	   (if (not (string-match "\\`\\s-*\\'"
				  (buffer-substring-no-properties start end)))
	       (gnuplot-send-region-to-gnuplot start end 'line))
	   end))
	(t
	 (message "You can only send lines in gnuplot-mode buffers to gnuplot.")
	 nil)))

;; I chose a very easy to type but slightly non-mnemonic key-binding
;; for this (C-c C-v).  It seems like the kind of thing one would want
;; to do repeatedly without incurring RSI. 8^)
(defun gnuplot-send-line-and-forward (&optional num)
  "Call `gnuplot-send-line-to-gnuplot' and move forward 1 line.
You can use a numeric prefix to send more than one line.  Blank lines and
lines with only comments are skipped when moving forward."
  (interactive "p")
  (let (end)
    (while (> num 0)
      (setq end (gnuplot-send-line-to-gnuplot))
      (goto-char end)
      (backward-char 1)			; <AR>
      (gnuplot-forward-script-line 1)
      (setq num (1- num)))))

(defun gnuplot-send-line-and-newline ()
  "Call `gnuplot-send-line-to-gnuplot' and insert a new line."
  (interactive)
  (end-of-line)
  (gnuplot-send-line-to-gnuplot)
  (insert "\n"))

(defun gnuplot-forward-script-line (&optional num) ; <SE>
  "Move forward my NUM script lines.
Blank lines and commented lines are not included in the NUM count."
  (interactive "p")
  (while (> num 0)
    (and (not (eobp)) (forward-line 1))
    (while (and (not (eobp))
		(or (looking-at "^\\s-*$")
		    (looking-at "^\\s-*#")))
      (forward-line 1))
    (setq num (1- num))))

(defun gnuplot-send-buffer-to-gnuplot ()
  "Sends the entire buffer to the gnuplot program.
This sets `gnuplot-recently-sent' to 'buffer."
  (interactive)
  (if (equal major-mode 'gnuplot-mode)
      (gnuplot-send-region-to-gnuplot (point-min) (point-max) 'buffer)
    (message "You can only send gnuplot-mode buffers to gnuplot.")))

(defun gnuplot-send-file-to-gnuplot ()
  "Sends a selected file to the gnuplot program using the \"load\" command.
This sets `gnuplot-recently-sent' to 'file."
  (interactive)
  (let ((string (read-file-name "Name of file to send to gnuplot > " nil nil t)))
    (setq string (concat "load '" (expand-file-name string) "'\n"))
    (message "%S" string)
    (gnuplot-make-gnuplot-buffer)	; make sure a gnuplot buffer exists
    (gnuplot-send-string-to-gnuplot string 'file)))

;; suggested by <JS>
(defun gnuplot-plot-from-comint ()
  "Send the contents of a script to gnuplot from the process buffer.
This inserts the contents of the most recently used gnuplot script
into the process buffer and sends those lines to gnuplot.  It does
this by copying the script line by line."
  (interactive)
  (if (not (buffer-live-p gnuplot-comint-recent-buffer))
      (message "Script buffer has been deleted.")
    (let (string list (buffer (current-buffer)))
      (set-buffer gnuplot-comint-recent-buffer)
      (setq string (buffer-substring-no-properties (point-min) (point-max))
	    string (concat string "\n")
	    list   (gnuplot-split-string string))
      (set-buffer buffer)
      (while list
	(insert (car list))
	(comint-send-input)
	(sleep-for gnuplot-delay)
	(setq list (cdr list)))
      (comint-send-input))))

(defun gnuplot-save-and-plot-from-comint ()
  "Send a current script to gnuplot from the process buffer.
This sends the most recently used gnuplot script to gnuplot using the
\"load\" command.  This function first saves the script buffer to a
file, prompting for a filename if one is not associated with the script
buffer.  Then it sends a load command to gnuplot using the name of the
file visited by the script buffer."
  (interactive)
  (if (not (buffer-live-p gnuplot-comint-recent-buffer))
      (message "Script buffer has been deleted.")
    (let (fname)
      (with-current-buffer gnuplot-comint-recent-buffer
	(save-buffer)
	(setq fname (buffer-file-name)))
      (goto-char (point-max))
      (insert (format "load '%s'" fname))
      (comint-send-input))))

(defun gnuplot-pop-to-recent-buffer ()
  "Switch to the most recently-plotted gnuplot script buffer."
  (interactive)
  (when (buffer-live-p gnuplot-comint-recent-buffer)
    (pop-to-buffer gnuplot-comint-recent-buffer)))

(defun gnuplot-trim-gnuplot-buffer ()
  "Trim lines from the beginning of the *gnuplot* buffer.
This keeps that buffer from growing excessively in size.  Normally,
this function is attached to `gnuplot-after-plot-hook'"
  (if (> gnuplot-buffer-max-size 0)
      (with-current-buffer gnuplot-buffer
	(let ((nlines (count-lines (point-min) (point-max)))
	      (kill-whole-line t))
	  (while (> nlines gnuplot-buffer-max-size)
	    (goto-char (point-min))
	    (kill-line)
	    (setq nlines (1- nlines)))
	  (goto-char (point-max)) ))))
(add-hook 'gnuplot-after-plot-hook 'gnuplot-trim-gnuplot-buffer nil nil)


;;; --- functions controlling the gnuplot process

;; Define gnuplot-comint-mode, the mode for the gnuplot process
;; buffer, by deriving from comint-mode    
(define-derived-mode gnuplot-comint-mode comint-mode "Gnuplot interaction"
  "Major mode for interacting with a gnuplot process in a buffer.

This sets font-lock and keyword completion in the comint/gnuplot
buffer."

  (if gnuplot-xemacs-p			; deal with font-lock
      (if (fboundp 'turn-on-font-lock) (turn-on-font-lock))
    (progn
      (setq font-lock-defaults gnuplot-font-lock-defaults)
      (set (make-local-variable 'parse-sexp-lookup-properties) t)
      (add-hook 'after-change-functions 'gnuplot-scan-after-change nil t)))

  ;; XEmacs needs the call to make-local-hook
  (when (and (featurep 'xemacs)
	     (fboundp 'make-local-hook))
    (make-local-hook 'kill-buffer-hook))
  (add-hook 'kill-buffer-hook 'gnuplot-close-down nil t)

  (add-hook 'comint-output-filter-functions
	    'comint-postoutput-scroll-to-bottom
	    nil t)
  (add-hook 'comint-output-filter-functions
	    'gnuplot-protect-prompt-fn
	    nil t)

  (add-hook 'comint-dynamic-complete-functions 'gnuplot-comint-complete)

  ;; Set up menu (see below)
  (easy-menu-define
   gnuplot-comint-mode-menu gnuplot-comint-mode-map "Menu used in gnuplot-comint-mode"
   gnuplot-comint-menu)
  (easy-menu-add gnuplot-comint-mode-menu gnuplot-comint-mode-map))

;; Key bindings for gnuplot-comint-mode
(define-key gnuplot-comint-mode-map "\M-\C-p"	'gnuplot-plot-from-comint)
(define-key gnuplot-comint-mode-map "\M-\C-f"	'gnuplot-save-and-plot-from-comint)
(define-key gnuplot-comint-mode-map "\C-d"	'gnuplot-delchar-or-maybe-eof)
(define-key gnuplot-comint-mode-map "\M-\r"	'comint-dynamic-complete)
(define-key gnuplot-comint-mode-map "\M-\t"	'comint-dynamic-complete)
(define-key gnuplot-comint-mode-map "\C-c\C-d"  'gnuplot-info-lookup-symbol)
(define-key gnuplot-comint-mode-map "\C-c\C-w"	'gnuplot-show-version)
(define-key gnuplot-comint-mode-map "\C-c\C-i"	'gnuplot-insert-filename)
(define-key gnuplot-comint-mode-map "\C-c\C-n"	'gnuplot-negate-option)
(define-key gnuplot-comint-mode-map "\C-c\C-p"	'gnuplot-show-gnuplot-version)
(define-key gnuplot-comint-mode-map "\C-c\C-u"	'gnuplot-bug-report)
(define-key gnuplot-comint-mode-map "\C-c\C-z"	'gnuplot-customize)
(define-key gnuplot-comint-mode-map "\C-c\C-e"	'gnuplot-pop-to-recent-buffer)
(define-key gnuplot-comint-mode-map "\C-c\M-i"  'gnuplot-inline-image-mode)

;; Menu for gnuplot-comint-mode
(defvar gnuplot-comint-mode-menu nil
  "Menu for `gnuplot-comint-mode'.")
(defvar gnuplot-comint-menu
  '("Gnuplot"
    ["Plot most recent gnuplot buffer"		gnuplot-plot-from-comint
     (buffer-live-p gnuplot-comint-recent-buffer)]
    ["Save and plot most recent gnuplot buffer"	gnuplot-save-and-plot-from-comint
     (buffer-live-p gnuplot-comint-recent-buffer)]
    "---"
    ["Inline plot display"                      gnuplot-inline-image-mode
     :active (gnuplot-display-images-p)
     :style toggle
     :selected gnuplot-inline-image-mode]
    ["Contextual completion and help"           gnuplot-context-sensitive-mode
     :style toggle
     :selected (gnuplot-context-mode-p)]
    ["Echo area help (eldoc-mode)" eldoc-mode
     :active (gnuplot-context-mode-p)
     :style toggle
     :selected eldoc-mode]
    "---"
    ["Insert filename at point"			gnuplot-insert-filename t]
    ["Negate set option"			gnuplot-negate-option t]
    ["Keyword help"				gnuplot-info-lookup-symbol
     (or gnuplot-keywords gnuplot-keywords-pending)]
    ["Quick help for thing at point"            gnuplot-help-function
     (gnuplot-context-mode-p)]
    ["Info documentation on thing at point"
     gnuplot-info-at-point
     (gnuplot-context-mode-p)]
    ["Switch to recent gnuplot script buffer"	gnuplot-pop-to-recent-buffer
     (buffer-live-p gnuplot-comint-recent-buffer)]
    "---"
    ["Customize gnuplot"			gnuplot-customize t]
    ["Submit bug report"			gnuplot-bug-report t]
    ["Show gnuplot-mode version"		gnuplot-show-version t]
    ["Show gnuplot version"			gnuplot-show-gnuplot-version t]
    "---"
    ["Kill gnuplot"				gnuplot-kill-gnuplot-buffer t]
    ))

;; Switch to the gnuplot program buffer
(defun gnuplot-make-gnuplot-buffer ()
  "Switch to the gnuplot program buffer or create one if none exists."
  (or (and gnuplot-process (get-process gnuplot-process)
	   gnuplot-buffer (buffer-name gnuplot-buffer))
      (progn
	(message "Starting gnuplot plotting program...")
	(setq gnuplot-buffer (make-comint gnuplot-process-name gnuplot-program)
	      gnuplot-process (get-process gnuplot-process-name))
	(process-kill-without-query gnuplot-process nil)
	(with-current-buffer gnuplot-buffer
	  (gnuplot-comint-mode)
          (when gnuplot-inline-image-mode
            (sleep-for gnuplot-delay)
            (gnuplot-inline-image-mode 1))
	  (message "Starting gnuplot plotting program...Done")))))

(defun gnuplot-fetch-version-number ()
  "Determine the installed version of the gnuplot program.

If `gnuplot-program-version' is already set, does
nothing. Otherwise, runs `gnuplot-program' and searches the text
printed at startup for a string like \"Version N.N\".

Sets the variables `gnuplot-program-version',
`gnuplot-program-major-version', `gnuplot-program-minor-version',
and `gnuplot-three-eight-p'.

If the version number cannot be determined by this method, it
defaults to 3.7."
  (unless gnuplot-program-version
    (message "gnuplot-mode %s -- determining gnuplot version ......"
	     gnuplot-version)
    (with-temp-buffer
      (insert "show version")
      (call-process-region (point-min) (point-max)
			   gnuplot-program t (current-buffer))
      (goto-char (point-min))
      (if (and (re-search-forward "[Vv]ersion\\s-+" (point-max) t)
	       (looking-at "\\([0-9]\\)\\.\\([0-9]+\\)"))
	  (progn
	    (setq gnuplot-program-version (match-string 0)
		  gnuplot-program-major-version (string-to-number
						 (match-string 1))
		  gnuplot-program-minor-version (string-to-number
						 (match-string 2))
		  gnuplot-three-eight-p
		  (>= (string-to-number gnuplot-program-version) 3.8)))

	;; Guess v3.7 if something went wrong
	(message "Warning: could not determine gnuplot version, guessing 3.7")
	(setq gnuplot-program-version "3.7"
	      gnuplot-program-major-version 3
	      gnuplot-program-minor-version 7
	      gnuplot-three-eight-p nil)))
    
    ;; Setup stuff that depends on version number
    (gnuplot-setup-menu-and-toolbar)))

(defun gnuplot-setup-menu-and-toolbar ()
  ;; set up the menubar (possibly dependent on version number)
  (gnuplot-setup-menubar)
  ;; set up the toolbar (possibly dependent on version number)
  (if (and gnuplot-xemacs-p gnuplot-toolbar-display-flag)
      (condition-case ()		; deal with the toolbar
	  (and (require 'toolbar)
	       (require 'xpm)
	       (gnuplot-make-toolbar-function))
	(error nil)))
  (message "gnuplot-mode %s (gnuplot %s) -- report bugs with %S"
	   gnuplot-version gnuplot-program-version
	   (substitute-command-keys "\\[gnuplot-bug-report]")))

(defvar gnuplot-prompt-regexp
  (regexp-opt '("gnuplot> " "multiplot> "))
  "Regexp for recognizing the GNUPLOT prompt")

(defun gnuplot-protect-prompt-fn (string)
  "Prevent the Gnuplot prompt from being deleted or overwritten.
STRING is the text as originally inserted in the comint buffer."
  (save-excursion
    (let ((b (progn
               (goto-char (point-max))
               (beginning-of-line)
               (point)))
          e)
      (if (re-search-forward gnuplot-prompt-regexp (point-max) t)
          (progn
            (setq e (point))
            (put-text-property b e 'rear-nonsticky '(read-only intangible face))
            (put-text-property b e 'intangible t)
            (put-text-property b e 'face 'gnuplot-prompt-face)
            ;;(put-text-property b e 'read-only t)
	    )) )))

(defun gnuplot-close-down ()
  "Tidy up when deleting the gnuplot buffer."
  (if (and gnuplot-process
	   (eq (process-status gnuplot-process) 'run)) ; <SE>
      (kill-process gnuplot-process))
  (setq gnuplot-process nil
        gnuplot-buffer nil))

(defun gnuplot-delchar-or-maybe-eof (arg)
  "Delete ARG characters forward, or (if at eob) send an EOF to subprocess.
This is very similar to `comint-delchar-or-maybe-eof'."
  (interactive "p")
  (if (eobp)
      (gnuplot-kill-gnuplot-buffer)
    (delete-char arg)))

(defun gnuplot-kill-gnuplot-buffer ()
  "Kill the gnuplot process and its display buffers."
  (interactive)
  (if (and gnuplot-process
	   (eq (process-status gnuplot-process) 'run))  ;; <SE>
      (kill-process gnuplot-process))
  (if (and gnuplot-buffer (get-buffer gnuplot-buffer))
      (progn
	(if (one-window-p) ()
	  (delete-window (get-buffer-window gnuplot-buffer)))
	(kill-buffer gnuplot-buffer)))
  (setq gnuplot-process nil
        gnuplot-buffer nil))


(defun gnuplot-show-gnuplot-buffer ()
  "Switch to the buffer containing the gnuplot process.
When `gnuplot-display-process' is nil this will switch to
the gnuplot process buffer.  When that variable is non-nil, the
gnuplot process buffer will be displayed in a window."
  (interactive)
  (unless (and gnuplot-buffer (get-buffer gnuplot-buffer))
    (gnuplot-make-gnuplot-buffer))
  (cond ((equal gnuplot-display-process 'window)
	 (switch-to-buffer-other-window gnuplot-buffer))
	((equal gnuplot-display-process 'frame)
	 (or (and gnuplot-process-frame
		  (frame-live-p gnuplot-process-frame))
	     (setq gnuplot-process-frame (make-frame)))
	 (raise-frame gnuplot-process-frame)
	 (select-frame gnuplot-process-frame)
	 (switch-to-buffer gnuplot-buffer))
	(t
	 (switch-to-buffer gnuplot-buffer))))


;;; --- Support for displaying plot images inline in process buffer,
;;; using `set terminal png' <JJO>

(defun gnuplot-inline-image-mode (&optional enable called-interactively-p)
  "Turn inline display of Gnuplot output in the comint buffer on or off.

This works by having Gnuplot save its output to temporary .png
files using \"set terminal png\" and \"set output\" commands,
which are sent invisibly to the running Gnuplot process between
user commands.

Works like a minor mode: with argument, turn inline image display
on if ENABLE is positive, otherwise turn it off and restores the
previous Gnuplot terminal setting. With no argument, toggle
inline image display."
  (interactive (list (if current-prefix-arg
                         (prefix-numeric-value current-prefix-arg))
                     t))
  (setq gnuplot-inline-image-mode
        (if (null enable) (not gnuplot-inline-image-mode)
          (> (prefix-numeric-value enable) 0)))

  (let (message)
    (if gnuplot-inline-image-mode
        (if (gnuplot-display-images-p)
            (setq message "Plot output will be displayed in gnuplot buffer.")
          (setq gnuplot-inline-image-mode nil
                message "Displaying images is not supported."))
      (setq message "Plot output will be displayed on external terminal."))
    (when called-interactively-p (message message)))

  (when (and gnuplot-buffer (buffer-name gnuplot-buffer))
    (with-current-buffer gnuplot-buffer
      (if gnuplot-inline-image-mode
          (progn
            (gnuplot-send-hiding-output "set terminal png\n")
            (gnuplot-inline-image-set-output)
            (add-hook 'comint-output-filter-functions
                      'gnuplot-insert-inline-image-output nil t))
        (gnuplot-send-hiding-output "set terminal pop\n")
        (remove-hook 'comint-output-filter-functions
                     'gnuplot-insert-inline-image-output t)))))

;; Has to be defined below the function, due to how
;; custom-set-minor-mode works. Or is there a better way??
(defcustom gnuplot-inline-image-mode nil
  "Whether to enable inline display of Gnuplot output in the process buffer.
Don't set this variable directly from Lisp code; instead, use
Customize or call the `gnuplot-inline-image-mode' function, which
behaves like a minor-mode function."
  :group 'gnuplot
  :type 'boolean
  :set 'gnuplot-set-minor-mode)

(defvar gnuplot-inline-image-filename nil
  "Name of the current Gnuplot PNG output file.")
		      
(defun gnuplot-inline-image-set-output ()
  "Set Gnuplot's output file to `gnuplot-inline-image-filename'."
  (let ((tmp (make-temp-file "gnuplot")))
    (setq gnuplot-inline-image-filename tmp)
    (gnuplot-send-hiding-output (format "set output '%s'\n" tmp))))
  
(defun gnuplot-insert-inline-image-output (string)
  "Insert Gnuplot graphical output in the gnuplot-comint buffer.

Called via `comint-preoutput-filter-functions' hook when
`gnuplot-inline-image-mode' is enabled. Checks the status of the
file `gnuplot-inline-image-filename'; if it exists and has
nonzero size, inserts it as an inline image, stores a new
temporary filename in `gnuplot-inline-image-filename', and
updates Gnuplot with the appropriate 'set output' command."
  (save-excursion
    (goto-char (point-max))
    (beginning-of-line)
    (when (looking-at gnuplot-prompt-regexp)
      (let* ((filename gnuplot-inline-image-filename)
	     (size (nth 7 (file-attributes filename))))
	(if (and size (> size 0))
	  (let ((image (create-image filename)))
	    (beginning-of-line)
	    (insert-image image)
	    (insert "\n")
	    (gnuplot-inline-image-set-output)))))))

;;; Send commands to GNUPLOT silently & without generating an extra prompt
(defvar gnuplot-hidden-output-buffer " *gnuplot output*")
  
(defun gnuplot-send-hiding-output (string)
  "Send STRING to the running Gnuplot process invisibly."
  (with-current-buffer gnuplot-buffer
    (add-hook 'comint-preoutput-filter-functions
	      'gnuplot-discard-output nil t))
  (with-current-buffer (get-buffer-create gnuplot-hidden-output-buffer)
    (erase-buffer))
  (comint-send-string gnuplot-process string))

(defun gnuplot-discard-output (string)
  ;; Temporary preoutput filter for hiding Gnuplot output & prompt.
  ;; Accumulates output in a buffer until it finds the next prompt,
  ;; then removes itself from comint-preoutput-filter-functions.
  (with-current-buffer
      (get-buffer-create gnuplot-hidden-output-buffer)
    (insert string)
    (when (looking-back gnuplot-prompt-regexp)
      (with-current-buffer gnuplot-buffer
	(remove-hook 'comint-preoutput-filter-functions
		     'gnuplot-discard-output t))))
  "")



;;; --- miscellaneous functions: insert file name, indentation, negation

(defun gnuplot-insert-filename ()
  "Insert a filename at point, prompting for name in the minibuffer.
This inserts a filename relative to the buffer's default directory.
Uses completion and the value of `gnuplot-quote-character'.
Bound to \\[gnuplot-insert-filename]"
  (interactive)
  (insert gnuplot-quote-character
	  (file-relative-name (read-file-name "Filename > " "")
			      default-directory)
	  gnuplot-quote-character) )


;; Adjust indentation for the line containing point
(defun gnuplot-indent-line ()
  "Set indentation in gnuplot buffer.
For most lines, set indentation to previous level of indentation.
Add additional indentation for continuation lines."
  (interactive)
  (let (indent)
    (if (gnuplot-in-string (point-at-bol))
	;; Continued strings begin at left margin
	(setq indent 0)
      (save-excursion 
	(if (gnuplot-continuation-line-p)
	    ;; This is a continuation line. Indent to the same level as
	    ;; the second word on the line beginning this command (i.e.,
	    ;; the first non-whitespace character after whitespace)
	    (progn
	      (gnuplot-beginning-of-continuation)
	      (back-to-indentation) 
	      (re-search-forward "\\S-+\\s-+" (point-at-eol) 'end-at-limit)
	      (setq indent (- (point) (point-at-bol))))

          ;; Not a continuation line; indent according to block
          ;; nesting depth
          (save-excursion
            (condition-case nil
                (progn
                  (beginning-of-line)
                  (skip-syntax-forward "-" (point-at-eol))
                  (if (looking-at "\\s)") (forward-char))
                  (backward-up-list)
                  (gnuplot-beginning-of-continuation)
                  (setq indent (+ gnuplot-basic-offset (current-indentation))))
              (error
               (setq indent 0)))))))

    ;; Set indentation
    (save-excursion 
      (indent-line-to indent))

    ;; Move point after indentation when at beginning of line
    (let ((point-at-indent (+ (point-at-bol) indent)))
      (when (< (point) point-at-indent) (goto-char point-at-indent)))))

;; Adjust indentation on inserting a close brace
;; The blink-paren fix is stolen from cc-mode
(defun gnuplot-electric-insert (arg)
  (interactive "*p")
  (let ((old-blink-paren blink-paren-function)
        (blink-paren-function nil))
    (self-insert-command arg)
    (gnuplot-indent-line)
    (when old-blink-paren (funcall old-blink-paren))))

;;
;; Functions for finding the start and end of continuation blocks
;;

;; Check if line containing point is a continuation
(defun gnuplot-continuation-line-p ()
  "Return t if the line containing point is a continuation of the previous line."
  (save-excursion
    (condition-case ()
	(progn
	  (end-of-line 0)
	  (backward-char)
	  (looking-at "\\\\"))
      (error nil))))

;; Move point to start of continuation block
(defun gnuplot-beginning-of-continuation ()
  "Move point to the beginning of the continuation lines containing point.

If not in a continuation line, move point to beginning of line."
  (beginning-of-line)
  (while (gnuplot-continuation-line-p)
    (beginning-of-line 0)))

;; Move point to end of continuation block
(defun gnuplot-end-of-continuation ()
  "Move point to the end of the continuation lines containing point.

If there are no continuation lines, move point to end-of-line."
  (end-of-line)
  (unless (bobp)
    (catch 'eob
      (while (save-excursion (backward-char)
			     (looking-at "\\\\"))
	(end-of-line 2)
	(if (eobp) (throw 'eob nil))))))

;; Save-excursion wrappers for the above to return point at beginning
;; or end of continuation
(defun gnuplot-point-at-beginning-of-continuation ()
  "Return value of point at beginning of the continued block containing point.

If there are no continuation lines, returns point-at-bol."
  (save-excursion
    (gnuplot-beginning-of-continuation)
    (point)))

(defun gnuplot-point-at-end-of-continuation ()
  "Return value of point at the end of the continued block containing point.

If there are no continuation lines, returns point-at-eol."
  (save-excursion
    (gnuplot-end-of-continuation)
    (point)))

;; We also treat a block of continuation lines as a 'defun' for
;; movement purposes
(defun gnuplot-beginning-of-defun (&optional arg)
  (if (not arg) (setq arg 1))
  (if (> arg 0) 			
      (catch 'bob		; go to beginning of ARGth prev. defun
	(dotimes (n arg)
	  (when (= (point)
		   (gnuplot-point-at-beginning-of-continuation))
	    (forward-line -1)
	    (if (bobp) (throw 'bob t))
	    (while (looking-at "^\\s-*$")
	      (forward-line -1)
	      (if (bobp) (throw 'bob t))))
	  (gnuplot-beginning-of-continuation))
	t)

    (catch 'eob		  ; find beginning of (-ARG)th following defun
      (dotimes (n (- arg))
	(gnuplot-end-of-continuation)
	(forward-line)
	(if (eobp) (throw 'eob t))
	(while (looking-at "^\\s-*$")
	  (forward-line)
	  (if (eobp) (throw 'eob t)))))))

;; Movement to start or end of command, including multiple commands
;; separated by semicolons
(defun gnuplot-beginning-of-command ()
  "Move point to beginning of command containing point."
  (let ((limit (gnuplot-point-at-beginning-of-continuation)))
    (while
	(and
	 (search-backward ";" limit 'lim)
	 (gnuplot-in-string-or-comment)))
    (skip-chars-forward ";")
    (skip-syntax-forward "-")))

(defun gnuplot-end-of-command ()
  "Move point to end of command containing point."
  (let ((limit (gnuplot-point-at-end-of-continuation)))
    (while
	(and
	 (search-forward ";" limit 'lim)
	 (gnuplot-in-string-or-comment)))
    (skip-chars-backward ";")
    (skip-syntax-backward "-")))

(defun gnuplot-point-at-beginning-of-command ()
  "Return position at the beginning of command containing point."
  (save-excursion (gnuplot-beginning-of-command) (point)))

(defun gnuplot-point-at-end-of-command ()
  "Return position at the end of command containing point."
  (save-excursion (gnuplot-end-of-command) (point)))

(defun gnuplot-negate-option ()
  "Append \"no\" to or remove \"no\" from the set option on the current line.
This checks if the set option is one which has a negated form.

Negatable options are defined in `gnuplot-keywords-negatable-options'."
  (interactive)
  (gnuplot-fetch-version-number)
  (let ((begin (gnuplot-point-at-beginning-of-command))
	(end   (gnuplot-point-at-end-of-command))
	(regex gnuplot-negatable-options-regexp))
    (save-excursion
      (goto-char begin)
      (skip-syntax-forward "-" end)
      (if (looking-at "\\(un\\)?set\\s-+")
	  (cond ((> (string-to-number gnuplot-program-version) 3.7)
		 (cond ((looking-at "unset")
			(delete-char 2))
		       ((looking-at (concat "set\\s-+\\(" regex "\\)"))
			(insert "un"))
		       (t
			(message "There is not a negatable set option on this line"))))
		(t
		 (goto-char (match-end 0))
		 (if (> (point) end) (goto-char end))
		 (cond ((looking-at "no")
			(delete-char 2))
		       ((looking-at regex)
			(insert "no"))
		       (t
			(message "There is not a negatable set option on this line")))))
	(message "There is not a set option on this line")) )))

;; (defun gnuplot-set-binding ()
;;   "Interactively select a key sequence for binding to a plot function.
;; This is only useful in gnuplot 3.8 and for plot terminals which support
;; key bindings (i.e. those covered by pm3d)."
;;   (interactive)
;;   (let ((keyseq (read-key-sequence "Choose a key sequence now"))
;; 	(command (read-string "Bind to this command > ")))
;;     (setq keyseq (format "%S" keyseq))
;;     (string-match "keypress-event\\s-+" keyseq)
;;     (setq keyseq (substring keyseq (match-end 0) -2))
;;     ;; need to convert from emacs nomenclature to gnuplot.  what a pain.
;;     (let* ((alist '(("backspace" . "Backspace") ("tab" . "Tab") ("linefeed" . "Linefeed")
;; 		    ("clear" . "Clear") ("return" . "Return") ("pause" . "Pause")
;; 		    ("scroll-lock" . "Scroll_Lock") ("SysReq" . "sys-req")
;; 		    ("escape" . "Escape") ("delete" . "Delete") ("home" . "Home")
;; 		    ("left" . "Left") ("right" . "Right") ("up" . "Up") ("down" . "Down")
;; 		    ("prior" . "PageUp") ("next" . "PageDown") ("end" . "End")
;; 		    ("begin". "Begin")))
;; 	   (match (assoc keyseq alist)))
;;       (if match (setq keyseq (cdr match)))
;;
;;     (insert (format "bind \"%s\" \"%s\"" keyseq command)))))


(defun gnuplot-customize ()
  "Customize `gnuplot-mode'."
  (interactive)
  (if (fboundp 'customize-group)
      (customize-group "gnuplot")
    (message "The Custom library is not installed.")))



;;; --- help from the info file, keyword list + completion, insert function


;; set up stuff for info-look (as suggested by <SE>)
;; modified with suggestion from <MS>
(defun gnuplot-setup-info-look ()
  "Setup info-look in the gnuplot buffer.

Also set the variable `gnuplot-keywords' and do something sensible if
info-look was not available.
See the comments in `gnuplot-info-hook'."
  (interactive)
  (setq gnuplot-keywords-pending nil)
  (if (featurep 'info-look)
      (progn 
	(gnuplot-fetch-version-number)

	;; In the absence of evidence to the contrary, I'm guessing
	;; the info file layout changed with gnuplot version 4 <jjo>
	 (let ((doc-spec
	       (if (>= (string-to-number gnuplot-program-version) 4.0)
		   ;; New info-file layout - works with gnuplot 4.4
		   '(("(gnuplot)Command_Index"   nil "[_a-zA-Z0-9]+")
		     ("(gnuplot)Options_Index"   nil "[_a-zA-Z0-9]+")
		     ("(gnuplot)Function_Index"  nil "[_a-zA-Z0-9]+")
		     ("(gnuplot)Terminal_Index"  nil "[_a-zA-Z0-9]+"))

		 ;; Old info-file layout
		 '(("(gnuplot)Top"           nil "[_a-zA-Z0-9]+")
		   ("(gnuplot)Commands"      nil "[_a-zA-Z0-9]+")
		   ("(gnuplot)Functions"     nil "[_a-zA-Z0-9]+")
		   ("(gnuplot)plot"          nil "[_a-zA-Z0-9]+")
		   ("(gnuplot)set-show"      nil "[_a-zA-Z0-9]+")
		   ("(gnuplot)data-file"     nil "[_a-zA-Z0-9]+")
		   ("(gnuplot)smooth"        nil "[_a-zA-Z0-9]+")
		   ("(gnuplot)style"         nil "[_a-zA-Z0-9]+")
		   ("(gnuplot)terminal"      nil "[_a-zA-Z0-9]+")))))
	  (cond ((boundp 'info-lookup-symbol-alist) ; older info-lookup version
		 (setq info-lookup-symbol-alist
		       (append
			info-lookup-symbol-alist
			`((gnuplot-mode
			   "[a-zA-Z][_a-zA-Z0-9]*" nil
			   ,doc-spec "[_a-zA-Z0-9]+" )))))
		(t			; newer version
		 (info-lookup-add-help
		  :mode 'gnuplot-mode :topic 'symbol
		  :regexp "[a-zA-Z][_a-zA-Z0-9]*"
		  :doc-spec doc-spec)
		 ;; allow help lookup from the comint buffer as well <jjo>
		 (info-lookup-add-help
		  :mode 'gnuplot-comint-mode :topic 'symbol
		  :regexp "[a-zA-Z][_a-zA-Z0-9]*"
		  :doc-spec doc-spec))))

	;; this hook is my best way of working with info-look and
	;; allowing multiple versions of the gnuplot-info file.
	;; yes, this is a hassle.
	(run-hooks 'gnuplot-info-hook)
	(let ((there (bufferp (get-buffer "*info*"))))
	  (info-lookup-setup-mode 'symbol 'gnuplot-mode)
	  (or there (and (get-buffer "*info*") (kill-buffer "*info*")))
	  ;; why are these buffers here?  I think that the general
	  ;; user will not want them lying around
	  (and (get-buffer "info dir")    (kill-buffer "info dir"))
	  (and (get-buffer "info dir<2>") (kill-buffer "info dir<2>")))
	(setq gnuplot-keywords (gnuplot-set-keywords-list))
	(setq gnuplot-keywords-alist	; needed for all-completions
	      (mapcar 'list gnuplot-keywords)))

    ;; or do something sensible if info-look is not installed
    (defun info-lookup-interactive-arguments (symbol)
      (message
       "Help is not available.  info-look.el is not installed.")
      (list nil nil))))


(defun gnuplot-set-keywords-list ()
  "Set `gnuplot-keywords' from `info-lookup-cache'.
Return a list of keywords."
  (let* ((list (cdr (assoc 'symbol info-lookup-cache)))
	 (list (cdr (cdr (assoc 'gnuplot-mode list))))
	 (list (car list))
	 (store ()) item)
    (while list
      (setq item (car (car list))
	    item (format "%s" item) ; keep this line for the sake of
	    store (append (list item) store) ; info-look.el w/o my patch
	    list  (cdr list)))
    (delete "nil" store)
    store ))

(defun gnuplot-completion-at-point ()
  "Return completions of keyword preceding point.

Uses the cache of keywords generated by info-lookup. See
`gnuplot-setup-info-look'. If not nil, the return value is in the form
\(BEGIN END COMPLETIONS) where BEGIN and END are buffer 
positions and COMPLETIONS is a list."
 
  (if gnuplot-keywords-pending		; <HW>
      (gnuplot-setup-info-look))
  (let* ((end (point))
	 (beg (unwind-protect (save-excursion (backward-sexp 1) (point))))
	 (patt (buffer-substring beg end))
	 (pattern (if (string-match "\\([^ \t]*\\)\\s-+$" patt)
		      (match-string 1 patt) patt))
	 (completions (all-completions pattern gnuplot-keywords-alist)))
    (if completions
	(list beg end completions)
      (message "No gnuplot keywords complete '%s'" pattern)
      nil))) 

(defun gnuplot-comint-complete ()
  "Complete the keyword preceding point in the gnuplot comint buffer.

Uses the cache of keywords generated by info-lookup and
`comint-dynamic-simple-complete' to handle the actual
completion."
  (let ((completions (gnuplot-completion-at-point)))
    (if completions
	(let* ((beg (nth 0 completions))
	       (end (nth 1 completions))
	       (candidates (nth 2 completions))
	       (completion-base-position (list beg end)))
	  (comint-dynamic-simple-complete
	   (buffer-substring-no-properties beg end)
	   candidates))
      nil)))

(defun gnuplot-info-lookup-symbol (symbol &optional mode)
  "Wrapper for `info-lookup-symbol'.
Takes SYMBOL and MODE as arguments exactly as
`info-lookup-symbol'.  After doing the info lookup, calls
`gnuplot--adjust-info-display' to display the info buffer
according to the value of `gnuplot-info-display'."
  (interactive
   (cond (gnuplot-keywords
	  (info-lookup-interactive-arguments 'symbol))
	 (gnuplot-keywords-pending	; <HW>
	  (gnuplot-setup-info-look)
	  (info-lookup-interactive-arguments 'symbol))
	 (t
	  (list nil (message
       "Help is not available.  The gnuplot info file could not be found.")))))

  (when (and (featurep 'info-look) gnuplot-keywords)
    (unless symbol (setq symbol "Commands"))
    (save-window-excursion
      (info-lookup-symbol symbol mode))
    (gnuplot--adjust-info-display)))

(defun gnuplot--adjust-info-display ()
  "Displays the *info* buffer in a window or frame as specified
by the value of `gnuplot-info-display'.  If
`gnuplot-info-display' is 'window, then the window will be shrunk
to the size of the info entry if it is smaller than half the
height of the frame.

The *info* buffer should already exist when this function is
called."
  (case gnuplot-info-display
    (window
     (switch-to-buffer-other-window "*info*")
     ;; Adjust window height only if the frame is split 
     ;; horizontally, so as not to mess up the minibuffer <jjo>
     ;; we can't use shrink-window-if-larger-than-buffer here
     ;; because it doesn't work with Info mode's narrowing
     (with-selected-window (get-buffer-window "*info*")
       (unless (gnuplot-window-full-height-p)
         (enlarge-window
          (min (- (count-lines (point-min) (point-max)) (window-height) -1)
               (- (/ (frame-height) 2) (window-height)))))))

    (frame
     (unless (and gnuplot-info-frame
                  (frame-live-p gnuplot-info-frame))
       (setq gnuplot-info-frame (make-frame)))
     (select-frame gnuplot-info-frame)
     (raise-frame gnuplot-info-frame)
     (if gnuplot-xemacs-p (setq toolbar-info-frame gnuplot-info-frame))
     (switch-to-buffer "*info*"))

    (t
     (switch-to-buffer "*info*"))))

(defun gnuplot-insert (string)
  "Insert STRING at point and display help for for STRING.
Help is not shown if `gnuplot-insertions-show-help-flag' is nil.  The
help shown is for STRING unless STRING begins with the word \"set\" or
\"show\", in which case help is shown for the thing being set or
shown."
  (interactive)
  (cond ((and (not gnuplot-three-eight-p)
	      (string-match "\\(emf\\|p\\(alette\\|m3d\\)\\|vgagl\\)" string))
	 (message "%S is an option introduced in gnuplot 3.8 (You are using %s)"
		  string gnuplot-program-version) )
	(t
	 (insert string)
	 (let ((topic string) term)
	   (if (string-match
		"\\(set\\|show\\)[ \t]+\\([^ \t]+\\)\\(\\s-+\\([^ \t]+\\)\\)?"
		string)
	       (progn
		 (setq topic (downcase (match-string 2 string))
		       term            (match-string 4 string))
		 (if (string= topic "terminal") (setq topic (downcase term)))))
	   (cond ((and (fboundp 'gnuplot-gui-set-options-and-insert)
		       gnuplot-gui-popup-flag)
		  (gnuplot-gui-set-options-and-insert))
		 (gnuplot-insertions-show-help-flag
		  (if gnuplot-keywords-pending		; <HW>
		      (gnuplot-setup-info-look))
		  (gnuplot-info-lookup-symbol topic)) ) )) ) )

(defun gnuplot-toggle-info-display ()
  (interactive)
  (setq gnuplot-insertions-show-help-flag (not gnuplot-insertions-show-help-flag))
  (message (if gnuplot-insertions-show-help-flag
	       "Help will be displayed after insertions."
	     "Help no longer displayed after insertions.")))


;;; --- bug reports
;; grep '(defcustom' gnuplot.el gnuplot-gui.el | awk '{print $2}'
(defun gnuplot-bug-report ()
  "Submit a bug report about `gnuplot-mode' by email.
Please do not send any bug reports about gnuplot itself to the
maintainer of `gnuplot-mode'."
  (interactive)
  (let ((line (make-string 62 ?-)))
    (require 'reporter)
    (and (y-or-n-p
	  "Do you really want to submit an email report about gnuplot? ")
	 (y-or-n-p
	  (concat "Variable values will be written to the message.  "
		  "Don't erase them.  OK? "))
	 (reporter-submit-bug-report
	  (format "%s <%s>" gnuplot-maintainer gnuplot-maintainer-email)
	  (format "gnuplot-mode (version %s)" gnuplot-version)
	  (append      ; variables to display values of in mail
	   '(gnuplot-mode-hook
	     gnuplot-load-hook
	     gnuplot-after-plot-hook
	     gnuplot-info-hook
	     gnuplot-comint-setup-hook
	     gnuplot-program
	     gnuplot-program-version
	     gnuplot-process-name
	     gnuplot-gnuplot-buffer
	     gnuplot-display-process
	     gnuplot-info-display
	     gnuplot-echo-command-line-flag
	     gnuplot-insertions-show-help-flag
	     gnuplot-delay
	     gnuplot-quote-character
	     gnuplot-keywords-when
	     ;;gnuplot-insertions-menu-flag
	     ;;gnuplot-insertions-adornments
	     ;;gnuplot-insertions-plot-options
	     ;;gnuplot-insertions-terminal
	     ;;gnuplot-insertions-x-axis
	     ;;gnuplot-insertions-x2-axis
	     ;;gnuplot-insertions-y-axis
	     ;;gnuplot-insertions-y2-axis
	     ;;gnuplot-insertions-z-axis
	     ;;gnuplot-insertions-parametric-plots
	     ;;gnuplot-insertions-polar-plots
	     ;;gnuplot-insertions-surface-plots
	     gnuplot-toolbar-display-flag
	     gnuplot-toolbar-use-toolbar
	     gnuplot-gui-popup-flag
	     gnuplot-gui-frame-plist
	     gnuplot-gui-frame-parameters
	     gnuplot-gui-fontname-list
	     gnuplot-gui-plot-splot-fit-style
             gnuplot-inline-image-mode
             gnuplot-tab-completion
             gnuplot-eldoc-mode
             gnuplot-context-sensitive-mode
             gnuplot-basic-offset
             gnuplot-buffer-max-size
             gnuplot-comint-mode-hook
	     ;; plus a few more...
	     gnuplot-comint-recent-buffer
	     gnuplot-version
	     Info-directory-list
	     exec-path
	     features ))
	  nil				; pre-hooks
	  nil				; post-hooks
	  (concat line                  ; salutation
	   "\nInsert your description of the gnuplot-mode bug here.\n"
	   "Please be as specific as possible.\n\n"
	   "There are several known shortcomings of gnuplot-mode.\n"
	   "Many of these have to do with the complicated and inconsistent\n"
	   "syntax of gnuplot itself.  See the document string for the\n"
	   "function `gnuplot-mode' (use `"
	   (substitute-command-keys "\\[describe-function]")
	   "') for details.\n\n"
	   "Note that this bug report form should be used for problems\n"
	   "with gnuplot-mode only.  Problems with gnuplot itself should\n"
	   "be addressed directly to the developers of gnuplot.\n"
	   "The maintainer of gnuplot-mode will not field questions about\n"
	   "gnuplot itself.  Thank you.\n"
	   line)
	  ))))



;;; --- autoloaded functions: gnuplot-mode and gnuplot-make-buffer

;;;###autoload
(defun gnuplot-mode ()
  "Major mode for editing and executing GNUPLOT scripts.
This was written with version 4.6 of gnuplot in mind, but should
work with newer and older versions.

Report bugs in `gnuplot-mode' using \\[gnuplot-bug-report].

			    ------O------

Gnuplot-mode includes two different systems for keyword
completion and documentation lookup: a newer one,
`gnuplot-context-sensitive-mode' (enabled by default), and a
older one which extracts keywords from gnuplot's Info file.  Both
systems allow looking up documentation in the Info file.  The
older system also depends having the info file properly installed
to make a list of keywords.

The info file should be installed by default with the Gnuplot
distribution, or is available at the `gnuplot-mode' web page:
http://github.com/bruceravel/gnuplot-mode/

With the new context-sensitive mode active, gnuplot-mode can also
provide `eldoc-mode' syntax hints as you type.  This requires a
separate file of strings, `gnuplot-eldoc.el', which is also
provided by recent Gnuplot distributions.

			    ------O------

There are several known shortcomings of `gnuplot-mode', version 0.5g
and up.  Many of the shortcomings involve the graphical interface
\(refered to as the GUI) to setting arguments to plot options.  Here is
a list:

 1.  Currently there is no way for `gnuplot-mode' to know if information
     sent to gnuplot was correctly plotted.
 2.  \"plot\", \"splot\", and \"fit\" are handled in the GUI, but are
     a bit flaky.  Their arguments may not be read correctly from
     existing text, and continuation lines (common for plot and splot)
     are not supported.
 3.  The GUI does not know how to read from continuation lines.
 4.  Comma separated position arguments to plot options are
     unsupported in the GUI.  Colon separated datafile modifiers (used
     for plot, splot, and fit) are not supported either.  Arguments
     not yet supported by the GUI generate messages printed in grey
     text.
 5.  The GUI handling of \"hidden3d\" is flaky and \"cntrparam\" is
     unsupported.

			    ------O------

 Key bindings:
 \\{gnuplot-mode-map}"
  (interactive)
  (kill-all-local-variables)
  (use-local-map gnuplot-mode-map)
  (setq major-mode 'gnuplot-mode
	mode-name "Gnuplot")
  (set (make-local-variable 'comment-start) "# ")
  (set (make-local-variable 'comment-end) "")
  (set (make-local-variable 'comment-column) 32)
  (set (make-local-variable 'comment-start-skip) "#[ \t]*")
  (set (make-local-variable 'indent-line-function) 'gnuplot-indent-line)

  (set (make-local-variable 'beginning-of-defun-function) 'gnuplot-beginning-of-defun)
  (set (make-local-variable 'end-of-defun-function) 'gnuplot-end-of-continuation)

  (unless (featurep 'xemacs)
    (add-hook 'completion-at-point-functions 'gnuplot-completion-at-point nil t))

  (set-syntax-table gnuplot-mode-syntax-table)

  (when (eq gnuplot-keywords-when 'immediately) ; <HW>
    (gnuplot-setup-info-look)) ;; <SE>

  (if gnuplot-xemacs-p			; deal with font-lock
      (when (fboundp 'turn-on-font-lock)
	(turn-on-font-lock))
    (progn
      (gnuplot-scan-after-change (point-min) (point-max))
      (add-hook 'after-change-functions 'gnuplot-scan-after-change nil t)
      (setq font-lock-defaults gnuplot-font-lock-defaults)
      (set (make-local-variable 'font-lock-multiline) t)
      (set (make-local-variable 'parse-sexp-lookup-properties) t)))


  (if (fboundp 'widget-create)		; gnuplot-gui
      (condition-case ()
  	  (require 'gnuplot-gui)
  	(error nil)))
  (setq gnuplot-first-call nil		; a few more details ...
	gnuplot-comint-recent-buffer (current-buffer)
        comint-process-echoes        gnuplot-echo-command-line-flag)
  (run-hooks 'gnuplot-mode-hook)
  ;; the first time we need to figure out which gnuplot we are running
  (if gnuplot-program-version
      (gnuplot-setup-menu-and-toolbar)
    (gnuplot-fetch-version-number)))

;;;###autoload
(defun gnuplot-make-buffer ()
  "Open a new buffer in `gnuplot-mode'.
When invoked, it switches to a new, empty buffer visiting no file
and then starts `gnuplot-mode'.

It is convenient to bind this function to a global key sequence.  For
example, to make the F10 key open a gnuplot script buffer, put the
following in your .emacs file:
     (autoload 'gnuplot-make-buffer \"gnuplot\"
               \"open a buffer in gnuplot mode\" t)
     (global-set-key [(f10)] 'gnuplot-make-buffer)"
  (interactive)
  (switch-to-buffer gnuplot-gnuplot-buffer)
  (gnuplot-mode))

(defun gnuplot-show-version ()
  "Show version number in echo area"
  (interactive)
  (message "gnuplot-mode %s -- URL: %s" gnuplot-version gnuplot-maintainer-url))

(defun gnuplot-show-gnuplot-version ()
  "Show gnuplot program and version number in echo area"
  (interactive)
  (gnuplot-fetch-version-number)
  (message "You are calling gnuplot %s as %s" gnuplot-program-version gnuplot-program))


;;; That's it! ----------------------------------------------------------------


;;; --- final chores: provide 'gnuplot and run load-hook
;; provide before run-hooks suggested by <DB>
(provide 'gnuplot)
(run-hooks 'gnuplot-load-hook)

;;;============================================================================
;;;

;;; gnuplot.el ends here<|MERGE_RESOLUTION|>--- conflicted
+++ resolved
@@ -407,15 +407,12 @@
 	 (window-height (frame-root-window (window-frame window)))))
   (defalias 'gnuplot-window-full-height-p 'window-full-height-p))
 
-<<<<<<< HEAD
-=======
 ;; Workaround for differing eval-after-load behavior
 (defun gnuplot--run-after-load (fun)
   (if (featurep 'gnuplot)
       (funcall fun)
     (add-hook 'gnuplot-load-hook fun)))
 
->>>>>>> 1b8e0e37
 ;; Workaround missing with-silent-modifications: taken from subr.el in
 ;; GNU Emacs 24
 (eval-when-compile
@@ -441,10 +438,6 @@
     (defalias 'gnuplot-with-silent-modifications 'with-silent-modifications)))
  
-<<<<<<< HEAD
-
-=======
->>>>>>> 1b8e0e37
 ;;;;
 (defconst gnuplot-xemacs-p (string-match "XEmacs" (emacs-version)))
 (defconst gnuplot-ntemacs-p (string-match "msvc" (emacs-version)))
