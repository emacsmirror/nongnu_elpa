--- conflicted
+++ resolved
@@ -5978,38 +5978,14 @@
 specified by variable `magit-commit-add-log-insert-function' to
 actually insert the entry."
   (interactive)
-<<<<<<< HEAD
   (let ((log (magit-commit-log-buffer)) buf pos)
     (save-window-excursion
       (call-interactively #'magit-visit-file)
       (setq buf (current-buffer)
             pos (point)))
     (unless log
-=======
-  (let* ((section (magit-current-section))
-         (fun (if (eq (magit-section-type section) 'hunk)
-                  (save-window-excursion
-                    (save-excursion
-                      (magit-visit-item)
-                      (add-log-current-defun)))
-                nil))
-         (file (magit-section-info
-                (cl-case (magit-section-type section)
-                  (hunk (magit-section-parent section))
-                  (diff section)
-                  (t    (user-error "No change at point")))))
-         (locate-buffer (lambda ()
-                          (cl-find-if
-                           (lambda (buf)
-                             (with-current-buffer buf
-                               (derived-mode-p 'git-commit-mode)))
-                           (append (buffer-list (selected-frame))
-                                   (buffer-list)))))
-         (buffer (funcall locate-buffer)))
-    (unless buffer
       (unless (magit-commit-assert nil)
         (user-error "Abort"))
->>>>>>> 51d4f686
       (magit-commit)
       (while (not (setq log (magit-commit-log-buffer)))
         (sit-for 0.01)))
