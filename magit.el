;;; magit.el --- control Git from Emacs

;; Copyright (C) 2010 Aaron Culich.
;; Copyright (C) 2010, 2011 Alan Falloon.
;; Copyright (C) 2008, 2010 Alex Ott.
;; Copyright (C) 2008, 2009, 2010 Alexey Voinov.
;; Copyright (C) 2011 Andreas Fuchs.
;; Copyright (C) 2012 Andreas Liljeqvist.
;; Copyright (C) 2011 Andreas Rottmann.
;; Copyright (C) 2011 Andrew Kirkpatrick.
;; Copyright (C) 2011 Andrey Smirnov.
;; Copyright (C) 2011 Bastian Beischer.
;; Copyright (C) 2010 Ben Walton.
;; Copyright (C) 2012 Bradley Wright.
;; Copyright (C) 2012 Brandon W Maister.
;; Copyright (C) 2010, 2011 Brian Warner.
;; Copyright (C) 2012 Bryan Shell.
;; Copyright (C) 2010 Chris Bernard.
;; Copyright (C) 2012 Chris Done.
;; Copyright (C) 2011 Chris Moore.
;; Copyright (C) 2012 Christian Dietrich.
;; Copyright (C) 2010 Christian Kluge.
;; Copyright (C) 2012 Christopher Monsanto.
;; Copyright (C) 2011 Craig Andera.
;; Copyright (C) 2012 Dale Hagglund.
;; Copyright (C) 2012 Damien Cassou.
;; Copyright (C) 2010 Daniel Brockman.
;; Copyright (C) 2008 Daniel Farina.
;; Copyright (C) 2012 Daniel Hackney.
;; Copyright (C) 2010, 2011 Dave Abrahams.
;; Copyright (C) 2010 David Abrahams.
;; Copyright (C) 2009 David Wallin.
;; Copyright (C) 2011 Dominique Quatravaux.
;; Copyright (C) 2011 Eli Barzilay.
;; Copyright (C) 2011, 2012 Eric Davis.
;; Copyright (C) 2011 George Kadianakis.
;; Copyright (C) 2011 Graham Clark.
;; Copyright (C) 2009, 2010, 2011 Hannu Koivisto.
;; Copyright (C) 2012 Hans-Peter Deifel.
;; Copyright (C) 2009 Ian Eure.
;; Copyright (C) 2011 Jasper St. Pierre.
;; Copyright (C) 2011 Jeff Bellegarde.
;; Copyright (C) 2009, 2012 Jesse Alama.
;; Copyright (C) 2009, 2010, 2012 John Wiegley.
;; Copyright (C) 2012, 2013 Jonas Bernoulli.
;; Copyright (C) 2012 Jonathan Roes.
;; Copyright (C) 2011 Julien Danjou.
;; Copyright (C) 2012 Justin Caratzas.
;; Copyright (C) 2011 Kimberly Wolk.
;; Copyright (C) 2010, 2011 Leo.
;; Copyright (C) 2012 Leonardo Etcheverry.
;; Copyright (C) 2011 Lluís Vilanova.
;; Copyright (C) 2011 Luke Amdor.
;; Copyright (C) 2011 Luís Borges de Oliveira.
;; Copyright (C) 2010, 2011 Marc Herbert.
;; Copyright (C) 2008, 2009 Marcin Bachry.
;; Copyright (C) 2011 Marco Craveiro.
;; Copyright (C) 2008, 2009 Marius Vollmer.
;; Copyright (C) 2010 Mark Hepburn.
;; Copyright (C) 2012 Miles Bader.
;; Copyright (C) 2010, 2011, 2012 Moritz Bunkus.
;; Copyright (C) 2010 Nathan Weizenbaum.
;; Copyright (C) 2012 Nic Ferier.
;; Copyright (C) 2012 Nick Alcock.
;; Copyright (C) 2011, 2012 Nicolas Dudebout.
;; Copyright (C) 2011 Ole Arndt.
;; Copyright (C) 2010 Oscar Fuentes.
;; Copyright (C) 2010 Paul Stadig.
;; Copyright (C) 2009 Pavel Holejsovsky.
;; Copyright (C) 2011, 2012 Peter J Weisberg.
;; Copyright (C) 2011, 2012 Peter J. Weisberg.
;; Copyright (C) 2009, 2010, 2011, 2013 Phil Jackson.
;; Copyright (C) 2010 Philip Weaver.
;; Copyright (C) 2011 Pieter Praet.
;; Copyright (C) 2012 Raimon Grau.
;; Copyright (C) 2010, 2011, 2012 Ramkumar Ramachandra.
;; Copyright (C) 2010 Remco van 't Veer.
;; Copyright (C) 2009 René Stadler.
;; Copyright (C) 2010 Robert Boone.
;; Copyright (C) 2010 Robin Green.
;; Copyright (C) 2010, 2011 Roger Crew.
;; Copyright (C) 2012 Romain Francoise.
;; Copyright (C) 2012 Ron Parker.
;; Copyright (C) 2012 Ryan C. Thompson.
;; Copyright (C) 2009, 2010, 2011, 2012, 2013 Rémi Vanicat.
;; Copyright (C) 2011, 2012 Rüdiger Sonderfeld.
;; Copyright (C) 2012 Samuel Bronson.
;; Copyright (C) 2010 Sean Bryant.
;; Copyright (C) 2009, 2011 Steve Purcell.
;; Copyright (C) 2012 Steven Chow.
;; Copyright (C) 2012 Suhail Shergill.
;; Copyright (C) 2012, 2013 Takafumi Arakaki.
;; Copyright (C) 2010 Thomas Jost.
;; Copyright (C) 2011 Tibor Simko.
;; Copyright (C) 2010, 2012 Timo Juhani Lindfors.
;; Copyright (C) 2010, 2011 Tom Feist.
;; Copyright (C) 2010, 2011, 2012, 2013 Yann Hodique.
;; Copyright (C) 2010 oscar.
;; Copyright (C) 2012 rabio.
;; Copyright (C) 2010, 2011 Ævar Arnfjörð Bjarmason.
;; Copyright (C) 2010 Óscar Fuentes.
;; Copyright (C) 2011 Štěpán Němec.

;; Original Author: Marius Vollmer <marius.vollmer@nokia.com>
;; Former Maintainer: Phil Jackson <phil@shellarchive.co.uk>
;; Maintenance Group: https://github.com/organizations/magit/teams/53130
;;   Currently composed of:
;;   - Phil Jackson
;;   - Peter J Weisberg
;;   - Yann Hodique
;;   - Rémi Vanicat
;; Version: @GIT_DEV_VERSION@
;; Keywords: tools

;;
;; Magit is free software; you can redistribute it and/or modify it
;; under the terms of the GNU General Public License as published by
;; the Free Software Foundation; either version 3, or (at your option)
;; any later version.
;;
;; Magit is distributed in the hope that it will be useful, but WITHOUT
;; ANY WARRANTY; without even the implied warranty of MERCHANTABILITY
;; or FITNESS FOR A PARTICULAR PURPOSE.  See the GNU General Public
;; License for more details.
;;
;; You should have received a copy of the GNU General Public License
;; along with Magit.  If not, see <http://www.gnu.org/licenses/>.

;;; Commentary:

;; Invoking the magit-status function will show a buffer with the
;; status of the current git repository and its working tree.  That
;; buffer offers key bindings for manipulating the status in simple
;; ways.
;;
;; The status buffer mainly shows the difference between the working
;; tree and the index, and the difference between the index and the
;; current HEAD.  You can add individual hunks from the working tree
;; to the index, and you can commit the index.
;;
;; See the Magit User Manual for more information.

;;; Code:

(require 'cl-lib)
(require 'log-edit)
(require 'easymenu)
(require 'diff-mode)
(require 'ansi-color)

;; Silences byte-compiler warnings
(eval-and-compile
  (unless (fboundp 'declare-function)
    (defmacro declare-function (&rest args))))

(eval-when-compile (require 'view))
(declare-function view-mode 'view)
(eval-when-compile (require 'iswitchb))
(declare-function iswitchb-read-buffer 'iswitchb)
(eval-when-compile (require 'ido))
(declare-function ido-completing-read 'ido)
(eval-when-compile (require 'ediff))
(declare-function ediff-cleanup-mess 'ediff)
(eval-when-compile (require 'eshell))
(declare-function eshell-parse-arguments 'eshell)

;; Dummy to be used by the defcustoms when first loading the file.
(cl-eval-when (load eval)
  (defalias 'magit-set-variable-and-refresh 'set-default))


(defgroup magit nil
  "Controlling Git from Emacs."
  :prefix "magit-"
  :group 'tools)

(defcustom magit-git-executable "git"
  "The name of the Git executable."
  :group 'magit
  :type 'string)

(defcustom magit-gitk-executable (concat (file-name-directory magit-git-executable)
                                         "gitk")
  "The name of the Gitk executable."
  :group 'magit
  :type 'string)

(defcustom magit-git-standard-options '("--no-pager")
  "Standard options when running Git."
  :group 'magit
  :type '(repeat string))

(defcustom magit-repo-dirs nil
  "Directories containing Git repositories.
Magit will look into these directories for Git repositories and
offer them as choices for `magit-status'."
  :group 'magit
  :type '(repeat string))

(defcustom magit-repo-dirs-depth 3
  "The maximum depth to look for Git repos.
When looking for a Git repository below the directories in `magit-repo-dirs',
Magit will only descend this many levels deep."
  :group 'magit
  :type 'integer)

(defcustom magit-set-upstream-on-push nil
  "Whether `magit-push' may use --set-upstream when pushing a branch.
This only applies if the branch does not have an upstream set yet.

nil        don't use --set-upstream.
t          ask if --set-upstream should be used.
`dontask'  always use --set-upstream.
`refuse'   refuse to push unless a remote branch has already been set.

--set-upstream is supported with git > 1.7.0"
  :group 'magit
  :type '(choice (const :tag "Never" nil)
                 (const :tag "Ask" t)
                 (const :tag "Refuse" refuse)
                 (const :tag "Always" dontask)))

(defcustom magit-save-some-buffers t
  "Whether \\[magit-status] saves modified buffers before running.

nil        don't save buffers.
t          ask which buffers to save.
`dontask'  save all buffers without asking."
  :group 'magit
  :type '(choice (const :tag "Never" nil)
                 (const :tag "Ask" t)
                 (const :tag "Save without asking" dontask)))

(defcustom magit-save-some-buffers-predicate
  'magit-save-buffers-predicate-tree-only
  "A predicate function to decide whether to save a buffer.

Used by function `magit-save-some-buffers' when the variable of
the same name is non-nil."
  :group 'magit
  :type '(radio (function-item magit-save-buffers-predicate-tree-only)
                (function-item magit-save-buffers-predicate-all)
                (function :tag "Other")))

(defcustom magit-default-tracking-name-function
  'magit-default-tracking-name-remote-plus-branch
  "Function used to generate default tracking branch names
when doing a \\[magit-checkout].

The default is `magit-default-tracking-name-remote-plus-branch',
which generates a tracking name of the form \"REMOTE-BRANCHNAME\"."
  :group 'magit
  :type '(radio (function-item magit-default-tracking-name-remote-plus-branch)
                (function-item magit-default-tracking-name-branch-only)
                (function :tag "Other")))

(defcustom magit-commit-all-when-nothing-staged 'ask
  "Determine what \\[magit-log-edit] does when nothing is staged.

Setting this to nil will make it do nothing, setting it to t will
arrange things so that the actual commit command will use the
\"--all\" option, setting it to `ask' will first ask for
confirmation whether to do this, and setting it to `ask-stage'
will cause all changes to be staged, after a confirmation."
  :group 'magit
  :type '(choice (const :tag "No" nil)
                 (const :tag "Always" t)
                 (const :tag "Ask" ask)
                 (const :tag "Ask to stage everything" ask-stage)))

(defcustom magit-commit-signoff nil
  "Add the \"Signed-off-by:\" line when committing."
  :group 'magit
  :type 'boolean)

(defcustom magit-sha1-abbrev-length 7
  "The number of digits to show when a sha1 is displayed in abbreviated form."
  :group 'magit
  :type 'integer)

(defcustom magit-log-cutoff-length 100
  "The maximum number of commits to show in the log and whazzup buffers."
  :group 'magit
  :type 'integer)

(defcustom magit-log-infinite-length 99999
  "Number of log used to show as maximum for `magit-log-cutoff-length'."
  :group 'magit
  :type 'integer)

(defcustom magit-log-auto-more nil
  "Insert more log entries automatically when moving past the last entry.

Only considered when moving past the last entry with
`magit-goto-*-section' commands."
  :group 'magit
  :type 'boolean)

(defcustom magit-log-show-author-date t
  "Show author and date for each commit in short log mode."
  :group 'magit
  :type 'boolean)

(defcustom magit-process-popup-time -1
  "Popup the process buffer if a command takes longer than this many seconds."
  :group 'magit
  :type '(choice (const :tag "Never" -1)
                 (const :tag "Immediately" 0)
                 (integer :tag "After this many seconds")))

(defcustom magit-revert-item-confirm t
  "Require acknowledgment before reverting an item."
  :group 'magit
  :type 'boolean)

(defcustom magit-log-edit-confirm-cancellation nil
  "Require acknowledgment before canceling the log edit buffer."
  :group 'magit
  :type 'boolean)

(defcustom magit-remote-ref-format 'branch-then-remote
  "What format to use for autocompleting refs, in pariticular for remotes.

Autocompletion is used by functions like `magit-checkout',
`magit-interactive-rebase' and others which offer branch name
completion.

The value 'name-then-remote means remotes will be of the
form \"name (remote)\", while the value 'remote-slash-name
means that they'll be of the form \"remote/name\".  I.e. something that's
listed as \"remotes/upstream/next\" by \"git branch -l -a\"
will be \"upstream/next\"."
  :group 'magit
  :type '(choice (const :tag "name (remote)" branch-then-remote)
                 (const :tag "remote/name" remote-slash-branch)))

(defcustom magit-process-connection-type (not (eq system-type 'cygwin))
  "Connection type used for the git process.

If nil, use pipes: this is usually more efficient, and works on Cygwin.
If t, use ptys: this enables magit to prompt for passphrases when needed."
  :group 'magit
  :type '(choice (const :tag "pipe" nil)
                 (const :tag "pty" t)))

(defcustom magit-completing-read-function 'magit-builtin-completing-read
  "Function to be called when requesting input from the user."
  :group 'magit
  :type '(radio (function-item magit-iswitchb-completing-read)
                (function-item magit-ido-completing-read)
                (function-item magit-builtin-completing-read)
                (function :tag "Other")))

(defcustom magit-create-branch-behaviour 'at-head
  "Where magit will create a new branch if not supplied a branchname or ref.

The value 'at-head means a new branch will be created at the tip
of your current branch, while the value 'at-point means magit
will try to find a valid reference at point..."
  :group 'magit
  :type '(choice (const :tag "at HEAD" at-head)
                 (const :tag "at point" at-point)))

(defcustom magit-status-buffer-switch-function 'pop-to-buffer
  "Function for `magit-status' to use for switching to the status buffer.

The function is given one argument, the status buffer."
  :group 'magit
  :type '(radio (function-item switch-to-buffer)
                (function-item pop-to-buffer)
                (function :tag "Other")))

(defcustom magit-rewrite-inclusive t
  "Whether magit includes the selected base commit in a rewrite operation.

t means both the selected commit as well as any subsequent
commits will be rewritten.  This is magit's default behaviour,
equivalent to 'git rebase -i ${REV}~1'

  A'---B'---C'---D'
  ^

nil means the selected commit will be literally used as 'base',
so only subsequent commits will be rewritten.  This is consistent
with git-rebase, equivalent to 'git rebase -i ${REV}', yet more
cumbersome to use from the status buffer.

  A---B'---C'---D'
  ^"
  :group 'magit
  :type '(choice (const :tag "Always" t)
                 (const :tag "Never" nil)
                 (const :tag "Ask"   ask)))

(defcustom magit-highlight-whitespace t
  "Specify where to highlight whitespace errors.
See `magit-highlight-trailing-whitespace',
`magit-highlight-indentation'.  The symbol t means in all diffs,
`status' means only in the status buffer, and nil means nowhere."
  :group 'magit
  :type '(choice (const :tag "Always" t)
                 (const :tag "Never" nil)
                 (const :tag "In status buffer" status))
  :set 'magit-set-variable-and-refresh)

(defcustom magit-highlight-trailing-whitespace t
  "Whether to highlight whitespace at the end of a line in diffs.
Used only when `magit-highlight-whitespace' is non-nil."
  :group 'magit
  :type 'boolean
  :set 'magit-set-variable-and-refresh)

(defcustom magit-highlight-indentation nil
  "Highlight the \"wrong\" indentation style.
Used only when `magit-highlight-whitespace' is non-nil.

The value is a list of cons cells.  The car is a regular
expression, and the cdr is the value that applies to repositories
whose directory matches the regular expression.  If more than one
item matches, then the *last* item in the list applies.  So, the
default value should come first in the list.

If the value is `tabs', highlight indentation with tabs.  If the
value is an integer, highlight indentation with at least that
many spaces.  Otherwise, highlight neither."
  :group 'magit
  :type `(repeat (cons (string :tag "Directory regexp")
                       (choice (const :tag "Tabs" tabs)
                               (integer :tag "Spaces" :value ,tab-width)
                               (const :tag "Neither" nil))))
  :set 'magit-set-variable-and-refresh)

(defcustom magit-diff-refine-hunk nil
  "Show fine (word-granularity) differences within diff hunks.

There are three possible settings:

  nil means to never show fine differences

  t means to only show fine differences for the currently
  selected diff hunk

  `all' means to always show fine differences for all displayed diff hunks"
  :group 'magit
  :type '(choice (const :tag "Never" nil)
                 (const :tag "Selected only" t)
                 (const :tag "All" all))
  :set 'magit-set-variable-and-refresh)


(defgroup magit-faces nil
  "Customize the appearance of Magit."
  :prefix "magit-"
  :group 'faces
  :group 'magit)

(defface magit-header
  '((t :inherit header-line))
  "Face for generic header lines.

Many Magit faces inherit from this one by default."
  :group 'magit-faces)

(defface magit-section-title
  '((t :inherit magit-header))
  "Face for section titles."
  :group 'magit-faces)

(defface magit-branch
  '((t :inherit magit-header))
  "Face for the current branch."
  :group 'magit-faces)

(defface magit-diff-file-header
  '((t :inherit diff-file-header))
  "Face for diff file header lines."
  :group 'magit-faces)

(defface magit-diff-hunk-header
  '((t :inherit diff-hunk-header))
  "Face for diff hunk header lines."
  :group 'magit-faces)

(defface magit-diff-add
  '((t :inherit diff-added))
  "Face for lines in a diff that have been added."
  :group 'magit-faces)

(defface magit-diff-merge-current
  '((t :inherit font-lock-preprocessor-face))
  "Face for merge conflict marker 'current' line."
  :group 'magit-faces)

(defface magit-diff-merge-separator
  '((t :inherit font-lock-preprocessor-face))
  "Face for merge conflict marker seperator."
  :group 'magit-faces)

(defface magit-diff-merge-proposed
  '((t :inherit font-lock-preprocessor-face))
  "Face for merge conflict marker 'proposed' line."
  :group 'magit-faces)

(defface magit-diff-none
  '((t :inherit diff-context))
  "Face for lines in a diff that are unchanged."
  :group 'magit-faces)

(defface magit-diff-del
  '((t :inherit diff-removed))
  "Face for lines in a diff that have been deleted."
  :group 'magit-faces)

(defface magit-log-graph
  '((((class color) (background light))
     :foreground "grey11")
    (((class color) (background dark))
     :foreground "grey80"))
  "Face for the graph element of the log output."
  :group 'magit-faces)

(defface magit-log-sha1
  '((((class color) (background light))
     :foreground "firebrick")
    (((class color) (background dark))
     :foreground "tomato"))
  "Face for the sha1 element of the log output."
  :group 'magit-faces)

(defface magit-log-author
  '((((class color) (background light))
     :foreground "firebrick")
    (((class color) (background dark))
     :foreground "tomato"))
  "Face for the author element of the log output."
  :group 'magit-faces)

(defface magit-log-date
  '((t))
  "Face for the date element of the log output."
  :group 'magit-faces)

(defface magit-log-message
  '((t))
  "Face for the message element of the log output."
  :group 'magit-faces)

(defface magit-item-highlight
  '((t :inherit highlight))
  "Face for highlighting the current item."
  :group 'magit-faces)

(defface magit-item-mark
  '((t :inherit secondary-selection))
  "Face for highlighting marked item."
  :group 'magit-faces)

(defface magit-log-head-label-bisect-good
  '((((class color) (background light))
     :box t
     :background "light green"
     :foreground "dark olive green")
    (((class color) (background dark))
     :box t
     :background "light green"
     :foreground "dark olive green"))
  "Face for good bisect refs."
  :group 'magit-faces)

(defface magit-log-head-label-bisect-bad
  '((((class color) (background light))
     :box t
     :background "IndianRed1"
     :foreground "IndianRed4")
    (((class color) (background dark))
     :box t
     :background "IndianRed1"
     :foreground "IndianRed4"))
  "Face for bad bisect refs."
  :group 'magit-faces)

(defface magit-log-head-label-remote
  '((((class color) (background light))
     :box t
     :background "Grey85"
     :foreground "OliveDrab4")
    (((class color) (background dark))
     :box t
     :background "Grey11"
     :foreground "DarkSeaGreen2"))
  "Face for remote branch head labels shown in log buffer."
  :group 'magit-faces)

(defface magit-log-head-label-tags
  '((((class color) (background light))
     :box t
     :background "LemonChiffon1"
     :foreground "goldenrod4")
    (((class color) (background dark))
     :box t
     :background "LemonChiffon1"
     :foreground "goldenrod4"))
  "Face for tag labels shown in log buffer."
  :group 'magit-faces)

(defface magit-log-head-label-patches
  '((((class color) (background light))
     :box t
     :background "IndianRed1"
     :foreground "IndianRed4")
    (((class color) (background dark))
     :box t
     :background "IndianRed1"
     :foreground "IndianRed4"))
  "Face for Stacked Git patches."
  :group 'magit-faces)

(defface magit-whitespace-warning-face
  '((t :inherit trailing-whitespace))
  "Face for highlighting whitespace errors in Magit diffs."
  :group 'magit-faces)

(defface magit-log-head-label-local
  '((((class color) (background light))
     :box t
     :background "Grey85"
     :foreground "LightSkyBlue4")
    (((class color) (background dark))
     :box t
     :background "Grey13"
     :foreground "LightSkyBlue1"))
  "Face for local branch head labels shown in log buffer."
  :group 'magit-faces)

(defface magit-log-head-label-default
  '((((class color) (background light))
     :box t
     :background "Grey50")
    (((class color) (background dark))
     :box t
     :background "Grey50"))
  "Face for unknown ref labels shown in log buffer."
  :group 'magit-faces)


(defvar magit-custom-options '()
  "List of custom options to pass to Git.
Do not customize this (used in the `magit-key-mode' implementation).")

(defvar magit-read-rev-history nil
  "The history of inputs to `magit-read-rev'.")

(defvar magit-buffer-internal nil
  "Track associated *magit* buffers.
Do not customize this (used in the `magit-log-edit-mode' implementation
to switch back to the *magit* buffer associated with a given commit
operation after commit).")

(defvar magit-back-navigation-history nil
  "History items that will be visited by successively going \"back\".")
(make-variable-buffer-local 'magit-back-navigation-history)
(put 'magit-back-navigation-history 'permanent-local t)

(defvar magit-forward-navigation-history nil
  "History items that will be visited by successively going \"forward\".")
(make-variable-buffer-local 'magit-forward-navigation-history)
(put 'magit-forward-navigation-history 'permanent-local t)

(defvar magit-omit-untracked-dir-contents nil
  "When non-nil magit will only list an untracked directory, not its contents.")

(defvar magit-tmp-buffer-name " *magit-tmp*")

(defvar magit-read-file-hist nil)

(defvar magit-current-indentation nil
  "Indentation highlight used in the current buffer.
This is calculated from `magit-highlight-indentation'.")
(make-variable-buffer-local 'magit-current-indentation)

(defvar magit-bug-report-url
  "http://github.com/magit/magit/issues")

(defconst magit-version "@GIT_DEV_VERSION@"
  "The version of Magit that you're using.")


(defvar magit-mode-map
  (let ((map (make-keymap)))
    (suppress-keymap map t)
    (define-key map (kbd "n") 'magit-goto-next-section)
    (define-key map (kbd "p") 'magit-goto-previous-section)
    (define-key map (kbd "^") 'magit-goto-parent-section)
    (define-key map (kbd "M-n") 'magit-goto-next-sibling-section)
    (define-key map (kbd "M-p") 'magit-goto-previous-sibling-section)
    (define-key map (kbd "TAB") 'magit-toggle-section)
    (define-key map (kbd "<backtab>") 'magit-expand-collapse-section)
    (define-key map (kbd "1") 'magit-show-level-1)
    (define-key map (kbd "2") 'magit-show-level-2)
    (define-key map (kbd "3") 'magit-show-level-3)
    (define-key map (kbd "4") 'magit-show-level-4)
    (define-key map (kbd "M-1") 'magit-show-level-1-all)
    (define-key map (kbd "M-2") 'magit-show-level-2-all)
    (define-key map (kbd "M-3") 'magit-show-level-3-all)
    (define-key map (kbd "M-4") 'magit-show-level-4-all)
    (define-key map (kbd "M-h") 'magit-show-only-files)
    (define-key map (kbd "M-H") 'magit-show-only-files-all)
    (define-key map (kbd "M-s") 'magit-show-level-4)
    (define-key map (kbd "M-S") 'magit-show-level-4-all)
    (define-key map (kbd "g") 'magit-refresh)
    (define-key map (kbd "G") 'magit-refresh-all)
    (define-key map (kbd "?") 'magit-describe-item)
    (define-key map (kbd "!") 'magit-key-mode-popup-running)
    (define-key map (kbd ":") 'magit-git-command)
    (define-key map (kbd "C-x 4 a") 'magit-add-change-log-entry-other-window)
    (define-key map (kbd "L") 'magit-add-change-log-entry-no-option)
    (define-key map (kbd "RET") 'magit-visit-item)
    (define-key map (kbd "SPC") 'magit-show-item-or-scroll-up)
    (define-key map (kbd "DEL") 'magit-show-item-or-scroll-down)
    (define-key map (kbd "C-w") 'magit-copy-item-as-kill)
    (define-key map (kbd "R") 'magit-rebase-step)
    (define-key map (kbd "t") 'magit-key-mode-popup-tagging)
    (define-key map (kbd "r") 'magit-key-mode-popup-rewriting)
    (define-key map (kbd "P") 'magit-key-mode-popup-pushing)
    (define-key map (kbd "f") 'magit-key-mode-popup-fetching)
    (define-key map (kbd "b") 'magit-key-mode-popup-branching)
    (define-key map (kbd "M") 'magit-key-mode-popup-remoting)
    (define-key map (kbd "B") 'magit-key-mode-popup-bisecting)
    (define-key map (kbd "F") 'magit-key-mode-popup-pulling)
    (define-key map (kbd "l") 'magit-key-mode-popup-logging)
    (define-key map (kbd "o") 'magit-key-mode-popup-submodule)
    (define-key map (kbd "$") 'magit-display-process)
    (define-key map (kbd "c") 'magit-log-edit)
    (define-key map (kbd "E") 'magit-interactive-rebase)
    (define-key map (kbd "e") 'magit-ediff)
    (define-key map (kbd "w") 'magit-wazzup)
    (define-key map (kbd "q") 'magit-quit-window)
    (define-key map (kbd "m") 'magit-key-mode-popup-merging)
    (define-key map (kbd "x") 'magit-reset-head)
    (define-key map (kbd "v") 'magit-revert-item)
    (define-key map (kbd "a") 'magit-apply-item)
    (define-key map (kbd "A") 'magit-cherry-pick-item)
    (define-key map (kbd "d") 'magit-diff-working-tree)
    (define-key map (kbd "D") 'magit-diff)
    (define-key map (kbd "-") 'magit-diff-smaller-hunks)
    (define-key map (kbd "+") 'magit-diff-larger-hunks)
    (define-key map (kbd "0") 'magit-diff-default-hunks)
    (define-key map (kbd "h") 'magit-toggle-diff-refine-hunk)
    map))

(defvar magit-commit-mode-map
  (let ((map (make-sparse-keymap)))
    (define-key map (kbd "C-c C-b") 'magit-show-commit-backward)
    (define-key map (kbd "C-c C-f") 'magit-show-commit-forward)
    map))

(defvar magit-status-mode-map
  (let ((map (make-sparse-keymap)))
    (define-key map (kbd "s") 'magit-stage-item)
    (define-key map (kbd "S") 'magit-stage-all)
    (define-key map (kbd "u") 'magit-unstage-item)
    (define-key map (kbd "U") 'magit-unstage-all)
    (define-key map (kbd "i") 'magit-ignore-item)
    (define-key map (kbd "I") 'magit-ignore-item-locally)
    (define-key map (kbd ".") 'magit-mark-item)
    (define-key map (kbd "=") 'magit-diff-with-mark)
    (define-key map (kbd "k") 'magit-discard-item)
    (define-key map (kbd "C") 'magit-add-log)
    (define-key map (kbd "X") 'magit-reset-working-tree)
    (define-key map (kbd "z") 'magit-key-mode-popup-stashing)
    map))

(eval-after-load 'dired-x
  '(define-key magit-status-mode-map [remap dired-jump] 'magit-dired-jump))

(defvar magit-log-mode-map
  (let ((map (make-sparse-keymap)))
    (define-key map (kbd ".") 'magit-mark-item)
    (define-key map (kbd "=") 'magit-diff-with-mark)
    (define-key map (kbd "e") 'magit-log-show-more-entries)
    map))

(defvar magit-wazzup-mode-map
  (let ((map (make-sparse-keymap)))
    (define-key map (kbd ".") 'magit-mark-item)
    (define-key map (kbd "=") 'magit-diff-with-mark)
    (define-key map (kbd "i") 'magit-ignore-item)
    map))

(defvar magit-branch-manager-mode-map
  (let ((map (make-sparse-keymap)))
    (define-key map (kbd "c") 'magit-create-branch)
    (define-key map (kbd "a") 'magit-add-remote)
    (define-key map (kbd "r") 'magit-move-item)
    (define-key map (kbd "k") 'magit-discard-item)
    (define-key map (kbd "T") 'magit-change-what-branch-tracks)
    map))


(defun magit-bug-report (str)
  "Ask the user to submit a bug report about the error described in STR."
;; XXX - should propose more information to be included.
  (message (concat
            "Unknown error: %s\n"
            "Please, with as much information as possible, file a bug at\n"
            "%s\n"
            "You are using Magit version %s.")
           str magit-bug-report-url magit-version))

(defun magit-buffer-switch (buf)
  (if (string-match "magit" (buffer-name))
      (switch-to-buffer buf)
    (pop-to-buffer buf)))

;;; Macros

(defmacro magit-with-refresh (&rest body)
  (declare (indent 0))
  `(magit-refresh-wrapper (lambda () ,@body)))

;;; Git features

(defvar magit-have-graph 'unset)
(defvar magit-have-decorate 'unset)
(defvar magit-have-abbrev 'unset)
(make-variable-buffer-local 'magit-have-graph)
(put 'magit-have-graph 'permanent-local t)
(make-variable-buffer-local 'magit-have-decorate)
(put 'magit-have-decorate 'permanent-local t)
(make-variable-buffer-local 'magit-have-abbrev)
(put 'magit-have-abbrev 'permanent-local t)

(defun magit-configure-have-graph ()
  (if (eq magit-have-graph 'unset)
      (let ((res (magit-git-exit-code "log" "--graph" "--max-count=0")))
        (setq magit-have-graph (eq res 0)))))

(defun magit-configure-have-decorate ()
  (if (eq magit-have-decorate 'unset)
      (let ((res (magit-git-exit-code "log" "--decorate=full" "--max-count=0")))
        (setq magit-have-decorate (eq res 0)))))

(defun magit-configure-have-abbrev ()
  (if (eq magit-have-abbrev 'unset)
      (let ((res (magit-git-exit-code "log" "--no-abbrev-commit" "--max-count=0")))
        (setq magit-have-abbrev (eq res 0)))))

;;; Compatibilities

(eval-and-compile
  (defun magit-max-args-internal (function)
    "Return the maximum number of arguments accepted by FUNCTION."
    (if (symbolp function)
        (setq function (symbol-function function)))
    (if (subrp function)
        (let ((max (cdr (subr-arity function))))
          (if (eq 'many max)
              most-positive-fixnum
            max))
      (if (eq 'macro (car-safe function))
          (setq function (cdr function)))
      (let ((arglist (if (byte-code-function-p function)
                         (aref function 0)
                       (cadr function))))
        (if (memq '&rest arglist)
            most-positive-fixnum
          (length (remq '&optional arglist))))))

  (if (functionp 'start-file-process)
      (defalias 'magit-start-process 'start-file-process)
    (defalias 'magit-start-process 'start-process))

  (unless (fboundp 'string-match-p)
    (defun string-match-p (regexp string &optional start)
      "Same as `string-match' except this function does not
change the match data."
      (let ((inhibit-changing-match-data t))
        (string-match regexp string start))))

  (if (fboundp 'with-silent-modifications)
      (defalias 'magit-with-silent-modifications 'with-silent-modifications)
    (defmacro magit-with-silent-modifications (&rest body)
      "Execute body without changing `buffer-modified-p'.
Also, do not record undo information."
      `(set-buffer-modified-p
        (prog1 (buffer-modified-p)
          (let ((buffer-undo-list t)
                before-change-functions
                after-change-functions)
            ,@body)))))

  (if (>= (magit-max-args-internal 'delete-directory) 2)
      (defalias 'magit-delete-directory 'delete-directory)
    (defun magit-delete-directory (directory &optional recursive)
      "Delete a directory named DIRECTORY.
If RECURSIVE is non-nil, recursively delete all of DIRECTORY's
contents as well.  Don't follow symlinks."
      (if (or (file-symlink-p directory)
              (not (file-directory-p directory)))
          (delete-file directory)
        (if recursive
            ;; `directory-files-no-dot-files-regex' borrowed from Emacs 23
            (dolist (file (directory-files directory 'full "\\([^.]\\|\\.\\([^.]\\|\\..\\)\\).*"))
              (magit-delete-directory file recursive)))
        (delete-directory directory)))))

;;; Utilities

(defun magit-set-variable-and-refresh (symbol value)
  "Set SYMBOL to VALUE and call `magit-refresh-all'"
  (set-default symbol value)
  (magit-refresh-all))

(defun magit-iswitchb-completing-read (prompt choices &optional predicate require-match
                                              initial-input hist def)
  "iswitchb-based completing-read almost-replacement."
  (require 'iswitchb)
  (let ((iswitchb-make-buflist-hook
         (lambda ()
           (setq iswitchb-temp-buflist (if (consp (car choices))
                                           (mapcar #'car choices)
                                         choices)))))
    (iswitchb-read-buffer prompt (or initial-input def) require-match)))

(defun magit-ido-completing-read (prompt choices &optional predicate require-match initial-input hist def)
  "ido-based completing-read almost-replacement."
  (require 'ido)
  (let ((selected (ido-completing-read prompt (if (consp (car choices))
                                                  (mapcar #'car choices)
                                                choices)
                                       predicate require-match initial-input hist def)))
    (if (consp (car choices))
        (or (cdr (assoc selected choices))
            selected)
      selected)))

(defun magit-builtin-completing-read (prompt choices &optional predicate require-match
                                             initial-input hist def)
  "Magit wrapper for standard `completing-read' function."
  (let ((reply (completing-read
                (if (and def (> (length prompt) 2)
                         (string-equal ": " (substring prompt -2)))
                    (format "%s (default %s): " (substring prompt 0 -2) def)
                  prompt)
                choices predicate require-match initial-input hist def)))
    (if (string= reply "")
        (if require-match
            (error "Nothing selected")
          nil)
      reply)))

(defun magit-completing-read (prompt collection &optional predicate require-match
                                     initial-input hist def)
  "Call function in `magit-completing-read-function' to read user input

Read `completing-read' documentation for the meaning of the argument"
  (funcall magit-completing-read-function prompt collection predicate require-match
           initial-input hist def))

(defun magit-use-region-p ()
  (if (fboundp 'use-region-p)
      (use-region-p)
    (and transient-mark-mode mark-active)))

(defun magit-goto-line (line)
  "Like `goto-line' but doesn't set the mark."
  (save-restriction
    (widen)
    (goto-char 1)
    (forward-line (1- line))))

(defun magit-trim-line (str)
  (if (string= str "")
      nil
    (if (equal (elt str (- (length str) 1)) ?\n)
        (substring str 0 (- (length str) 1))
      str)))

(defun magit-split-lines (str)
  (if (string= str "")
      nil
    (let ((lines (nreverse (split-string str "\n"))))
      (if (string= (car lines) "")
          (setq lines (cdr lines)))
      (nreverse lines))))

(defun magit-git-insert (args)
  (insert (magit-git-output args)))

(defun magit-git-output (args)
  (magit-cmd-output magit-git-executable (append magit-git-standard-options args)))

(defun magit-cmd-insert (cmd args)
  (insert (magit-cmd-output cmd args)))

(defun magit-cmd-output (cmd args)
  (let ((cmd-output (with-output-to-string
                      (with-current-buffer standard-output
                        (apply #'process-file
                               cmd
                               nil (list t nil) nil
                               args)))))
    (ansi-color-apply cmd-output)))

(defun magit-git-string (&rest args)
  (magit-trim-line (magit-git-output args)))

(defun magit-git-lines (&rest args)
  (magit-split-lines (magit-git-output args)))

(defun magit-git-exit-code (&rest args)
  (apply #'process-file magit-git-executable nil nil nil
         (append magit-git-standard-options args)))

(defun magit-file-lines (file)
  (when (file-exists-p file)
    (with-temp-buffer
      (insert-file-contents file)
      (let ((rev (nreverse (split-string (buffer-string) "\n"))))
        (nreverse (if (equal (car rev) "")
                      (cdr rev)
                    rev))))))

(defun magit-write-file-lines (file lines)
  (with-temp-buffer
    (dolist (l lines)
      (insert l "\n"))
    (write-file file)))

(defun magit-get (&rest keys)
  "Return the value of Git config entry specified by KEYS."
  (magit-git-string "config" (mapconcat 'identity keys ".")))

(defun magit-get-all (&rest keys)
  "Return all values of the Git config entry specified by KEYS."
  (magit-git-lines "config" "--get-all" (mapconcat 'identity keys ".")))

(defun magit-get-boolean (&rest keys)
  "Return the boolean value of Git config entry specified by KEYS."
  (equal (magit-git-string "config" "--bool" (mapconcat 'identity keys "."))
         "true"))

(defun magit-set (val &rest keys)
  "Set Git config settings specified by KEYS to VAL."
  (if val
      (magit-git-string "config" (mapconcat 'identity keys ".") val)
    (magit-git-string "config" "--unset" (mapconcat 'identity keys "."))))

(defun magit-remove-conflicts (alist)
  (let ((dict (make-hash-table :test 'equal))
        (result nil))
    (dolist (a alist)
      (puthash (car a) (cons (cdr a) (gethash (car a) dict))
               dict))
    (maphash (lambda (key value)
               (if (= (length value) 1)
                   (push (cons key (car value)) result)
                 (let ((sub (magit-remove-conflicts
                             (mapcar (lambda (entry)
                                       (let ((dir (directory-file-name
                                                   (substring entry 0 (- (length key))))))
                                         (cons (concat (file-name-nondirectory dir) "/" key)
                                               entry)))
                                     value))))
                   (setq result (append result sub)))))
             dict)
    result))

(defun magit-git-repo-p (dir)
  (file-exists-p (expand-file-name ".git" dir)))

(defun magit-git-dir ()
  "Return the .git directory for the current repository."
  (concat (expand-file-name (magit-git-string "rev-parse" "--git-dir")) "/"))

(defun magit-no-commit-p ()
  "Return non-nil if there is no commit in the current git repository."
  (not (magit-git-string
        "rev-list" "HEAD" "--max-count=1")))

(defun magit-list-repos* (dir level)
  (if (magit-git-repo-p dir)
      (list dir)
    (apply #'append
           (mapcar (lambda (entry)
                     (unless (or (string= (substring entry -3) "/..")
                                 (string= (substring entry -2) "/."))
                       (magit-list-repos* entry (+ level 1))))
                   (and (file-directory-p dir)
                        (< level magit-repo-dirs-depth)
                        (directory-files dir t nil t))))))

(defun magit-list-repos (dirs)
  (magit-remove-conflicts
   (apply #'append
          (mapcar (lambda (dir)
                    (mapcar #'(lambda (repo)
                                (cons (file-name-nondirectory repo)
                                      repo))
                            (magit-list-repos* dir 0)))
                  dirs))))

(defun magit-get-top-dir (cwd)
  (let ((cwd (expand-file-name (file-truename cwd))))
    (when (file-directory-p cwd)
      (let* ((default-directory (file-name-as-directory cwd))
             (cdup (magit-git-string "rev-parse" "--show-cdup")))
        (when cdup
          (file-name-as-directory (expand-file-name cdup cwd)))))))

(defun magit-get-ref (ref)
  (magit-git-string "symbolic-ref" "-q" ref))

(defun magit-get-current-branch ()
  (let* ((head (magit-get-ref "HEAD"))
         (pos (and head (string-match "^refs/heads/" head))))
    (if pos
        (substring head 11)
      nil)))

(defun magit-get-remote (branch)
  "Return the name of the remote for BRANCH.
If branch is nil or it has no remote, but a remote named
\"origin\" exists, return that.  Otherwise, return nil."
  (let ((remote (or (and branch (magit-get "branch" branch "remote"))
                    (and (magit-get "remote" "origin" "url") "origin"))))
    (if (string= remote "") nil remote)))

(defun magit-get-current-remote ()
  "Return the name of the remote for the current branch.
If there is no current branch, or no remote for that branch,
but a remote named \"origin\" is configured, return that.
Otherwise, return nil."
  (magit-get-remote (magit-get-current-branch)))

(defun magit-ref-exists-p (ref)
  (= (magit-git-exit-code "show-ref" "--verify" ref) 0))

(defun magit-read-top-dir (dir)
  "Ask the user for a Git repository.
The choices offered by auto-completion will be the repositories
under `magit-repo-dirs'.  If `magit-repo-dirs' is nil or DIR is
non-nil, then autocompletion will offer directory names."
  (if (and (not dir) magit-repo-dirs)
      (let* ((repos (magit-list-repos magit-repo-dirs))
             (reply (magit-completing-read "Git repository: " repos)))
        (file-name-as-directory
         (or (cdr (assoc reply repos))
             (if (file-directory-p reply)
                 (expand-file-name reply)
               (error "Not a repository or a directory: %s" reply)))))
    (file-name-as-directory
     (read-directory-name "Git repository: "
                          (or (magit-get-top-dir default-directory)
                              default-directory)))))

(defun magit-rev-parse (ref)
  "Return the SHA hash for REF."
  (magit-git-string "rev-parse" ref))

(defun magit-ref-ambiguous-p (ref)
  "Return whether or not REF is ambiguous."
  ;; If REF is ambiguous, rev-parse just prints errors,
  ;; so magit-git-string returns nil.
  (not (magit-git-string "rev-parse" "--abbrev-ref" ref)))

(defun magit-name-rev (rev &optional no-trim)
  "Return a human-readable name for REV.
Unlike git name-rev, this will remove tags/ and remotes/ prefixes
if that can be done unambiguously (unless optional arg NO-TRIM is
non-nil).  In addition, it will filter out revs involving HEAD."
  (when rev
    (let ((name (magit-git-string "name-rev" "--no-undefined" "--name-only" rev)))
      ;; There doesn't seem to be a way of filtering HEAD out from name-rev,
      ;; so we have to do it manually.
      ;; HEAD-based names are too transient to allow.
      (when (and (stringp name)
                 (string-match "^\\(.*\\<HEAD\\)\\([~^].*\\|$\\)" name))
        (let ((head-ref (match-string 1 name))
              (modifier (match-string 2 name)))
          ;; Sometimes when name-rev gives a HEAD-based name,
          ;; rev-parse will give an actual branch or remote name.
          (setq name (concat (magit-git-string "rev-parse" "--abbrev-ref" head-ref)
                             modifier))
          ;; If rev-parse doesn't give us what we want, just use the SHA.
          (when (or (null name) (string-match-p "\\<HEAD\\>" name))
            (setq name (magit-rev-parse rev)))))
      (setq rev (or name rev))
      (when (string-match "^\\(?:tags\\|remotes\\)/\\(.*\\)" rev)
        (let ((plain-name (match-string 1 rev)))
          (unless (or no-trim (magit-ref-ambiguous-p plain-name))
            (setq rev plain-name))))
      rev)))

(defun magit-highlight-line-whitespace ()
  (when (and magit-highlight-whitespace
             (or (derived-mode-p 'magit-status-mode)
                 (not (eq magit-highlight-whitespace 'status))))
    (if (and magit-highlight-trailing-whitespace
             (looking-at "^[-+].*?\\([ \t]+\\)$"))
        (overlay-put (make-overlay (match-beginning 1) (match-end 1))
                     'face 'magit-whitespace-warning-face))
    (if (or (and (eq magit-current-indentation 'tabs)
                 (looking-at "^[-+]\\( *\t[ \t]*\\)"))
            (and (integerp magit-current-indentation)
                 (looking-at (format "^[-+]\\([ \t]* \\{%s,\\}[ \t]*\\)"
                                     magit-current-indentation))))
        (overlay-put (make-overlay (match-beginning 1) (match-end 1))
                     'face 'magit-whitespace-warning-face))))

(defun magit-put-line-property (prop val)
  (put-text-property (line-beginning-position) (line-beginning-position 2)
                     prop val))

(defun magit-format-commit (commit format)
  (magit-git-string "log" "--max-count=1"
                    (concat "--pretty=format:" format)
                    commit))

(defun magit-current-line ()
  (buffer-substring-no-properties (line-beginning-position)
                                  (line-end-position)))

(defun magit-insert-region (beg end buf)
  (let ((text (buffer-substring-no-properties beg end)))
    (with-current-buffer buf
      (insert text))))

(defun magit-insert-current-line (buf)
  (let ((text (buffer-substring-no-properties
               (line-beginning-position) (line-beginning-position 2))))
    (with-current-buffer buf
      (insert text))))

(defun magit-file-uptodate-p (file)
  (eq (magit-git-exit-code "diff" "--quiet" "--" file) 0))

(defun magit-anything-staged-p ()
  (not (eq (magit-git-exit-code "diff" "--quiet" "--cached") 0)))

(defun magit-everything-clean-p ()
  (and (not (magit-anything-staged-p))
       (eq (magit-git-exit-code "diff" "--quiet") 0)))

(defun magit-commit-parents (commit)
  (cdr (split-string (magit-git-string "rev-list" "-1" "--parents" commit))))

;; XXX - let the user choose the parent

(defun magit-choose-parent-id (commit op)
  (let* ((parents (magit-commit-parents commit)))
    (if (> (length parents) 1)
        (error "Can't %s merge commits" op)
      nil)))

;;; Revisions and ranges

(defvar magit-current-range nil
  "The range described by the current buffer.
This is only non-nil in diff and log buffers.

This has three possible (non-nil) forms.  If it's a string REF or
a singleton list (REF), then the range is from REF to the current
working directory state (or HEAD in a log buffer).  If it's a
pair (START . END), then the range is START..END.")
(make-variable-buffer-local 'magit-current-range)

(defun magit-list-interesting-refs (&optional uninteresting)
  "Return interesting references as given by `git show-ref'.
Removes references matching UNINTERESTING from the
results. UNINTERESTING can be either a function taking a single
argument or a list of strings used as regexps."
  (let ((refs ()))
    (dolist (line (magit-git-lines "show-ref"))
      (if (string-match "[^ ]+ +\\(.*\\)" line)
          (let ((ref (match-string 1 line)))
            (cond ((and (functionp uninteresting)
                        (funcall uninteresting ref)))
                  ((and (not (functionp uninteresting))
                        (cl-loop for i in uninteresting thereis (string-match i ref))))
                  (t
                   (let ((fmt-ref (magit-format-ref ref)))
                     (when fmt-ref
                       (push (cons fmt-ref
                                   (replace-regexp-in-string "^refs/heads/"
                                                             "" ref))
                             refs))))))))
    (nreverse refs)))

(defun magit-format-ref (ref)
  "Convert fully-specified ref REF into its displayable form
according to `magit-remote-ref-format'"
  (cond
   ((null ref)
    nil)
   ((string-match "refs/heads/\\(.*\\)" ref)
    (match-string 1 ref))
   ((string-match "refs/tags/\\(.*\\)" ref)
    (format (if (eq magit-remote-ref-format 'branch-then-remote)
                "%s (tag)"
              "%s")
            (match-string 1 ref)))
   ((string-match "refs/remotes/\\([^/]+\\)/\\(.+\\)" ref)
    (if (eq magit-remote-ref-format 'branch-then-remote)
        (format "%s (%s)"
                (match-string 2 ref)
                (match-string 1 ref))
      (format "%s/%s"
              (match-string 1 ref)
              (match-string 2 ref))))))

(defun magit-tree-contents (treeish)
  "Return a list of all files under TREEISH.
TREEISH can be a tree, a commit, or any reference to one of
those."
  (let ((return-value nil))
    (with-temp-buffer
      (magit-git-insert (list "ls-tree" "-r" treeish))
      (if (eql 0 (buffer-size))
          (error "%s is not a commit or tree." treeish))
      (goto-char (point-min))
      (while (search-forward-regexp "\t\\(.*\\)" nil 'noerror)
        (push (match-string 1) return-value)))
    return-value))

(defvar magit-uninteresting-refs '("refs/remotes/\\([^/]+\\)/HEAD$" "refs/stash"))

(defun magit-read-file-from-rev (revision)
  (magit-completing-read (format "Retrieve file from %s: " revision)
                         (magit-tree-contents revision)
                         nil
                         'require-match
                         nil
                         'magit-read-file-hist
                         (if buffer-file-name
                             (let ((topdir-length (length (magit-get-top-dir default-directory))))
                               (substring (buffer-file-name) topdir-length)))))

(defun magit-read-rev (prompt &optional default uninteresting)
  (let* ((interesting-refs (magit-list-interesting-refs
                            (or uninteresting magit-uninteresting-refs)))
         (reply (magit-completing-read (concat prompt ": ") interesting-refs
                                       nil nil nil 'magit-read-rev-history default))
         (rev (or (cdr (assoc reply interesting-refs)) reply)))
    (if (string= rev "")
        nil
      rev)))

(defun magit-read-rev-with-default (prompt &optional no-trim uninteresting)
  "Ask user for revision like `magit-read-rev' but default is set
appropriately depending on context.  If NO-TRIM is non-nil, strip
off prefixes such as \"ref/remotes/\" (see `magit-name-rev').
PROMPT and UNINTERESTING are passed to `magit-read-rev'."
  (magit-read-rev prompt (magit-default-rev no-trim) uninteresting))

(defun magit-read-rev-range (op &optional def-beg def-end)
  (let ((beg (magit-read-rev (format "%s start" op)
                             def-beg)))
    (if (not beg)
        nil
      (save-match-data
        (if (string-match "^\\(.+\\)\\.\\.\\(.+\\)$" beg)
            (cons (match-string 1 beg) (match-string 2 beg))
          (let ((end (magit-read-rev (format "%s end" op) def-end)))
            (cons beg end)))))))

(defun magit-rev-to-git (rev)
  (or rev
      (error "No revision specified"))
  (if (string= rev ".")
      (magit-marked-commit)
    rev))

(defun magit-rev-range-to-git (range)
  (or range
      (error "No revision range specified"))
  (if (stringp range)
      range
    (if (cdr range)
        (format "%s..%s"
                (magit-rev-to-git (car range))
                (magit-rev-to-git (cdr range)))
      (format "%s" (magit-rev-to-git (car range))))))

(defun magit-rev-describe (rev)
  (or rev
      (error "No revision specified"))
  (if (string= rev ".")
      "mark"
    (magit-name-rev rev)))

(defun magit-rev-range-describe (range things)
  (or range
      (error "No revision range specified"))
  (if (stringp range)
      (format "%s in %s" things range)
    (if (cdr range)
        (format "%s from %s to %s" things
                (magit-rev-describe (car range))
                (magit-rev-describe (cdr range)))
      (format "%s at %s" things (magit-rev-describe (car range))))))

(defun magit-default-rev (&optional no-trim)
  (or (magit-name-rev (magit-commit-at-point t) no-trim)
      (let ((branch (magit-guess-branch)))
        (if branch
            (if (string-match "^refs/\\(.*\\)" branch)
                (match-string 1 branch)
              branch)))))

(defun magit-read-remote (&optional prompt def require-match)
  "Read the name of a remote.
PROMPT is used as the prompt, and defaults to \"Remote\".
DEF is the default value.  If optional REQUIRE-MATCH is non-nil then
the user is not allowed to exit unless the input is or completes to
an existing remote."
  (magit-completing-read (concat prompt ": ")
                         (magit-git-lines "remote")
                         nil require-match nil nil
                         (or def (magit-guess-remote))))

(defun magit-read-remote-branch (remote &optional prompt default)
  (let* ((prompt (or prompt (format "Remote branch (in %s)" remote)))
         (branches (delete nil
                           (mapcar
                            (lambda (b)
                              (and (not (string-match " -> " b))
                                   (string-match (format "^ *%s/\\(.*\\)$"
                                                         (regexp-quote remote)) b)
                                   (match-string 1 b)))
                            (magit-git-lines "branch" "-r"))))
         (reply (magit-completing-read (concat prompt ": ") branches
                                       nil nil nil nil default)))
    (if (string= reply "") nil reply)))

;;; Sections

;; A buffer in magit-mode is organized into hierarchical sections.
;; These sections are used for navigation and for hiding parts of the
;; buffer.
;;
;; Most sections also represent the objects that Magit works with,
;; such as files, diffs, hunks, commits, etc.  The 'type' of a section
;; identifies what kind of object it represents (if any), and the
;; parent and grand-parent, etc provide the context.

(cl-defstruct magit-section
  parent title beginning end children hidden type info
  needs-refresh-on-show)

(defvar magit-top-section nil
  "The top section of the current buffer.")
(make-variable-buffer-local 'magit-top-section)
(put 'magit-top-section 'permanent-local t)

(defvar magit-old-top-section nil)

(defvar magit-section-hidden-default nil)

(defun magit-new-section (title type)
  "Create a new section with title TITLE and type TYPE in current buffer.

If `magit-top-section' buffer local value is nil, the new section
will be the new top-section; otherwise the new-section will be a
child of the current top-section.

If TYPE is nil, the section won't be highlighted."
  (let* ((s (make-magit-section :parent magit-top-section
                                :title title
                                :type type
                                :hidden magit-section-hidden-default))
         (old (and magit-old-top-section
                   (magit-find-section (magit-section-path s)
                                       magit-old-top-section))))
    (if magit-top-section
        (push s (magit-section-children magit-top-section))
      (setq magit-top-section s))
    (if old
        (setf (magit-section-hidden s) (magit-section-hidden old)))
    s))

(defun magit-cancel-section (section)
  "Delete the section SECTION."
  (delete-region (magit-section-beginning section)
                 (magit-section-end section))
  (let ((parent (magit-section-parent section)))
    (if parent
        (setf (magit-section-children parent)
              (delq section (magit-section-children parent)))
      (setq magit-top-section nil))))

(defmacro magit-with-section (title type &rest body)
  "Create a new section of title TITLE and type TYPE and evaluate BODY there.

Sections created inside BODY will become children of the new
section. BODY must leave point at the end of the created section.

If TYPE is nil, the section won't be highlighted."
  (declare (indent 2))
  (let ((s (make-symbol "*section*")))
    `(let* ((,s (magit-new-section ,title ,type))
            (magit-top-section ,s))
       (setf (magit-section-beginning ,s) (point))
       ,@body
       (setf (magit-section-end ,s) (point))
       (setf (magit-section-children ,s)
             (nreverse (magit-section-children ,s)))
       ,s)))

(defun magit-set-section (title type start end)
  "Create a new section of title TITLE and type TYPE with specified start and
end positions."
  (let ((section (magit-new-section title type)))
    (setf (magit-section-beginning section) start)
    (setf (magit-section-end section) end)
    section))

(defun magit-set-section-info (info &optional section)
  (setf (magit-section-info (or section magit-top-section)) info))

(defun magit-set-section-needs-refresh-on-show (flag &optional section)
  (setf (magit-section-needs-refresh-on-show
         (or section magit-top-section))
        flag))

(defmacro magit-create-buffer-sections (&rest body)
  "Empty current buffer of text and Magit's sections, and then evaluate BODY."
  (declare (indent 0))
  `(let ((inhibit-read-only t))
     (erase-buffer)
     (let ((magit-old-top-section magit-top-section))
       (setq magit-top-section nil)
       ,@body
       (when (null magit-top-section)
         (magit-with-section 'top nil
           (insert "(empty)\n")))
       (magit-propertize-section magit-top-section)
       (magit-section-set-hidden magit-top-section
                                 (magit-section-hidden magit-top-section)))))

(defun magit-propertize-section (section)
  "Add text-property needed for SECTION."
  (put-text-property (magit-section-beginning section)
                     (magit-section-end section)
                     'magit-section section)
  (dolist (s (magit-section-children section))
    (magit-propertize-section s)))

(defun magit-find-section (path top)
  "Find the section at the path PATH in subsection of section TOP."
  (if (null path)
      top
    (let ((secs (magit-section-children top)))
      (while (and secs (not (equal (car path)
                                   (magit-section-title (car secs)))))
        (setq secs (cdr secs)))
      (and (car secs)
           (magit-find-section (cdr path) (car secs))))))

(defun magit-section-path (section)
  "Return the path of SECTION."
  (if (not (magit-section-parent section))
      '()
    (append (magit-section-path (magit-section-parent section))
            (list (magit-section-title section)))))

(defun magit-find-section-after (pos)
  "Find the first section that begins after POS."
  (magit-find-section-after* pos (list magit-top-section)))

(defun magit-find-section-after* (pos secs)
  "Find the first section that begins after POS in the list SECS
\(including children of sections in SECS)."
  (while (and secs
              (<= (magit-section-beginning (car secs)) pos))
    (setq secs (if (magit-section-hidden (car secs))
                   (cdr secs)
                 (append (magit-section-children (car secs))
                         (cdr secs)))))
  (car secs))

(defun magit-find-section-before (pos)
  "Return the last section that begins before POS."
  (let ((section (magit-find-section-at pos)))
    (cl-do* ((current (or (magit-section-parent section)
                          section)
                      next)
             (next (if (not (magit-section-hidden current))
                       (magit-find-section-before* pos (magit-section-children current)))
                   (if (not (magit-section-hidden current))
                       (magit-find-section-before* pos (magit-section-children current)))))
        ((null next) current))))

(defun magit-find-section-before* (pos secs)
  "Find the last section that begins before POS in the list SECS."
  (let ((prev nil))
    (while (and secs
                (< (magit-section-beginning (car secs)) pos))
      (setq prev (car secs))
      (setq secs (cdr secs)))
    prev))

(defun magit-current-section ()
  "Return the Magit section at point."
  (magit-find-section-at (point)))

(defun magit-find-section-at (pos)
  "Return the Magit section at POS."
  (or (get-text-property pos 'magit-section)
      magit-top-section))

(defun magit-insert-section (section-title-and-type
                             buffer-title washer cmd &rest args)
  "Run CMD and put its result in a new section.

SECTION-TITLE-AND-TYPE is either a string that is the title of the section
or (TITLE . TYPE) where TITLE is the title of the section and TYPE is its type.

If there is no type, or if type is nil, the section won't be highlighted.

BUFFER-TITLE is the inserted title of the section

WASHER is a function that will be run after CMD.
The buffer will be narrowed to the inserted text.
It should add sectioning as needed for Magit interaction.

CMD is an external command that will be run with ARGS as arguments."
  (let* ((body-beg nil)
         (section-title (if (consp section-title-and-type)
                            (car section-title-and-type)
                          section-title-and-type))
         (section-type (if (consp section-title-and-type)
                           (cdr section-title-and-type)
                         nil))
         (section
          (magit-with-section section-title section-type
            (if buffer-title
                (insert (propertize buffer-title 'face 'magit-section-title)
                        "\n"))
            (setq body-beg (point))
            (magit-cmd-insert cmd args)
            (if (not (eq (char-before) ?\n))
                (insert "\n"))
            (if washer
                (save-restriction
                  (narrow-to-region body-beg (point))
                  (goto-char (point-min))
                  (funcall washer)
                  (goto-char (point-max)))))))
    (if (= body-beg (point))
        (magit-cancel-section section)
      (insert "\n"))
    section))

(defun magit-git-section (section-title-and-type
                          buffer-title washer &rest args)
  "Run Git and put its result in a new section.
See `magit-insert-section' for meaning of the arguments"
  (apply #'magit-insert-section
         section-title-and-type
         buffer-title
         washer
         magit-git-executable
         (append magit-git-standard-options args)))

(defun magit-goto-next-section ()
  "Go to the next section."
  (interactive)
  (let ((next (magit-find-section-after (point))))
    (if next
        (magit-goto-section next)
      (message "No next section"))))

(defun magit-goto-previous-section ()
  "Go to the previous section."
  (interactive)
  (if (eq (point) 1)
      (message "No previous section")
    (magit-goto-section (magit-find-section-before (point)))))

(defun magit-goto-parent-section ()
  "Go to the parent section."
  (interactive)
  (let ((parent (magit-section-parent (magit-current-section))))
    (when parent
      (goto-char (magit-section-beginning parent)))))

(defun magit-goto-next-sibling-section ()
  "Go to the next sibling section."
  (interactive)
  (let* ((initial (point))
         (section (magit-current-section))
         (end (- (magit-section-end section) 1))
         (parent (magit-section-parent section))
         (siblings (magit-section-children parent))
         (next-sibling (magit-find-section-after* end siblings)))
    (if next-sibling
        (magit-goto-section next-sibling)
      (magit-goto-next-section))))

(defun magit-goto-previous-sibling-section ()
  "Go to the previous sibling section."
  (interactive)
  (let* ((section (magit-current-section))
         (beginning (magit-section-beginning section))
         (parent (magit-section-parent section))
         (siblings (magit-section-children parent))
         (previous-sibling (magit-find-section-before* beginning siblings)))
    (if previous-sibling
        (magit-goto-section previous-sibling)
      (magit-goto-parent-section))))

(defun magit-goto-section (section)
  (goto-char (magit-section-beginning section))
  (cond
   ((and magit-log-auto-more
         (eq (magit-section-type section) 'longer))
    (magit-log-show-more-entries)
    (forward-line -1)
    (magit-goto-next-section))
   ((and (eq (magit-section-type section) 'commit)
         (derived-mode-p 'magit-log-mode))
    (magit-show-commit section))))

(defun magit-goto-section-at-path (path)
  "Go to the section described by PATH."
  (let ((sec (magit-find-section path magit-top-section)))
    (if sec
        (goto-char (magit-section-beginning sec))
      (message "No such section"))))

(defun magit-for-all-sections (func &optional top)
  "Run FUNC on TOP and recursively on all its children.
Default value for TOP is `magit-top-section'"
  (let ((section (or top magit-top-section)))
    (when section
      (funcall func section)
      (dolist (c (magit-section-children section))
        (magit-for-all-sections func c)))))

(defun magit-section-set-hidden (section hidden)
  "Hide SECTION if HIDDEN is not nil, show it otherwise."
  (setf (magit-section-hidden section) hidden)
  (if (and (not hidden)
           (magit-section-needs-refresh-on-show section))
      (magit-refresh)
    (let ((inhibit-read-only t)
          (beg (save-excursion
                 (goto-char (magit-section-beginning section))
                 (forward-line)
                 (point)))
          (end (magit-section-end section)))
      (if (< beg end)
          (put-text-property beg end 'invisible hidden)))
    (if (not hidden)
        (dolist (c (magit-section-children section))
          (magit-section-set-hidden c (magit-section-hidden c))))))

(defun magit-section-any-hidden (section)
  "Return true if SECTION or any of its children is hidden."
  (or (magit-section-hidden section)
      (let ((kids (magit-section-children section)))
        (while (and kids (not (magit-section-any-hidden (car kids))))
          (setq kids (cdr kids)))
        kids)))

(defun magit-section-collapse (section)
  "Show SECTION and hide all its children."
  (dolist (c (magit-section-children section))
    (setf (magit-section-hidden c) t))
  (magit-section-set-hidden section nil))

(defun magit-section-expand (section)
  "Show SECTION and all its children."
  (dolist (c (magit-section-children section))
    (setf (magit-section-hidden c) nil))
  (magit-section-set-hidden section nil))

(defun magit-section-expand-all-aux (section)
  "Show recursively all SECTION's children."
  (dolist (c (magit-section-children section))
    (setf (magit-section-hidden c) nil)
    (magit-section-expand-all-aux c)))

(defun magit-section-expand-all (section)
  "Show SECTION and all its children."
  (magit-section-expand-all-aux section)
  (magit-section-set-hidden section nil))

(defun magit-section-hideshow (flag-or-func)
  "Show or hide current section depending on FLAG-OR-FUNC.

If FLAG-OR-FUNC is a function, it will be ran on current section.
IF FLAG-OR-FUNC is a boolean, the section will be hidden if it is
true, shown otherwise."
  (let ((section (magit-current-section)))
    (when (magit-section-parent section)
      (goto-char (magit-section-beginning section))
      (if (functionp flag-or-func)
          (funcall flag-or-func section)
        (magit-section-set-hidden section flag-or-func)))))

(defun magit-show-section ()
  "Show current section."
  (interactive)
  (magit-section-hideshow nil))

(defun magit-hide-section ()
  "Hide current section."
  (interactive)
  (magit-section-hideshow t))

(defun magit-collapse-section ()
  "Hide all subsection of current section."
  (interactive)
  (magit-section-hideshow #'magit-section-collapse))

(defun magit-expand-section ()
  "Show all subsection of current section."
  (interactive)
  (magit-section-hideshow #'magit-section-expand))

(defun magit-toggle-file-section ()
  "Like `magit-toggle-section' but toggle at file granularity."
  (interactive)
  (when (eq 'hunk (car (magit-section-context-type (magit-current-section))))
    (magit-goto-parent-section))
  (magit-toggle-section))

(defun magit-toggle-section ()
  "Toggle hidden status of current section."
  (interactive)
  (magit-section-hideshow
   (lambda (s)
     (magit-section-set-hidden s (not (magit-section-hidden s))))))

(defun magit-expand-collapse-section ()
  "Toggle hidden status of subsections of current section."
  (interactive)
  (magit-section-hideshow
   (lambda (s)
     (cond ((magit-section-any-hidden s)
            (magit-section-expand-all s))
           (t
            (magit-section-collapse s))))))

(defun magit-cycle-section ()
  "Cycle between expanded, hidden and collapsed state for current section.

Hidden: only the first line of the section is shown
Collapsed: only the first line of the subsection is shown
Expanded: everything is shown."
  (interactive)
  (magit-section-hideshow
   (lambda (s)
     (cond ((magit-section-hidden s)
            (magit-section-collapse s))
           ((with-no-warnings
              (cl-notany #'magit-section-hidden (magit-section-children s)))
            (magit-section-set-hidden s t))
           (t
            (magit-section-expand s))))))

(defun magit-section-lineage (section)
  "Return list of parent, grand-parents... for SECTION."
  (when section
    (cons section (magit-section-lineage (magit-section-parent section)))))

(defun magit-section-show-level (section level threshold path)
  (magit-section-set-hidden section (>= level threshold))
  (when (and (< level threshold)
             (not (magit-no-commit-p)))
    (if path
        (magit-section-show-level (car path) (1+ level) threshold (cdr path))
      (dolist (c (magit-section-children section))
        (magit-section-show-level c (1+ level) threshold nil)))))

(defun magit-show-level (level all)
  "Show section whose level is less than LEVEL, hide the others.
If ALL is non nil, do this in all sections, otherwise do it only
on ancestors and descendants of current section."
  (magit-with-refresh
    (if all
        (magit-section-show-level magit-top-section 0 level nil)
      (let ((path (reverse (magit-section-lineage (magit-current-section)))))
        (magit-section-show-level (car path) 0 level (cdr path))))))

(defun magit-show-only-files ()
  "Show section that are files, but not there subsection.

Do this in on ancestors and descendants of current section."
  (interactive)
  (if (derived-mode-p 'magit-status-mode)
      (call-interactively 'magit-show-level-2)
    (call-interactively 'magit-show-level-1)))

(defun magit-show-only-files-all ()
  "Show section that are files, but not there subsection.
Do this for all sections"
  (interactive)
  (if (derived-mode-p 'magit-status-mode)
      (call-interactively 'magit-show-level-2-all)
    (call-interactively 'magit-show-level-1-all)))

(defmacro magit-define-level-shower-1 (level all)
  "Define an interactive function to show function of level LEVEL.

If ALL is non nil, this function will affect all section,
otherwise it will affect only ancestors and descendants of
current section."
  (let ((fun (intern (format "magit-show-level-%s%s"
                             level (if all "-all" ""))))
        (doc (format "Show sections on level %s." level)))
    `(defun ,fun ()
       ,doc
       (interactive)
       (magit-show-level ,level ,all))))

(defmacro magit-define-level-shower (level)
  "Define two interactive function to show function of level LEVEL.
One for all, one for current lineage."
  `(progn
     (magit-define-level-shower-1 ,level nil)
     (magit-define-level-shower-1 ,level t)))

(defmacro magit-define-section-jumper (sym title)
  "Define an interactive function to go to section SYM.
TITLE is the displayed title of the section."
  (let ((fun (intern (format "magit-jump-to-%s" sym)))
        (doc (format "Jump to section `%s'." title)))
    `(progn
       (defun ,fun ()
         ,doc
         (interactive)
         (magit-goto-section-at-path '(,sym)))
       (put ',fun 'definition-name ',sym))))

(defmacro magit-define-inserter (sym arglist &rest body)
  (declare (indent defun))
  (let ((fun (intern (format "magit-insert-%s" sym)))
        (before (intern (format "magit-before-insert-%s-hook" sym)))
        (after (intern (format "magit-after-insert-%s-hook" sym)))
        (doc (format "Insert items for `%s'." sym)))
    `(progn
       (defvar ,before nil)
       (defvar ,after nil)
       (defun ,fun ,arglist
         ,doc
         (run-hooks ',before)
         ,@body
         (run-hooks ',after))
       (put ',before 'definition-name ',sym)
       (put ',after 'definition-name ',sym)
       (put ',fun 'definition-name ',sym))))

(defvar magit-highlighted-section nil)

(defun magit-refine-section (section)
  "Apply temporary refinements to the display of SECTION.
Refinements can be undone with `magit-unrefine-section'."
  (let ((type (and section (magit-section-type section))))
    (cond ((and (eq type 'hunk)
                magit-diff-refine-hunk
                (not (eq magit-diff-refine-hunk 'all)))
           ;; Refine the current hunk to show fine details, using
           ;; diff-mode machinery.
           (save-excursion
             (goto-char (magit-section-beginning magit-highlighted-section))
             (diff-refine-hunk))))))

(defun magit-unrefine-section (section)
  "Remove refinements to the display of SECTION done by `magit-refine-section'."
  (let ((type (and section (magit-section-type section))))
    (cond ((and (eq type 'hunk)
                magit-diff-refine-hunk
                (not (eq magit-diff-refine-hunk 'all)))
           ;; XXX this should be in some diff-mode function, like
           ;; `diff-unrefine-hunk'
           (remove-overlays (magit-section-beginning section)
                            (magit-section-end section)
                            'diff-mode 'fine)))))

(defvar magit-highlight-overlay nil)

(defun magit-highlight-section ()
  "Highlight current section if it has a type."
  (let ((section (magit-current-section)))
    (when (not (eq section magit-highlighted-section))
      (when magit-highlighted-section
        ;; remove any refinement from previous hunk
        (magit-unrefine-section magit-highlighted-section))
      (setq magit-highlighted-section section)
      (if (not magit-highlight-overlay)
          (let ((ov (make-overlay 1 1)))
            (overlay-put ov 'face 'magit-item-highlight)
            (setq magit-highlight-overlay ov)))
      (if (and section (magit-section-type section))
          (progn
            (magit-refine-section section)
            (move-overlay magit-highlight-overlay
                          (magit-section-beginning section)
                          (magit-section-end section)
                          (current-buffer)))
        (delete-overlay magit-highlight-overlay)))))

(defun magit-section-context-type (section)
  (when section
    (let ((c (or (magit-section-type section)
                 (and (symbolp (magit-section-title section))
                      (magit-section-title section)))))
      (when c
        (cons c (magit-section-context-type
                 (magit-section-parent section)))))))

(defun magit-prefix-p (l1 l2)
  "Return non-nil if list L1 is a prefix of list L1.
L1 is a prefix of L2 if each of it's element is `equal' to the
element at the same position in L2.  As a special case `*' in
L1 matches zero or more arbitrary elements in L2."
  (or (null l1)
      (if (eq (car l1) '*)
          (or (magit-prefix-p (cdr l1) l2)
              (and l2
                   (magit-prefix-p l1 (cdr l2))))
        (and l2
             (equal (car l1) (car l2))
             (magit-prefix-p (cdr l1) (cdr l2))))))

(defun magit-section-match (condition &optional section)
  "Return t if the context type of SECTION matches CONDITION.

CONDITION is a list beginning with the type of the least narrow
section and recursively the more narrow sections.  It may also
contain wildcards (see `magit-prefix-p').

Optional SECTION is a section, if it is nil use the current
section."
  (magit-prefix-p (reverse condition)
                  (magit-section-context-type
                   (or section (magit-current-section)))))

(defmacro magit-section-case (head &rest clauses)
  "Choose among clauses depending on the current section.

Each clause looks like (SECTION-TYPE BODY...).  The current
section is compared against SECTION-TYPE; the corresponding
BODY is evaluated and it's value returned.  If no clause
succeeds return nil.

SECTION-TYPE is a list of symbols identifying a section and it's
section context; beginning with the most narrow section.  Whether
a clause succeeds is determined using `magit-section-match'.
A SECTION-TYPE of t is allowed only in the final clause, and
matches if no other SECTION-TYPE matches.

While evaluating the selected BODY SECTION is dynamically bound
to the current section and INFO to information about this
section (see `magit-section-info').

\(fn (SECTION INFO) (SECTION-TYPE BODY...)...)"
  (declare (indent 1))
  (let ((section (car head))
<<<<<<< HEAD
        (info (cadr head)))
=======
        (info (cadr head))
        (type (make-symbol "*type*"))
        (context (make-symbol "*context*"))
        (opname (car (cddr head))))
>>>>>>> 361f2d60
    `(let* ((,section (magit-current-section))
            (,info (and ,section (magit-section-info ,section))))
       (cond ,@(mapcar (lambda (clause)
                         (let ((condition (car clause)))
                           `(,(if (eq condition t) t
                                `(magit-section-match ',condition ,section))
                             ,@(cdr clause))))
                       clauses)))))

(defconst magit-section-action-success
  (make-symbol "magit-section-action-success"))

(defmacro magit-section-action (head &rest clauses)
  "Choose among action clauses depending on the current section.

Like `magit-section-case' (which see) but if no CLAUSE succeeds
try additional CLAUSES added with `magit-add-action-clauses'.
Return the value of BODY of the clause that succeeded.

Each use of `magit-section-action' should use an unique OPNAME.

\(fn (SECTION INFO OPNAME) (SECTION-TYPE BODY...)...)"
  (declare (indent 1))
  (let ((opname (make-symbol "*opname*"))
        (value (make-symbol "*value*"))
        (disallowed (car (or (assq t clauses)
                             (assq 'otherwise clauses)))))
    (when disallowed
      (error "%s is an invalid section type" disallowed))
    `(magit-with-refresh
       (let* ((,opname ,(car (cddr head)))
              (,value
               (magit-section-case ,(butlast head)
                 ,@clauses
                 ((run-hook-with-args-until-success
                   ',(intern (format "magit-%s-action-hook" opname))))
                 (t
                  (let* ((section (magit-current-section))
                         (type (and section (magit-section-type section))))
                    (if type
                        (error "Can't %s a %s" ,opname
                               (or (get type 'magit-description) type))
                      (error "Nothing to %s here" ,opname)))))))
         (unless (eq ,value magit-section-action-success)
           ,value)))))

(defmacro magit-add-action-clauses (head &rest clauses)
  "Add additional clauses to the OPCODE section action.

Add to the section action with the same OPNAME additional
CLAUSES.  If none of the default clauses defined using
`magit-section-action' succeed try the clauses added with this
function (which can be used multiple times with the same OPNAME).

See `magit-section-case' for more information on SECTION, INFO
and CLAUSES.

\(fn (SECTION INFO OPNAME) (SECTION-TYPE BODY...)...)"
  (declare (indent 1))
<<<<<<< HEAD
  `(add-hook ',(intern (format "magit-%s-action-hook" (car (cddr head))))
             (lambda ()
               ,(macroexpand
                 `(magit-section-case ,(butlast head)
                    ,@(mapcar (lambda (clause)
                                `(,(car clause)
                                  (or (progn ,@(cdr clause))
                                      magit-section-action-success)))
                              clauses))))))
=======
  (let ((section (car head))
        (info (nth 1 head))
        (type (nth 2 head)))
    `(add-hook ',(intern (format "magit-%s-action-hook" type))
               (lambda ()
                 ,(macroexpand
                   ;; Don't pass in the opname so we don't recursively
                   ;; run the hook again, and so we don't throw an
                   ;; error if no action matches.
                   `(magit-section-case (,section ,info)
                      ,@clauses))))))
>>>>>>> 361f2d60

(defun magit-wash-sequence (func)
  "Run FUNC until end of buffer is reached.
FUNC should leave point at the end of the modified region"
  (while (and (not (eobp))
              (funcall func))))

(defmacro magit-define-command (sym arglist &rest body)
  "Macro to define a magit command.
It will define the magit-SYM function having ARGLIST as argument.
It will also define the magit-SYM-command-hook variable.

The defined function will call the function in the hook in order
until one return non nil. If they all return nil then body will
be called.

It is used to define hookable magit command: command defined by
this function can be enriched by magit extension like
magit-topgit and magit-svn"
  (declare (indent defun)
           (debug (&define name lambda-list
                           [&optional stringp]        ; Match the doc string, if present.
                           [&optional ("interactive" interactive)]
                           def-body)))
  (let ((fun (intern (format "magit-%s" sym)))
        (hook (intern (format "magit-%s-command-hook" sym)))
        (doc (format "Command for `%s'." sym))
        (inter nil)
        (instr body))
    (when (stringp (car body))
      (setq doc (car body)
            instr (cdr body)))
    (let ((form (car instr)))
      (when (eq (car form) 'interactive)
        (setq inter form
              instr (cdr instr))))
    `(progn
       (defvar ,hook nil)
       (defun ,fun ,arglist
         ,doc
         ,inter
         (or (run-hook-with-args-until-success
              ',hook ,@(remq '&optional (remq '&rest arglist)))
             ,@instr))
       (put ',fun 'definition-name ',sym)
       (put ',hook 'definition-name ',sym))))

;;; Running commands

(defun magit-set-mode-line-process (str)
  (let ((pr (if str (concat " " str) "")))
    (save-excursion
      (magit-for-all-buffers (lambda ()
                               (setq mode-line-process pr))))))

(defun magit-process-indicator-from-command (comps)
  (if (magit-prefix-p (cons magit-git-executable magit-git-standard-options)
                      comps)
      (setq comps (nthcdr (+ (length magit-git-standard-options) 1) comps)))
  (cond ((or (null (cdr comps))
             (not (member (car comps) '("remote"))))
         (car comps))
        (t
         (concat (car comps) " " (cadr comps)))))

(defvar magit-process nil)
(defvar magit-process-client-buffer nil)
(defvar magit-process-buffer-name "*magit-process*"
  "Buffer name for running git commands.")

(defun magit-run* (cmd-and-args
                   &optional logline noerase noerror nowait input)
  (if (and magit-process
           (get-buffer magit-process-buffer-name))
      (error "Git is already running"))
  (let ((cmd (car cmd-and-args))
        (args (cdr cmd-and-args))
        (dir default-directory)
        (buf (get-buffer-create magit-process-buffer-name))
        (successp nil))
    (magit-set-mode-line-process
     (magit-process-indicator-from-command cmd-and-args))
    (setq magit-process-client-buffer (current-buffer))
    (with-current-buffer buf
      (view-mode 1)
      (set (make-local-variable 'view-no-disable-on-exit) t)
      (setq view-exit-action
            (lambda (buffer)
              (with-current-buffer buffer
                (bury-buffer))))
      (setq buffer-read-only t)
      (let ((inhibit-read-only t))
        (setq default-directory dir)
        (if noerase
            (goto-char (point-max))
          (erase-buffer))
        (insert "$ " (or logline
                         (mapconcat 'identity cmd-and-args " "))
                "\n")
        (cond (nowait
               (setq magit-process
                     (let ((process-connection-type magit-process-connection-type))
                       (apply 'magit-start-process cmd buf cmd args)))
               (set-process-sentinel magit-process 'magit-process-sentinel)
               (set-process-filter magit-process 'magit-process-filter)
               (when input
                 (with-current-buffer input
                   (process-send-region magit-process
                                        (point-min) (point-max)))
                 (process-send-eof magit-process)
                 (sit-for 0.1 t))
               (cond ((= magit-process-popup-time 0)
                      (pop-to-buffer (process-buffer magit-process)))
                     ((> magit-process-popup-time 0)
                      (run-with-timer
                       magit-process-popup-time nil
                       (function
                        (lambda (buf)
                          (with-current-buffer buf
                            (when magit-process
                              (display-buffer (process-buffer magit-process))
                              (goto-char (point-max))))))
                       (current-buffer))))
               (setq successp t))
              (input
               (with-current-buffer input
                 (setq default-directory dir)
                 (setq magit-process
                       ;; Don't use a pty, because it would set icrnl
                       ;; which would modify the input (issue #20).
                       (let ((process-connection-type nil))
                         (apply 'magit-start-process cmd buf cmd args)))
                 (set-process-filter magit-process 'magit-process-filter)
                 (process-send-region magit-process
                                      (point-min) (point-max))
                 (process-send-eof magit-process)
                 (while (equal (process-status magit-process) 'run)
                   (sit-for 0.1 t))
                 (setq successp
                       (equal (process-exit-status magit-process) 0))
                 (setq magit-process nil))
               (magit-set-mode-line-process nil)
               (with-current-buffer magit-process-client-buffer
                 (when (derived-mode-p 'magit-mode)
                   (magit-need-refresh magit-process-client-buffer))))
              (t
               (setq successp
                     (equal (apply 'process-file cmd nil buf nil args) 0))
               (magit-set-mode-line-process nil)
               (with-current-buffer magit-process-client-buffer
                 (when (derived-mode-p 'magit-mode)
                   (magit-need-refresh magit-process-client-buffer))))))
      (or successp
          noerror
          (error
           "%s ... [%s buffer %s for details]"
           (or (with-current-buffer (get-buffer magit-process-buffer-name)
                 (when (re-search-backward
                        (concat "^error: \\(.*\\)" paragraph-separate) nil t)
                   (match-string 1)))
               "Git failed")
           (with-current-buffer magit-process-client-buffer
             (let ((key (key-description (car (where-is-internal
                                               'magit-display-process)))))
               (if key (format "Hit %s to see" key) "See")))
           magit-process-buffer-name))
      successp)))

(autoload 'dired-uncache "dired")
(defun magit-process-sentinel (process event)
  (let ((msg (format "%s %s." (process-name process) (substring event 0 -1)))
        (successp (string-match "^finished" event))
        (key (if (buffer-live-p magit-process-client-buffer)
                 (with-current-buffer magit-process-client-buffer
                   (key-description (car (where-is-internal
                                          'magit-display-process))))
               "M-x magit-display-process")))
    (with-current-buffer (process-buffer process)
      (let ((inhibit-read-only t))
        (goto-char (point-max))
        (insert msg "\n")
        (message (if successp msg
                   (format "%s Hit %s or see buffer %s for details."
                           msg key (current-buffer)))))
      (unless (memq (process-status process) '(run open))
        (dired-uncache default-directory)))
    (setq magit-process nil)
    (magit-set-mode-line-process nil)
    (when (and (buffer-live-p magit-process-client-buffer)
               (with-current-buffer magit-process-client-buffer
                 (derived-mode-p 'magit-mode)))
      (magit-refresh-buffer magit-process-client-buffer))))

(defun magit-password (proc string)
  "Check if git/ssh asks for a password and ask the user for it."
  (let (ask)
    (cond ((or (string-match "^Enter passphrase for key '\\\(.*\\\)': $" string)
               (string-match "^\\\(.*\\\)'s password:" string)
               (string-match "^Password for '\\\(.*\\\)':" string))
           (setq ask (format "Password for '%s': " (match-string 1 string))))
          ((string-match "^[pP]assword:" string)
           (setq ask "Password:")))
    (when ask
      (process-send-string proc (concat (read-passwd ask nil) "\n")))))

(defun magit-username (proc string)
  "Check if git asks for a username and ask the user for it."
  (when (string-match "^Username for '\\\(.*\\\)':" string)
    (process-send-string proc
                         (concat
                          (read-string (format "Username for '%s': "
                                               (match-string 1 string))
                                       nil nil (user-login-name))
                          "\n"))))

(defun magit-process-filter (proc string)
  (save-current-buffer
    (set-buffer (process-buffer proc))
    (let ((inhibit-read-only t))
      (magit-username proc string)
      (magit-password proc string)
      (goto-char (process-mark proc))
      ;; Find last ^M in string.  If one was found, ignore everything
      ;; before it and delete the current line.
      (let ((ret-pos (length string)))
        (while (and (>= (setq ret-pos (1- ret-pos)) 0)
                    (/= ?\r (aref string ret-pos))))
        (cond ((>= ret-pos 0)
               (goto-char (line-beginning-position))
               (delete-region (point) (line-end-position))
               (insert (substring string (+ ret-pos 1))))
              (t
               (insert string))))
      (set-marker (process-mark proc) (point)))))

(defun magit-run (cmd &rest args)
  (magit-with-refresh
    (magit-run* (cons cmd args))))

(defun magit-run-git (&rest args)
  (magit-with-refresh
    (magit-run* (append (cons magit-git-executable
                              magit-git-standard-options)
                        args))))

(defun magit-run-git-with-input (input &rest args)
  (magit-with-refresh
    (magit-run* (append (cons magit-git-executable
                              magit-git-standard-options)
                        args)
                nil nil nil nil input)))

(defun magit-run-git-async (&rest args)
  (message "Running %s %s" magit-git-executable (mapconcat 'identity args " "))
  (magit-run* (append (cons magit-git-executable
                            magit-git-standard-options)
                      args)
              nil nil nil t))

(defun magit-run-async-with-input (input cmd &rest args)
  (magit-run* (cons cmd args) nil nil nil t input))

(defun magit-display-process ()
  "Display output from most recent git command."
  (interactive)
  (unless (get-buffer magit-process-buffer-name)
    (error "No Git commands have run"))
  (display-buffer magit-process-buffer-name))

;;; Mode

;; We define individual functions (instead of using lambda etc) so
;; that the online help can show something meaningful.

(magit-define-section-jumper untracked "Untracked files")
(magit-define-section-jumper unstaged  "Unstaged changes")
(magit-define-section-jumper staged    "Staged changes")
(magit-define-section-jumper unpushed  "Unpushed commits")

(magit-define-level-shower 1)
(magit-define-level-shower 2)
(magit-define-level-shower 3)
(magit-define-level-shower 4)

(easy-menu-define magit-mode-menu magit-mode-map
  "Magit menu"
  '("Magit"
    ["Refresh" magit-refresh t]
    ["Refresh all" magit-refresh-all t]
    "---"
    ["Stage" magit-stage-item t]
    ["Stage all" magit-stage-all t]
    ["Unstage" magit-unstage-item t]
    ["Unstage all" magit-unstage-all t]
    ["Commit" magit-log-edit t]
    ["Add log entry" magit-add-log t]
    ["Tag" magit-tag t]
    ["Annotated tag" magit-annotated-tag t]
    "---"
    ["Diff working tree" magit-diff-working-tree t]
    ["Diff" magit-diff t]
    ("Log"
     ["Short Log" magit-log t]
     ["Long Log" magit-log-long t]
     ["Reflog" magit-reflog t]
     ["Extended..." magit-key-mode-popup-logging t])
    "---"
    ["Cherry pick" magit-cherry-pick-item t]
    ["Apply" magit-apply-item t]
    ["Revert" magit-revert-item t]
    "---"
    ["Ignore" magit-ignore-item t]
    ["Ignore locally" magit-ignore-item-locally t]
    ["Discard" magit-discard-item t]
    ["Reset head" magit-reset-head t]
    ["Reset working tree" magit-reset-working-tree t]
    ["Stash" magit-stash t]
    ["Snapshot" magit-stash-snapshot t]
    "---"
    ["Branch..." magit-checkout t]
    ["Merge" magit-manual-merge t]
    ["Interactive resolve" magit-interactive-resolve-item t]
    ["Rebase" magit-rebase-step t]
    ("Rewrite"
     ["Start" magit-rewrite-start t]
     ["Stop" magit-rewrite-stop t]
     ["Finish" magit-rewrite-finish t]
     ["Abort" magit-rewrite-abort t]
     ["Set used" magit-rewrite-set-used t]
     ["Set unused" magit-rewrite-set-unused t])
    "---"
    ["Push" magit-push t]
    ["Pull" magit-pull t]
    ["Remote update" magit-remote-update t]
    ("Submodule"
     ["Submodule update" magit-submodule-update t]
     ["Submodule update and init" magit-submodule-update-init t]
     ["Submodule init" magit-submodule-init t]
     ["Submodule sync" magit-submodule-sync t])
    "---"
    ("Extensions")
    "---"
    ["Display Git output" magit-display-process t]
    ["Quit Magit" magit-quit-window t]))

(defvar magit-mode-hook nil "Hook run by `magit-mode'.")

(put 'magit-mode 'mode-class 'special)

(defvar magit-refresh-function nil)
(make-variable-buffer-local 'magit-refresh-function)
(put 'magit-refresh-function 'permanent-local t)

(defvar magit-refresh-args nil)
(make-variable-buffer-local 'magit-refresh-args)
(put 'magit-refresh-args 'permanent-local t)

(defvar last-point)

(defun magit-remember-point ()
  (setq last-point (point)))

(defun magit-invisible-region-end (pos)
  (while (and (not (= pos (point-max))) (invisible-p pos))
    (setq pos (next-char-property-change pos)))
  pos)

(defun magit-invisible-region-start (pos)
  (while (and (not (= pos (point-min))) (invisible-p pos))
    (setq pos (1- (previous-char-property-change pos))))
  pos)

(defun magit-correct-point-after-command ()
  "Move point outside of invisible regions.

Emacs often leaves point in invisible regions, it seems.  To fix
this, we move point ourselves and never let Emacs do its own
adjustments.

When point has to be moved out of an invisible region, it can be
moved to its end or its beginning.  We usually move it to its
end, except when that would move point back to where it was
before the last command."
  (if (invisible-p (point))
      (let ((end (magit-invisible-region-end (point))))
        (goto-char (if (= end last-point)
                       (magit-invisible-region-start (point))
                     end))))
  (setq disable-point-adjustment t))

(defun magit-post-command-hook ()
  (magit-correct-point-after-command)
  (magit-highlight-section))

(defun magit-mode ()
  "Review the status of a git repository and act on it.

Please see the manual for a complete description of Magit.

\\{magit-mode-map}"
  (kill-all-local-variables)
  (buffer-disable-undo)
  (setq buffer-read-only t
        truncate-lines t
        major-mode 'magit-mode
        mode-name "Magit"
        mode-line-process "")
  (add-hook 'pre-command-hook #'magit-remember-point nil t)
  (add-hook 'post-command-hook #'magit-post-command-hook t t)
  (use-local-map magit-mode-map)
  (setq magit-current-indentation (magit-indentation-for default-directory))
  ;; Emacs' normal method of showing trailing whitespace gives weird
  ;; results when `magit-whitespace-warning-face' is different from
  ;; `trailing-whitespace'.
  (if (and magit-highlight-whitespace magit-highlight-trailing-whitespace)
      (setq show-trailing-whitespace nil))
  (run-mode-hooks 'magit-mode-hook))

(defun magit-mode-init (dir submode refresh-func &rest refresh-args)
  (setq default-directory dir
        magit-refresh-function refresh-func
        magit-refresh-args refresh-args)
  (funcall submode)
  (magit-refresh-buffer))

(defun magit-indentation-for (dir)
  (let (result)
    (dolist (pair magit-highlight-indentation)
      (if (string-match-p (car pair) dir)
          (setq result (cdr pair))))
    result))

(defun magit-find-buffer (submode &optional dir)
  (let ((topdir (magit-get-top-dir (or dir default-directory))))
    (dolist (buf (buffer-list))
      (if (with-current-buffer buf
            (and (eq major-mode submode)
                 default-directory
                 (equal (expand-file-name default-directory) topdir)))
          (cl-return buf)))))

(defun magit-find-status-buffer (&optional dir)
  (magit-find-buffer 'magit-status-mode dir))

(defun magit-for-all-buffers (func &optional dir)
  (dolist (buf (buffer-list))
    (with-current-buffer buf
      (if (and (derived-mode-p 'magit-mode)
               (or (null dir)
                   (equal default-directory dir)))
          (funcall func)))))

(defun magit-refresh-buffer (&optional buffer)
  (with-current-buffer (or buffer (current-buffer))
    (let* ((old-line (line-number-at-pos))
           (old-point (point))
           (old-section (magit-current-section))
           (old-path (and old-section
                          (magit-section-path (magit-current-section)))))
      (beginning-of-line)
      (let ((section-line (and old-section
                               (count-lines
                                (magit-section-beginning old-section)
                                (point))))
            (line-char (- old-point (point))))
        (if magit-refresh-function
            (apply magit-refresh-function
                   magit-refresh-args))
        (magit-refresh-marked-commits-in-buffer)
        (let ((s (and old-path (magit-find-section old-path magit-top-section))))
          (cond (s
                 (goto-char (magit-section-beginning s))
                 (forward-line section-line)
                 (forward-char line-char))
                (t
                 (magit-goto-line old-line)))
          (dolist (w (get-buffer-window-list (current-buffer)))
            (set-window-point w (point)))
          (magit-highlight-section))))))

(defun magit-string-has-prefix-p (string prefix)
  (eq (compare-strings string nil (length prefix) prefix nil nil) t))

(defun magit-revert-buffers (dir &optional ignore-modtime)
  (dolist (buffer (buffer-list))
    (when (and buffer
               (buffer-file-name buffer)
               ;; don't revert indirect buffers, as the parent will be reverted
               (not (buffer-base-buffer buffer))
               (magit-string-has-prefix-p (buffer-file-name buffer) dir)
               (file-readable-p (buffer-file-name buffer))
               (or ignore-modtime (not (verify-visited-file-modtime buffer)))
               (not (buffer-modified-p buffer)))
      (with-current-buffer buffer
        (condition-case var
            (revert-buffer t t nil)
          (error (let ((signal-data (cadr var)))
                   (cond (t (magit-bug-report signal-data))))))))))

(defun magit-update-vc-modeline (dir)
  "Update the modeline for buffers representable by magit."
  (dolist (buffer (buffer-list))
    (when (and buffer
               (buffer-file-name buffer)
               (magit-string-has-prefix-p (buffer-file-name buffer) dir))
      (with-current-buffer buffer
        (condition-case var
            (vc-find-file-hook)
          (error (let ((signal-data (cadr var)))
                   (cond (t (magit-bug-report signal-data))))))))))

(defvar magit-refresh-needing-buffers nil)
(defvar magit-refresh-pending nil)

(defun magit-refresh-wrapper (func)
  (if magit-refresh-pending
      (funcall func)
    (let* ((dir default-directory)
           (status-buffer (magit-find-status-buffer dir))
           (magit-refresh-needing-buffers nil)
           (magit-refresh-pending t))
      (unwind-protect
          (funcall func)
        (when magit-refresh-needing-buffers
          (magit-revert-buffers dir)
          (dolist (b (if (memq status-buffer magit-refresh-needing-buffers)
                         (cons status-buffer magit-refresh-needing-buffers)
                       magit-refresh-needing-buffers))
            (magit-refresh-buffer b)))))))

(defun magit-need-refresh (&optional buffer)
  "Mark BUFFER as needing to be refreshed.
If optional BUFFER is nil, use the current buffer."
  (cl-pushnew (or buffer (current-buffer)) magit-refresh-needing-buffers :test 'eq))

(defun magit-refresh ()
  "Refresh current buffer to match repository state.
Also revert every unmodified buffer visiting files
in the corresponding directory."
  (interactive)
  (magit-with-refresh
    (magit-need-refresh)))

(defun magit-refresh-all ()
  "Refresh all magit buffers to match respective repository states.
Also revert every unmodified buffer visiting files
in the corresponding directories."
  (interactive)
  (magit-for-all-buffers #'magit-refresh-buffer default-directory))

;;; Untracked files

(defun magit-wash-untracked-file ()
  (if (looking-at "^? \\(.*\\)$")
      (let ((file (match-string-no-properties 1)))
        (delete-region (point) (+ (line-end-position) 1))
        (magit-with-section file 'file
          (magit-set-section-info file)
          (insert "\t" file "\n"))
        t)
    nil))

(defun magit-wash-untracked-files ()
  ;; Setting magit-old-top-section to nil speeds up washing: no time
  ;; is wasted looking up the old visibility, which doesn't matter for
  ;; untracked files.
  ;;
  ;; XXX - speed this up in a more general way.
  ;;
  (let ((magit-old-top-section nil))
    (magit-wash-sequence #'magit-wash-untracked-file)))

(defun magit-insert-untracked-files ()
  (unless (string= (magit-get "status" "showUntrackedFiles") "no")
    (apply 'magit-git-section
           `(untracked
             "Untracked files:"
             magit-wash-untracked-files
             "ls-files" "--others" "-t" "--exclude-standard"
             ,@(when magit-omit-untracked-dir-contents
                 '("--directory"))))))

;;; Diffs and Hunks

(defvar magit-diff-context-lines 3)

(defun magit-diff-U-arg ()
  (format "-U%d" magit-diff-context-lines))

(defun magit-diff-smaller-hunks (&optional count)
  "Decrease the context for diff hunks by COUNT."
  (interactive "p")
  (setq magit-diff-context-lines (max 0 (- magit-diff-context-lines count)))
  (magit-refresh))

(defun magit-diff-larger-hunks (&optional count)
  "Increase the context for diff hunks by COUNT."
  (interactive "p")
  (setq magit-diff-context-lines (+ magit-diff-context-lines count))
  (magit-refresh))

(defun magit-diff-default-hunks ()
  "Reset context for diff hunks to the default size."
  (interactive "")
  (setq magit-diff-context-lines 3)
  (magit-refresh))

(defun magit-toggle-diff-refine-hunk (&optional other)
  "Turn diff-hunk refining on or off.

If hunk refining is currently on, then hunk refining is turned off.
If hunk refining is off, then hunk refining is turned on, in
`selected' mode (only the currently selected hunk is refined).

With a prefix argument, the \"third choice\" is used instead:
If hunk refining is currently on, then refining is kept on, but
the refining mode (`selected' or `all') is switched.
If hunk refining is off, then hunk refining is turned on, in
`all' mode (all hunks refined).

Customize `magit-diff-refine-hunk' to change the default mode."
  (interactive "P")
  (let* ((old magit-diff-refine-hunk)
         (new
          (if other
              (if (eq old 'all) t 'all)
            (not old))))

    ;; remove any old refining in currently highlighted section
    (when (and magit-highlighted-section old (not (eq old 'all)))
      (magit-unrefine-section magit-highlighted-section))

    ;; set variable to new value locally
    (set (make-local-variable 'magit-diff-refine-hunk) new)

    ;; if now highlighting in "selected only" mode, turn refining back
    ;; on in the current section
    (when (and magit-highlighted-section new (not (eq new 'all)))
      (magit-refine-section magit-highlighted-section))

    ;; `all' mode being turned on or off needs a complete refresh
    (when (or (eq old 'all) (eq new 'all))
      (magit-refresh))))

(defun magit-diff-line-file ()
  (cond ((looking-at "^diff --git ./\\(.*\\) ./\\(.*\\)$")
         (match-string-no-properties 2))
        ((looking-at "^diff --cc +\\(.*\\)$")
         (match-string-no-properties 1))
        (t
         nil)))

(defun magit-wash-diffs ()
  (magit-wash-sequence #'magit-wash-diff-or-other-file))

(defun magit-wash-diff-or-other-file ()
  (or (magit-wash-diff)
      (magit-wash-other-file)))

(defun magit-wash-other-file ()
  (if (looking-at "^? \\(.*\\)$")
      (let ((file (match-string-no-properties 1)))
        (delete-region (point) (+ (line-end-position) 1))
        (magit-with-section file 'file
          (magit-set-section-info file)
          (insert "\tNew      " file "\n"))
        t)
    nil))

(defvar magit-hide-diffs nil)

(defvar magit-indentation-level 1)

(defun magit-insert-diff-title (status file file2)
  (let ((status-text (cl-case status
                       ((unmerged)
                        (format "Unmerged   %s" file))
                       ((new)
                        (format "New        %s" file))
                       ((deleted)
                        (format "Deleted    %s" file))
                       ((renamed)
                        (format "Renamed    %s   (from %s)"
                                file file2))
                       ((modified)
                        (format "Modified   %s" file))
                       ((typechange)
                        (format "Typechange %s" file))
                       (t
                        (format "?          %s" file)))))
    (insert (make-string magit-indentation-level ?\t) status-text "\n")))

(defvar magit-current-diff-range nil
  "Used internally when setting up magit diff sections.")

(defun magit-wash-typechange-section (file)
  (magit-set-section-info (list 'typechange file))
  (let ((first-start (point-marker))
        (second-start (progn (forward-line 1)
                             (search-forward-regexp "^diff")
                             (beginning-of-line)
                             (point-marker))))
    (let ((magit-indentation-level (+ magit-indentation-level 1)))
      (save-restriction
        (narrow-to-region first-start second-start)
        (goto-char (point-min))
        (magit-with-section file 'diff
          (magit-wash-diff-section)))
      (save-restriction
        (narrow-to-region second-start (point-max))
        (goto-char (point-min))
        (magit-with-section file 'diff
          (magit-wash-diff-section))))))

(defun magit-wash-diff-section ()
  (cond ((looking-at "^\\* Unmerged path \\(.*\\)")
         (let ((file (match-string-no-properties 1)))
           (delete-region (point) (line-end-position))
           (insert "\tUnmerged " file "\n")
           (magit-set-section-info (list 'unmerged file nil))
           t))
        ((looking-at "^diff")
         (let ((file (magit-diff-line-file))
               (end (save-excursion
                      (forward-line) ;; skip over "diff" line
                      (if (search-forward-regexp "^diff\\|^@@" nil t)
                          (goto-char (match-beginning 0))
                        (goto-char (point-max)))
                      (point-marker))))
           (let* ((status (cond
                           ((looking-at "^diff --cc")
                            'unmerged)
                           ((save-excursion
                              (search-forward-regexp "^new file" end t))
                            'new)
                           ((save-excursion
                              (search-forward-regexp "^deleted" end t))
                            'deleted)
                           ((save-excursion
                              (search-forward-regexp "^rename" end t))
                            'renamed)
                           (t
                            'modified)))
                  (file2 (cond
                          ((save-excursion
                             (search-forward-regexp "^rename from \\(.*\\)"
                                                    end t))
                           (match-string-no-properties 1)))))
             (magit-set-section-info (list status
                                           file
                                           (or file2 file)
                                           magit-current-diff-range))
             (magit-insert-diff-title status file file2)
             (when (search-forward-regexp "\\(--- \\(.*\\)\n\\+\\+\\+ \\(.*\\)\n\\)" () t)
               (when (match-string 1)
                 (add-text-properties (match-beginning 1) (match-end 1)
                                      '(face magit-diff-hunk-header))
                 (add-text-properties (match-beginning 2) (match-end 2)
                                      '(face magit-diff-file-header))
                 (add-text-properties (match-beginning 3) (match-end 3)
                                      '(face magit-diff-file-header))))
             (goto-char end)
             (let ((magit-section-hidden-default nil))
               (magit-wash-sequence #'magit-wash-hunk))))
         t)
        (t
         nil)))

(defun magit-wash-diff ()
  (let ((magit-section-hidden-default magit-hide-diffs))
    (magit-with-section (magit-current-line) 'diff
      (magit-wash-diff-section))))

(defun magit-diff-item-kind (diff)
  (car (magit-section-info diff)))

(defun magit-diff-item-file (diff)
  (cadr (magit-section-info diff)))

(defun magit-diff-item-file2 (diff)
  (car (cddr (magit-section-info diff))))

(defun magit-diff-item-range (diff)
  (nth 3 (magit-section-info diff)))

(defun magit-wash-hunk ()
  (cond ((looking-at "\\(^@+\\)[^@]*@+.*")
         (let ((n-columns (1- (length (match-string 1))))
               (head (match-string 0))
               (hunk-start-pos (point)))
           (magit-with-section head 'hunk
             (add-text-properties (match-beginning 0) (match-end 0)
                                  '(face magit-diff-hunk-header))
             (forward-line)
             (while (not (or (eobp)
                             (looking-at "^diff\\|^@@")))
               (magit-highlight-line-whitespace)
               (let ((prefix (buffer-substring-no-properties
                              (point) (min (+ (point) n-columns) (point-max))))
                     (line (buffer-substring-no-properties (point) (line-end-position))))
                 (cond ((string-match "^[\\+]+<<<<<<< " line)
                        (magit-put-line-property 'face 'magit-diff-merge-current))
                       ((string-match "^[\\+]+=======" line)
                        (magit-put-line-property 'face 'magit-diff-merge-separator))
                       ((string-match "^[\\+]+>>>>>>> " line)
                        (magit-put-line-property 'face 'magit-diff-merge-proposed))
                       ((string-match "\\+" prefix)
                        (magit-put-line-property 'face 'magit-diff-add))
                       ((string-match "-" prefix)
                        (magit-put-line-property 'face 'magit-diff-del))
                       (t
                        (magit-put-line-property 'face 'magit-diff-none))))
               (forward-line)))

           (when (eq magit-diff-refine-hunk 'all)
             (save-excursion
               (goto-char hunk-start-pos)
               (diff-refine-hunk))))
         t)
        (t
         nil)))

(defvar magit-diff-options nil)

(defun magit-insert-diff (file status)
  (let ((cmd magit-git-executable)
        (args (append (list "diff")
                      (list (magit-diff-U-arg))
                      magit-diff-options
                      (list "--" file))))
    (let ((p (point)))
      (magit-git-insert args)
      (if (not (eq (char-before) ?\n))
          (insert "\n"))
      (save-restriction
        (narrow-to-region p (point))
        (goto-char p)
        (cond
         ((eq status 'typechange)
          (magit-insert-diff-title status file file)
          (magit-wash-typechange-section file))
         (t
          (magit-wash-diff-section)))
        (goto-char (point-max))))))

(defvar magit-last-raw-diff nil)
(defvar magit-ignore-unmerged-raw-diffs nil)

(defun magit-wash-raw-diffs ()
  (let ((magit-last-raw-diff nil))
    (magit-wash-sequence #'magit-wash-raw-diff)))

(defun magit-wash-raw-diff ()
  (if (looking-at
       ":\\([0-7]+\\) \\([0-7]+\\) [0-9a-f]+ [0-9a-f]+ \\(.\\)[0-9]*\t\\([^\t\n]+\\)$")
      (let ((old-perm (match-string-no-properties 1))
            (new-perm (match-string-no-properties 2))
            (status (cl-case (string-to-char (match-string-no-properties 3))
                      (?A 'new)
                      (?D 'deleted)
                      (?M 'modified)
                      (?U 'unmerged)
                      (?T 'typechange)
                      (t     nil)))
            (file (match-string-no-properties 4)))
        ;; If this is for the same file as the last diff, ignore it.
        ;; Unmerged files seem to get two entries.
        ;; We also ignore unmerged files when told so.
        (if (or (equal file magit-last-raw-diff)
                (and magit-ignore-unmerged-raw-diffs (eq status 'unmerged)))
            (delete-region (point) (+ (line-end-position) 1))
          (setq magit-last-raw-diff file)
          ;; The 'diff' section that is created here will not work with
          ;; magit-insert-diff-item-patch etc when we leave it empty.
          ;; Luckily, raw diffs are only produced for staged and
          ;; unstaged changes, and we never call
          ;; magit-insert-diff-item-patch on them.  This is a bit
          ;; brittle, of course.
          (let ((magit-section-hidden-default magit-hide-diffs))
            (magit-with-section file 'diff
              (delete-region (point) (+ (line-end-position) 1))
              (if (not (magit-section-hidden magit-top-section))
                  (magit-insert-diff file status)
                (magit-set-section-info (list status file nil))
                (magit-set-section-needs-refresh-on-show t)
                (magit-insert-diff-title status file nil)))))
        t)
    nil))

(defun magit-hunk-item-diff (hunk)
  (let ((diff (magit-section-parent hunk)))
    (or (eq (magit-section-type diff) 'diff)
        (error "Huh?  Parent of hunk not a diff"))
    diff))

(defun magit-diff-item-insert-header (diff buf)
  (let ((beg (save-excursion
               (goto-char (magit-section-beginning diff))
               (forward-line)
               (point)))
        (end (if (magit-section-children diff)
                 (magit-section-beginning (car (magit-section-children diff)))
               (magit-section-end diff))))
    (magit-insert-region beg end buf)))

(defun magit-insert-diff-item-patch (diff buf)
  (let ((beg (save-excursion
               (goto-char (magit-section-beginning diff))
               (forward-line)
               (point)))
        (end (magit-section-end diff)))
    (magit-insert-region beg end buf)))

(defun magit-insert-hunk-item-patch (hunk buf)
  (magit-diff-item-insert-header (magit-hunk-item-diff hunk) buf)
  (magit-insert-region (magit-section-beginning hunk) (magit-section-end hunk)
                       buf))

(defun magit-insert-hunk-item-region-patch (hunk reverse beg end buf)
  (magit-diff-item-insert-header (magit-hunk-item-diff hunk) buf)
  (save-excursion
    (goto-char (magit-section-beginning hunk))
    (magit-insert-current-line buf)
    (forward-line)
    (let ((copy-op (if reverse "+" "-")))
      (while (< (point) (magit-section-end hunk))
        (if (and (<= beg (point)) (< (point) end))
            (magit-insert-current-line buf)
          (cond ((looking-at " ")
                 (magit-insert-current-line buf))
                ((looking-at copy-op)
                 (let ((text (buffer-substring-no-properties
                              (+ (point) 1) (line-beginning-position 2))))
                   (with-current-buffer buf
                     (insert " " text))))))
        (forward-line))))
  (with-current-buffer buf
    (diff-fixup-modifs (point-min) (point-max))))

(defun magit-hunk-item-is-conflict-p (hunk)
  ;;; XXX - Using the title is a bit too clever...
  (string-match "^diff --cc"
                (magit-section-title (magit-hunk-item-diff hunk))))

(defun magit-hunk-item-target-line (hunk)
  (save-excursion
    (beginning-of-line)
    (let ((line (line-number-at-pos)))
      (goto-char (magit-section-beginning hunk))
      (if (not (looking-at "@@+ .* \\+\\([0-9]+\\)\\(,[0-9]+\\)? @@+"))
          (error "Hunk header not found"))
      (let ((target (string-to-number (match-string 1))))
        (forward-line)
        (while (< (line-number-at-pos) line)
          ;; XXX - deal with combined diffs
          (if (not (looking-at "-"))
              (setq target (+ target 1)))
          (forward-line))
        target))))

(defvar magit-file-name ()
  "Name of file the buffer show a different version of")
(make-variable-buffer-local 'magit-file-name)

(defvar magit-show-current-version ()
  "Which version of MAGIT-FILE-NAME is shown in this buffer")
(make-variable-buffer-local 'magit-show-current-version)

(defun magit-save-index ()
  "Add the content of current file as if it was the index"
  (interactive)
  (unless (eq magit-show-current-version 'index)
    (error "Current buffer doesn't visit the index version of a file"))
  (when (y-or-n-p (format "Stage current version of %s" magit-file-name))
    (let ((buf (current-buffer))
          (name (concat (magit-git-dir) "magit-add-index")))
      (with-temp-file name
        (insert-buffer-substring buf))
      (let ((hash
             (magit-git-string "hash-object" "-t" "blob" "-w" (concat "--path=" magit-file-name) "--" name))
            (perm (substring (magit-git-string "ls-files" "-s" magit-file-name)
                             0 6)))
        (magit-run-git "update-index" "--cacheinfo" perm hash magit-file-name)))))

(defun magit-show (commit filename &optional select prefix)
  "Return a buffer containing the file FILENAME, as stored in COMMIT.

COMMIT may be one of the following:
- A string with the name of a commit, such as \"HEAD\" or
  \"dae86e\".  See 'git help revisions' for syntax.
- The symbol 'index, indicating that you want the version in
  Git's index or staging area.
- The symbol 'working, indicating that you want the version in
  the working directory.  In this case you'll get a buffer
  visiting the file.  If there's already a buffer visiting that
  file, you'll get that one.

When called interactively or when SELECT is non-nil, make the
buffer active, either in another window or (with a prefix
argument) in the current window."
  (interactive (let* ((revision (magit-read-rev "Retrieve file from revision"))
                      (filename (magit-read-file-from-rev revision)))
                 (list revision filename t current-prefix-arg)))
  (if (eq commit 'working)
      (find-file-noselect filename)
    (let ((buffer (create-file-buffer (format "%s.%s" filename (replace-regexp-in-string ".*/" "" (prin1-to-string commit t))))))
      (cond
       ((eq commit 'index)
        (let ((checkout-string (magit-git-string "checkout-index"
                                                 "--temp"
                                                 filename)))
          (string-match "^\\(.*\\)\t" checkout-string)
          (with-current-buffer buffer
            (let ((tmpname (match-string 1 checkout-string)))
              (magit-with-silent-modifications
               (insert-file-contents tmpname nil nil nil t))
              (delete-file tmpname)))))
       (t
        (with-current-buffer buffer
          (magit-with-silent-modifications
           (magit-git-insert (list "cat-file" "-p"
                                   (concat commit ":" filename)))))))
      (with-current-buffer buffer
        (let ((buffer-file-name filename))
          (normal-mode)
          (setq magit-file-name filename)
          (setq magit-show-current-version commit))
        (goto-char (point-min)))
      (if select
          (if prefix
              (switch-to-buffer buffer)
            (switch-to-buffer-other-window buffer))
        buffer))))

(defmacro with-magit-tmp-buffer (var &rest body)
  (declare (indent 1)
           (debug (symbolp &rest form)))
  `(let ((,var (generate-new-buffer magit-tmp-buffer-name)))
     (unwind-protect
         (progn ,@body)
       (kill-buffer ,var))))

(defun magit-apply-diff-item (diff &rest args)
  (when (zerop magit-diff-context-lines)
    (setq args (cons "--unidiff-zero" args)))
  (with-magit-tmp-buffer tmp
    (magit-insert-diff-item-patch diff tmp)
    (apply #'magit-run-git-with-input tmp
           "apply" (append args (list "-")))))

(defun magit-apply-hunk-item* (hunk reverse &rest args)
  "Apply single hunk or part of a hunk to the index or working file.

This function is the core of magit's stage, unstage, apply, and
revert operations.  HUNK (or the portion of it selected by the
region) will be applied to either the index, if \"--cached\" is a
member of ARGS, or to the working file otherwise."
  (let ((zero-context (zerop magit-diff-context-lines))
        (use-region (magit-use-region-p)))
    (when zero-context
      (setq args (cons "--unidiff-zero" args)))
    (when reverse
      (setq args (cons "--reverse" args)))
    (when (and use-region zero-context)
      (error (concat "Not enough context to partially apply hunk.  "
                     "Use `+' to increase context.")))
    (with-magit-tmp-buffer tmp
      (if use-region
          (magit-insert-hunk-item-region-patch
           hunk reverse (region-beginning) (region-end) tmp)
        (magit-insert-hunk-item-patch hunk tmp))
      (apply #'magit-run-git-with-input tmp
             "apply" (append args (list "-"))))))

(defun magit-apply-hunk-item (hunk &rest args)
  (apply #'magit-apply-hunk-item* hunk nil args))

(defun magit-apply-hunk-item-reverse (hunk &rest args)
  (apply #'magit-apply-hunk-item* hunk t args))

(magit-define-inserter unstaged-changes (title)
  (let ((magit-hide-diffs t)
        (magit-current-diff-range (cons 'index 'working)))
    (let ((magit-diff-options (append '() magit-diff-options)))
      (magit-git-section 'unstaged title 'magit-wash-raw-diffs
                         "diff-files"))))

(magit-define-inserter staged-changes (staged no-commit)
  (let ((magit-current-diff-range (cons "HEAD" 'index)))
    (when staged
      (let ((magit-hide-diffs t)
            (base (if no-commit
                      (magit-git-string "mktree")
                    "HEAD")))
        (let ((magit-diff-options (append '("--cached") magit-diff-options))
              (magit-ignore-unmerged-raw-diffs t))
          (magit-git-section 'staged "Staged changes:" 'magit-wash-raw-diffs
                             "diff-index" "--cached"
                             base))))))

;;; Logs and Commits

;; Note: making this a plain defcustom would probably let users break
;; the parser too easily
(defvar magit-git-log-options
  (list
   "--pretty=format:* %h %s"
   (format "--abbrev=%s" magit-sha1-abbrev-length)))
;; --decorate=full otherwise some ref prefixes are stripped
;;  '("--pretty=format:* %H%d %s" "--decorate=full"))

;;
;; Regexps for parsing ref names
;;
;; see the `git-check-ref-format' manpage for details

(defconst magit-ref-nonchars "\000-\037\177 ~^:?*[\\"
  "Characters specifically disallowed from appearing in Git symbolic refs.

Evaluate (man \"git-check-ref-format\") for details")

(defconst magit-ref-nonslash-re
  (concat "\\(?:"
          ;; "no slash-separated component can begin with a dot ." (rule 1)
          "[^" magit-ref-nonchars "./]"
          ;; "cannot have two consecutive dots ..  anywhere." (rule 3)
          "\\.?"
          "\\)*")
  "Regexp that matches the non-slash parts of a ref name.

Evaluate (man \"git-check-ref-format\") for details")

(defconst magit-refname-re
  (concat
   "\\(?:HEAD\\|"

   "\\(?:tag: \\)?"

   ;; optional non-slash sequence at the beginning
   magit-ref-nonslash-re

   ;; any number of slash-prefixed sequences
   "\\(?:"
   "/"
   magit-ref-nonslash-re
   "\\)*"

   "/" ;; "must contain at least one /." (rule 2)
   magit-ref-nonslash-re

   ;; "cannot end with a slash / nor a dot .." (rule 5)
   "[^" magit-ref-nonchars "./]"

   "\\)"
   )
  "Regexp that matches a git symbolic reference name.

Evaluate (man \"git-check-ref-format\") for details")

(defconst magit-log-oneline-re
  (concat
   "^\\([_\\*|/ -.]+\\)?"                          ; graph   (1)
   "\\(?:"
   "\\([0-9a-fA-F]+\\)"                            ; sha1    (2)
   "\\(?:"                                         ; refs    (3)
   " "
   "\\("
   "("
   magit-refname-re "\\(?:, " magit-refname-re "\\)*"
   ")"
   "\\)"
   "\\)?"
   "\\)?"
   " ?\\(\\[.*?\\]\\)?"                             ; author  (4)
   "\\(\\[.*?\\]\\)?"                               ; date    (5)
   "\\(.*\\)$"                                      ; msg     (6)
   ))

(defconst magit-log-longline-re
  (concat
   ;; use \0 delimiter (from -z option) to identify commits. this prevents
   ;; commit messages containing lines like "commit 00000" from polluting the
   ;; display
   "\\(?:\\(?:\\`\\|\0\\)"
   "\\([_\\*|/ -.]+\\)?"                           ; graph   (1)
   "commit "
   "\\([0-9a-fA-F]+\\)"                            ; sha1    (2)
   "\\(?:"                                         ; refs    (3)
   " "
   "\\("
   "("
   magit-refname-re "\\(?:, " magit-refname-re "\\)*"
   ")"
   "\\)"
   "\\)?"
   "$\\)?"
   " ?\\(.*\\)$"                                   ; msg     (4)
   ))

(defvar magit-present-log-line-function 'magit-present-log-line
  "The function to use when generating a log line.
It takes four args: CHART, SHA1, REFS and MESSAGE.  The function
must return a string which will represent the log line.")

(defun magit-log-get-bisect-state-color (suffix)
  (if (string= suffix "bad")
      (list suffix 'magit-log-head-label-bisect-bad)
    (list suffix 'magit-log-head-label-bisect-good)))

(defun magit-log-get-patches-color (suffix)
  (list (and (string-match ".+/\\(.+\\)" suffix)
             (match-string 1 suffix))
        'magit-log-head-label-patches))

(defvar magit-log-remotes-color-hook nil)

(defun magit-log-get-remotes-color (suffix)
  (or
   (run-hook-with-args-until-success
    'magit-log-remotes-color-hook suffix)
   (list suffix 'magit-log-head-label-remote)))

(defvar magit-refs-namespaces
  '(("tags" . magit-log-head-label-tags)
    ("remotes" magit-log-get-remotes-color)
    ("heads" . magit-log-head-label-local)
    ("patches" magit-log-get-patches-color)
    ("bisect" magit-log-get-bisect-state-color)))

(defun magit-ref-get-label-color (r)
  (let ((uninteresting (cl-loop for re in magit-uninteresting-refs
                                thereis (string-match re r))))
    (if uninteresting (list nil nil)
      (let* ((ref-re "\\(?:tag: \\)?refs/\\(?:\\([^/]+\\)/\\)?\\(.+\\)")
             (label (and (string-match ref-re r)
                         (match-string 2 r)))
             (res (let ((colorizer
                         (cdr (assoc (match-string 1 r)
                                     magit-refs-namespaces))))
                    (cond ((null colorizer)
                           (list r 'magit-log-head-label-default))
                          ((symbolp colorizer)
                           (list label colorizer))
                          ((listp colorizer)
                           (funcall (car colorizer)
                                    (match-string 2 r)))
                          (t
                           (list r 'magit-log-head-label-default))))))
        res))))

(defun magit-present-log-line (graph sha1 refs author date message)
  "The default log line generator."
  (let* ((string-refs
          (when refs
            (let ((colored-labels
                   (delete nil
                           (mapcar (lambda (r)
                                     (cl-destructuring-bind (label face)
                                         (magit-ref-get-label-color r)
                                       (and label
                                            (propertize label 'face face))))
                                   refs))))
              (concat
               (mapconcat 'identity colored-labels " ")
               " "))))
         (lhs (concat
               (if sha1
                   (propertize sha1 'face 'magit-log-sha1)
                 (insert-char ? magit-sha1-abbrev-length))
               " "
               graph
               string-refs
               (when message
                 (propertize message 'face 'magit-log-message)))))
    (if magit-log-show-author-date
        (let* ((rhs (concat
                     (when author
                       (concat (propertize author 'face 'magit-log-author) " "))
                     (when date
                       (concat (propertize date 'face 'magit-log-date) " "))))
               (sep-length (- (window-width) (length lhs) (length rhs)))
               (space (if (wholenump sep-length)
                          (make-string sep-length ?\ )
                        " - ")))
          (if (equal rhs "") lhs (concat lhs space rhs)))
      lhs)))

(defvar magit-log-count ()
  "Internal var used to count the number of logs actually added in a buffer.")

(defmacro magit-create-log-buffer-sections (&rest body)
  "Empty current buffer of text and magit's section, and then evaluate BODY.

if the number of logs inserted in the buffer is `magit-log-cutoff-length'
insert a line to tell how to insert more of them"
  (declare (indent 0))
  `(let ((magit-log-count 0) (inhibit-read-only t))
     (magit-create-buffer-sections
       (magit-with-section 'log nil
         ,@body
         (if (= magit-log-count magit-log-cutoff-length)
             (magit-with-section "longer"  'longer
               (insert "type \"e\" to show more logs\n")))))))

(defun magit-wash-log-line (style)
  (let ((remove-surrounding-braces
         (lambda (string)
           (when string
             (replace-regexp-in-string "\\(^\\[\\)\\|\\(\\]$\\)" "" string)))))

    (beginning-of-line)
    (let ((line-re (cond ((eq style 'long) magit-log-longline-re)
                         (t magit-log-oneline-re))))
      (cond
       ((looking-at line-re)
        (let ((chart (match-string 1))
              (sha1 (match-string 2))
              (author (when (not (eq style 'long)) (match-string 4)))
              (date (match-string 5))
              (msg  (match-string (if (eq style 'long) 4 6)))
              (refs (when (match-string 3)
                      (delq nil
                            (mapcar
                             (lambda (s)
                               (and (not
                                     (or (string= s "tag:")
                                         (string= s "HEAD"))) ; as of 1.6.6
                                    s))
                             (split-string (match-string 3) "[(), ]" t))))))
          (delete-region (point-at-bol) (point-at-eol))
          (insert (funcall magit-present-log-line-function chart sha1 refs
                           (funcall remove-surrounding-braces author)
                           (funcall remove-surrounding-braces date) msg))
          (goto-char (point-at-bol))
          (if sha1
              (magit-with-section sha1 'commit
                (when magit-log-count (setq magit-log-count (1+ magit-log-count)))
                (magit-set-section-info sha1)
                (forward-line))
            (forward-line))))
       (t
        (forward-line)))
      t)))

(defun magit-wash-log (&optional style)
  (let ((magit-old-top-section nil))
    (magit-wash-sequence (apply-partially 'magit-wash-log-line style))))

(defvar magit-currently-shown-commit nil)

(defun magit-wash-commit ()
  (let ((magit-current-diff-range))
    (when (looking-at "^commit \\([0-9a-fA-F]\\{40\\}\\)")
      (setq magit-current-diff-range (match-string 1))
      (add-text-properties (match-beginning 1) (match-end 1)
                           '(face magit-log-sha1)))
    (cond
     ((search-forward-regexp "^Merge: \\([0-9a-fA-F]+\\) \\([0-9a-fA-F]+\\)$" nil t)
      (setq magit-current-diff-range (cons (cons (match-string 1)
                                                 (match-string 2))
                                           magit-current-diff-range))
      (let ((first (magit-set-section nil 'commit (match-beginning 1) (match-end 1)))
            (second (magit-set-section nil 'commit (match-beginning 2) (match-end 2))))
        (magit-set-section-info (match-string 1) first)
        (magit-set-section-info (match-string 2) second))
      (make-commit-button (match-beginning 1) (match-end 1))
      (make-commit-button (match-beginning 2) (match-end 2)))
     (t
      (setq magit-current-diff-range (cons (concat magit-current-diff-range "^")
                                           magit-current-diff-range))))
    (search-forward-regexp "^$")
    (while (and
            (search-forward-regexp "\\(\\b[0-9a-fA-F]\\{4,40\\}\\b\\)\\|\\(^diff\\)" nil 'noerror)
            (not (match-string 2)))
      (let ((sha1 (match-string 1))
            (start (match-beginning 1))
            (end (match-end 1)))
        (when (string-equal "commit" (magit-git-string "cat-file" "-t" sha1))
          (make-commit-button start end)
          (let ((section (magit-set-section sha1 'commit start end)))
            (magit-set-section-info sha1 section)))))
    (beginning-of-line)
    (when (looking-at "^diff")
      (magit-wash-diffs))
    (goto-char (point-max))
    (insert "\n")
    (if magit-back-navigation-history
        (magit-with-section "[back]" 'button
          (insert-text-button "[back]"
                              'help-echo "Previous commit"
                              'action 'magit-show-commit-backward
                              'follow-link t
                              'mouse-face 'magit-item-highlight)))
    (insert " ")
    (if magit-forward-navigation-history
        (magit-with-section "[forward]" 'button
          (insert-text-button "[forward]"
                              'help-echo "Next commit"
                              'action 'magit-show-commit-forward
                              'follow-link t
                              'mouse-face 'magit-item-highlight)))))

(defun make-commit-button (start end)
  (make-text-button start end
                    'help-echo "Visit commit"
                    'action (lambda (button)
                              (save-excursion
                                (goto-char button)
                                (magit-visit-item)))
                    'follow-link t
                    'mouse-face 'magit-item-highlight
                    'face 'magit-log-sha1))

(defun magit-refresh-commit-buffer (commit)
  (magit-configure-have-abbrev)
  (magit-configure-have-decorate)
  (magit-create-buffer-sections
    (apply #'magit-git-section nil nil
           'magit-wash-commit
           "log"
           "--max-count=1"
           "--pretty=medium"
           `(,@(if magit-have-abbrev (list "--no-abbrev-commit"))
             ,@(if magit-have-decorate (list "--decorate=full"))
             "--cc"
             "-p" ,commit))))

(define-derived-mode magit-commit-mode magit-mode "Magit"
  "Mode to view a git commit.

\\{magit-commit-mode-map}"
  :group 'magit)

(defvar magit-commit-buffer-name "*magit-commit*"
  "Buffer name for displaying commit log messages.")

(defun magit-show-commit (commit &optional scroll inhibit-history select)
  "Show information about a commit in the buffer named by
`magit-commit-buffer-name'.  COMMIT can be any valid name for a commit
in the current Git repository.

When called interactively or when SELECT is non-nil, switch to
the commit buffer using `pop-to-buffer'.

Unless INHIBIT-HISTORY is non-nil, the commit currently shown
will be pushed onto `magit-back-navigation-history' and
`magit-forward-navigation-history' will be cleared.

Noninteractively, if the commit is already displayed and SCROLL
is provided, call SCROLL's function definition in the commit
window.  (`scroll-up' and `scroll-down' are typically passed in
for this argument.)"
  (interactive (list (magit-read-rev "Show commit (hash or ref)")
                     nil nil t))
  (when (magit-section-p commit)
    (setq commit (magit-section-info commit)))
  (unless (eql 0 (magit-git-exit-code "cat-file" "commit" commit))
    (error "%s is not a commit" commit))
  (let ((dir default-directory)
        (buf (get-buffer-create magit-commit-buffer-name)))
    (cond
     ((and (equal magit-currently-shown-commit commit)
           ;; if it's empty then the buffer was killed
           (with-current-buffer buf
             (> (length (buffer-string)) 1)))
      (let ((win (get-buffer-window buf)))
        (cond ((not win)
               (display-buffer buf))
              (scroll
               (with-selected-window win
                 (funcall scroll))))))
     (commit
      (display-buffer buf)
      (with-current-buffer buf
        (unless inhibit-history
          (push (cons default-directory magit-currently-shown-commit)
                magit-back-navigation-history)
          (setq magit-forward-navigation-history nil))
        (setq magit-currently-shown-commit commit)
        (goto-char (point-min))
        (magit-mode-init dir 'magit-commit-mode
                         #'magit-refresh-commit-buffer commit))))
    (if select
        (pop-to-buffer buf))))

(defun magit-show-commit-backward (&optional ignored)
  ;; Ignore argument passed by push-button
  "Show the commit at the head of `magit-back-navigation-history'
in `magit-commit-buffer-name'."
  (interactive)
  (with-current-buffer magit-commit-buffer-name
    (unless magit-back-navigation-history
      (error "No previous commit."))
    (let ((histitem (pop magit-back-navigation-history)))
      (push (cons default-directory magit-currently-shown-commit)
            magit-forward-navigation-history)
      (setq default-directory (car histitem))
      (magit-show-commit (cdr histitem) nil 'inhibit-history))))

(defun magit-show-commit-forward (&optional ignored)
  ;; Ignore argument passed by push-button
  "Show the commit at the head of `magit-forward-navigation-history'
in `magit-commit-buffer-name'."
  (interactive)
  (with-current-buffer magit-commit-buffer-name
    (unless magit-forward-navigation-history
      (error "No next commit."))
    (let ((histitem (pop magit-forward-navigation-history)))
      (push (cons default-directory magit-currently-shown-commit)
            magit-back-navigation-history)
      (setq default-directory (car histitem))
      (magit-show-commit (cdr histitem) nil 'inhibit-history))))

(defvar magit-marked-commit nil)

(defvar magit-mark-overlay nil)
(make-variable-buffer-local 'magit-mark-overlay)
(put 'magit-mark-overlay 'permanent-local t)

(defun magit-refresh-marked-commits ()
  (magit-for-all-buffers #'magit-refresh-marked-commits-in-buffer))

(defun magit-refresh-marked-commits-in-buffer ()
  (if (not magit-mark-overlay)
      (let ((ov (make-overlay 1 1)))
        (overlay-put ov 'face 'magit-item-mark)
        (setq magit-mark-overlay ov)))
  (delete-overlay magit-mark-overlay)
  (magit-for-all-sections
   (lambda (section)
     (when (and (eq (magit-section-type section) 'commit)
                (equal (magit-section-info section)
                       magit-marked-commit))
       (move-overlay magit-mark-overlay
                     (magit-section-beginning section)
                     (magit-section-end section)
                     (current-buffer))))))

(defun magit-set-marked-commit (commit)
  (setq magit-marked-commit commit)
  (magit-refresh-marked-commits))

(defun magit-marked-commit ()
  (or magit-marked-commit
      (error "No commit marked")))

(defun magit-remote-branch-name (remote branch)
  "Get the name of the branch BRANCH on remote REMOTE."
  (if (string= remote ".")
      branch
    (concat remote "/" branch)))

(magit-define-inserter unpulled-commits (remote branch)
  (when remote
    (apply #'magit-git-section
           'unpulled "Unpulled commits:" 'magit-wash-log "log"
           (append magit-git-log-options
                   (list
                    (format "HEAD..%s" (magit-remote-branch-name remote branch)))))))

(magit-define-inserter unpushed-commits (remote branch)
  (when remote
    (apply #'magit-git-section
           'unpushed "Unpushed commits:" 'magit-wash-log "log"
           (append magit-git-log-options
                   (list
                    (format "%s..HEAD" (magit-remote-branch-name remote branch)))))))

(defun magit-remote-branch-for (local-branch &optional fully-qualified-name)
  "Guess the remote branch name that LOCAL-BRANCH is tracking.
Gives a fully qualified name (e.g., refs/remotes/origin/master) if
FULLY-QUALIFIED-NAME is non-nil."
  (let ((merge  (magit-get "branch" local-branch "merge"))
        (remote (magit-get "branch" local-branch "remote")))
    (save-match-data
      (when (and merge remote
                 (string-match "^refs/heads/\\(.+\\)" merge))
        (concat (when fully-qualified-name
                  (if (string= "." remote)
                      "refs/heads/"
                    (concat "refs/remotes/" remote "/")))
                (match-string 1 merge))))))

;;; Status

(defvar magit-remote-string-hook nil)

(defun magit-remote-string (remote remote-branch remote-rebase)
  (cond
   ((and (string= "." remote) remote-branch)
    (concat
     (when remote-rebase "onto ")
     "branch "
     (propertize remote-branch 'face 'magit-branch)))
   ((and remote remote-branch)
    (concat
     (when remote-rebase "onto ")
     (propertize remote-branch 'face 'magit-branch)
     " @ " remote
     " (" (magit-get "remote" remote "url") ")"))
   (t
    (run-hook-with-args-until-success 'magit-remote-string-hook))))

(declare-function magit--bisect-info-for-status "magit-bisect" (branch))

(defun magit-refresh-status ()
  (magit-create-buffer-sections
    (magit-with-section 'status nil
      (let* ((branch (magit-get-current-branch))
             (remote (and branch (magit-get "branch" branch "remote")))
             (remote-rebase (and branch (magit-get-boolean "branch" branch "rebase")))
             (remote-branch (or (and branch (magit-remote-branch-for branch)) branch))
             (remote-string (magit-remote-string remote remote-branch remote-rebase))
             (head (magit-git-string
                    "log"
                    "--max-count=1"
                    "--abbrev-commit"
                    (format "--abbrev=%s" magit-sha1-abbrev-length)
                    "--pretty=oneline"))
             (no-commit (not head)))
        (when remote-string
          (insert "Remote:   " remote-string "\n"))
        (insert (format "Local:    %s %s\n"
                        (propertize (magit--bisect-info-for-status branch)
                                    'face 'magit-branch)
                        (abbreviate-file-name default-directory)))
        (insert (format "Head:     %s\n"
                        (if no-commit "nothing commited (yet)" head)))
        (let ((merge-heads (magit-file-lines (concat (magit-git-dir)
                                                     "MERGE_HEAD"))))
          (if merge-heads
              (insert (format "Merging:   %s\n"
                              (mapconcat 'identity
                                         (mapcar 'magit-name-rev merge-heads)
                                         ", ")))))
        (let ((rebase (magit-rebase-info)))
          (if rebase
              (insert (apply 'format "Rebasing: onto %s (%s of %s); Press \"R\" to Abort, Skip, or Continue\n" rebase))))
        (insert "\n")
        (magit-git-exit-code "update-index" "--refresh")
        (magit-insert-stashes)
        (magit-insert-untracked-files)
        (magit-insert-pending-changes)
        (magit-insert-pending-commits)
        (magit-insert-unpulled-commits remote remote-branch)
        (let ((staged (or no-commit (magit-anything-staged-p))))
          (magit-insert-unstaged-changes
           (if staged "Unstaged changes:" "Changes:"))
          (magit-insert-staged-changes staged no-commit))
        (magit-insert-unpushed-commits remote remote-branch))))
  (run-hooks 'magit-refresh-status-hook))

(defun magit-init (dir)
  "Initialize git repository in the DIR directory."
  (interactive (list (read-directory-name "Directory for Git repository: ")))
  (let* ((dir (file-name-as-directory (expand-file-name dir)))
         (topdir (magit-get-top-dir dir)))
    (when (or (not topdir)
              (yes-or-no-p
               (format
                (if (string-equal topdir dir)
                    "There is already a Git repository in %s. Reinitialize? "
                  "There is a Git repository in %s. Create another in %s? ")
                topdir dir)))
      (unless (file-directory-p dir)
        (and (y-or-n-p (format "Directory %s does not exists.  Create it? " dir))
             (make-directory dir)))
      (let ((default-directory dir))
        (magit-run* (list magit-git-executable "init"))))))

(define-derived-mode magit-status-mode magit-mode "Magit"
  "Mode for looking at git status.

\\{magit-status-mode-map}"
  :group 'magit)

(defvar magit-default-directory nil)

(defun magit-save-some-buffers (&optional msg pred)
  "Save some buffers if variable `magit-save-some-buffers' is non-nil.
If variable `magit-save-some-buffers' is set to `dontask' then
don't ask the user before saving the buffers, just go ahead and
do it.

Optional argument MSG is displayed in the minibuffer if variable
`magit-save-some-buffers' is nil.

Optional second argument PRED determines which buffers are considered:
If PRED is nil, all the file-visiting buffers are considered.
If PRED is t, then certain non-file buffers will also be considered.
If PRED is a zero-argument function, it indicates for each buffer whether
to consider it or not when called with that buffer current."
  (interactive)
  (let ((predicate-function (or pred magit-save-some-buffers-predicate))
        (magit-default-directory default-directory))
    (if magit-save-some-buffers
        (save-some-buffers
         (eq magit-save-some-buffers 'dontask)
         predicate-function)
      (when msg
        (message msg)))))

(defun magit-save-buffers-predicate-all ()
  "Prompt to save all buffers with unsaved changes."
  t)

(defun magit-save-buffers-predicate-tree-only ()
  "Only prompt to save buffers which are within the current git project (as
  determined by the dir passed to `magit-status'."
  (and buffer-file-name
       (string= (magit-get-top-dir magit-default-directory)
                (magit-get-top-dir (file-name-directory buffer-file-name)))))

;;;###autoload
(defun magit-status (dir)
  "Open a Magit status buffer for the Git repository containing DIR.
If DIR is not within a Git repository, offer to create a Git
repository in DIR.

Interactively, a prefix argument means to ask the user which Git
repository to use even if `default-directory' is under Git
control.  Two prefix arguments means to ignore `magit-repo-dirs'
when asking for user input."
  (interactive (list (if current-prefix-arg
                         (magit-read-top-dir
                          (> (prefix-numeric-value current-prefix-arg)
                             4))
                       (or (magit-get-top-dir default-directory)
                           (magit-read-top-dir nil)))))
  (let ((topdir (magit-get-top-dir dir)))
    (unless topdir
      (when (y-or-n-p (format "There is no Git repository in %S.  Create one? "
                              dir))
        (magit-init dir)
        (setq topdir (magit-get-top-dir dir))))
    (when topdir
      (let ((default-directory topdir))
        (magit-save-some-buffers))
      (let ((buf (or (magit-find-status-buffer topdir)
                     (generate-new-buffer
                      (concat "*magit: "
                              (file-name-nondirectory
                               (directory-file-name topdir)) "*")))))
        (funcall magit-status-buffer-switch-function buf)
        (magit-mode-init topdir 'magit-status-mode #'magit-refresh-status)))))

(magit-define-command automatic-merge (revision)
  "Merge REVISION into the current 'HEAD'; commit unless merge fails.
\('git merge REVISION')."
  (interactive (list (magit-read-rev "Merge" (magit-guess-branch))))
  (if revision
      (magit-run-git "merge" (magit-rev-to-git revision))))

(magit-define-command manual-merge (revision)
  "Merge REVISION into the current 'HEAD'; commit unless merge fails.
\('git merge REVISION')."
  (interactive (list (magit-read-rev "Merge" (magit-guess-branch))))
  (when revision
    (apply 'magit-run-git
           "merge" "--no-commit"
           (magit-rev-to-git revision)
           magit-custom-options)
    (when (file-exists-p ".git/MERGE_MSG")
        (magit-log-edit))))

;;; Staging and Unstaging

(defun magit-stage-item (&optional ask)
  "Add the item at point to the staging area.
If ASK is set, ask for the file name rather than picking the one
at point."
  (interactive "P")
  (if ask
      (magit-run-git "add" (read-file-name "File to stage: "))
    (magit-section-action (item info "stage")
      ((untracked file)
       (magit-run-git "add" info))
      ((untracked)
       (apply #'magit-run-git "add" "--"
              (magit-git-lines "ls-files" "--other" "--exclude-standard")))
      ((unstaged diff hunk)
       (if (magit-hunk-item-is-conflict-p item)
           (error (concat "Can't stage individual resolution hunks.  "
                          "Please stage the whole file.")))
       (magit-apply-hunk-item item "--cached"))
      ((unstaged diff)
       (magit-run-git "add" "-u" (magit-diff-item-file item)))
      ((unstaged)
       (magit-stage-all))
      ((staged *)
       (error "Already staged"))
      ((diff diff)
       (save-excursion
         (magit-goto-parent-section)
         (magit-stage-item)))
      ((diff diff hunk)
       (save-excursion
         (magit-goto-parent-section)
         (magit-goto-parent-section)
         (magit-stage-item)))
      ((hunk)
       (error "Can't stage this hunk"))
      ((diff)
       (error "Can't stage this diff")))))

(defun magit-unstage-item ()
  "Remove the item at point from the staging area."
  (interactive)
  (magit-section-action (item info "unstage")
    ((staged diff hunk)
     (magit-apply-hunk-item-reverse item "--cached"))
    ((staged diff)
     (if (eq (car info) 'unmerged)
         (error "Can't unstage an unmerged file.  Resolve it first"))
     (if (magit-no-commit-p)
         (magit-run-git "rm" "--cached" "--" (magit-diff-item-file item))
       (magit-run-git "reset" "-q" "HEAD" "--" (magit-diff-item-file item))))
    ((staged)
     (magit-unstage-all))
    ((unstaged *)
     (error "Already unstaged"))
    ((diff diff)
     (save-excursion
       (magit-goto-parent-section)
       (magit-unstage-item)))
    ((diff diff hunk)
     (save-excursion
       (magit-goto-parent-section)
       (magit-goto-parent-section)
       (magit-unstage-item)))
    ((hunk)
     (error "Can't unstage this hunk"))
    ((diff)
     (error "Can't unstage this diff"))))

(defun magit-stage-all (&optional also-untracked-p)
  "Add all remaining changes in tracked files to staging area.
With prefix argument, add remaining untracked files as well.
\('git add -u .' or 'git add .', respectively)."
  (interactive "P")
  (if also-untracked-p
      (magit-run-git "add" ".")
    (magit-run-git "add" "-u" ".")))

(defun magit-unstage-all ()
  "Remove all changes from staging area.
\('git reset --mixed HEAD')."
  (interactive)
  (magit-run-git "reset" "HEAD"))

;;; Branches

(defun escape-branch-name (branch)
  "Escape branch name BRANCH to remove problematic characters."
  (replace-regexp-in-string "[/]" "-" branch))

(defun magit-default-tracking-name-remote-plus-branch (remote branch)
  "Use the remote name plus a hyphen plus the escaped branch name for tracking branches."
  (concat remote "-" (escape-branch-name branch)))

(defun magit-default-tracking-name-branch-only (remote branch)
  "Use just the escaped branch name for tracking branches."
  (escape-branch-name branch))

(defun magit-get-tracking-name (remote branch)
  "Given a REMOTE and a BRANCH name, ask the user for a local
tracking brach name suggesting a sensible default."
  (when (yes-or-no-p
         (format "Create local tracking branch for %s? " branch))
    (let* ((default-name
             (funcall magit-default-tracking-name-function remote branch))
           (chosen-name (read-string (format "Call local branch (%s): " default-name)
                                     nil
                                     nil
                                     default-name)))
      (when (magit-ref-exists-p (concat "refs/heads/" chosen-name))
        (error "'%s' already exists." chosen-name))
      chosen-name)))

(defun magit-maybe-create-local-tracking-branch (rev)
  "Depending on the users wishes, create a tracking branch for
rev... maybe."
  (if (string-match "^\\(?:refs/\\)?remotes/\\([^/]+\\)/\\(.+\\)" rev)
      (let* ((remote (match-string 1 rev))
             (branch (match-string 2 rev))
             (tracker-name (magit-get-tracking-name remote branch)))
        (when tracker-name
          (magit-run-git "checkout" "-b" tracker-name rev)
          t))
    nil))

(magit-define-command checkout (revision)
  "Switch 'HEAD' to REVISION and update working tree.
Fails if working tree or staging area contain uncommitted changes.
If REVISION is a remote branch, offer to create a local tracking branch.
\('git checkout [-b] REVISION')."
  (interactive
   (list (let ((current-branch (magit-get-current-branch))
               (default (magit-default-rev)))
           (magit-read-rev "Switch to"
                           (unless (string= current-branch default)
                             default)
                           (if current-branch
                               (cons (concat "refs/heads/" current-branch "$")
                                     magit-uninteresting-refs)
                             magit-uninteresting-refs)))))
  (if revision
      (when (not (magit-maybe-create-local-tracking-branch revision))
        (magit-save-some-buffers)
        (magit-run-git "checkout" (magit-rev-to-git revision))
        (magit-update-vc-modeline default-directory))))

(defun magit-read-create-branch-args ()
  (let* ((cur-branch (magit-get-current-branch))
         (cur-point (magit-default-rev))
         (branch (read-string "Create branch: "))
         (parent (magit-read-rev "Parent"
                                 (cond
                                  ((eq magit-create-branch-behaviour 'at-point) cur-point)
                                  ((eq magit-create-branch-behaviour 'at-head) cur-branch)
                                  (t cur-branch)))))
    (list branch parent)))

(magit-define-command create-branch (branch parent)
  "Switch 'HEAD' to new BRANCH at revision PARENT and update working tree.
Fails if working tree or staging area contain uncommitted changes.
\('git checkout -b BRANCH REVISION')."
  (interactive (magit-read-create-branch-args))
  (when (and branch (not (string= branch ""))
             parent)
    (magit-save-some-buffers)
    (apply #'magit-run-git
           "checkout" "-b"
           branch
           (append magit-custom-options (list (magit-rev-to-git parent))))
    (magit-update-vc-modeline default-directory)))

(defun magit-delete-branch (branch &optional force)
  "Delete the BRANCH.
If the branch is the current one, offers to switch to `master' first.
With prefix, forces the removal even if it hasn't been merged.
Works with local or remote branches.
\('git branch [-d|-D] BRANCH' or 'git push <remote-part-of-BRANCH> :refs/heads/BRANCH')."
  (interactive (list (magit-read-rev-with-default "Branch to delete" 'notrim)
                     current-prefix-arg))
  (let* ((remote (magit-remote-part-of-branch branch))
         (is-current (string= branch (magit-get-current-branch)))
         (args (list "branch"
                     (if force "-D" "-d")
                     branch)))
    (cond
     (remote
      (magit-run-git "push" remote (concat ":refs/heads/" (magit-branch-no-remote branch))))
     (is-current
      (when (y-or-n-p "Cannot delete current branch. Switch to master first? ")
          (progn
            (magit-checkout "master")
            (apply 'magit-run-git args))
          (message "The current branch was not deleted.")))
     (t
            (apply 'magit-run-git args)))))

(defun magit-move-branch (old new &optional force)
  "Rename or move branch OLD to NEW.
With prefix, forces the move even if NEW already exists.
\('git branch [-m|-M] OLD NEW')."
  (interactive (list (magit-read-rev-with-default "Old name")
                     (read-string "New name: ")
                     current-prefix-arg))
  (magit-run-git "branch" (if force
                              "-M"
                            "-m")
                 (magit-rev-to-git old) new))

(defun magit-guess-branch ()
  "Guess branch name depending on the context of cursor and
return a string or nil when not found."
  (let ((branch                  ; may be t.  see `magit-section-case'
         (magit-section-case (item info)
           ((branch)
            (magit-section-info (magit-current-section)))
           ((wazzup commit)
            (magit-section-info (magit-section-parent item)))
           ((commit)
            (magit-name-rev (substring info 0 magit-sha1-abbrev-length)))
           ((wazzup) info)
           (t (let ((lines (magit-git-lines "reflog")))
                (while (and lines
                            (not (string-match "moving from \\(.+?\\) to"
                                               (car lines))))
                  (setq lines (cdr lines)))
                (when lines
                  (match-string 1 (car lines))))))))
    (when (stringp branch)
      branch)))

;;; Remotes

(defun magit-add-remote (remote url)
  "Add the REMOTE and fetch it.
\('git remote add REMOTE URL')."
  (interactive (list (read-string "Add remote: ")
                     (read-string "URL: ")))
  (magit-run-git "remote" "add" "-f" remote url))

(defun magit-remove-remote (remote)
  "Delete the REMOTE.
\('git remote rm REMOTE')."
  (interactive (list (magit-read-remote "Remote to delete")))
  (magit-run-git "remote" "rm" remote))

(defun magit-rename-remote (old new)
  "Rename remote OLD to NEW.
\('git remote rename OLD NEW')."
  (interactive (list (magit-read-remote "Old name")
                     (read-string "New name: ")))
  (magit-run-git "remote" "rename" old new))

(defun magit-guess-remote ()
  (magit-section-case (item info)
    ((branch)
     (magit-section-info (magit-section-parent item)))
    ((remote)
     info)
    (t
     (if (string= info ".")
         info
       (magit-get-current-remote)))))

;;; Merging

(defun magit-merge (revision)
  "Merge REVISION into the current 'HEAD'; leave changes uncommitted.
With a prefix-arg, the merge will be squashed.
\('git merge --no-commit [--squash|--no-ff] REVISION')."
  (interactive
   (list (magit-read-rev-with-default "Merge")))
  (if revision
      (apply 'magit-run-git
             "merge"
             (magit-rev-to-git revision)
             magit-custom-options)))

;;; Rebasing

(defun magit-rebase-info ()
  "Return a list indicating the state of an in-progress rebase.
If there is no rebase in progress return nil."
  (let ((git-dir (magit-git-dir)))
    (cond ((file-exists-p (concat git-dir "rebase-merge"))
           (list
            ;; The commit we're rebasing onto, i.e. git rebase -i <onto>
            (magit-name-rev (car (magit-file-lines (concat git-dir "rebase-merge/onto"))))

            ;; How many commits we've gone through
            (length (magit-file-lines (concat git-dir "rebase-merge/done")))

            ;; How many commits we have in total, without the comments
            ;; at the end of git-rebase-todo.backup
            (let ((todo-lines-with-comments (magit-file-lines (concat git-dir "rebase-merge/git-rebase-todo.backup"))))
              (cl-loop for i in todo-lines-with-comments
                       until (string= "" i)
                       count i))))
          ((and (file-exists-p (concat git-dir "rebase-apply"))
                (file-exists-p (concat git-dir "rebase-apply/onto")))
           ;; we might be here because a non-interactive rebase failed: the
           ;; patches didn't apply cleanly
           (list
            ;; The commit we're rebasing onto, i.e. git rebase -i <onto>
            (magit-name-rev (car (magit-file-lines (concat git-dir "rebase-apply/onto"))))

            ;; How many commits we've gone through
            (- (string-to-number (car (magit-file-lines (concat git-dir "rebase-apply/next")))) 1)

            ;; How many commits we have in total
            (string-to-number (car (magit-file-lines (concat git-dir "rebase-apply/last"))))
            ))
          (t nil))))

(defun magit-rebase-step ()
  (interactive)
  (let ((info (magit-rebase-info)))
    (if (not info)
        (let* ((current-branch (magit-get-current-branch))
               (rev (magit-read-rev "Rebase to"
                                    (magit-format-ref (magit-remote-branch-for current-branch t))
                                    (if current-branch
                                        (cons (concat "refs/heads/" current-branch)
                                              magit-uninteresting-refs)
                                      magit-uninteresting-refs))))
          (if rev
              (magit-run-git "rebase" (magit-rev-to-git rev))))
      (let ((cursor-in-echo-area t)
            (message-log-max nil))
        (message "Rebase in progress. [A]bort, [S]kip, or [C]ontinue? ")
        (let ((reply (read-event)))
          (cl-case reply
            ((?A ?a)
             (magit-run-git-async "rebase" "--abort"))
            ((?S ?s)
             (magit-run-git-async "rebase" "--skip"))
            ((?C ?c)
             (magit-run-git-async "rebase" "--continue"))))))))

;;; Resetting

(magit-define-command reset-head (revision &optional hard)
  "Switch 'HEAD' to REVISION, keeping prior working tree and staging area.
Any differences from REVISION become new changes to be committed.
With prefix argument, all uncommitted changes in working tree
and staging area are lost.
\('git reset [--soft|--hard] REVISION')."
  (interactive (list (magit-read-rev (format "%s head to"
                                             (if current-prefix-arg
                                                 "Hard reset"
                                               "Reset"))
                                     (or (magit-default-rev)
                                         "HEAD^"))
                     current-prefix-arg))
  (when revision
    (magit-run-git "reset" (if hard "--hard" "--soft")
                   (magit-rev-to-git revision))
    (magit-update-vc-modeline default-directory)))

(magit-define-command reset-head-hard (revision)
  "Switch 'HEAD' to REVISION, losing all changes.
Uncomitted changes in both working tree and staging area are lost.
\('git reset --hard REVISION')."
  (interactive (list (magit-read-rev (format "Hard reset head to")
                                     (or (magit-default-rev)
                                         "HEAD"))))
  (magit-reset-head revision t))

(magit-define-command reset-working-tree (&optional arg)
  "Revert working tree and clear changes from staging area.
\('git reset --hard HEAD').

With a prefix arg, also remove untracked files.  With two prefix args, remove ignored files as well."
  (interactive "p")
  (let ((include-untracked (>= arg 4))
        (include-ignored (>= arg 16)))
    (when (yes-or-no-p (format "Discard all uncommitted changes%s%s? "
                               (if include-untracked
                                   ", untracked files"
                                 "")
                               (if include-ignored
                                   ", ignored files"
                                 "")))
      (magit-reset-head-hard "HEAD")
      (if include-untracked
          (magit-run-git "clean" "-fd" (if include-ignored
                                           "-x"
                                         ""))))))

;;; Rewriting

(defun magit-read-rewrite-info ()
  (when (file-exists-p (concat (magit-git-dir) "magit-rewrite-info"))
    (with-temp-buffer
      (insert-file-contents (concat (magit-git-dir) "magit-rewrite-info"))
      (goto-char (point-min))
      (read (current-buffer)))))

(defun magit-write-rewrite-info (info)
  (with-temp-file (concat (magit-git-dir) "magit-rewrite-info")
    (prin1 info (current-buffer))
    (princ "\n" (current-buffer))))

(magit-define-inserter pending-commits ()
  (let* ((info (magit-read-rewrite-info))
         (pending (cdr (assq 'pending info))))
    (when pending
      (magit-with-section 'pending nil
        (insert (propertize "Pending commits:\n"
                            'face 'magit-section-title))
        (dolist (p pending)
          (let* ((commit (car p))
                 (properties (cdr p))
                 (used (plist-get properties 'used)))
            (magit-with-section commit 'commit
              (magit-set-section-info commit)
              (insert (magit-git-string
                       "log" "--max-count=1"
                       (if used
                           "--pretty=format:. %s"
                         "--pretty=format:* %s")
                       commit "--")
                      "\n")))))
      (insert "\n"))))

(defun magit-rewrite-set-commit-property (commit prop value)
  (let* ((info (magit-read-rewrite-info))
         (pending (cdr (assq 'pending info)))
         (p (assoc commit pending)))
    (when p
      (setf (cdr p) (plist-put (cdr p) prop value))
      (magit-write-rewrite-info info)
      (magit-need-refresh))))

(defun magit-rewrite-set-used ()
  (interactive)
  (magit-section-case (item info)
    ((pending commit)
     (magit-rewrite-set-commit-property info 'used t))))

(defun magit-rewrite-set-unused ()
  (interactive)
  (magit-section-case (item info)
    ((pending commit)
     (magit-rewrite-set-commit-property info 'used nil))))

(magit-define-inserter pending-changes ()
  (let* ((info (magit-read-rewrite-info))
         (orig (cadr (assq 'orig info))))
    (when orig
      (let ((magit-hide-diffs t))
        (magit-git-section 'pending-changes
                           "Pending changes"
                           'magit-wash-diffs
                           "diff" (magit-diff-U-arg) "-R" orig)))))

(defun magit-rewrite-start (from &optional onto)
  (interactive (list (magit-read-rev-with-default "Rewrite from")))
  (or (magit-everything-clean-p)
      (error "You have uncommitted changes"))
  (or (not (magit-read-rewrite-info))
      (error "Rewrite in progress"))
  (let* ((orig (magit-rev-parse "HEAD"))
         (base
          (if
              (or
               (eq magit-rewrite-inclusive t)
               (and
                (eq magit-rewrite-inclusive 'ask)
                (y-or-n-p "Include selected revision in rewrite? ")))
              (or
               (car (magit-commit-parents from))
               (error "Can't rewrite a parentless commit."))
            from))
         (pending (magit-git-lines "rev-list" (concat base ".."))))
    (magit-write-rewrite-info `((orig ,orig)
                                (pending ,@(mapcar #'list pending))))
    (magit-run-git "reset" "--hard" base)))

(defun magit-rewrite-stop (&optional noconfirm)
  (interactive)
  (let* ((info (magit-read-rewrite-info)))
    (or info
        (error "No rewrite in progress"))
    (when (or noconfirm
              (yes-or-no-p "Stop rewrite? "))
      (magit-write-rewrite-info nil)
      (magit-refresh))))

(defun magit-rewrite-abort ()
  (interactive)
  (let* ((info (magit-read-rewrite-info))
         (orig (cadr (assq 'orig info))))
    (or info
        (error "No rewrite in progress"))
    (or (magit-everything-clean-p)
        (error "You have uncommitted changes"))
    (when (yes-or-no-p "Abort rewrite? ")
      (magit-write-rewrite-info nil)
      (magit-run-git "reset" "--hard" orig))))

(defun magit-rewrite-finish ()
  (interactive)
  (magit-with-refresh
    (magit-rewrite-finish-step t)))

(defun magit-rewrite-finish-step (first-p)
  (let ((info (magit-read-rewrite-info)))
    (or info
        (error "No rewrite in progress"))
    (let* ((pending (cdr (assq 'pending info)))
           (first-unused
            (let ((rpend (reverse pending)))
              (while (and rpend (plist-get (cdr (car rpend)) 'used))
                (setq rpend (cdr rpend)))
              (car rpend)))
           (commit (car first-unused)))
      (cond ((not first-unused)
             (magit-rewrite-stop t))
            ((magit-apply-commit commit t (not first-p))
             (magit-rewrite-set-commit-property commit 'used t)
             (magit-rewrite-finish-step nil))))))

;;; Updating, pull, and push

(magit-define-command fetch (remote)
  "Fetch from REMOTE."
  (interactive (list (magit-read-remote)))
  (apply 'magit-run-git-async "fetch" remote magit-custom-options))

(magit-define-command fetch-current ()
  "Run fetch for default remote.

If there is no default remote, ask for one."
  (interactive)
  (magit-fetch (or (magit-get-current-remote)
                   (magit-read-remote))))

(magit-define-command remote-update ()
  "Update all remotes."
  (interactive)
  (apply 'magit-run-git-async "remote" "update" magit-custom-options))

(magit-define-command pull ()
  "Run git pull against the current remote."
  (interactive)
  (let* ((branch (magit-get-current-branch))
         (branch-remote (magit-get-remote branch))
         (config-branch (and branch (magit-get "branch" branch "merge")))
         (pull-remote (if (or current-prefix-arg
                              (not branch-remote))
                           (magit-read-remote "Pull from remote" branch-remote)
                      branch-remote))
         (merge-branch (or (and (not current-prefix-arg)
                                config-branch)
                           (magit-read-remote-branch
                            pull-remote (format "Pull branch from remote %s" pull-remote)))))
    (when (and branch (not config-branch))
      (magit-set branch-remote "branch" branch "remote")
      (magit-set (format "refs/heads/%s" merge-branch)
                 "branch" branch "merge"))
    (apply 'magit-run-git-async "pull" "-v"
           (append
            magit-custom-options
            (list pull-remote)
            (when merge-branch
               (list (format "%s:refs/remotes/%s/%s" merge-branch branch-remote branch)))))))

(eval-when-compile (require 'eshell))

(defun magit-parse-arguments (command)
  (require 'eshell)
  (with-temp-buffer
    (insert command)
    (mapcar 'eval (eshell-parse-arguments (point-min) (point-max)))))

(defun magit-shell-command (command)
  "Perform arbitrary shell COMMAND."
  (interactive "sCommand: ")
  (let ((args (magit-parse-arguments command))
        (magit-process-popup-time 0))
    (magit-run* args nil nil nil t)))

(defvar magit-git-command-history nil)

(defun magit-git-command (command)
  "Perform arbitrary Git COMMAND.

Similar to `magit-shell-command', but involves slightly less
typing and automatically refreshes the status buffer."
  (interactive
   (list (read-string "Run git like this: " nil 'magit-git-command-history)))
  (require 'pcomplete)
  (let ((args (magit-parse-arguments command))
        (magit-process-popup-time 0))
    (magit-with-refresh
      (magit-run* (append (cons magit-git-executable
                                magit-git-standard-options)
                          args)
                  nil nil nil t))))

(magit-define-command push-tags ()
  "Push tags to a remote repository.

Push tags to the current branch's remote.  If that isn't set push
to \"origin\" or if that remote doesn't exit but only a single
remote is defined use that.  Otherwise or with a prefix argument
ask the user what remote to use."
  (interactive)
  (let* ((branch  (magit-get-current-branch))
         (remotes (magit-git-lines "remote"))
         (remote  (or (and branch (magit-get-remote branch))
                      (car (member  "origin" remotes))
                      (and (= (length remotes) 1)
                           (car remotes)))))
    (when (or current-prefix-arg (not remote))
      (setq remote (magit-read-remote "Push to remote: ")))
    (magit-run-git-async "push" remote "--tags")))

(magit-define-command push ()
  "Push the current branch to a remote repository.

By default push to the remote specified by the git-config(1) option
branch.<name>.remote or else origin.  Otherwise or with a prefix
argument instead ask the user what remote to push to.

When pushing to branch.<name>.remote push to the branch specified by
branch.<name>.merge.  When pushing to another remote or if the latter
option is not set push to the remote branch with the same name as the
local branch being pushed.  With two or more prefix arguments instead
ask the user what branch to push to.  In this last case actually push
even if `magit-set-upstream-on-push's value is `refuse'."
  (interactive)
  (let* ((branch (or (magit-get-current-branch)
                     (error "Don't push a detached head.  That's gross")))
         (branch-remote (and branch (magit-get "branch" branch "remote")))
         (origin-remote (and (magit-get "remote" "origin" "url") "origin"))
         (push-remote (if (or current-prefix-arg
                              (and (not branch-remote)
                                   (not origin-remote)))
                          (magit-read-remote
                           (format "Push %s to remote" branch)
                           (or branch-remote origin-remote))
                        (or branch-remote origin-remote)))
         (ref-branch (or (and (>= (prefix-numeric-value current-prefix-arg) 16)
                              (concat "refs/heads/"
                                      (magit-read-remote-branch
                                       push-remote
                                       (format "Push %s as branch" branch))))
                         (and (equal branch-remote push-remote)
                              (magit-get "branch" branch "merge")))))
    (if (and (not ref-branch)
             (eq magit-set-upstream-on-push 'refuse))
        (error "Not pushing since no upstream has been set")
      (let ((set-upstream-on-push (and (not ref-branch)
                                       (or (eq magit-set-upstream-on-push 'dontask)
                                           (and (eq magit-set-upstream-on-push t)
                                                (yes-or-no-p "Set upstream while pushing? "))))))
        (apply 'magit-run-git-async "push" "-v" push-remote
               (if ref-branch
                   (format "%s:%s" branch ref-branch)
                 branch)
               (if set-upstream-on-push
                   (cons "--set-upstream" magit-custom-options)
                 magit-custom-options))
        ;; Although git will automatically set up the remote,
        ;; it doesn't set up the branch to merge (at least as of Git 1.6.6.1),
        ;; so we have to do that manually.
        (when (and ref-branch
                   (or set-upstream-on-push
                       (member "-u" magit-custom-options)))
          (magit-set ref-branch "branch" branch "merge"))))))

;;; Log edit mode

(defvar magit-log-edit-buffer-name "*magit-edit-log*"
  "Buffer name for composing commit messages.")

(defvar magit-log-edit-mode-map
  (let ((map (make-sparse-keymap)))
    (define-key map (kbd "C-c C-c") 'magit-log-edit-commit)
    (define-key map (kbd "C-x #") 'magit-log-edit-commit)
    (define-key map (kbd "C-c C-a") 'magit-log-edit-toggle-amending)
    (define-key map (kbd "C-c C-s") 'magit-log-edit-toggle-signoff)
    (define-key map (kbd "C-c C-t") 'magit-log-edit-toggle-author)
    (define-key map (kbd "C-c C-e") 'magit-log-edit-toggle-allow-empty)
    (define-key map (kbd "M-p") 'log-edit-previous-comment)
    (define-key map (kbd "M-n") 'log-edit-next-comment)
    (define-key map (kbd "C-c C-k") 'magit-log-edit-cancel-log-message)
    (define-key map (kbd "C-c C-]") 'magit-log-edit-cancel-log-message)
    (define-key map (kbd "C-x C-s") (lambda ()
                                      (interactive)
                                      (message "Not saved. Use C-c C-c to finalize this commit message.")))
    map))

(defvar magit-pre-log-edit-window-configuration nil)

(easy-menu-define magit-log-edit-mode-menu magit-log-edit-mode-map
  "Log Edit menu"
  '("Log Edit"
    ["Previous" log-edit-previous-comment t]
    ["Next" log-edit-next-comment t]
    "-"
    ["Amend" magit-log-edit-toggle-amending
     :style toggle
     :selected (string= (magit-log-edit-get-field 'amend) "yes")
     :help "If selected this commit will be an amendment to the previous commit."]
    ["Sign-Off" magit-log-edit-toggle-signoff
     :style toggle
     :selected (let ((sign-off-field (magit-log-edit-get-field 'sign-off)))
                 (if sign-off-field
                     (equal sign-off-field "yes")
                   magit-commit-signoff))
     :help "If selected a Signed-off-by line will be added."]
    ["Author" magit-log-edit-toggle-author
     :style toggle
     :selected (magit-log-edit-get-field 'author)
     :help "If selected this commit will include an author."]
    ["Allow Empty" magit-log-edit-toggle-allow-empty
     :style toggle
     :selected (string= (magit-log-edit-get-field 'allow-empty) "yes")
     :help "If selected the commit is allowed to be empty."]
    "-"
    ["Cancel" magit-log-edit-cancel-log-message t]
    ["Commit" magit-log-edit-commit t]))

(define-derived-mode magit-log-edit-mode text-mode "Magit Log Edit"
  ;; Recognize changelog-style paragraphs
  (set (make-local-variable 'paragraph-start)
       (concat paragraph-start "\\|*\\|(")))

(defun magit-log-edit-cleanup ()
  (save-excursion
    (goto-char (point-min))
    (goto-char (point-min))
    (if (re-search-forward "[ \t\n]*\\'" nil t)
        (replace-match "\n" nil nil))))

(defun magit-log-edit-append (str)
  (with-current-buffer (get-buffer-create magit-log-edit-buffer-name)
    (goto-char (point-max))
    (insert str "\n")))

(defconst magit-log-header-end "-- End of Magit header --\n")

(defun magit-log-edit-get-fields ()
  (let ((buf (get-buffer magit-log-edit-buffer-name))
        (result nil))
    (if buf
        (with-current-buffer buf
          (goto-char (point-min))
          (while (looking-at "^\\([A-Za-z0-9-_]+\\): *\\(.+\\)?$")
            (setq result (nconc (cons (intern (downcase (match-string 1)))
                                      (read (or (match-string 2) "nil")))
                                result))
            (forward-line))
          (if (not (looking-at (regexp-quote magit-log-header-end)))
              (setq result nil))))
    (nreverse result)))

(defun magit-log-edit-set-fields (fields)
  (let ((buf (get-buffer-create magit-log-edit-buffer-name)))
    (with-current-buffer buf
      (goto-char (point-min))
      (if (search-forward-regexp (format "^\\([A-Za-z0-9-_]+:.*\n\\)*%s"
                                         (regexp-quote magit-log-header-end))
                                 nil t)
          (delete-region (match-beginning 0) (match-end 0)))
      (goto-char (point-min))
      (when fields
        (while fields
          (insert (capitalize (symbol-name (caar fields))) ": "
                  (prin1-to-string (cdar fields)) "\n")
          (setq fields (cdr fields)))
        (insert magit-log-header-end)))))

(defun magit-log-edit-set-field (name value)
  (let* ((fields (magit-log-edit-get-fields))
         (cell (assq name fields)))
    (cond (cell
           (if value
               (rplacd cell value)
             (setq fields (delq cell fields))))
          (t
           (if value
               (setq fields (append fields (list (cons name value)))))))
    (magit-log-edit-set-fields fields)))

(defun magit-log-edit-get-field (name)
  (cdr (assq name (magit-log-edit-get-fields))))

(defun magit-log-edit-toggle-field (name default)
  "Toggle the log-edit field named NAME.
If it's currently unset, set it to DEFAULT (t or nil).

Return nil if the field is toggled off, and non-nil if it's
toggled on.  When it's toggled on for the first time, return
'first."
  (let* ((fields (magit-log-edit-get-fields))
         (cell (assq name fields)) yesp)
    (if cell
        (progn
          (setq yesp (equal (cdr cell) "yes"))
          (rplacd cell (if yesp "no" "yes")))
      (setq fields (nconc (cons name (if default "yes" "no")) fields))
      (setq yesp (if default 'first)))
    (magit-log-edit-set-fields fields)
    yesp))

(defun magit-log-edit-toggle-input (name default)
  "Toggle the log-edit input named NAME.
If it's currently unset, set it to DEFAULT (a string). If it is
set remove it.

Return nil if the input is toggled off, and its valud if it's
toggled on."
  (let* ((fields (magit-log-edit-get-fields))
         (cell (assq name fields))
         result)
    (if cell
        (progn
          (setq fields (assq-delete-all name fields)
                result (cdr cell)))
      (setq fields (nconc (cons name default) fields)))
    (magit-log-edit-set-fields fields)
    result))

(defun magit-log-edit-setup-author-env (author)
  "Set GIT_AUTHOR_* variables from AUTHOR spec.
If AUTHOR is nil, honor default values from
environment (potentially empty)."
  (when author
    ;; XXX - this is a bit strict, probably.
    (or (string-match "\\(.*\\) <\\(.*\\)>\\(?:,\\s-*\\(.+\\)\\)?" author)
        (error "Can't parse author string"))
    ;; Shucks, setenv destroys the match data.
    (let ((name (match-string 1 author))
          (email (match-string 2 author))
          (date  (match-string 3 author)))
      (make-local-variable 'process-environment)
      (setenv "GIT_AUTHOR_NAME" name)
      (setenv "GIT_AUTHOR_EMAIL" email)
      (if date
          (setenv "GIT_AUTHOR_DATE" date)))))

(defun magit-log-edit-push-to-comment-ring (comment)
  (when (or (ring-empty-p log-edit-comment-ring)
            (not (equal comment (ring-ref log-edit-comment-ring 0))))
    (ring-insert log-edit-comment-ring comment)))

(defun magit-log-edit-commit ()
  "Finish edits and create new commit object.
\('git commit ...')"
  (interactive)
  (let* ((fields (magit-log-edit-get-fields))
         (amend (equal (cdr (assq 'amend fields)) "yes"))
         (allow-empty (equal (cdr (assq 'allow-empty fields)) "yes"))
         (commit-all (equal (cdr (assq 'commit-all fields)) "yes"))
         (sign-off-field (assq 'sign-off fields))
         (sign-off (if sign-off-field
                       (equal (cdr sign-off-field) "yes")
                     magit-commit-signoff))
         (tag-rev (cdr (assq 'tag-rev fields)))
         (tag-name (cdr (assq 'tag-name fields)))
         (author (cdr (assq 'author fields)))
         (tag-options (cdr (assq 'tag-options fields))))

    (unless (or (magit-anything-staged-p)
                allow-empty
                amend
                tag-name
                (file-exists-p (concat (magit-git-dir) "MERGE_HEAD"))
                (and commit-all
                     (not (magit-everything-clean-p))))
      (error "Refusing to create empty commit. Maybe you want to amend (%s) or allow-empty (%s)?"
             (key-description (car (where-is-internal
                                    'magit-log-edit-toggle-amending)))
             (key-description (car (where-is-internal
                                    'magit-log-edit-toggle-allow-empty)))))

    (magit-log-edit-push-to-comment-ring (buffer-string))
    (magit-log-edit-setup-author-env author)
    (magit-log-edit-set-fields nil)
    (magit-log-edit-cleanup)
    (if (= (buffer-size) 0)
        (insert "(Empty description)\n"))
    (let ((env process-environment)
          (commit-buf (current-buffer)))
      (with-current-buffer (magit-find-status-buffer default-directory)
        (let ((process-environment env))
          (cond (tag-name
                 (apply #'magit-run-git-with-input commit-buf
                        "tag" (append tag-options (list tag-name "-a" "-F" "-" tag-rev))))
                (t
                 (apply #'magit-run-async-with-input commit-buf
                        magit-git-executable
                        (append magit-git-standard-options
                                '("commit")
                                magit-custom-options
                                '("-F" "-")
                                (if (and commit-all (not allow-empty)) '("--all") '())
                                (if amend '("--amend") '())
                                (if allow-empty '("--allow-empty"))
                                (if sign-off '("--signoff") '()))))))))
    ;; shouldn't we kill that buffer altogether?
    (erase-buffer)
    (let ((magit-buf magit-buffer-internal))
      (bury-buffer)
      (set-buffer magit-buf))
    (when (file-exists-p (concat (magit-git-dir) "MERGE_MSG"))
      (delete-file (concat (magit-git-dir) "MERGE_MSG")))
    ;; potentially the local environment has been altered with settings that
    ;; were specific to this commit. Let's revert it
    (kill-local-variable 'process-environment)
    (magit-update-vc-modeline default-directory)
    (when magit-pre-log-edit-window-configuration
      (set-window-configuration magit-pre-log-edit-window-configuration)
      (setq magit-pre-log-edit-window-configuration nil))))

(defun magit-log-edit-cancel-log-message ()
  "Abort edits and erase commit message being composed."
  (interactive)
  (when (or (not magit-log-edit-confirm-cancellation)
            (yes-or-no-p
             "Really cancel editing the log (any changes will be lost)?"))
    (erase-buffer)
    (bury-buffer)
    (when magit-pre-log-edit-window-configuration
      (set-window-configuration magit-pre-log-edit-window-configuration)
      (setq magit-pre-log-edit-window-configuration nil))))

(defun magit-log-edit-toggle-amending ()
  "Toggle whether this will be an amendment to the previous commit.
\(i.e., whether eventual commit does 'git commit --amend')"
  (interactive)
  (when (eq (magit-log-edit-toggle-field 'amend t) 'first)
    (magit-log-edit-append
     (magit-trim-line (magit-format-commit "HEAD" "%s%n%n%b")))))

(defun magit-log-edit-toggle-signoff ()
  "Toggle whether this commit will include a signoff.
\(i.e., whether eventual commit does 'git commit --signoff')"
  (interactive)
  (magit-log-edit-toggle-field 'sign-off (not magit-commit-signoff)))

(defun magit-log-edit-toggle-author ()
  "Toggle whether this commit will include an author.
\(i.e., whether eventual commit is run with GIT_AUTHOR_NAME and
GIT_AUTHOR_EMAIL set)"
  (interactive)
  (magit-log-edit-toggle-input 'author (format "%s <%s>"
                                               (or (magit-get "user" "name") "Author Name")
                                               (or (magit-get "user" "email") "author@email"))))

(defun magit-log-edit-toggle-allow-empty ()
  "Toggle whether this commit is allowed to be empty.
This means that the eventual commit does 'git commit --allow-empty'."
  (interactive)
  (magit-log-edit-toggle-field 'allow-empty t))

(defun magit-pop-to-log-edit (operation)
  (let ((dir default-directory)
        (magit-buf (current-buffer))
        (buf (get-buffer-create magit-log-edit-buffer-name)))
    (setq magit-pre-log-edit-window-configuration
          (current-window-configuration))
    (pop-to-buffer buf)
    (setq default-directory dir)
    (when (file-exists-p (concat (magit-git-dir) "MERGE_MSG"))
      (insert-file-contents (concat (magit-git-dir) "MERGE_MSG")))
    (magit-log-edit-mode)
    (make-local-variable 'magit-buffer-internal)
    (setq magit-buffer-internal magit-buf)
    (message "Type C-c C-c to %s (C-c C-k to cancel)." operation)))

(defun magit-log-edit (&optional arg)
  "Bring up a buffer to allow editing of commit messages.

Giving a simple prefix arg will amend a previous commit, while
a double prefix arg will allow creating an empty one.

If there is a rebase in progress, offer the user the option to
continue it.

\\{magit-log-edit-mode-map}"
  (interactive "P")
  ;; If repository is dirty there is no point in trying to
  ;; suggest to continue the rebase. Git will rebuke you and exit with
  ;; error code, so suggest it only if theres absolutely nothing else
  ;; to do and rebase is ongoing.
  (if (and (magit-everything-clean-p)
           (magit-rebase-info)
           (y-or-n-p "Rebase in progress.  Continue it? "))
      (magit-run-git-async "rebase" "--continue")

    ;; If there's nothing staged, set commit flag to `nil', thus
    ;; avoiding unnescessary popping up of the log edit buffer in case
    ;; when user chose to forgo commiting all unstaged changes
    (let ((amend-p (= (prefix-numeric-value arg) 4))
          (empty-p (= (prefix-numeric-value arg) 16)))
      (when (and magit-commit-all-when-nothing-staged
                 (not (magit-everything-clean-p))
                 (not (magit-anything-staged-p)))
        (cond ((eq magit-commit-all-when-nothing-staged 'ask-stage)
               (when (y-or-n-p "Nothing staged.  Stage everything now? ")
                 (magit-stage-all)))
              ((not (magit-log-edit-get-field 'commit-all))
               (when (or (eq magit-commit-all-when-nothing-staged t)
                         (y-or-n-p
                          "Nothing staged.  Commit all unstaged changes? "))
                 (magit-log-edit-set-field 'commit-all "yes")))))
      (when amend-p
        (magit-log-edit-toggle-amending))
      (when empty-p
        (magit-log-edit-toggle-allow-empty))
      (let ((author-email (or (getenv "GIT_AUTHOR_EMAIL") ""))
            (author-name (or (getenv "GIT_AUTHOR_NAME") ""))
            (author-date (or (getenv "GIT_AUTHOR_DATE") "")))
        (if (not (string= author-email ""))
            (magit-log-edit-set-field 'author (format "%s <%s>%s"
                                                      (if (string= "" author-name) author-email author-name)
                                                      author-email
                                                      (if (string= "" author-date) "" (format ", %s" author-date))))))
      (magit-pop-to-log-edit "commit"))))

(defun magit-add-log ()
  (interactive)
  (cond ((magit-rebase-info)
         (if (y-or-n-p "Rebase in progress.  Continue it? ")
             (magit-run-git-async "rebase" "--continue")))
        (t
         (let ((section (magit-current-section)))
           (let ((fun (if (eq (magit-section-type section) 'hunk)
                          (save-window-excursion
                            (save-excursion
                              (magit-visit-item)
                              (add-log-current-defun)))
                        nil))
                 (file (magit-diff-item-file
                        (cond ((eq (magit-section-type section) 'hunk)
                               (magit-hunk-item-diff section))
                              ((eq (magit-section-type section) 'diff)
                               section)
                              (t
                               (error "No change at point"))))))
             (magit-log-edit nil)
             (goto-char (point-min))
             (cond ((not (search-forward-regexp
                          (format "^\\* %s" (regexp-quote file)) nil t))
                    ;; No entry for file, create it.
                    (goto-char (point-max))
                    (insert (format "\n* %s" file))
                    (if fun
                        (insert (format " (%s)" fun)))
                    (insert ": "))
                   (fun
                    ;; found entry for file, look for fun
                    (let ((limit (or (save-excursion
                                       (and (search-forward-regexp "^\\* "
                                                                   nil t)
                                            (match-beginning 0)))
                                     (point-max))))
                      (cond ((search-forward-regexp (format "(.*\\<%s\\>.*):"
                                                            (regexp-quote fun))
                                                    limit t)
                             ;; found it, goto end of current entry
                             (if (search-forward-regexp "^(" limit t)
                                 (backward-char 2)
                               (goto-char limit)))
                            (t
                             ;; not found, insert new entry
                             (goto-char limit)
                             (if (bolp)
                                 (open-line 1)
                               (newline))
                             (insert (format "(%s): " fun))))))
                   (t
                    ;; found entry for file, look for beginning  it
                    (when (looking-at ":")
                      (forward-char 2)))))))))

;;; Tags

(magit-define-command tag (name rev)
  "Create a new lightweight tag with the given NAME at REV.
\('git tag NAME')."
  (interactive
   (list
    (read-string "Tag name: ")
    (magit-read-rev "Place tag on: " (or (magit-default-rev) "HEAD"))))
  (apply #'magit-run-git "tag" (append magit-custom-options (list name rev))))

(magit-define-command annotated-tag (name rev)
  "Start composing an annotated tag with the given NAME.
Tag will point to the current 'HEAD'."
  (interactive
   (list
    (read-string "Tag name: ")
    (magit-read-rev "Place tag on: " (or (magit-default-rev) "HEAD"))))
  (magit-log-edit-set-field 'tag-name name)
  (magit-log-edit-set-field 'tag-rev rev)
  (magit-log-edit-set-field 'tag-options magit-custom-options)
  (magit-pop-to-log-edit "tag"))

;;; Stashing

(defun magit-wash-stash ()
  (if (search-forward-regexp "stash@{\\(.*?\\)}" (line-end-position) t)
      (let ((stash (match-string-no-properties 0))
            (name (match-string-no-properties 1)))
        (delete-region (match-beginning 0) (match-end 0))
        (goto-char (match-beginning 0))
        (fixup-whitespace)
        (goto-char (line-beginning-position))
        (insert name)
        (goto-char (line-beginning-position))
        (magit-with-section stash 'stash
          (magit-set-section-info stash)
          (forward-line)))
    (forward-line))
  t)

(defun magit-wash-stashes ()
  (let ((magit-old-top-section nil))
    (magit-wash-sequence #'magit-wash-stash)))

(magit-define-inserter stashes ()
  (magit-git-section 'stashes
                     "Stashes:" 'magit-wash-stashes
                     "stash" "list"))

(magit-define-command stash (description)
  "Create new stash of working tree and staging area named DESCRIPTION.
Working tree and staging area revert to the current 'HEAD'.
With prefix argument, changes in staging area are kept.
\('git stash save [--keep-index] DESCRIPTION')"
  (interactive "sStash description: ")
  (apply 'magit-run-git `("stash" "save" ,@magit-custom-options "--" ,description)))

(magit-define-command stash-snapshot ()
  "Create new stash of working tree and staging area; keep changes in place.
\('git stash save \"Snapshot...\"; git stash apply stash@{0}')"
  (interactive)
  (magit-with-refresh
    (apply 'magit-run-git `("stash" "save" ,@magit-custom-options
                   ,(format-time-string "Snapshot taken at %Y-%m-%d %H:%M:%S"
                                       (current-time))))
    (magit-run-git "stash" "apply" "stash@{0}")))

(defvar magit-currently-shown-stash nil)

(define-derived-mode magit-stash-mode magit-mode "Magit Stash"
  "Mode for looking at a git stash.

\\{magit-stash-mode-map}"
  :group 'magit)

(defvar magit-stash-buffer-name "*magit-stash*"
  "Buffer name for displaying a stash.")

(defun magit-show-stash (stash &optional scroll)
  (when (magit-section-p stash)
    (setq stash (magit-section-info stash)))
  (let ((dir default-directory)
        (buf (get-buffer-create magit-stash-buffer-name))
        (stash-id (magit-git-string "rev-list" "-1" stash)))
    (cond ((and (equal magit-currently-shown-stash stash-id)
                (with-current-buffer buf
                  (> (length (buffer-string)) 1)))
           (let ((win (get-buffer-window buf)))
             (cond ((not win)
                    (display-buffer buf))
                   (scroll
                    (with-selected-window win
                      (funcall scroll))))))
          (t
           (setq magit-currently-shown-stash stash-id)
           (display-buffer buf)
           (with-current-buffer buf
             (set-buffer buf)
             (goto-char (point-min))
             (let* ((range (cons (concat stash "^2^") stash))
                    (magit-current-diff-range range)
                    (args (magit-rev-range-to-git range)))
               (magit-mode-init dir 'magit-diff-mode #'magit-refresh-diff-buffer
                                range args)))))))
;;; Commits

(defun magit-commit-at-point (&optional nil-ok-p)
  (let* ((section (magit-current-section))
         (commit (if (and section
                          (eq (magit-section-type section) 'commit))
                     (magit-section-info section)
                 (get-text-property (point) 'revision))))
    (if nil-ok-p
        commit
      (or commit
          (error "No commit at point")))))

(defun magit-apply-commit (commit &optional docommit noerase revert)
  (let* ((parent-id (magit-choose-parent-id commit "cherry-pick"))
         (success (magit-run* `(,magit-git-executable
                                ,@magit-git-standard-options
                                ,(if revert "revert" "cherry-pick")
                                ,@(if parent-id
                                      (list "-m" (number-to-string parent-id)))
                                ,@(if (not docommit) (list "--no-commit"))
                                ,commit)
                              nil noerase)))
    (when (and (not docommit) success)
      (cond (revert
             (magit-log-edit-append
              (magit-format-commit commit "Reverting \"%s\"")))
            (t
             (magit-log-edit-append
              (magit-format-commit commit "%s%n%n%b"))
             (magit-log-edit-set-field
              'author
              (magit-format-commit commit "%an <%ae>, %ai")))))
    success))

(defun magit-apply-item ()
  (interactive)
  (magit-section-action (item info "apply")
    ((pending commit)
     (magit-apply-commit info)
     (magit-rewrite-set-commit-property info 'used t))
    ((commit)
     (magit-apply-commit info))
    ((unstaged *)
     (error "Change is already in your working tree"))
    ((staged *)
     (error "Change is already in your working tree"))
    ((hunk)
     (magit-apply-hunk-item item))
    ((diff)
     (magit-apply-diff-item item))
    ((stash)
     (magit-run-git "stash" "apply" info))))

(defun magit-cherry-pick-item ()
  (interactive)
  (magit-section-action (item info "cherry-pick")
    ((pending commit)
     (magit-apply-commit info t)
     (magit-rewrite-set-commit-property info 'used t))
    ((commit)
     (magit-apply-commit info t))
    ((stash)
     (magit-run-git "stash" "pop" info))))

(defmacro magit-with-revert-confirmation (&rest body)
  `(when (or (not magit-revert-item-confirm)
             (yes-or-no-p "Really revert this item? "))
     ,@body))

(defun magit-revert-item ()
  (interactive)
  (magit-section-action (item info "revert")
    ((pending commit)
     (magit-with-revert-confirmation
      (magit-apply-commit info nil nil t)
      (magit-rewrite-set-commit-property info 'used nil)))
    ((commit)
     (magit-with-revert-confirmation
      (magit-apply-commit info nil nil t)))
    ;; Reverting unstaged changes cannot be undone
    ((unstaged *)
     (magit-discard-item))
    ((hunk)
     (magit-with-revert-confirmation
      (magit-apply-hunk-item-reverse item)))
    ((diff)
     (magit-with-revert-confirmation
      (magit-apply-diff-item item "--reverse")))))

(defun magit-log-show-more-entries (&optional arg)
  "Grow the number of log entries shown.

With no prefix optional ARG, show twice as many log entries.
With a numerical prefix ARG, add this number to the number of shown log entries.
With a non numeric prefix ARG, show all entries"
  (interactive "P")
  (make-local-variable 'magit-log-cutoff-length)
  (cond
   ((numberp arg)
    (setq magit-log-cutoff-length (+ magit-log-cutoff-length arg)))
   (arg
    (setq magit-log-cutoff-length magit-log-infinite-length))
   (t (setq magit-log-cutoff-length (* magit-log-cutoff-length 2))))
  (let ((old-point (point)))
    (magit-refresh)
    (goto-char old-point)))

(defun magit-refresh-log-buffer (range style args)
  (magit-configure-have-graph)
  (magit-configure-have-decorate)
  (magit-configure-have-abbrev)
  (setq magit-current-range range)
  (magit-create-log-buffer-sections
    (apply #'magit-git-section nil
           (magit-rev-range-describe range "Commits")
           (apply-partially 'magit-wash-log style)
           `("log"
             ,(format "--max-count=%s" magit-log-cutoff-length)
             ,"--abbrev-commit"
             ,(format "--abbrev=%s" magit-sha1-abbrev-length)
             ,@(cond ((eq style 'long) (list "--stat" "-z"))
                     ((eq style 'oneline) (list "--pretty=format:%h%d [%an][%ar]%s"))
                     (t nil))
             ,@(if magit-have-decorate (list "--decorate=full"))
             ,@(if magit-have-graph (list "--graph"))
             ,"--color"
             ,@args
             "--"))))

(define-derived-mode magit-log-mode magit-mode "Magit Log"
  "Mode for looking at git log.

\\{magit-log-mode-map}"
  :group 'magit)

(defvar magit-log-buffer-name "*magit-log*"
  "Buffer name for display of log entries.")

(magit-define-command log-ranged ()
  (interactive)
  (magit-log t))
(define-obsolete-function-alias 'magit-display-log-ranged 'magit-log-ranged)

(magit-define-command log (&optional ask-for-range &rest extra-args)
  (interactive)
  (let* ((log-range (if ask-for-range
                        (magit-read-rev-range "Log" "HEAD")
                      "HEAD"))
         (topdir (magit-get-top-dir default-directory))
         (args (nconc (list (magit-rev-range-to-git log-range))
                      magit-custom-options
                      extra-args)))
    (magit-buffer-switch magit-log-buffer-name)
    (magit-mode-init topdir 'magit-log-mode #'magit-refresh-log-buffer log-range
                     'oneline args)))

(define-obsolete-function-alias 'magit-display-log 'magit-log)

(magit-define-command log-long-ranged ()
  (interactive)
  (magit-log-long t))

(magit-define-command log-long (&optional ranged)
  (interactive)
  (let* ((range (if ranged
                    (magit-read-rev-range "Long log" "HEAD")
                  "HEAD"))
         (topdir (magit-get-top-dir default-directory))
         (args (append (list (magit-rev-range-to-git range))
                       magit-custom-options)))
    (magit-buffer-switch magit-log-buffer-name)
    (magit-mode-init topdir 'magit-log-mode #'magit-refresh-log-buffer range
                     'long args)))

;;; Reflog

(defvar magit-reflog-head nil
  "The HEAD of the reflog in the current buffer.
This is only non-nil in reflog buffers.")
(make-variable-buffer-local 'magit-reflog-head)

(defun magit-refresh-reflog-buffer (head args)
  (setq magit-reflog-head head)
  (magit-create-log-buffer-sections
    (apply #'magit-git-section
           'reflog (format "Local history of head %s" head) 'magit-wash-log "log"
           (append magit-git-log-options
                   (list
                    "--walk-reflogs"
                    (format "--max-count=%s" magit-log-cutoff-length)
                    args)))))

(define-derived-mode magit-reflog-mode magit-log-mode "Magit Reflog"
  "Mode for looking at git reflog.

\\{magit-reflog-mode-map}"
  :group 'magit)

(magit-define-command reflog (&optional ask-for-range)
  (interactive)
  (let ((at (or (if ask-for-range
                    (magit-read-rev "Reflog of" (or (magit-guess-branch) "HEAD")))
                "HEAD")))
    (let* ((topdir (magit-get-top-dir default-directory))
           (args (magit-rev-to-git at)))
      (magit-buffer-switch "*magit-reflog*")
      (magit-mode-init topdir 'magit-reflog-mode
                       #'magit-refresh-reflog-buffer at args))))

(magit-define-command reflog-ranged ()
  (interactive)
  (magit-reflog t))

;;; Diffing

(defvar magit-ediff-buffers nil
  "List of buffers that may be killed by `magit-ediff-restore'.")

(defvar magit-ediff-windows nil
  "The window configuration that will be restored when Ediff is finished.")

(defun magit-ediff()
  "View the current DIFF section in ediff."
  (interactive)
  (let ((diff (magit-current-section)))
    (when (magit-section-hidden diff)
      ;; Range is not set until the first time the diff is visible.
      ;; This somewhat hackish code makes sure it's been visible at least once.
      (magit-toggle-section)
      (magit-toggle-section)
      (setq diff (magit-current-section)))
    (if (eq 'hunk (magit-section-type diff))
        (setq diff (magit-section-parent diff)))
    (unless (eq 'diff (magit-section-type diff))
      (error "No diff at this location"))
    (let* ((type (magit-diff-item-kind diff))
           (file1 (magit-diff-item-file diff))
           (file2 (magit-diff-item-file2 diff))
           (range (magit-diff-item-range diff)))
      (cond
       ((memq type '(new deleted typechange))
        (message "Why ediff a %s file?" type))
       ((and (eq type 'unmerged)
             (eq (cdr range) 'working))
        (magit-interactive-resolve file1))
       ((consp (car range))
        (magit-ediff* (magit-show (caar range) file2)
                      (magit-show (cdar range) file2)
                      (magit-show (cdr range) file1)))
       (t
        (magit-ediff* (magit-show (car range) file2)
                      (magit-show (cdr range) file1)))))))

(defun magit-ediff-add-cleanup ()
  (make-local-variable 'magit-ediff-buffers)
  (setq-default magit-ediff-buffers ())

  (make-local-variable 'magit-ediff-windows)
  (setq-default magit-ediff-windows ())

  (add-hook 'ediff-cleanup-hook 'magit-ediff-restore 'append 'local))

(defun magit-ediff* (a b &optional c)
  (setq magit-ediff-buffers (list a b c))
  (setq magit-ediff-windows (current-window-configuration))
  (if c
      (ediff-buffers3 a b c '(magit-ediff-add-cleanup))
      (ediff-buffers a b '(magit-ediff-add-cleanup))))

(defun magit-ediff-restore()
  "Kill any buffers in `magit-ediff-buffers' that are not visiting files and
restore the window state that was saved before ediff was called."
  (dolist (buffer magit-ediff-buffers)
    (when (and (null (buffer-file-name buffer))
               (buffer-live-p buffer))
      (with-current-buffer buffer
        (when (and (eq magit-show-current-version 'index)
                   (buffer-modified-p))
          (magit-save-index)))
      (kill-buffer buffer)))
  (let ((buf (current-buffer)))
    (set-window-configuration magit-ediff-windows)
    (set-buffer buf)))

(defun magit-refresh-diff-buffer (range args)
  (let ((magit-current-diff-range (cond
                                   ((stringp range)
                                    (cons range 'working))
                                   ((null (cdr range))
                                    (cons (car range) 'working))
                                   (t
                                    range))))
    (setq magit-current-range range)
    (magit-create-buffer-sections
      (magit-git-section 'diffbuf
                         (magit-rev-range-describe range "Changes")
                         'magit-wash-diffs
                         "diff" (magit-diff-U-arg) args "--"))))

(define-derived-mode magit-diff-mode magit-mode "Magit Diff"
  "Mode for looking at a git diff.

\\{magit-diff-mode-map}"
  :group 'magit)

(magit-define-command diff (range)
  (interactive (list (magit-read-rev-range "Diff")))
  (if range
      (let* ((dir default-directory)
             (args (magit-rev-range-to-git range))
             (buf (get-buffer-create "*magit-diff*")))
        (display-buffer buf)
        (with-current-buffer buf
          (magit-mode-init dir 'magit-diff-mode #'magit-refresh-diff-buffer range args)))))

(magit-define-command diff-working-tree (rev)
  (interactive (list (magit-read-rev-with-default "Diff with")))
  (magit-diff (or rev "HEAD")))

(defun magit-diff-with-mark ()
  (interactive)
  (magit-diff (cons (magit-marked-commit)
                    (magit-commit-at-point))))

;;; Wazzup

(defvar magit-wazzup-head nil
  "The integration head for the current wazzup buffer.
This is only non-nil in wazzup buffers.")
(make-variable-buffer-local 'magit-wazzup-head)

(defvar magit-wazzup-all-p nil
  "Non-nil if the current wazzup buffer displays excluded branches.
This is only meaningful in wazzup buffers.")
(make-variable-buffer-local 'magit-wazzup-all-p)

(defun magit-wazzup-toggle-ignore (branch edit)
  (let ((ignore-file (concat (magit-git-dir) "info/wazzup-exclude")))
    (if edit
        (setq branch (read-string "Branch to ignore for wazzup: " branch)))
    (let ((ignored (magit-file-lines ignore-file)))
      (cond ((member branch ignored)
             (when (or (not edit)
                       (y-or-n-p "Branch %s is already ignored.  Unignore? "))
               (setq ignored (delete branch ignored))))
            (t
             (setq ignored (append ignored (list branch)))))
      (magit-write-file-lines ignore-file ignored)
      (magit-need-refresh))))

(defun magit-refresh-wazzup-buffer (head all)
  (setq magit-wazzup-head head)
  (setq magit-wazzup-all-p all)
  (let ((branch-desc (or head "(detached) HEAD")))
    (unless head (setq head "HEAD"))
    (magit-create-buffer-sections
      (magit-with-section 'wazzupbuf nil
        (insert (format "Wazzup, %s\n\n" branch-desc))
        (let* ((excluded (magit-file-lines (concat (magit-git-dir) "info/wazzup-exclude")))
               (all-branches (magit-list-interesting-refs))
               (branches (if all all-branches
                           (delq nil (mapcar
                                      (lambda (b)
                                        (and (not
                                              (member (cdr b) excluded))
                                             b))
                                      all-branches))))
               (reported (make-hash-table :test #'equal)))
          (dolist (branch branches)
            (let* ((name (car branch))
                   (ref (cdr branch))
                   (hash (magit-rev-parse ref))
                   (reported-branch (gethash hash reported)))
              (unless (or (and reported-branch
                               (string= (file-name-nondirectory ref)
                                        reported-branch))
                          (not (magit-git-string "merge-base" head ref)))
                (puthash hash (file-name-nondirectory ref) reported)
                (let* ((n (length (magit-git-lines "log" "--pretty=oneline"
                                                   (concat head ".." ref))))
                       (section
                        (let ((magit-section-hidden-default t))
                          (magit-git-section
                           (cons ref 'wazzup)
                           (format "%s unmerged commits in %s%s"
                                   n name
                                   (if (member ref excluded)
                                       " (normally ignored)"
                                     ""))
                           'magit-wash-log
                           "log"
                           (format "--max-count=%s" magit-log-cutoff-length)
                           "--abbrev-commit"
                           (format "--abbrev=%s" magit-sha1-abbrev-length)
                           "--graph"
                           "--pretty=oneline"
                           (format "%s..%s" head ref)
                           "--"))))
                  (magit-set-section-info ref section))))))))))

(define-derived-mode magit-wazzup-mode magit-mode "Magit Wazzup"
  "Mode for looking at commits that could be merged from other branches.

\\{magit-wazzup-mode-map}"
  :group 'magit)

(defun magit-wazzup (&optional all)
  (interactive "P")
  (let ((topdir (magit-get-top-dir default-directory))
        (current-branch (magit-get-current-branch)))
    (magit-buffer-switch "*magit-wazzup*")
    (magit-mode-init topdir 'magit-wazzup-mode
                     #'magit-refresh-wazzup-buffer
                     current-branch all)))

(defun magit-filename (filename)
  "Return the path of FILENAME relative to its git repository.

If FILENAME is absolute, return a path relative to the git
repository containing it. Otherwise, return a path relative to
the current git repository."
  (let ((topdir (expand-file-name
                 (magit-get-top-dir (or (file-name-directory filename)
                                        default-directory))))
        (file (file-truename filename)))
    (when (and (not (string= topdir ""))
               ;; FILE must start with the git repository path
               (zerop (string-match-p (concat "\\`" topdir) file)))
      (substring file (length topdir)))))

;; This variable is used to keep track of the current file in the
;; *magit-log* buffer when this one is dedicated to showing the log of
;; just 1 file.
(defvar magit-file-log-file nil)
(make-variable-buffer-local 'magit-file-log-file)

(defun magit-refresh-file-log-buffer (file range style)
  "Refresh the current file-log buffer by calling git.

FILE is the path of the file whose log must be displayed.

`magit-current-range' will be set to the value of RANGE.

STYLE controls the display. It is either `'long',  `'oneline', or something else.
 "
  (magit-configure-have-graph)
  (magit-configure-have-decorate)
  (magit-configure-have-abbrev)
  (setq magit-current-range range)
  (setq magit-file-log-file file)
  (magit-create-log-buffer-sections
    (apply #'magit-git-section nil
           (magit-rev-range-describe range (format "Commits for file %s" file))
           (apply-partially 'magit-wash-log style)
           `("log"
             ,(format "--max-count=%s" magit-log-cutoff-length)
             ,"--abbrev-commit"
             ,(format "--abbrev=%s" magit-sha1-abbrev-length)
             ,@(cond ((eq style 'long) (list "--stat" "-z"))
                     ((eq style 'oneline) (list "--pretty=oneline"))
                     (t nil))
             ,@(if magit-have-decorate (list "--decorate=full"))
             ,@(if magit-have-graph (list "--graph"))
             "--"
             ,file))))

(defun magit-file-log (&optional all)
  "Display the log for the currently visited file or another one.

With a prefix argument or if no file is currently visited, ask
for the file whose log must be displayed."
  (interactive "P")
  (let ((topdir (magit-get-top-dir default-directory))
        (current-file (magit-filename
                       (if (or current-prefix-arg (not buffer-file-name))
                           (magit-read-file-from-rev (magit-get-current-branch))
                        buffer-file-name)))
        (range "HEAD"))
    (magit-buffer-switch "*magit-log*")
    (magit-mode-init topdir 'magit-log-mode
                     #'magit-refresh-file-log-buffer
                     current-file range 'oneline)))

(defun magit-show-file-revision ()
  "Open a new buffer showing the current file in the revision at point."
  (interactive)
  (let ((show-file-from-diff
         (lambda (item)
           (switch-to-buffer-other-window
            (magit-show (cdr (magit-diff-item-range item))
                        (magit-diff-item-file item))))))
    (magit-section-action (item info "show")
      ((commit)
       (let ((current-file (or magit-file-log-file
                               (magit-read-file-from-rev info))))
         (switch-to-buffer-other-window
          (magit-show info current-file))))
      ((hunk) (funcall show-file-from-diff (magit-hunk-item-diff item)))
      ((diff) (funcall show-file-from-diff item)))))

;;; Miscellaneous

(defun magit-edit-ignore-string (file)
  "Prompt the user for the string to be ignored.
A list of predefined values with wildcards is derived from the
filename FILE."
  (let* ((extension (concat "*." (file-name-extension file)))
         (extension-in-dir (concat (file-name-directory file) extension))
         (filename (file-name-nondirectory file))
         (completions (list extension extension-in-dir filename file)))
    (magit-completing-read "File to ignore: " completions () () () () file)))

(defun magit-ignore-file (file &optional edit-ignore-string local)
  "Add FILE to the list of files to ignore.
If EDIT-IGNORE-STRING is non-nil, prompt the user for the string
to be ignored instead of using FILE.  The changes are written to
.gitignore except if LOCAL is non-nil in which case they are
written to .git/info/exclude."
  (let* ((local-ignore-dir (concat (magit-git-dir) "info/"))
         (ignore-file (if local
                          (concat local-ignore-dir "exclude")
                        ".gitignore")))
    (if edit-ignore-string
      (setq file (magit-edit-ignore-string file)))
    (if (and local (not (file-exists-p local-ignore-dir)))
        (make-directory local-ignore-dir t))
    (with-temp-buffer
      (when (file-exists-p ignore-file)
        (insert-file-contents ignore-file))
      (goto-char (point-max))
      (unless (bolp)
        (insert "\n"))
      (insert file "\n")
      (write-region nil nil ignore-file))
    (magit-need-refresh)))

(defun magit--ignore-item (arg &optional local)
  (interactive)
  (magit-section-action (item info "ignore")
    ((untracked file)
     (magit-ignore-file (concat "/" info) current-prefix-arg local))
    ((wazzup)
     (magit-wazzup-toggle-ignore info current-prefix-arg))))

(defun magit-ignore-item ()
  "Ignore the item at point."
  (interactive)
  (magit--ignore-item current-prefix-arg))

(defun magit-ignore-item-locally ()
  "Ignore the item at point locally only."
  (interactive)
  (magit--ignore-item current-prefix-arg t))

(defun magit-discard-diff (diff stagedp)
  (let ((kind (magit-diff-item-kind diff))
        (file (magit-diff-item-file diff)))
    (cond ((eq kind 'deleted)
           (when (yes-or-no-p (format "Resurrect %s? " file))
             (magit-run-git "reset" "-q" "--" file)
             (magit-run-git "checkout" "--" file)))
          ((eq kind 'new)
           (if (yes-or-no-p (format "Delete %s? " file))
               (magit-run-git "rm" "-f" "--" file)))
          (t
           (if (yes-or-no-p (format "Discard changes to %s? " file))
               (if stagedp
                   (magit-run-git "checkout" "HEAD" "--" file)
                 (magit-run-git "checkout" "--" file)))))))

(defun magit-discard-item ()
  (interactive)
  (magit-section-action (item info "discard")
    ((untracked file)
     (when (yes-or-no-p (format "Delete %s? " info))
       (if (and (file-directory-p info)
                (not (file-symlink-p info)))
           (magit-delete-directory info 'recursive)
         (delete-file info))
       (magit-refresh-buffer)))
    ((untracked)
     (if (yes-or-no-p "Delete all untracked files and directories? ")
         (magit-run-git "clean" "-df")))
    ((unstaged diff hunk)
     (when (yes-or-no-p (if (magit-use-region-p)
                            "Discard changes in region? "
                          "Discard hunk? "))
       (magit-apply-hunk-item-reverse item)))
    ((staged diff hunk)
     (if (magit-file-uptodate-p (magit-diff-item-file
                                 (magit-hunk-item-diff item)))
         (when (yes-or-no-p (if (magit-use-region-p)
                                "Discard changes in region? "
                              "Discard hunk? "))
           (magit-apply-hunk-item-reverse item "--index"))
       (error "Can't discard this hunk.  Please unstage it first")))
    ((unstaged diff)
     (magit-discard-diff item nil))
    ((staged diff)
     (if (magit-file-uptodate-p (magit-diff-item-file item))
         (magit-discard-diff item t)
       (error "Can't discard staged changes to this file.  Please unstage it first")))
    ((diff diff)
     (save-excursion
       (magit-goto-parent-section)
       (magit-discard-item)))
    ((diff diff hunk)
     (save-excursion
       (magit-goto-parent-section)
       (magit-goto-parent-section)
       (magit-discard-item)))
    ((hunk)
     (error "Can't discard this hunk"))
    ((diff)
     (error "Can't discard this diff"))
    ((stash)
     (when (yes-or-no-p "Discard stash? ")
       (magit-run-git "stash" "drop" info)))
    ((branch)
     (when (yes-or-no-p (if current-prefix-arg
                            "Force delete branch?"
                          "Delete branch? "))
       (magit-delete-branch info current-prefix-arg)))
    ((remote)
     (when (yes-or-no-p "Remove remote? ")
       (magit-remove-remote info)))))

(defun magit-move-item ()
  (interactive)
  (magit-section-action (item info "move")
    ((branch)
     (call-interactively 'magit-move-branch))
    ((remote)
     (call-interactively 'magit-rename-remote))))

(defmacro magit-visiting-file-item (&rest body)
  `(let ((marker (save-window-excursion
                   (magit-visit-file-item)
                   (set-marker (make-marker) (point)))))
     (save-excursion
       (with-current-buffer (marker-buffer marker)
         (goto-char marker)
         ,@body))))

(defun magit-add-change-log-entry-no-option (&optional other-window)
  "Add a change log entry for current change.
With a prefix argument, edit in other window.
The name of the change log file is set by variable change-log-default-name."
  (interactive "P")
  (if other-window
      (magit-visiting-file-item (add-change-log-entry-other-window))
    (magit-visiting-file-item (add-change-log-entry))))

(defun magit-add-change-log-entry-other-window ()
  (interactive)
  (magit-visiting-file-item (call-interactively 'add-change-log-entry-other-window)))

(eval-after-load 'dired-x
  '(defun magit-dired-jump (&optional other-window)
    "Visit current item.
With a prefix argument, visit in other window."
    (interactive "P")
    (require 'dired-x)
    (magit-section-action (item info "dired-jump")
      ((untracked file)
       (dired-jump other-window (file-truename info)))
      ((diff)
       (dired-jump other-window (file-truename (magit-diff-item-file item))))
      ((hunk)
       (dired-jump other-window
                   (file-truename (magit-diff-item-file
                                   (magit-hunk-item-diff item))))))))

(defun magit-visit-file-item (&optional other-window)
  "Visit current file associated with item.
With a prefix argument, visit in other window."
  (interactive "P")
  (magit-section-action (item info "visit-file")
    ((untracked file)
     (funcall
      (if other-window 'find-file-other-window 'find-file)
      info))
    ((diff)
     (let ((file (magit-diff-item-file item)))
       (cond ((not (file-exists-p file))
              (error "Can't visit deleted file: %s" file))
             ((file-directory-p file)
              (magit-status file))
             (t
              (funcall
               (if other-window 'find-file-other-window 'find-file)
               file)))))
    ((hunk)
     (let ((file (magit-diff-item-file (magit-hunk-item-diff item)))
           (line (magit-hunk-item-target-line item))
           (column (current-column)))
       (if (not (file-exists-p file))
           (error "Can't visit deleted file: %s" file))
       (funcall
        (if other-window 'find-file-other-window 'find-file)
        file)
       (goto-char (point-min))
       (forward-line (1- line))
       (when (> column 0)
         (move-to-column (1- column)))))))

(defun magit-visit-item (&optional other-window)
  "Visit current item.
With a prefix argument, visit in other window."
  (interactive "P")
  (magit-section-action (item info "visit")
    ((untracked file)
     (call-interactively 'magit-visit-file-item))
    ((diff)
     (call-interactively 'magit-visit-file-item))
    ((hunk)
     (call-interactively 'magit-visit-file-item))
    ((commit)
     (magit-show-commit info nil nil 'select))
    ((stash)
     (magit-show-stash info)
     (pop-to-buffer magit-stash-buffer-name))
    ((branch)
     (magit-checkout info))
    ((longer)
     (magit-log-show-more-entries ()))))

(defun magit-show-item-or-scroll-up ()
  (interactive)
  (magit-section-case (item info)
    ((commit)
     (magit-show-commit info #'scroll-up))
    ((stash)
     (magit-show-stash info #'scroll-up))
    (t
     (scroll-up))))

(defun magit-show-item-or-scroll-down ()
  (interactive)
  (magit-section-case (item info)
    ((commit)
     (magit-show-commit info #'scroll-down))
    ((stash)
     (magit-show-stash info #'scroll-down))
    (t
     (scroll-down))))

(defun magit-mark-item (&optional unmark)
  (interactive "P")
  (if unmark
      (magit-set-marked-commit nil)
    (magit-section-action (item info "mark")
      ((commit)
       (magit-set-marked-commit (if (eq magit-marked-commit info)
                                    nil
                                  info))))))

(defun magit-describe-item ()
  (interactive)
  (let ((section (magit-current-section)))
    (message "Section: %s %s-%s %S %S %S"
             (magit-section-type section)
             (magit-section-beginning section)
             (magit-section-end section)
             (magit-section-title section)
             (magit-section-info section)
             (magit-section-context-type section))))

(defun magit-copy-item-as-kill ()
  "Copy sha1 of commit at point into kill ring."
  (interactive)
  (magit-section-action (item info "copy")
    ((commit)
     (kill-new info)
     (message "%s" info))))

(eval-when-compile (require 'server))
(declare-function server-running-p 'server)

(defun magit-server-running-p ()
  "Test whether server is running (works with < 23 as well).

Return values:
  nil              the server is definitely not running.
  t                the server seems to be running.
  something else   we cannot determine whether it's running without using
                   commands which may have to wait for a long time."
  (require 'server)
  (if (functionp 'server-running-p)
      (server-running-p)
    (condition-case nil
        (if server-use-tcp
            (with-temp-buffer
              (insert-file-contents-literally (expand-file-name server-name server-auth-dir))
              (or (and (looking-at "127\\.0\\.0\\.1:[0-9]+ \\([0-9]+\\)")
                       (assq 'comm
                             (process-attributes
                              (string-to-number (match-string 1))))
                       t)
                  :other))
          (delete-process
           (make-network-process
            :name "server-client-test" :family 'local :server nil :noquery t
            :service (expand-file-name server-name server-socket-dir)))
          t)
      (file-error nil))))

(defun magit-interactive-rebase ()
  "Start a git rebase -i session, old school-style."
  (interactive)
  (unless (magit-server-running-p)
    (server-start))
  (let* ((section (get-text-property (point) 'magit-section))
         (commit (and (member 'commit (magit-section-context-type section))
                      (magit-section-info section)))
         (old-editor (getenv "GIT_EDITOR")))
    (if (executable-find "emacsclient")
        (setenv "GIT_EDITOR" (concat (executable-find "emacsclient")
                                     " -s " server-name))
        (message "Cannot find emacsclient, using default git editor, please check you PATH"))
    (unwind-protect
        (magit-run-git-async "rebase" "-i"
                             (or (and commit (concat commit "^"))
                                 (magit-read-rev "Interactively rebase to" (magit-guess-branch))))
      (if old-editor
          (setenv "GIT_EDITOR" old-editor)))))

(define-derived-mode magit-branch-manager-mode magit-mode "Magit Branch"
  "Magit Branches")

(defun magit-quit-window (&optional kill-buffer)
  "Bury the buffer and delete its window.
With a prefix argument, kill the buffer instead."
  (interactive "P")
  (quit-window kill-buffer (selected-window)))

(defun magit--branch-name-at-point ()
  "Get the branch name in the line at point."
  (let ((branch (magit-section-info (magit-current-section))))
    (or branch (error "No branch at point"))))

(defun magit--branches-for-remote-repo (remote)
  "Return a list of remote branch names for REMOTE.
These are the branch names with the remote name stripped."
  (remq nil
        (mapcar (lambda (line)
                  (save-match-data
                    (if (and (not (string-match-p " -> " line))
                             (string-match (concat "^ +" remote "/\\([^ $]+\\)")
                                           line))
                        (match-string 1 line))))
                (magit-git-lines "branch" "-r"))))

(defvar magit-branches-buffer-name "*magit-branches*")

(defun magit--is-branch-at-point-remote ()
  "Return non-nil if the branch at point is a remote tracking branch"
  (magit-remote-part-of-branch (magit--branch-name-at-point)))

(defun magit-remote-part-of-branch (branch)
  (when (string-match-p "^\\(?:refs/\\)?remotes\\/" branch)
    (cl-loop for remote in (magit-git-lines "remote")
             when (string-match-p (format "^\\(?:refs/\\)?remotes\\/%s\\/" (regexp-quote remote)) branch) return remote)))

(defun magit-branch-no-remote (branch)
  (let ((remote (magit-remote-part-of-branch branch)))
    (if remote
        (progn
          ;; This has to match if remote is non-nil
          (cl-assert (string-match (format "^\\(?:refs/\\)?remotes\\/%s\\/\\(.*\\)" (regexp-quote remote)) branch)
                     'show-args "Unexpected string-match failure: %s %s")
          (match-string 1 branch))
      branch)))

(defun magit-wash-branch-line (&optional remote-name)
  (looking-at (concat
               "^\\([ *] \\)"                 ; 1: current branch marker
               "\\(.+?\\) +"                  ; 2: branch name

               "\\(?:"

               "\\([0-9a-fA-F]+\\)"           ; 3: sha1
               " "
               "\\(?:\\["
               "\\([^:\n]+?\\)"               ; 4: tracking (non-greedy + to avoid matching \n)
               "\\(?:: \\)?"
               "\\(?:ahead \\([0-9]+\\)\\)?"  ; 5: ahead
               "\\(?:, \\)?"
               "\\(?:behind \\([0-9]+\\)\\)?" ; 6: behind
               "\\] \\)?"
               "\\(?:.*\\)"                   ; message

               "\\|"                          ; or

               "-> "                          ; the pointer to
               "\\(.+\\)"                     ; 7: a ref

               "\\)\n"))

  (let* ((current-string (match-string 1))
         (branch         (match-string 2))
         (sha1           (match-string 3))
         (tracking       (match-string 4))
         (ahead          (match-string 5))
         (behind         (match-string 6))
         (other-ref      (match-string 7))
         (current (string-match-p "^\\*" current-string)))

    ; the current line is deleted before being reconstructed
    (delete-region (point)
                   (line-beginning-position 2))

    (magit-with-section branch 'branch
      (magit-set-section-info branch)
      (insert-before-markers
       ; sha1
       (propertize (or sha1
                       (make-string magit-sha1-abbrev-length ? ))
                   'face 'magit-log-sha1)
       " "
       ; current marker
       (if current
           "# "
         "  ")
       ; branch name
       (apply 'propertize (magit-branch-no-remote branch)
              (if current
                  '(face magit-branch)))
       ; other ref that this branch is pointing to
       (if other-ref
           (concat " -> " (substring other-ref (+ 1 (length remote-name))))
         "")
       ; tracking information
       (if (and tracking
                (equal (magit-remote-branch-for branch t)
                       (concat "refs/remotes/" tracking)))
           (concat " ["
                   ; getting rid of the tracking branch name if it is the same as the branch name
                   (let* ((tracking-remote (magit-get "branch" branch "remote"))
                          (tracking-branch (substring tracking (+ 1 (length tracking-remote)))))
                     (propertize (if (string= branch tracking-branch)
                                     (concat "@ " tracking-remote)
                                   (concat tracking-branch " @ " tracking-remote))
                                 'face 'magit-log-head-label-remote))
                   ; ahead/behind information
                   (if (or ahead
                           behind)
                       ": "
                     "")
                   (if ahead
                       (concat "ahead "
                               (propertize ahead
                                           'face (if current
                                                     'magit-branch))
                               (if behind
                                   ", "
                                 ""))
                     "")
                   (if behind
                       (concat "behind "
                               (propertize behind
                                           'face 'magit-log-head-label-remote))
                     "")
                   "]")
         "")
       "\n"))))

(defun magit-wash-remote-branches-group (group)
  (let* ((remote-name (car group))
         (url (magit-get "remote" remote-name "url"))
         (push-url (magit-get "remote" remote-name "pushurl"))
         (urls (concat url (if push-url
                               (concat ", "push-url)
                             "")))
         (marker (cadr group)))

    (magit-with-section (concat "remote:" remote-name) 'remote
      (magit-set-section-info remote-name)
      (insert-before-markers (propertize (format "%s (%s):" remote-name urls) 'face 'magit-section-title) "\n")
      (magit-wash-branches-between-point-and-marker marker remote-name))
    (insert-before-markers "\n")))

(defun magit-wash-branches-between-point-and-marker (marker &optional remote-name)
  (save-restriction
    (narrow-to-region (point) marker)
    (magit-wash-sequence
     (if remote-name
         (apply-partially 'magit-wash-branch-line remote-name)
       #'magit-wash-branch-line))))

(defun magit-wash-branches ()
  ;; get the names of the remotes
  (let* ((remotes (magit-git-lines "remote"))
         ;; get the location of remotes in the buffer
         (markers
          (append (mapcar (lambda (remote)
                            (save-excursion
                              (when (search-forward-regexp
                                     (concat "^  remotes\\/" remote) nil t)
                                (beginning-of-line)
                                (point-marker))))
                          remotes)
                  (list (save-excursion
                          (goto-char (point-max))
                          (point-marker)))))
         ;; list of remote elements to display in the buffer
         (remote-groups (cl-loop for remote in remotes
                              for end-markers on (cdr markers)
                              for marker = (cl-loop for x in end-markers thereis x)
                              collect (list remote marker))))

    ;; actual displaying of information
    (magit-with-section "local" nil
      (insert-before-markers (propertize "Local:" 'face 'magit-section-title) "\n")
      (magit-set-section-info ".")
      (magit-wash-branches-between-point-and-marker
       (cl-loop for x in markers thereis x)))

    (insert-before-markers "\n")

    (mapc 'magit-wash-remote-branches-group remote-groups)

    ;; make sure markers point to nil so that they can be garbage collected
    (mapc (lambda (marker)
            (when marker
             (set-marker marker nil)))
          markers)))

(defun magit-refresh-branch-manager ()
  (magit-create-buffer-sections
    (apply #'magit-git-section
           "branches" nil 'magit-wash-branches
           "branch"
           "-vva"
           (format "--abbrev=%s" magit-sha1-abbrev-length)
           magit-custom-options)))

(magit-define-command branch-manager ()
  (interactive)
  (let ((topdir (magit-get-top-dir default-directory)))
    (magit-buffer-switch magit-branches-buffer-name)
    (magit-mode-init topdir 'magit-branch-manager-mode #'magit-refresh-branch-manager)))

(defun magit-change-what-branch-tracks ()
  "Change which remote branch the current branch tracks."
  (interactive)
  (if (magit--is-branch-at-point-remote)
      (error "Cannot modify a remote branch"))
  (let* ((local-branch (magit--branch-name-at-point))
         (new-tracked (magit-read-rev  "Change tracked branch to"
                                       nil
                                       (lambda (ref)
                                         (not (string-match-p "refs/remotes/"
                                                              ref)))))
         new-remote new-branch)
    (unless (string= (or new-tracked "") "")
      (cond (;; Match refs that are unknown in the local repository if
             ;; `magit-remote-ref-format' is set to
             ;; `name-then-remote'. Can be useful if you want to
             ;; create a new branch in a remote repository.
             (string-match "^\\([^ ]+\\) +(\\(.+\\))$" ; 1: branch name; 2: remote name
                           new-tracked)
             (setq new-remote (match-string 2 new-tracked)
                   new-branch (concat "refs/heads/" (match-string 1 new-tracked))))
            ((string-match "^\\(?:refs/remotes/\\)?\\([^/]+\\)/\\(.+\\)" ; 1: remote name; 2: branch name
                           new-tracked)
             (setq new-remote (match-string 1 new-tracked)
                   new-branch (concat "refs/heads/" (match-string 2 new-tracked))))
            (t (error "Cannot parse the remote and branch name"))))
    (magit-set new-remote "branch" local-branch "remote")
    (magit-set new-branch "branch" local-branch "merge")
    (magit-branch-manager)
    (if (string= (magit-get-current-branch) local-branch)
        (magit-refresh-buffer (magit-find-status-buffer default-directory)))))

(defvar magit-ediff-file)

(defun magit-interactive-resolve (file)
  (require 'ediff)
  (let ((merge-status (magit-git-string "ls-files" "-u" "--" file))
        (base-buffer (generate-new-buffer (concat file ".base")))
        (our-buffer (generate-new-buffer (concat file ".current")))
        (their-buffer (generate-new-buffer (concat file ".merged")))
        (windows (current-window-configuration)))
    (if (null merge-status)
        (error "Cannot resolve %s" file))
    (with-current-buffer base-buffer
      (if (string-match "^[0-9]+ [0-9a-f]+ 1" merge-status)
          (insert (magit-git-output `("cat-file" "blob" ,(concat ":1:" file))))))
    (with-current-buffer our-buffer
      (if (string-match "^[0-9]+ [0-9a-f]+ 2" merge-status)
          (insert (magit-git-output `("cat-file" "blob" ,(concat ":2:" file)))))
      (let ((buffer-file-name file))
        (normal-mode)))
    (with-current-buffer their-buffer
      (if (string-match "^[0-9]+ [0-9a-f]+ 3" merge-status)
          (insert (magit-git-output `("cat-file" "blob" ,(concat ":3:" file)))))
      (let ((buffer-file-name file))
        (normal-mode)))
    ;; We have now created the 3 buffer with ours, theirs and the ancestor files
    (with-current-buffer (ediff-merge-buffers-with-ancestor our-buffer their-buffer base-buffer () () file)
      (setq ediff-show-clashes-only t)
      (make-local-variable 'magit-ediff-windows)
      (setq magit-ediff-windows windows)
      (make-local-variable 'ediff-quit-hook)
      (add-hook 'ediff-quit-hook
                (lambda ()
                  (let ((buffer-A ediff-buffer-A)
                        (buffer-B ediff-buffer-B)
                        (buffer-C ediff-buffer-C)
                        (buffer-Ancestor ediff-ancestor-buffer)
                        (windows magit-ediff-windows))
                    (ediff-cleanup-mess)
                    (kill-buffer buffer-A)
                    (kill-buffer buffer-B)
                    (when (bufferp buffer-Ancestor) (kill-buffer buffer-Ancestor))
                    (set-window-configuration windows)))))))

(defun magit-interactive-resolve-item ()
  (interactive)
  (magit-section-action (item info "resolv")
    ((diff)
     (magit-interactive-resolve (cadr info)))))

(defun magit-submodule-update (&optional init)
  "Update the submodule of the current git repository
With a prefix arg, do a submodule update --init."
  (interactive "P")
  (let ((default-directory (magit-get-top-dir default-directory)))
    (apply #'magit-run-git-async "submodule" "update" (if init '("--init") ()))))

(defun magit-submodule-update-init ()
  "Update and init the submodule of the current git repository."
  (interactive)
  (magit-submodule-update t))

(defun magit-submodule-init ()
  "Initialize the submodules"
  (interactive)
  (let ((default-directory (magit-get-top-dir default-directory)))
    (magit-run-git-async "submodule" "init")))

(defun magit-submodule-sync ()
  "Synchronizes submodule's remote URL configuration."
  (interactive)
  (let ((default-directory (magit-get-top-dir default-directory)))
    (magit-run-git-async "submodule" "sync")))

(defun magit-run-git-gui ()
  "Run `git gui' for the current git repository."
  (interactive)
  (let* ((default-directory (magit-get-top-dir default-directory)))
    (magit-start-process "Git Gui" nil magit-git-executable "gui")))

(defun magit-run-gitk ()
  "Run `gitk --all' for the current git repository."
  (interactive)
  (let ((default-directory (magit-get-top-dir default-directory)))
    (cond
     ((eq system-type 'windows-nt)
      ;; Gitk is a shell script, and Windows doesn't know how to
      ;; "execute" it.  The Windows version of Git comes with an
      ;; implementation of "sh" and everything else it needs, but
      ;; Windows users might not have added the directory where it's
      ;; installed to their path
      (let ((git-bin-dir (file-name-directory magit-gitk-executable))
            (exec-path exec-path)
            (process-environment process-environment))
        (when git-bin-dir
          ;; Adding it onto the end so that anything the user
          ;; specified will get tried first.  Emacs looks in
          ;; exec-path; PATH is the environment variable inherited by
          ;; the process.  I need to change both.
          (setq exec-path (append exec-path (list git-bin-dir)))
          (push (format "PATH=%s;%s"
                        (getenv "PATH")
                        (replace-regexp-in-string "/" "\\\\" git-bin-dir))
                process-environment))
        (magit-start-process "Gitk" nil "sh" magit-gitk-executable "--all")))
     (t
      (magit-start-process "Gitk" nil magit-gitk-executable "--all")))))

(defun magit-load-config-extensions ()
  "Try to load magit extensions that are defined at git config layer.
This can be added to `magit-mode-hook' for example"
  (dolist (ext (magit-get-all "magit.extension"))
    (let ((sym (intern (format "magit-%s-mode" ext))))
      (when (and (fboundp sym)
                 (not (eq sym 'magit-wip-save-mode)))
        (funcall sym 1)))))

(provide 'magit)

;; rest of magit core
(require 'magit-key-mode)
(require 'magit-bisect)

;;; magit.el ends here<|MERGE_RESOLUTION|>--- conflicted
+++ resolved
@@ -2065,14 +2065,7 @@
 \(fn (SECTION INFO) (SECTION-TYPE BODY...)...)"
   (declare (indent 1))
   (let ((section (car head))
-<<<<<<< HEAD
         (info (cadr head)))
-=======
-        (info (cadr head))
-        (type (make-symbol "*type*"))
-        (context (make-symbol "*context*"))
-        (opname (car (cddr head))))
->>>>>>> 361f2d60
     `(let* ((,section (magit-current-section))
             (,info (and ,section (magit-section-info ,section))))
        (cond ,@(mapcar (lambda (clause)
@@ -2132,7 +2125,6 @@
 
 \(fn (SECTION INFO OPNAME) (SECTION-TYPE BODY...)...)"
   (declare (indent 1))
-<<<<<<< HEAD
   `(add-hook ',(intern (format "magit-%s-action-hook" (car (cddr head))))
              (lambda ()
                ,(macroexpand
@@ -2142,19 +2134,6 @@
                                   (or (progn ,@(cdr clause))
                                       magit-section-action-success)))
                               clauses))))))
-=======
-  (let ((section (car head))
-        (info (nth 1 head))
-        (type (nth 2 head)))
-    `(add-hook ',(intern (format "magit-%s-action-hook" type))
-               (lambda ()
-                 ,(macroexpand
-                   ;; Don't pass in the opname so we don't recursively
-                   ;; run the hook again, and so we don't throw an
-                   ;; error if no action matches.
-                   `(magit-section-case (,section ,info)
-                      ,@clauses))))))
->>>>>>> 361f2d60
 
 (defun magit-wash-sequence (func)
   "Run FUNC until end of buffer is reached.
