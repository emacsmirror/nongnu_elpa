;;; magit.el --- control Git from Emacs

;; Copyright (C) 2008-2014  The Magit Project Developers
;;
;; For a full list of contributors, see the AUTHORS.md file
;; at the top-level directory of this distribution and at
;; https://raw.github.com/magit/magit/master/AUTHORS.md

;; Author: Marius Vollmer <marius.vollmer@gmail.com>
;; Maintainer: Jonas Bernoulli <jonas@bernoul.li>
;; Former-Maintainers:
;;	Nicolas Dudebout  <nicolas.dudebout@gatech.edu>
;;	Peter J. Weisberg <pj@irregularexpressions.net>
;;	Phil Jackson      <phil@shellarchive.co.uk>
;;	Rémi Vanicat      <vanicat@debian.org>
;;	Yann Hodique      <yann.hodique@gmail.com>

;; Keywords: vc tools
;; Package: magit
;; Package-Requires: ((cl-lib "0.3") (git-commit-mode "0.14.0") (git-rebase-mode "0.14.0"))

;; Magit requires at least GNU Emacs 23.2 and Git 1.7.2.5.
;; These are the versions shipped by Debian oldstable (6.0, Squeeze).

;; Magit is free software; you can redistribute it and/or modify it
;; under the terms of the GNU General Public License as published by
;; the Free Software Foundation; either version 3, or (at your option)
;; any later version.
;;
;; Magit is distributed in the hope that it will be useful, but WITHOUT
;; ANY WARRANTY; without even the implied warranty of MERCHANTABILITY
;; or FITNESS FOR A PARTICULAR PURPOSE.  See the GNU General Public
;; License for more details.
;;
;; You should have received a copy of the GNU General Public License
;; along with Magit.  If not, see <http://www.gnu.org/licenses/>.

;;; Commentary:

;; Invoking the magit-status function will show a buffer with the
;; status of the current git repository and its working tree.  That
;; buffer offers key bindings for manipulating the status in simple
;; ways.
;;
;; The status buffer mainly shows the difference between the working
;; tree and the index, and the difference between the index and the
;; current HEAD.  You can add individual hunks from the working tree
;; to the index, and you can commit the index.
;;
;; See the Magit User Manual for more information.

;;; Code:

(defvar magit-version 'undefined
  "The version of Magit that you're using.
Use the function by the same name instead of this variable.")
;; The value is set at the end of this file, using the
;; function `magit-version' which is also defined there.

;;;; Dependencies

(when (version< emacs-version "23.2")
  (error "Magit requires at least GNU Emacs 23.2"))

;; Users may choose to use `magit-log-edit' instead of the preferred
;; `git-commit-mode', by simply putting it on the `load-path'.  If
;; it can be found there then it is loaded at the end of this file.
(unless (locate-library "magit-log-edit")
  (require 'git-commit-mode))

(require 'git-rebase-mode)
(require 'magit-popup)

(require 'ansi-color)
(require 'autorevert)
(require 'cl-lib)
(require 'dash)
(require 'diff-mode)
(require 'easymenu)
(require 'epa)
(require 'format-spec)
(require 'grep)
(require 'help-mode)
(require 'ring)
(require 'server)
(require 'tramp)
(require 'view)

(eval-when-compile
  (require 'dired)
  (require 'dired-x)
  (require 'ediff)
  (require 'eshell)
  (require 'ido)
  (require 'iswitchb)
  (require 'package nil t)
  (require 'view))

;;;; Declarations

(if (featurep 'vc-git)
    (defalias 'magit-grep 'vc-git-grep)
  (defalias 'magit-grep 'lgrep))

(declare-function dired-jump 'dired-x)
(declare-function dired-uncache 'dired)
(declare-function ediff-cleanup-mess 'ediff)
(declare-function eshell-parse-arguments 'eshell)
(declare-function ido-completing-read 'ido)
(declare-function iswitchb-read-buffer 'iswitchb)
(declare-function package-desc-vers 'package)
(declare-function package-desc-version 'package)
(declare-function package-version-join 'package)
(declare-function view-mode 'view)

(defvar git-commit-previous-winconf)
(defvar magit-commit-buffer-name)
(defvar magit-current-popup-args)
(defvar magit-log-buffer-name)
(defvar magit-log-select-pick-function)
(defvar magit-log-select-quit-function)
(defvar magit-process-buffer-name)
(defvar magit-reflog-buffer-name)
(defvar magit-refresh-args)
(defvar magit-stash-buffer-name)
(defvar magit-status-buffer-name)
(defvar magit-this-process)
(defvar package-alist)

;;;; Compatibility

(eval-and-compile
  ;; Added in Emacs 24.1
  (unless (fboundp 'run-hook-wrapped)
    (defun run-hook-wrapped-1 (hook fns wrap-function &rest args)
      (cl-loop for fn in fns
               if (and (eq fn t)
                       (local-variable-p hook)
                       (default-boundp hook)
                       (apply 'run-hook-wrapped-1 nil
                              (default-value hook) wrap-function args))
               return it
               else if (and (functionp fn) (apply wrap-function fn args))
               return it))

    (defun run-hook-wrapped  (hook wrap-function &rest args)
      "Run HOOK, passing each function through WRAP-FUNCTION.
I.e. instead of calling each function FUN directly with arguments ARGS,
it calls WRAP-FUNCTION with arguments FUN and ARGS.
As soon as a call to WRAP-FUNCTION returns non-nil, `run-hook-wrapped'
aborts and returns that value."
      (when (boundp hook)
        (let ((fns (symbol-value hook)))
          (apply 'run-hook-wrapped-1 hook
                 (if (functionp fns) (list fns) fns)
                 wrap-function args)))))
  )


;;; Settings
;;;; Custom Groups

(defgroup magit nil
  "Controlling Git from Emacs."
  :group 'tools)

(defgroup magit-process nil
  "Git and other external processes used by Magit."
  :group 'magit)

(defgroup magit-popups nil
  "Command console popups provided by Magit."
  :group 'magit)

(defgroup magit-modes nil
  "Modes used or provided by Magit."
  :group 'magit)

(defgroup magit-status nil
  "Inspect and manipulate Git repositories."
  :group 'magit-modes)

(defgroup magit-diff nil
  "Inspect and manipulate Git diffs."
  :group 'magit-modes)

(defgroup magit-commit nil
  "Inspect and manipulate Git commits."
  :group 'magit-modes)

(defgroup magit-log nil
  "Inspect and manipulate Git history."
  :group 'magit-modes)

(defgroup magit-extensions nil
  "Extensions to Magit."
  :group 'magit)

(defgroup magit-faces nil
  "Faces used by Magit."
  :group 'magit
  :group 'faces)

(custom-add-to-group 'magit-popup  'magit-popups      'custom-group)
(custom-add-to-group 'magit-popups 'magit-popup       'custom-group)
(custom-add-to-group 'magit-modes  'magit-popup       'custom-group)
(custom-add-to-group 'magit-faces  'magit-popup-faces 'custom-group)

(when (featurep 'gitattributes-mode)
  (custom-add-to-group 'magit-modes 'gitattributes-mode 'custom-group))

(when (featurep 'git-commit-mode)
  (custom-add-to-group 'magit-modes 'git-commit       'custom-group)
  (custom-add-to-group 'magit-faces 'git-commit-faces 'custom-group))

(when (featurep 'git-rebase-mode)
  (custom-add-to-group 'magit-modes 'git-rebase       'custom-group)
  (custom-add-to-group 'magit-faces 'git-rebase-faces 'custom-group))

(custom-add-to-group 'magit 'vc-follow-symlinks 'custom-variable)

;;;; Custom Options
;;;;; Processes

(defcustom magit-git-executable "git"
  "The name of the Git executable."
  :group 'magit-process
  :type 'string)

(defcustom magit-git-standard-options '("--no-pager")
  "Standard options when running Git.
Be careful what you add here, especially if you are using
tramp to connect to servers with ancient Git versions."
  :group 'magit-process
  :type '(repeat string))

(defcustom magit-emacsclient-executable
  (ignore-errors
    (shell-quote-argument
     (let ((version (format "%s.%s"
                            emacs-major-version
                            emacs-minor-version)))
       (or (let ((exec-path (list (expand-file-name "bin" invocation-directory)
                                  invocation-directory)))
             (or (executable-find (format "emacsclient-%s" version))
                 (executable-find (format "emacsclient-%s.exe" version))
                 (executable-find "emacsclient")
                 (executable-find "emacsclient.exe")))
           (executable-find (format "emacsclient-%s" version))
           (executable-find (format "emacsclient-%s.exe" version))
           (executable-find "emacsclient")
           (executable-find "emacsclient.exe")))))
  "The Emacsclient executable.

The default value is the full path to the emacsclient executable
located in the same directory as the executable of the current
Emacs instance.  If the emacsclient cannot be located in that
directory then the first executable found anywhere on the
`exec-path' is used instead.

If no executable can be located then nil becomes the default
value, and some important Magit commands will fallback to an
alternative code path.  However `magit-interactive-rebase'
will stop working at all."
  :package-version '(magit . "2.0.0")
  :group 'magit-process
  :type '(choice (string :tag "Executable")
                 (const :tag "Don't use Emacsclient" nil)))

(defcustom magit-success-executable "true"
  "The executable which always succeeds.
An executable or shell built-in which does nothing but
return with a zero exit status.  The default is \"true\"."
  :package-version '(magit . "2.0.0")
  :group 'magit-process
  :type 'string)

(defcustom magit-process-connection-type (not (eq system-type 'cygwin))
  "Connection type used for the git process.

If nil, use pipes: this is usually more efficient, and works on Cygwin.
If t, use ptys: this enables magit to prompt for passphrases when needed."
  :group 'magit-process
  :type '(choice (const :tag "pipe" nil)
                 (const :tag "pty" t)))

(defcustom magit-process-popup-time -1
  "Popup the process buffer if a command takes longer than this many seconds."
  :group 'magit-process
  :type '(choice (const :tag "Never" -1)
                 (const :tag "Immediately" 0)
                 (integer :tag "After this many seconds")))

(defcustom magit-process-log-max 32
  "Maximum number of sections to keep in a process log buffer.
When adding a new section would go beyond the limit set here,
then the older half of the sections are remove.  Sections that
belong to processes that are still running are never removed."
  :package-version '(magit . "2.0.0")
  :group 'magit-process
  :type 'integer)

(defcustom magit-process-quote-curly-braces
  (and (eq system-type 'windows-nt)
       (let ((case-fold-search t))
         (string-match-p "cygwin" magit-git-executable))
       t)
  "Whether curly braces should be quoted when calling git.
This may be necessary when using Windows.  On all other system
types this must always be nil.

We are not certain when quoting is needed, but it appears it is
needed when using Cygwin Git but not when using stand-alone Git.
The default value is set based on that assumptions.  If this
turns out to be wrong you can customize this option but please
also comment on issue #816."
  :package-version '(magit . "2.0.0")
  :group 'magit-process
  :set-after '(magit-git-executable)
  :type 'boolean)

(defcustom magit-process-yes-or-no-prompt-regexp
   " [\[(]\\([Yy]\\(?:es\\)?\\)[/|]\\([Nn]o?\\)[\])] ?[?:] ?$"
  "Regexp matching Yes-or-No prompts of git and its subprocesses."
  :package-version '(magit . "2.0.0")
  :group 'magit-process
  :type 'regexp)

(defcustom magit-process-password-prompt-regexps
  '("^\\(Enter \\)?[Pp]assphrase\\( for \\(RSA \\)?key '.*'\\)?: ?$"
    "^\\(Enter \\)?[Pp]assword\\( for '.*'\\)?: ?$"
    "^.*'s password: ?$"
    "^Yubikey for .*: ?$")
  "List of regexps matching password prompts of git and its subprocesses."
  :package-version '(magit . "2.0.0")
  :group 'magit-process
  :type '(repeat (regexp)))

(defcustom magit-process-username-prompt-regexps
  '("^Username for '.*': ?$")
  "List of regexps matching username prompts of git and its subprocesses."
  :package-version '(magit . "2.0.0")
  :group 'magit-process
  :type '(repeat (regexp)))

(defconst magit-server-window-type
  '(choice
    (const :tag "Use selected window"
           :match (lambda (widget value)
                    (not (functionp value)))
           nil)
    (function-item :tag "Display in new frame" switch-to-buffer-other-frame)
    (function-item :tag "Use pop-to-buffer" pop-to-buffer)
    (function :tag "Other function")))

(defcustom magit-server-window-for-commit 'pop-to-buffer
  "Function used to select a window for displaying commit message buffers.
It should take one argument (a buffer) and display and select it.
A common value is `pop-to-buffer'.  It can also be nil in which
case the selected window is used."
  :package-version '(magit . "2.0.0")
  :group 'magit-process
  :type magit-server-window-type)

(defcustom magit-server-window-for-rebase server-window
  "Function used to select a window for displaying interactive rebase buffers.
It should take one argument (a buffer) and display and select it.
A common value is `pop-to-buffer'.  It can also be nil in which
case the selected window is used."
  :package-version '(magit . "2.0.0")
  :group 'magit-process
  :set-after '(server-window)
  :type magit-server-window-type)

;;;;; Staging

(defcustom magit-stage-all-confirm t
  "Whether to require confirmation before staging all changes.
This reduces the risk of accidentally losing the index.  If
nothing at all is staged yet, then always stage without requiring
confirmation, because it can be undone without the risk of losing
a carefully crafted index."
  :package-version '(magit . "2.0.0")
  :group 'magit
  :type 'boolean)

(defcustom magit-unstage-all-confirm t
  "Whether to require confirmation before unstaging all changes.
This reduces the risk of accidentally losing of the index.  If
there are no staged changes at all, then always unstage without
confirmation, because it can be undone without the risk of losing
a carefully crafted index."
  :package-version '(magit . "2.0.0")
  :group 'magit
  :type 'boolean)

(defcustom magit-revert-item-confirm t
  "Require acknowledgment before reverting an item."
  :group 'magit
  :type 'boolean)

(defcustom magit-save-some-buffers t
  "Whether certain commands save modified buffers before running.

nil        don't save buffers.
t          ask which buffers to save.
`dontask'  save all buffers without asking."
  :group 'magit
  :type '(choice (const :tag "Never" nil)
                 (const :tag "Ask" t)
                 (const :tag "Save without asking" dontask)))

(defcustom magit-save-some-buffers-predicate
  'magit-save-buffers-predicate-tree-only
  "A predicate function to decide whether to save a buffer.

Used by function `magit-save-some-buffers' when the variable of
the same name is non-nil."
  :group 'magit
  :type '(radio (function-item magit-save-buffers-predicate-tree-only)
                (function-item magit-save-buffers-predicate-all)
                (function :tag "Other")))

(defcustom magit-turn-on-auto-revert-mode t
  "Whether to automatically turn on Auto-Revert mode.
When this option is non-nil `auto-revert-mode' is automatically
turned on in buffers that visit a file in a Git repository.

Alternatively you might want to set this to nil and instead
enable `global-auto-revert-mode'.  Also consider additionally
setting option `auto-revert-check-vc-info' to t.  Also see
function `magit-maybe-turn-on-auto-revert-mode'."
  :package-version '(magit . "2.0.0")
  :group 'magit
  :type 'boolean)

(defcustom magit-rewrite-inclusive t
  "Whether magit includes the selected base commit in a rewrite operation.

t means both the selected commit as well as any subsequent
commits will be rewritten.  This is magit's default behaviour,
equivalent to 'git rebase -i ${REV}~1'

  A'---B'---C'---D'
  ^

nil means the selected commit will be literally used as 'base',
so only subsequent commits will be rewritten.  This is consistent
with git-rebase, equivalent to 'git rebase -i ${REV}', yet more
cumbersome to use from the status buffer.

  A---B'---C'---D'
  ^"
  :group 'magit
  :type '(choice (const :tag "Always" t)
                 (const :tag "Never" nil)
                 (const :tag "Ask"   ask)))

;;;;; Highlighting

(defun magit-set-variable-and-refresh (symbol value)
  "Set SYMBOL to VALUE and call `magit-refresh-all'."
  (set-default symbol value)
  ;; If magit isn't fully loaded yet no buffer that might
  ;; need refreshing can exist and we can take a shortcut.
  ;; We also don't want everything to repeatedly refresh
  ;; when evaluating this file.
  (when (and (featurep 'magit) (not buffer-file-name))
    (magit-refresh-all)))

(defcustom magit-highlight-whitespace t
  "Specify where to highlight whitespace errors.
See `magit-highlight-trailing-whitespace',
`magit-highlight-indentation'.  The symbol t means in all diffs,
`status' means only in the status buffer, and nil means nowhere."
  :group 'magit
  :set 'magit-set-variable-and-refresh
  :type '(choice (const :tag "Always" t)
                 (const :tag "Never" nil)
                 (const :tag "In status buffer" status)))

(defcustom magit-highlight-trailing-whitespace t
  "Whether to highlight whitespace at the end of a line in diffs.
Used only when `magit-highlight-whitespace' is non-nil."
  :group 'magit
  :set 'magit-set-variable-and-refresh
  :type 'boolean)

(defcustom magit-highlight-indentation nil
  "Highlight the \"wrong\" indentation style.
Used only when `magit-highlight-whitespace' is non-nil.

The value is a list of cons cells.  The car is a regular
expression, and the cdr is the value that applies to repositories
whose directory matches the regular expression.  If more than one
item matches, then the *last* item in the list applies.  So, the
default value should come first in the list.

If the value is `tabs', highlight indentation with tabs.  If the
value is an integer, highlight indentation with at least that
many spaces.  Otherwise, highlight neither."
  :group 'magit
  :set 'magit-set-variable-and-refresh
  :type `(repeat (cons (string :tag "Directory regexp")
                       (choice (const :tag "Tabs" tabs)
                               (integer :tag "Spaces" :value ,tab-width)
                               (const :tag "Neither" nil))))) ;^FIXME

(defcustom magit-item-highlight-face 'magit-item-highlight
  "The face used to highlight the current section.

By default the highlighting of the current section is done using
the background color specified by face `magit-item-highlight'.

If you don't want to use the background to do the highlighting,
this *might* by as easy as customizing that face.  However if you
are using a theme, which in turn sets the background color of
that face then, due to limitations in face inheritance when using
themes, you might be forced to use another face.

Unfortunately it is only possible to override a face attribute,
set by a theme, but not to drop it entirely.  This means that one
has to explicitly use the `default' background color, to make it
appear *as if* the background wasn't used.

One reason you might want to *not* use the background, is that
doing so forces the use of overlays for some components of diffs.
Using overlays potentially degrades performance when generating
large diffs.  Also see option `magit-diff-use-overlays'."
  :package-version '(magit . "2.0.0")
  :group 'magit
  :group 'magit-faces
  :type '(choice (const magit-item-highlight)
                 (const bold)
                 (face  :tag "Other face")
                 (const :tag "Don't highlight" nil)))

;;;;; Completion

(defcustom magit-completing-read-function 'magit-builtin-completing-read
  "Function to be called when requesting input from the user."
  :group 'magit
  :type '(radio (function-item magit-builtin-completing-read)
                (function-item magit-ido-completing-read)
                (function-item magit-iswitchb-completing-read)
                (function :tag "Other")))

(defcustom magit-repo-dirs nil
  "Directories containing Git repositories.
Magit will look into these directories for Git repositories and
offer them as choices for `magit-status'."
  :group 'magit
  :type '(repeat string))

(defcustom magit-repo-dirs-depth 3
  "The maximum depth to look for Git repos.
When looking for a Git repository below the directories in
`magit-repo-dirs', Magit will only descend this many levels
deep."
  :group 'magit
  :type 'integer)

;;;;; Modes
;;;;;; Common

(defcustom magit-mode-hook nil
  "Hook run when entering a Magit mode derived mode."
  :group 'magit-modes
  :type 'hook)

(defcustom magit-show-xref-buttons '(magit-diff-mode magit-commit-mode)
  "List of modes whose buffers should contain history buttons.
Currently only `magit-diff-mode' and `magit-commit-mode' are
supported."
  :package-version '(magit . "2.0.0")
  :group 'magit-modes
  :type '(repeat (choice (const magit-diff-mode)
                         (const magit-commit-mode))))

(defcustom magit-show-child-count nil
  "Whether to append the number of childen to section headings."
  :package-version '(magit . "2.0.0")
  :group 'magit-modes
  :type 'boolean)

(defvar magit-status-line-align-to 9)

(defcustom magit-restore-window-configuration nil
  "Whether quitting a Magit buffer restores previous window configuration.

Function `magit-mode-display-buffer' is used to display and
select Magit buffers.  Unless the buffer was already displayed in
a window of the selected frame it also stores the previous window
configuration.  If this option is non-nil that configuration will
later be restored by `magit-mode-quit-window', provided the
buffer has not since been displayed in another frame.

This works best when only two windows are usually displayed in a
frame.  If this isn't the case setting this to t might often lead
to undesirable behaviour.  Also quitting a Magit buffer while
another Magit buffer that was created earlier is still displayed
will cause that buffer to be hidden, which might or might not be
what you want."
  :package-version '(magit . "2.0.0")
  :group 'magit-modes
  :type 'boolean)

(defcustom magit-refs-namespaces
  '(("^\\(HEAD\\)$"              magit-log-head-label-head nil)
    ("^refs/tags/\\(.+\\)"       magit-log-head-label-tags nil)
    ("^refs/heads/\\(.+\\)"      magit-log-head-label-local nil)
    ("^refs/remotes/\\(.+\\)"    magit-log-head-label-remote nil)
    ("^refs/bisect/\\(bad\\)"    magit-log-head-label-bisect-bad nil)
    ("^refs/bisect/\\(skip.*\\)" magit-log-head-label-bisect-skip nil)
    ("^refs/bisect/\\(good.*\\)" magit-log-head-label-bisect-good nil)
    ("^refs/wip/\\(.+\\)"        magit-log-head-label-wip nil)
    ("^refs/patches/\\(.+\\)"    magit-log-head-label-patches nil)
    ("^\\(bad\\):"               magit-log-head-label-bisect-bad nil)
    ("^\\(skip\\):"              magit-log-head-label-bisect-skip nil)
    ("^\\(good\\):"              magit-log-head-label-bisect-good nil)
    ("\\(.+\\)"                  magit-log-head-label-default nil))
  "How different refs should be formatted for display.

Each entry controls how a certain type of ref is displayed, and
has the form (REGEXP FACE FORMATTER).  REGEXP is a regular
expression used to match full refs.  The first entry whose REGEXP
matches the reference is used.  The first regexp submatch becomes
the \"label\" that represents the ref and is propertized with
font FONT.  If FORMATTER is non-nil it should be a function that
takes two arguments, the full ref and the face.  It is supposed
to return a propertized label that represents the ref.

Currently this variable is only used in logs and the branch
manager but it will be used in more places in the future."
  :package-version '(magit . "2.0.0")
  :group 'magit-modes
  :type '(repeat
          (list regexp
                face
                (choice (const :tag "first submatch is label" nil)
                        (function :tag "format using function")))))

;;;;;; Status

(defcustom magit-status-sections-hook
  '(magit-insert-status-local-line
    magit-insert-status-remote-line
    magit-insert-status-head-line
    magit-insert-status-tags-line
    magit-insert-status-merge-line
    magit-insert-status-rebase-lines
    magit-insert-empty-line
    magit-insert-rebase-sequence
    magit-insert-bisect-output
    magit-insert-bisect-rest
    magit-insert-bisect-log
    magit-insert-stashes
    magit-insert-untracked-files
    magit-insert-unstaged-changes
    magit-insert-staged-changes
    magit-insert-unpulled-commits
    magit-insert-unpushed-commits)
  "Hook run to insert sections into the status buffer.

This option allows reordering the sections and adding sections
that are by default displayed in other Magit buffers.  Doing the
latter is currently not recommended because not all functions
that insert sections have been adapted yet.  Only inserters that
take no argument can be used and some functions exist that begin
with the `magit-insert-' prefix but do not insert a section.

Note that there are already plans to improve this and to add
similar hooks for other Magit modes."
  :package-version '(magit . "2.0.0")
  :group 'magit-status
  :type 'hook)

(defcustom magit-status-buffer-switch-function 'pop-to-buffer
  "Function for `magit-status' to use for switching to the status buffer.

The function is given one argument, the status buffer."
  :group 'magit-status
  :type '(radio (function-item switch-to-buffer)
                (function-item pop-to-buffer)
                (function :tag "Other")))

(defcustom magit-status-show-sequence-help t
  "Whether to show instructions on how to proceed a stopped action.
When this is non-nil and a commit failed to apply during a merge
or rebase, then show instructions on how to continue."
  :package-version '(magit . "2.0.0")
  :group 'magit-status
  :type 'boolean)

(defcustom magit-status-tags-line-subject 'head
  "Whether tag or head is the subject on tags line in status buffer.

This controls how the words \"ahead\" and \"behind\" are used on
the tags line in the status buffer.  The tags line does not
actually display complete sentences, but when thinking about when
to use which term, it helps imagining it did.  This option
controls whether the tag names should be considered the subjects
or objects in these sentences.

`tag'   The previous tag is *behind* HEAD by N commits.
        The next tag is *ahead* of HEAD by N commits.
`head'  HEAD is *ahead* of the previous tag by N commits.
        HEAD is *behind* the next tag by N commits.

If the value is `tag' the commit counts are fontified; otherwise
they are not (due to semantic considerations)."
  :package-version '(magit . "2.0.0")
  :group 'magit-status
  :type '(choice (const :tag "tags are the subjects" tag)
                 (const :tag "head is the subject" head)))

;;;;;; Diff

(defcustom magit-show-diffstat t
  "Whether to show diffstat in diff and commit buffers."
  :package-version '(magit . "2.0.0")
  :group 'magit-diff
  :group 'magit-commit
  :type 'boolean)

(defcustom magit-diff-options nil
  ""
  :group 'magit
  :type 'sexp)

(put 'magit-diff-options 'permanent-local t)

(defcustom magit-diff-auto-show
  '(commit stage-all log-oneline log-select)
  "Whether to automatically show relevant diff.

When this option is non-nil certain operations cause the relevant
changes to be displayed automatically.

`commit'
`stage-all'
`log-oneline'
`log-follow'
`log-select'

In the event that expanding very large patches takes a long time
\\<global-map>\\[keyboard-quit] can be used to abort that step.
This is especially useful when you would normally not look at the
changes, e.g. because you are committing some binary files."
  :package-version '(magit . "2.0.0")
  :group 'magit-diff
  :type 'sexp)

(defcustom magit-diff-refine-hunk nil
  "Show fine (word-granularity) differences within diff hunks.

There are three possible settings:

nil    never show fine differences
t      show fine differences for the selected diff hunk only
`all'  show fine differences for all displayed diff hunks"
  :group 'magit-diff
  :type '(choice (const :tag "Never" nil)
                 (const :tag "Selected only" t)
                 (const :tag "All" all))
  :set 'magit-set-variable-and-refresh)

(defcustom magit-diff-use-overlays
  (not (eq magit-item-highlight-face 'bold))
  "Whether to use overlays to highlight various diff components.

This has to be non-nil if the current section is highlighted by
changing the background color.  Otherwise background colors that
hold semantic meaning, like that of the added and removed lines
in diffs, as well as section headings, would be shadowed by the
highlighting.

To select the face used for highlighting customize the option
`magit-item-highlight-face'.  If you set that to `bold' or some
other face that does not use the background then you can set this
option to nil.  Doing so could potentially improve performance
when generating large diffs."
  :package-version '(magit . "2.0.0")
  :group 'magit-diff
  :set-after '(magit-item-highlight-face)
  :type 'boolean)

;;;;;; Commit

(defcustom magit-commit-ask-to-stage t
  "Whether to ask to stage everything when committing and nothing is staged."
  :package-version '(magit . "2.0.0")
  :group 'magit-commit
  :type 'boolean)

(defcustom magit-commit-extend-override-date nil
  "Whether using `magit-commit-extend' changes the committer date."
  :package-version '(magit . "2.0.0")
  :group 'magit-commit
  :type 'boolean)

(defcustom magit-commit-reword-override-date nil
  "Whether using `magit-commit-reword' changes the committer date."
  :package-version '(magit . "2.0.0")
  :group 'magit-commit
  :type 'boolean)

(defcustom magit-commit-squash-confirm t
  "Whether the commit targeted by squash and fixup has to be confirmed.
When non-nil then the commit at point (if any) is used as default
choice, otherwise it has to be confirmed.  This option only
affects `magit-commit-squash' and `magit-commit-fixup'.  The
\"instant\" variants always require confirmation because making
an error while using those is harder to recover from."
  :package-version '(magit . "2.0.0")
  :group 'magit-commit
  :type 'boolean)

;;;;;; Log

(defcustom magit-log-auto-more nil
  "Insert more log entries automatically when moving past the last entry.

Only considered when moving past the last entry with
`magit-goto-*-section' commands."
  :group 'magit-log
  :type 'boolean)

(defcustom magit-log-cutoff-length 100
  "The maximum number of commits to show in the log and whazzup buffers."
  :group 'magit-log
  :type 'integer)

(defcustom magit-log-infinite-length 99999
  "Number of log used to show as maximum for `magit-log-cutoff-length'."
  :group 'magit-log
  :type 'integer)

(defcustom magit-log-format-graph-function nil
  "Function used to format graphs in log buffers.
The function is called with one argument, the propertized graph
of a single line in as a string.  It has to return the formatted
string.  This option can also be nil, in which case the graph is
inserted as is."
  :package-version '(magit . "2.0.0")
  :group 'magit-log
  :type '(choice (const :tag "insert as is" nil)
                 function))

(defcustom magit-log-show-margin t
  "Whether to use a margin when showing `oneline' logs.
When non-nil the author name and date are displayed in the margin
of the log buffer if that contains a `oneline' log.  This can be
toggled temporarily using the command `magit-log-toggle-margin'."
  :package-version '(magit . "2.0.0")
  :group 'magit-log
  :type 'boolean)

(put 'magit-log-show-margin 'permanent-local t)

(defcustom magit-log-margin-spec '(25 nil magit-duration-spec)
  "How to format the margin for `oneline' logs.

When the log buffer contains a `oneline' log, then it optionally
uses the right margin to display the author name and author date.
This is also supported in the reflog buffer.

Logs that are shown together with other non-log information (e.g.
in the status buffer) are never accompanied by a margin.  The
same applies to `long' logs, in this case because that would be
redundant.

This option controls how that margin is formatted, the other
option affecting this is `magit-log-show-margin'; if that is nil
then no margin is displayed at all.  To toggle this temporarily
use the command `magit-log-show-margin'.

The value has the form (WIDTH CHARACTERP DURATION-SPEC).  The
width of the margin is controlled using WIDTH, an integer.  When
CHARACTERP is non-nil time units are shown as single characters,
otherwise the full name of the unit is displayed.  DURATION-SPEC
has to be a variable, its value controls which time units are
used, how many seconds they contain, and what their names are."
  :package-version '(magit . "2.0.0")
  :group 'magit-log
  :type '(list (integer  :tag "Margin width")
               (choice   :tag "Time unit style"
                         (const :tag "Character" t)
                         (const :tag "Word" nil))
               (variable :tag "Duration spec variable")))

(defcustom magit-duration-spec
  `((?Y "year"   "years"   ,(round (* 60 60 24 365.2425)))
    (?M "month"  "months"  ,(round (* 60 60 24 30.436875)))
    (?w "week"   "weeks"   ,(* 60 60 24 7))
    (?d "day"    "days"    ,(* 60 60 24))
    (?h "hour"   "hours"   ,(* 60 60))
    (?m "minute" "minutes" 60)
    (?s "second" "seconds" 1))
  "Units used to display durations in a human format.
The value is a list of time units, beginning with the longest.
Each element has the form ((CHAR UNIT UNITS SECONDS)..).  UNIT
is the time unit, UNITS is the plural of that unit.  CHAR is a
character that can be used as abbreviation and must be unique
amoung all elements.  SECONDS is the number of seconds in one
UNIT.  Also see option `magit-log-margin-spec'."
  :package-version '(magit . "2.0.0")
  :group 'magit-log
  :type '(repeat (list (character :tag "Unit character")
                       (string    :tag "Unit singular string")
                       (string    :tag "Unit plural string")
                       (integer   :tag "Seconds in unit"))))

(defcustom magit-ellipsis #x2026 ; "horizontal ellipsis"
  "Character appended to abreviated text.
Currently this is used only in the log margin, but might later
be used elsewhere too.  Filenames that were abbreviated by Git
are left as-is."
  :package-version '(magit . "2.0.0")
  :group 'magit-log
  :type 'character)

;;;;;; Others

(defcustom magit-merge-warn-dirty-worktree t
  "Whether to issue a warning when attempting to start a merge in a dirty worktree."
  :package-version '(magit . "2.0.0")
  :group 'magit-modes
  :type 'boolean)

(defcustom magit-push-hook '(magit-push-dwim)
  "Hook run by `magit-push' to actually do the work.
See `magit-push' and `magit-push-dwim' for more information."
  :package-version '(magit . "2.0.0")
  :group 'magit-modes
  :type 'hook)

(defcustom magit-set-upstream-on-push nil
  "Whether `magit-push' may set upstream when pushing a branch.
This only applies if the branch does not have an upstream set yet.

nil        don't use --set-upstream.
t          ask if --set-upstream should be used.
`dontask'  always use --set-upstream.
`refuse'   refuse to push unless a remote branch has already been set."
  :group 'magit-modes
  :type '(choice (const :tag "Never" nil)
                 (const :tag "Ask" t)
                 (const :tag "Ask if not set" askifnotset)
                 (const :tag "Refuse" refuse)
                 (const :tag "Always" dontask)))

(defcustom magit-stash-snapshot-message-format
  "Snapshot taken at %Y-%m-%d %H:%M:%S"
  "Format for messages of snapshot stashes.
`format-time-string' to create the message from this format."
  :package-version '(magit . "2.0.0")
  :group 'magit-modes
  :type 'string)

(defcustom magit-wazzup-sections-hook
  '(magit-insert-wazzup-head-line
    magit-insert-empty-line
    magit-insert-wazzup-branches)
  "Hook run to insert sections into the wazzup buffer."
  :package-version '(magit . "2.0.0")
  :group 'magit-modes
  :type 'hook)

(defcustom magit-cherry-sections-hook
  '(magit-insert-cherry-head-line
    magit-insert-cherry-upstream-line
    magit-insert-cherry-help-lines
    magit-insert-empty-line
    magit-insert-cherry-commits)
  "Hook run to insert sections into the cherry buffer."
  :package-version '(magit . "2.0.0")
  :group 'magit-modes
  :type 'hook)

;;;; Custom Faces

(defface magit-header
  '((t :inherit header-line))
  "Face for generic header lines.

Many Magit faces inherit from this one by default."
  :group 'magit-faces)

(defface magit-section-title
  '((t :inherit magit-header))
  "Face for section titles."
  :group 'magit-faces)

(defface magit-branch
  '((t :inherit magit-header))
  "Face for branches."
  :group 'magit-faces)

(defface magit-tag
  '((t :inherit magit-header))
  "Face for tags."
  :group 'magit-faces)

(defface magit-diff-file-header
  '((t :inherit diff-file-header))
  "Face for diff file header lines."
  :group 'magit-faces)

(defface magit-diff-hunk-header
  '((t :inherit diff-hunk-header))
  "Face for diff hunk header lines."
  :group 'magit-faces)

(defface magit-diff-add
  '((t :inherit diff-added))
  "Face for lines in a diff that have been added."
  :group 'magit-faces)

(defface magit-diff-del
  '((t :inherit diff-removed))
  "Face for lines in a diff that have been deleted."
  :group 'magit-faces)

(defface magit-diff-none
  '((t :inherit diff-context))
  "Face for lines in a diff that are unchanged."
  :group 'magit-faces)

(defface magit-diff-merge-current
  '((t :inherit font-lock-preprocessor-face))
  "Face for merge conflict marker 'current' line."
  :group 'magit-faces)

(defface magit-diff-merge-separator
  '((t :inherit font-lock-preprocessor-face))
  "Face for merge conflict marker seperator."
  :group 'magit-faces)

(defface magit-diff-merge-diff3-separator
  '((t :inherit font-lock-preprocessor-face))
  "Face for merge conflict marker seperator."
  :group 'magit-faces)

(defface magit-diff-merge-proposed
  '((t :inherit font-lock-preprocessor-face))
  "Face for merge conflict marker 'proposed' line."
  :group 'magit-faces)

(defface magit-log-graph
  '((((class color) (background light))
     :foreground "grey11")
    (((class color) (background dark))
     :foreground "grey80"))
  "Face for the graph element of the log output."
  :group 'magit-faces)

(defface magit-log-sha1
  '((((class color) (background light))
     :foreground "firebrick")
    (((class color) (background dark))
     :foreground "tomato"))
  "Face for the sha1 element of the log output."
  :group 'magit-faces)

(defface magit-log-author
  '((((class color) (background light))
     :foreground "firebrick")
    (((class color) (background dark))
     :foreground "tomato"))
  "Face for the author element of the log output."
  :group 'magit-faces)

(defface magit-log-date
  '((t))
  "Face for the date element of the log output."
  :group 'magit-faces)

(defface magit-log-message
  '((t))
  "Face for the message element of the log output."
  :group 'magit-faces)

(defface magit-cherry-unmatched
  '((t :foreground "cyan"))
  "Face for unmatched cherry commits.")

(defface magit-cherry-equivalent
  '((t :foreground "magenta"))
  "Face for equivalent cherry commits.")

(defface magit-item-highlight
  '((t :inherit secondary-selection))
  "Face for highlighting the current item."
  :group 'magit-faces)

(defface magit-log-head-label-bisect-good
  '((((class color) (background light))
     :box t
     :background "light green"
     :foreground "dark olive green")
    (((class color) (background dark))
     :box t
     :background "light green"
     :foreground "dark olive green"))
  "Face for good bisect refs."
  :group 'magit-faces)

(defface magit-log-head-label-bisect-skip
  '((((class color) (background light))
     :box t
     :background "light goldenrod"
     :foreground "dark goldenrod")
    (((class color) (background dark))
     :box t
     :background "light goldenrod"
     :foreground "dark goldenrod"))
  "Face for skipped bisect refs."
  :group 'magit-faces)

(defface magit-log-head-label-bisect-bad
  '((((class color) (background light))
     :box t
     :background "IndianRed1"
     :foreground "IndianRed4")
    (((class color) (background dark))
     :box t
     :background "IndianRed1"
     :foreground "IndianRed4"))
  "Face for bad bisect refs."
  :group 'magit-faces)

(defface magit-log-head-label-remote
  '((((class color) (background light))
     :box t
     :background "Grey85"
     :foreground "OliveDrab4")
    (((class color) (background dark))
     :box t
     :background "Grey11"
     :foreground "DarkSeaGreen2"))
  "Face for remote branch head labels shown in log buffer."
  :group 'magit-faces)

(defface magit-log-head-label-tags
  '((((class color) (background light))
     :box t
     :background "LemonChiffon1"
     :foreground "goldenrod4")
    (((class color) (background dark))
     :box t
     :background "LemonChiffon1"
     :foreground "goldenrod4"))
  "Face for tag labels shown in log buffer."
  :group 'magit-faces)

(defface magit-log-head-label-patches
  '((((class color) (background light))
     :box t
     :background "IndianRed1"
     :foreground "IndianRed4")
    (((class color) (background dark))
     :box t
     :background "IndianRed1"
     :foreground "IndianRed4"))
  "Face for Stacked Git patches."
  :group 'magit-faces)

(defface magit-whitespace-warning-face
  '((t :inherit trailing-whitespace))
  "Face for highlighting whitespace errors in Magit diffs."
  :group 'magit-faces)

(defface magit-log-head-label-local
  '((((class color) (background light))
     :box t
     :background "Grey85"
     :foreground "LightSkyBlue4")
    (((class color) (background dark))
     :box t
     :background "Grey13"
     :foreground "LightSkyBlue1"))
  "Face for local branch head labels shown in log buffer."
  :group 'magit-faces)

(defface magit-log-head-label-head
  '((((class color) (background light))
     :box t
     :background "Grey70"
     :foreground "Black")
    (((class color) (background dark))
     :box t
     :background "Grey20"
     :foreground "White"))
  "Face for working branch head labels shown in log buffer."
  :group 'magit-faces)

(defface magit-log-head-label-default
  '((((class color) (background light))
     :box t
     :background "Grey50")
    (((class color) (background dark))
     :box t
     :background "Grey50"))
  "Face for unknown ref labels shown in log buffer."
  :group 'magit-faces)

(defface magit-log-head-label-wip
  '((((class color) (background light))
     :box t
     :background "Grey95"
     :foreground "LightSkyBlue3")
    (((class color) (background dark))
     :box t
     :background "Grey07"
     :foreground "LightSkyBlue4"))
  "Face for git-wip labels shown in log buffer."
  :group 'magit-faces)

(defface magit-signature-good
  '((t :foreground "green"))
  "Face for good signatures."
  :group 'magit-faces)

(defface magit-signature-bad
  '((t :foreground "red"))
  "Face for bad signatures."
  :group 'magit-faces)

(defface magit-signature-untrusted
  '((t :foreground "cyan"))
  "Face for good untrusted signatures."
  :group 'magit-faces)

(defface magit-signature-none
  '((t :inherit magit-log-message))
  "Face for unsigned commits."
  :group 'magit-faces)


(defface magit-log-reflog-label-commit
  '((((class color) (background light))
     :box t
     :background "LemonChiffon1"
     :foreground "goldenrod4")
    (((class color) (background dark))
     :box t
     :background "LemonChiffon1"
     :foreground "goldenrod4"))
  "Face for reflog subject labels shown in reflog buffer."
  :group 'magit-faces)

(defface magit-log-reflog-label-amend
  '((t :inherit magit-log-reflog-label-commit))
  "Face for reflog subject labels shown in reflog buffer."
  :group 'magit-faces)

(defface magit-log-reflog-label-merge
  '((t :inherit magit-log-reflog-label-commit))
  "Face for reflog subject labels shown in reflog buffer."
  :group 'magit-faces)

(defface magit-log-reflog-label-checkout
  '((((class color) (background light))
     :box t
     :background "Grey85"
     :foreground "LightSkyBlue4")
    (((class color) (background dark))
     :box t
     :background "Grey13"
     :foreground "LightSkyBlue1"))
  "Face for reflog subject labels shown in reflog buffer."
  :group 'magit-faces)

(defface magit-log-reflog-label-reset
  '((((class color) (background light))
     :box t
     :background "IndianRed1"
     :foreground "IndianRed4")
    (((class color) (background dark))
     :box t
     :background "IndianRed1"
     :foreground "IndianRed4"))
  "Face for reflog subject labels shown in reflog buffer."
  :group 'magit-faces)

(defface magit-log-reflog-label-rebase
  '((((class color) (background light))
     :box t
     :background "Grey85"
     :foreground "OliveDrab4")
    (((class color) (background dark))
     :box t
     :background "Grey11"
     :foreground "DarkSeaGreen2"))
  "Face for reflog subject labels shown in reflog buffer."
  :group 'magit-faces)

(defface magit-log-reflog-label-cherry-pick
'((((class color) (background light))
     :box t
     :background "light green"
     :foreground "dark olive green")
    (((class color) (background dark))
     :box t
     :background "light green"
     :foreground "dark olive green"))
  "Face for reflog subject labels shown in reflog buffer."
  :group 'magit-faces)

(defface magit-log-reflog-label-remote
  '((((class color) (background light))
     :box t
     :background "Grey50")
    (((class color) (background dark))
     :box t
     :background "Grey50"))
  "Face for reflog subject labels shown in reflog buffer."
  :group 'magit-faces)

(defface magit-log-reflog-label-other
  '((((class color) (background light))
     :box t
     :background "Grey50")
    (((class color) (background dark))
     :box t
     :background "Grey50"))
  "Face for reflog subject labels shown in reflog buffer."
  :group 'magit-faces)

(defface magit-process-ok
  '((t :inherit magit-header
       :foreground "green"))
  "Face for zero exit-status."
  :group 'magit-faces)

(defface magit-process-ng
  '((t :inherit magit-header
       :foreground "red"))
  "Face for non-zero exit-status."
  :group 'magit-faces)

;;;; Keymaps

(when (boundp 'git-commit-mode-map)
  (define-key git-commit-mode-map
    (kbd "C-c C-d") 'magit-diff-while-committing))

(defvar magit-mode-map
  (let ((map (make-keymap)))
    (suppress-keymap map t)
    (define-key map "^"    'magit-goto-parent-section)
    (define-key map "n"    'magit-goto-next-section)
    (define-key map "p"    'magit-goto-previous-section)
    (define-key map "M-n"  'magit-goto-next-sibling-section)
    (define-key map "M-p"  'magit-goto-previous-sibling-section)
    (define-key map [backtab] 'magit-expand-collapse-section)
    (define-key map "\t"   'magit-toggle-section)
    (define-key map "1"    'magit-show-level-1)
    (define-key map "2"    'magit-show-level-2)
    (define-key map "3"    'magit-show-level-3)
    (define-key map "4"    'magit-show-level-4)
    (define-key map "\M-1" 'magit-show-level-1-all)
    (define-key map "\M-2" 'magit-show-level-2-all)
    (define-key map "\M-3" 'magit-show-level-3-all)
    (define-key map "\M-4" 'magit-show-level-4-all)
    (define-key map "\M-h" 'magit-show-only-files)
    (define-key map "\M-H" 'magit-show-only-files-all)
    (define-key map "\M-s" 'magit-show-level-4)
    (define-key map "\M-S" 'magit-show-level-4-all)
    (define-key map "g" 'magit-refresh)
    (define-key map "G" 'magit-refresh-all)
    (define-key map "q" 'magit-mode-quit-window)
    (define-key map "$" 'magit-process)
    (define-key map "\C-c\C-c" 'magit-dispatch-popup)
    (define-key map "\C-c\C-e" 'magit-dispatch-popup)
    (define-key map "?"        'magit-dispatch-popup)
    (define-key map "b" 'magit-branch-popup)
    (define-key map "B" 'magit-bisect-popup)
    (define-key map "c" 'magit-commit-popup)
    (define-key map "d" 'magit-diff-popup)
    (define-key map "H" 'magit-diff-toggle-refine-hunk)
    (define-key map "+" 'magit-diff-more-context)
    (define-key map "-" 'magit-diff-less-context)
    (define-key map "0" 'magit-diff-default-context)
    (define-key map "e" 'magit-rebase-popup)
    (define-key map "f" 'magit-fetch-popup)
    (define-key map "F" 'magit-pull-popup)
    (define-key map "J" 'magit-am-popup)
    (define-key map "l" 'magit-log-popup)
    (define-key map "m" 'magit-merge-popup)
    (define-key map "M" 'magit-remote-popup)
    (define-key map "o" 'magit-submodule-popup)
    (define-key map "P" 'magit-push-popup)
    (define-key map "r" 'magit-rebase-popup)
    (define-key map "t" 'magit-tag-popup)
    (define-key map "w" 'magit-wazzup)
    (define-key map "\r"       'magit-visit-item)
    (define-key map [  return] 'magit-visit-item)
    (define-key map [C-return] 'magit-dired-jump)
    (define-key map "\s"       'magit-show-item-or-scroll-up)
    (define-key map "\d"       'magit-show-item-or-scroll-down)
    (define-key map "a" 'magit-apply-item)
    (define-key map "A" 'magit-cherry-pick-item)
    (define-key map "S" 'magit-stage-all)
    (define-key map "U" 'magit-unstage-all)
    (define-key map "v" 'magit-revert-item)
    (define-key map "x" 'magit-reset-head)
    (define-key map "X" 'magit-clean)
    (define-key map "y" 'magit-cherry)
    (define-key map "z" 'magit-stash-popup)
    (define-key map ":" 'magit-git-command)
    (define-key map "!" 'magit-run-popup)
    (define-key map "L"      'magit-add-change-log-entry)
    (define-key map "\C-x4a" 'magit-add-change-log-entry-other-window)
    (define-key map "\C-w"   'magit-copy-item-as-kill)
    map)
  "Parent keymap for all keymaps of modes derived from `magit-mode'.")

(defvar magit-status-mode-map
  (let ((map (make-sparse-keymap)))
    (set-keymap-parent map magit-mode-map)
    (define-key map "i" 'magit-ignore-item)
    (define-key map "I" 'magit-ignore-item-locally)
    (define-key map "k" 'magit-discard-item)
    (define-key map "s" 'magit-stage-item)
    (define-key map "u" 'magit-unstage-item)
    (define-key map "C" 'magit-commit-add-log)
    (define-key map "jz" 'magit-jump-to-stashes)
    (define-key map "jn" 'magit-jump-to-untracked)
    (define-key map "ju" 'magit-jump-to-unstaged)
    (define-key map "js" 'magit-jump-to-staged)
    (define-key map "jf" 'magit-jump-to-unpulled)
    (define-key map "jp" 'magit-jump-to-unpushed)
    (define-key map "jr" 'magit-jump-to-pending)
    map)
  "Keymap for `magit-status-mode'.")

(defvar magit-diff-mode-map
  (let ((map (make-sparse-keymap)))
    (set-keymap-parent map magit-mode-map)
    (define-key map "\C-c\C-d" 'magit-diff-while-committing)
    (define-key map "\C-c\C-b" 'magit-go-backward)
    (define-key map "\C-c\C-f" 'magit-go-forward)
    (define-key map "\s" 'scroll-up)
    (define-key map "\d" 'scroll-down)
    (define-key map "\M-g" 'magit-jump-to-diffstats)
    (define-key map "jd"   'magit-jump-to-diffstats)
    map)
  "Keymap for `magit-diff-mode'.")

(defvar magit-commit-mode-map
  (let ((map (make-sparse-keymap)))
    (set-keymap-parent map magit-diff-mode-map)
    map)
  "Keymap for `magit-commit-mode'.")

(eval-after-load 'dired-x
  '(define-key magit-status-mode-map [remap dired-jump] 'magit-dired-jump))

(defvar magit-log-mode-map
  (let ((map (make-sparse-keymap)))
    (set-keymap-parent map magit-mode-map)
    (define-key map "+" 'magit-log-show-more-entries)
    (define-key map "h" 'magit-log-toggle-margin)
    map)
  "Keymap for `magit-log-mode'.")

(defvar magit-log-select-mode-map
  (let ((map (make-sparse-keymap)))
    (set-keymap-parent map magit-log-mode-map)
    (define-key map "."        'magit-log-select-pick)
    (define-key map "\C-c\C-c" 'magit-log-select-pick)
    (define-key map "q"        'magit-log-select-quit)
    (define-key map "\C-c\C-k" 'magit-log-select-quit)
    map)
  "Keymap for `magit-log-select-mode'.")
(put 'magit-log-select-pick :advertised-binding [?\C-c ?\C-c])
(put 'magit-log-select-quit :advertised-binding [?\C-c ?\C-k])

(defvar magit-cherry-mode-map
  (let ((map (make-sparse-keymap)))
    (set-keymap-parent map magit-mode-map)
    map)
  "Keymap for `magit-cherry-mode'.")

(defvar magit-reflog-mode-map
  (let ((map (make-sparse-keymap)))
    (set-keymap-parent map magit-log-mode-map)
    map)
  "Keymap for `magit-reflog-mode'.")

(defvar magit-wazzup-mode-map
  (let ((map (make-sparse-keymap)))
    (set-keymap-parent map magit-mode-map)
    (define-key map "i" 'magit-ignore-item)
    map)
  "Keymap for `magit-wazzup-mode'.")

(defvar magit-branch-manager-mode-map
  (let ((map (make-sparse-keymap)))
    (set-keymap-parent map magit-mode-map)
    (define-key map "c" 'magit-branch-and-checkout)
    (define-key map "a" 'magit-remote-add)
    (define-key map "r" 'magit-rename-item)
    (define-key map "k" 'magit-discard-item)
    map)
  "Keymap for `magit-branch-manager-mode'.")

(defvar magit-process-mode-map
  (let ((map (make-sparse-keymap)))
    (set-keymap-parent map magit-mode-map)
    map)
  "Keymap for `magit-process-mode'.")

(easy-menu-define magit-mode-menu magit-mode-map
  "Magit menu"
  '("Magit"
    ["Refresh" magit-refresh t]
    ["Refresh all" magit-refresh-all t]
    "---"
    ["Stage" magit-stage-item t]
    ["Stage all" magit-stage-all t]
    ["Unstage" magit-unstage-item t]
    ["Unstage all" magit-unstage-all t]
    ["Commit" magit-commit-popup t]
    ["Add log entry" magit-commit-add-log t]
    ["Tag" magit-tag t]
    "---"
    ["Diff working tree" magit-diff-working-tree t]
    ["Diff" magit-diff t]
    ("Log"
     ["Oneline Log" magit-log t]
     ["Verbose Log" magit-log-verbose t]
     ["Reflog" magit-reflog t]
     ["Extended..." magit-log-popup t])
    "---"
    ["Cherry pick" magit-cherry-pick-item t]
    ["Apply" magit-apply-item t]
    ["Revert" magit-revert-item t]
    "---"
    ["Ignore" magit-ignore-item t]
    ["Ignore locally" magit-ignore-item-locally t]
    ["Discard" magit-discard-item t]
    ["Reset head" magit-reset-head t]
    ["Clean working tree" magit-clean t]
    ["Stash" magit-stash t]
    ["Snapshot" magit-stash-snapshot t]
    "---"
    ["Branch..." magit-checkout t]
    ["Merge" magit-merge t]
    ["Interactive resolve" magit-interactive-resolve t]
    ["Rebase..." magit-rebase-popup t]
    "---"
    ["Push" magit-push t]
    ["Pull" magit-pull t]
    ["Remote update" magit-remote-update t]
    ("Submodule"
     ["Submodule update" magit-submodule-update t]
     ["Submodule update and init" magit-submodule-update-init t]
     ["Submodule init" magit-submodule-init t]
     ["Submodule sync" magit-submodule-sync t])
    "---"
    ("Extensions")
    "---"
    ["Display Git output" magit-process t]
    ["Quit Magit" magit-mode-quit-window t]))

(magit-define-popup magit-dispatch-popup
  "Popup console for dispatching other popups."
  'magit-popups
  :actions '((?b "Branching"       magit-branch-popup)
             (?B "Bisecting"       magit-bisect-popup)
             (?c "Committing"      magit-commit-popup)
             (?d "Diffing"         magit-diff-popup)
             (?f "Fetching"        magit-fetch-popup)
             (?F "Pulling"         magit-pull-popup)
             (?g "Refresh Buffers" magit-refresh-all)
             (?l "Logging"         magit-log-popup)
             (?m "Merging"         magit-merge-popup)
             (?M "Remoting"        magit-remote-popup)
             (?P "Pushing"         magit-push-popup)
             (?o "Submoduling"     magit-submodule-popup)
             (?r "Rebasing"        magit-rebase-popup)
             (?s "Show Status"     magit-status)
             (?S "Stage all"       magit-stage-all)
             (?t "Tagging"         magit-tag-popup)
             (?U "Unstage all"     magit-unstage-all)
             (?v "Show Commit"     magit-show-commit)
             (?V "Show File"       magit-show)
             (?w "Wazzup"          magit-wazzup)
             (?y "Cherry"          magit-cherry)
             (?z "Stashing"        magit-stash-popup)
             (?! "Running"         magit-run-popup)
             (?$ "Show Process"    magit-display-process)))

;;; Utilities
;;;; Various Utilities

(defmacro magit-bind-match-strings (varlist &rest body)
  (declare (indent 1))
  (let ((i 0))
    `(let ,(mapcar (lambda (var)
                     (list var (list 'match-string (cl-incf i))))
                   varlist)
       ,@body)))

(defmacro magit-read-char-case (prompt abort &rest clauses)
  (declare (indent 2))
  (let ((ng (cl-gensym "ng-"))
        (p0 (cl-gensym "p0-"))
        (p1 (cl-gensym "p1-"))
        (p2 (cl-gensym "p2-")))
    `(let* ((,ng 0)
            (,p0 ,prompt)
            (,p1 (concat ,p0 (mapconcat 'cadr ',clauses ", ")))
            (,p2 (concat (unless ,p0 "Choose one of ") ,p1
                         (and ,abort ", or [C-g] to abort")))
            (cursor-in-echo-area t))
       (catch 'choice
         (while (< ,ng 5) ; prevent user panic
           (cl-case (read-event (concat (if (> ,ng 0) ,p2 ,p1) " "))
             ,@(--map `(,(car it) (throw 'choice (progn ,@(cddr it))))
                      clauses)
             (t (ding) (cl-incf ,ng))))))))

(defun magit-file-line (file)
  "Return the first line of FILE as a string."
  (when (file-regular-p file)
    (with-temp-buffer
      (insert-file-contents file)
      (buffer-substring-no-properties (point-min)
                                      (line-end-position)))))

(defun magit-file-lines (file &optional keep-empty-lines)
  "Return a list of strings containing one element per line in FILE.
Unless optional argument KEEP-EMPTY-LINES is t, trim all empty lines."
  (when (file-regular-p file)
    (with-temp-buffer
      (insert-file-contents file)
      (split-string (buffer-string) "\n" (not keep-empty-lines)))))

(defvar-local magit-file-name ()
  "Name of file the buffer shows a different version of.")

(defun magit-buffer-file-name (&optional relative)
  (let ((topdir (magit-get-top-dir)))
    (--when-let (or buffer-file-name
                    (-when-let (base (buffer-base-buffer))
                      (with-current-buffer base
                        buffer-file-name))
                    (-when-let (name magit-file-name)
                      (expand-file-name name topdir)))
      (if relative
          (file-relative-name (file-truename it) topdir)
        (file-truename it)))))

(defun magit-commit-log-buffer ()
  (cl-find-if (lambda (buf)
                (equal (magit-get-top-dir)
                       (with-current-buffer buf
                         (and (derived-mode-p 'git-commit-mode)
                              (magit-get-top-dir)))))
              (append (buffer-list (selected-frame))
                      (buffer-list))))

(defun magit-format-duration (duration spec width)
  (cl-destructuring-bind (char unit units weight)
      (car spec)
    (let ((cnt (round (/ duration weight 1.0))))
      (if (or (not (cdr spec))
              (>= (/ duration weight) 1))
          (if (= width 1)
              (format "%3i%c" cnt char)
            (format (format "%%3i %%-%is" width) cnt
                    (if (= cnt 1) unit units)))
        (magit-format-duration duration (cdr spec) width)))))

(defun magit-flatten-onelevel (list)
  (cl-mapcan (lambda (elt)
               (cond ((consp elt) (copy-sequence elt))
                     (elt (list elt))))
             list))

;;;; Buffer Margins

(defun magit-set-buffer-margin (width enable)
  (-when-let (window (get-buffer-window))
    (with-selected-window window
      (set-window-margins nil (car (window-margins)) (if enable width 0))
      (let ((fn (apply-partially
                 (lambda (width)
                   (-when-let (window (get-buffer-window))
                     (with-selected-window window
                       (set-window-margins nil (car (window-margins))
                                           width))))
                 width)))
        (if enable
            (add-hook  'window-configuration-change-hook fn nil t)
          (remove-hook 'window-configuration-change-hook fn t))))))

(defun magit-make-margin-overlay (&rest strings)
  (let ((o (make-overlay (point) (line-end-position) nil t)))
    (overlay-put o 'evaporate t)
    (overlay-put o 'before-string
                 (propertize "o" 'display
                             (list '(margin right-margin)
                                   (apply #'concat strings))))))

(defvar-local magit-log-margin-timeunit-width nil)

(defun magit-log-margin-set-timeunit-width ()
  (cl-destructuring-bind (width characterp duration-spec)
      magit-log-margin-spec
    (setq magit-log-margin-timeunit-width
          (if characterp
              1
            (apply 'max (mapcar (lambda (e)
                                  (max (length (nth 1 e))
                                       (length (nth 2 e))))
                                (symbol-value duration-spec)))))))

;;;; Emacsclient Support

(defmacro magit-with-emacsclient (server-window &rest body)
  "Arrange for Git to use Emacsclient as \"the git editor\".

Git processes that use \"the editor\" have to be asynchronous.
The use of this macro ensures that such processes inside BODY use
Emacsclient as \"the editor\" by setting the environment variable
$GIT_EDITOR accordingly around calls to Git and starting the
server if necessary."
  (declare (indent 1))
  `(let* ((process-environment process-environment)
          (magit-process-popup-time -1))
     ;; Make sure the client is usable.
     (magit-assert-emacsclient "use `magit-with-emacsclient'")
     ;; Make sure server-use-tcp's value is valid.
     (unless (featurep 'make-network-process '(:family local))
       (setq server-use-tcp t))
     ;; Make sure the server is running.
     (unless server-process
       (when (server-running-p server-name)
         (setq server-name (format "server%s" (emacs-pid)))
         (when (server-running-p server-name)
           (server-force-delete server-name)))
       (server-start))
     ;; Tell Git to use the client.
     (setenv "GIT_EDITOR"
             (concat magit-emacsclient-executable
     ;; Tell the client where the server file is.
                     (and (not server-use-tcp)
                          (concat " --socket-name="
                                  (expand-file-name server-name
                                                    server-socket-dir)))))
     (when server-use-tcp
       (setenv "EMACS_SERVER_FILE"
               (expand-file-name server-name server-auth-dir)))
     ;; As last resort fallback to a new Emacs instance.
     (setenv "ALTERNATE_EDITOR"
             (expand-file-name invocation-name invocation-directory))
     ;; Git has to be called asynchronously in BODY or we create a
     ;; dead lock.  By the time Emacsclient is called the dynamic
     ;; binding is no longer in effect and our primitives don't
     ;; support callbacks.  Temporarily set the default value and
     ;; restore the old value using a timer.
     (let ((window ,server-window))
       (unless (equal window server-window)
         (run-at-time "1 sec" nil
                      (apply-partially (lambda (value)
                                         (setq server-window value))
                                       server-window))
         (setq-default server-window window)))
     ,@body))

(defun magit-use-emacsclient-p ()
  (and magit-emacsclient-executable
       (not (tramp-tramp-file-p default-directory))))

(defun magit-assert-emacsclient (action)
  (unless magit-emacsclient-executable
    (user-error "Cannot %s when `magit-emacsclient-executable' is nil" action))
  (when (tramp-tramp-file-p default-directory)
    (user-error "Cannot %s when accessing repository using tramp" action)))

;;; Magit Api
;;;; Section Api
;;;;; Section Core

(cl-defstruct magit-section
  type info
  beginning content-beginning end
  hidden needs-refresh-on-show highlight
  diff-status diff-file2
  process
  parent children)

(defvar-local magit-root-section nil
  "The root section in the current buffer.
All other sections are descendants of this section.  The value
of this variable is set by `magit-with-section' and you should
never modify it.")
(put 'magit-root-section 'permanent-local t)

;;;;; Section Creation

(defvar magit-with-section--parent nil
  "For use by `magit-with-section' only.")

(defvar magit-with-section--oldroot nil
  "For use by `magit-with-section' only.")

(defmacro magit-with-section (arglist &rest body)
  "\n\n(fn (NAME TYPE &optional INFO HEADING NOHIGHLIGHT COLLAPSE) &rest ARGS)"
  (declare (indent 1) (debug ((form form &optional form form form) body)))
  (let ((s (car arglist)))
    `(let ((,s (make-magit-section
                :type ',(nth 1 arglist)
                :info  ,(nth 2 arglist)
                :highlight (not ,(nth 4 arglist))
                :beginning (point-marker)
                :content-beginning (point-marker)
                :parent magit-with-section--parent)))
       (setf (magit-section-hidden ,s)
             (-if-let (old (and magit-with-section--oldroot
                                (magit-find-section
                                 (magit-section-path ,s)
                                 magit-with-section--oldroot)))
                 (magit-section-hidden old)
               ,(nth 5 arglist)))
       (let ((magit-with-section--parent ,s)
             (magit-with-section--oldroot
              (or magit-with-section--oldroot
                  (unless magit-with-section--parent
                    (prog1 magit-root-section
                      (setq magit-root-section ,s))))))
         ,@body)
       (when ,s
         (set-marker-insertion-type (magit-section-content-beginning ,s) t)
         (-when-let (heading ,(nth 3 arglist))
           (save-excursion
             (goto-char (magit-section-beginning ,s))
             (insert
              (if (string-match-p "\n$" heading)
                  (substring heading 0 -1)
                (propertize
                 (let (c)
                   (if (and magit-show-child-count
                            (string-match-p ":$" heading)
                            (> (setq c (length (magit-section-children ,s))) 0))
                       (format "%s (%s):" (substring heading 0 -1) c)
                     heading))
                 'face 'magit-section-title)))
             (insert "\n")))
         (set-marker-insertion-type (magit-section-beginning ,s) t)
         (goto-char (max (point) ; smaller if there is no content
                         (magit-section-content-beginning ,s)))
         (setf (magit-section-end ,s) (point-marker))
         (save-excursion
           (goto-char (magit-section-beginning ,s))
           (let ((end (magit-section-end ,s)))
             (while (< (point) end)
               (let ((next (or (next-single-property-change
                                (point) 'magit-section)
                               end)))
                 (unless (get-text-property (point) 'magit-section)
                   (put-text-property (point) next 'magit-section ,s))
                 (goto-char next)))))
         (if (eq ,s magit-root-section)
             (magit-section-set-hidden magit-root-section nil)
           (setf (magit-section-children (magit-section-parent ,s))
                 (nconc (magit-section-children (magit-section-parent ,s))
                        (list ,s)))))
       ,s)))

(defmacro magit-cmd-insert-section (arglist washer program &rest args)
  "\n\n(fn (TYPE &optional HEADING) WASHER PROGRAM &rest ARGS)"
  (declare (indent 2))
  `(magit-with-section (section ,(car arglist)
                                ',(car arglist)
                                ,(cadr arglist) t)
     (apply #'process-file ,program nil (list t nil) nil
            (magit-flatten-onelevel (list ,@args)))
     (unless (eq (char-before) ?\n)
       (insert "\n"))
     (save-restriction
       (narrow-to-region (magit-section-content-beginning section) (point))
       (goto-char (point-min))
       (funcall ,washer)
       (goto-char (point-max)))
     (let ((parent   (magit-section-parent section))
           (head-beg (magit-section-beginning section))
           (body-beg (magit-section-content-beginning section)))
       (if (= (point) body-beg)
           (if (not parent)
               (insert "(empty)\n")
             (delete-region head-beg body-beg)
             (setq section nil))
         (insert "\n")))))

(defmacro magit-git-insert-section (arglist washer &rest args)
  "\n\n(fn (TYPE &optional HEADING) WASHER &rest ARGS)"
  (declare (indent 2))
  `(magit-cmd-insert-section ,arglist
       ,washer
     magit-git-executable
     magit-git-standard-options ,@args))

(defmacro magit-insert-line-section (arglist line)
  "\n\n(fn (TYPE &optional INFO) line)"
  (declare (indent 1))
  (let ((l (cl-gensym "line")))
    `(let ((,l (concat ,line "\n")))
       (when (string-match "^\\([^:]+\\):\\( \\)" ,l)
         (setq ,l (replace-match
                   (make-string (max 1 (- magit-status-line-align-to
                                          (length (match-string 1 ,l))))
                                ?\s)
                   t t ,l 2)))
       (magit-with-section (section ,(car arglist) ',(car arglist) ,l t)
         (setf (magit-section-info section) ,(cadr arglist))))))

;;;;; Section Searching

(defun magit-find-section (path parent)
  "Find the section at the path PATH in subsection of section parent."
  (if (null path)
      parent
    (--when-let (car (--drop-while
                      (not (equal (magit-section-info it) (car path)))
                      (magit-section-children parent)))
      (magit-find-section (cdr path) it))))

(defun magit-section-path (section)
  "Return the path of SECTION."
  (-when-let (parent (magit-section-parent section))
    (append (magit-section-path parent)
            (list (magit-section-info section)))))

(defun magit-find-section-after (pos)
  "Find the first section that begins after POS."
  (magit-find-section-after* pos (list magit-root-section)))

(defun magit-find-section-after* (pos secs)
  "Find the first section that begins after POS in the list SECS
\(including children of sections in SECS)."
  (while (and secs
              (<= (magit-section-beginning (car secs)) pos))
    (setq secs (if (magit-section-hidden (car secs))
                   (cdr secs)
                 (append (magit-section-children (car secs))
                         (cdr secs)))))
  (car secs))

(defun magit-find-section-before (pos)
  "Return the last section that begins before POS."
  (let ((section (magit-find-section-at pos)))
    (cl-do* ((current (or (magit-section-parent section)
                          section)
                      next)
             (next (unless (magit-section-hidden current)
                     (magit-find-section-before*
                      pos (magit-section-children current)))
                   (unless (magit-section-hidden current)
                     (magit-find-section-before*
                      pos (magit-section-children current)))))
        ((null next) current))))

(defun magit-find-section-before* (pos secs)
  "Find the last section that begins before POS in the list SECS."
  (let ((prev nil))
    (while (and secs
                (< (magit-section-beginning (car secs)) pos))
      (setq prev (car secs))
      (setq secs (cdr secs)))
    prev))

(defun magit-current-section ()
  "Return the Magit section at point."
  (magit-find-section-at (point)))

(defun magit-find-section-at (pos)
  "Return the Magit section at POS."
  (or (get-text-property pos 'magit-section)
      magit-root-section))

;;;;; Section Jumping

(defun magit-goto-next-section ()
  "Go to the next section."
  (interactive)
  (--if-let (magit-find-section-after (point))
      (magit-goto-section it)
    (message "No next section")))

(defun magit-goto-previous-section ()
  "Go to the previous section."
  (interactive)
  (if (eq (point) 1)
      (message "No previous section")
    (magit-goto-section (magit-find-section-before (point)))))

(defun magit-goto-parent-section ()
  "Go to the parent section."
  (interactive)
  (--when-let (magit-section-parent (magit-current-section))
    (goto-char (magit-section-beginning it))))

(defun magit-goto-next-sibling-section ()
  "Go to the next sibling section."
  (interactive)
  (let* ((section (magit-current-section))
         (parent  (magit-section-parent section)))
    (--if-let (and parent (magit-find-section-after*
                           (1- (magit-section-end section))
                           (magit-section-children parent)))
        (magit-goto-section it)
      (magit-goto-next-section))))

(defun magit-goto-previous-sibling-section ()
  "Go to the previous sibling section."
  (interactive)
  (let* ((section (magit-current-section))
         (parent  (magit-section-parent section)))
    (--if-let (and parent (magit-find-section-before*
                           (magit-section-beginning section)
                           (magit-section-children parent)))
        (magit-goto-section it)
      (magit-goto-previous-section))))

(defun magit-goto-section (section)
  (goto-char (magit-section-beginning section))
  (magit-log-maybe-show-commit section)
  (magit-log-maybe-show-more-entries section))

(defun magit-goto-section-at-path (path)
  "Go to the section described by PATH."
  (--if-let (magit-find-section path magit-root-section)
      (goto-char (magit-section-beginning it))
    (message "No such section")))

(defmacro magit-define-section-jumper (sym title)
  "Define an interactive function to go to section SYM.
TITLE is the displayed title of the section."
  (let ((fun (intern (format "magit-jump-to-%s" sym))))
    `(progn
       (defun ,fun (&optional expand) ,(format "\
Jump to section '%s'.
With a prefix argument also expand it." title)
         (interactive "P")
         (if (magit-goto-section-at-path '(,sym))
             (when expand
               (with-local-quit (magit-expand-section))
               (recenter 0))
           (message ,(format "Section '%s' wasn't found" title))))
       (put ',fun 'definition-name ',sym))))

(magit-define-section-jumper stashes   "Stashes")
(magit-define-section-jumper untracked "Untracked files")
(magit-define-section-jumper unstaged  "Unstaged changes")
(magit-define-section-jumper staged    "Staged changes")
(magit-define-section-jumper unpulled  "Unpulled commits")
(magit-define-section-jumper unpushed  "Unpushed commits")
(magit-define-section-jumper pending   "Pending commits")
(magit-define-section-jumper diffstats "Diffstats")

;;;;; Section Hooks

(defun magit-add-section-hook (hook function &optional at append local)
  "Add to the value of section hook HOOK the function FUNCTION.

Add FUNCTION at the beginning of the hook list unless optional
APPEND is non-nil, in which case FUNCTION is added at the end.
If FUNCTION already is a member then move it to the new location.

<<<<<<< HEAD
If optional AT is non-nil and a member of the hook list, then add
FUNCTION next to that instead.  Add before or after AT depending
on APPEND.  If only FUNCTION is a member of the list, then leave
it where ever it already is.

If optional LOCAL is non-nil, then modify the hook's buffer-local
value rather than its global value.  This makes the hook local by
copying the default value.  That copy is then modified.
=======
(defun magit-anything-staged-p ()
  (magit-git-failure "diff" "--quiet" "--cached"))

(defun magit-anything-unstaged-p ()
  (magit-git-failure "diff" "--quiet"))

(defun magit-anything-modified-p ()
  (or (magit-anything-staged-p)
      (magit-anything-unstaged-p)))
>>>>>>> 21ff16d5

HOOK should be a symbol.  If HOOK is void, it is first set to nil.
HOOK's value must not be a single hook function.  FUNCTION should
be a function that takes no arguments and inserts one or multiple
sections at point, moving point forward.  FUNCTION may choose not
to insert its section(s), when doing so would not make sense.  It
should not be abused for other side-effects.  To remove FUNCTION
again use `remove-hook'."
  (or (boundp hook) (set hook nil))
  (or (default-boundp hook) (set-default hook nil))
  (let ((value (if local
                   (if (local-variable-p hook)
                       (symbol-value hook)
                     (unless (local-variable-if-set-p hook)
                       (make-local-variable hook))
                     (copy-sequence (default-value hook)))
                 (default-value hook))))
    (if at
        (when (setq at (member at value))
          (setq value (delq function value))
          (if append
              (push function (cdr at))
            (push (car at) (cdr at))
            (setcar at function)))
      (setq value (delq function value)))
    (unless (member function value)
      (setq value (if append
                      (append value (list function))
                    (cons function value))))
    (if local
        (set hook value)
      (set-default hook value))))

;;;;; Section Utilities

(defun magit-load-config-extensions ()
  "Try to load magit extensions that are defined at git config layer.
This can be added to `magit-mode-hook' for example"
  (dolist (ext (magit-get-all "magit.extension"))
    (let ((sym (intern (format "magit-%s-mode" ext))))
      (when (and (fboundp sym)
                 (not (eq sym 'magit-wip-save-mode)))
        (funcall sym 1)))))

(defun magit-map-sections (function section)
  "Apply FUNCTION to SECTION and recursively its subsections."
  (funcall function section)
  (mapc (apply-partially 'magit-map-sections function)
        (magit-section-children section)))

(defun magit-wash-sequence (function)
  "Repeatedly call FUNCTION until it returns nil or eob is reached.
FUNCTION has to move point forward or return nil."
  (while (and (not (eobp)) (funcall function))))

(defun magit-section-parent-info (section)
  (setq section (magit-section-parent section))
  (when section (magit-section-info   section)))

(defun magit-section-siblings (section &optional direction)
  (-when-let (parent (magit-section-parent section))
    (let ((siblings  (magit-section-children parent)))
      (cl-ecase direction
        (prev (member section (reverse siblings)))
        (next (member section siblings))
        (nil  siblings)))))

(defun magit-section-region-siblings (&optional key)
  (let ((beg (magit-find-section-at (region-beginning)))
        (end (magit-find-section-at (region-end))))
    (if (eq beg end)
        (list (if key (funcall key beg) beg))
      (goto-char (region-end))
      (when (bolp)
        (setq end (magit-find-section-at (1- (point)))))
      (while (> (length (magit-section-path beg))
                (length (magit-section-path end)))
        (setq beg (magit-section-parent beg)))
      (while (> (length (magit-section-path end))
                (length (magit-section-path beg)))
        (setq end (magit-section-parent end)))
      (let* ((parent   (magit-section-parent beg))
             (siblings (magit-section-children parent)))
        (if (eq parent (magit-section-parent end))
            (mapcar (or key #'identity)
                    (cl-intersection (memq beg siblings)
                                     (memq end (reverse siblings))))
          (user-error "Ambitious cross-section region"))))))

(defun magit-diff-section-for-diffstat (section)
  (let ((file (magit-section-info section)))
    (cl-find-if (lambda (s)
                  (and (eq (magit-section-type s) 'diff)
                       (string-equal (magit-section-info s) file)))
                (magit-section-children magit-root-section))))

;;;;; Section Visibility

(defun magit-section-set-hidden (section hidden)
  "Hide SECTION if HIDDEN is not nil, show it otherwise."
  (setf (magit-section-hidden section) hidden)
  (if (and (not hidden)
           (magit-section-needs-refresh-on-show section))
      (magit-refresh)
    (let ((inhibit-read-only t)
          (beg (save-excursion
                 (goto-char (magit-section-beginning section))
                 (forward-line)
                 (point)))
          (end (magit-section-end section)))
      (when (< beg end)
        (put-text-property beg end 'invisible hidden)))
    (unless hidden
      (dolist (c (magit-section-children section))
        (magit-section-set-hidden c (magit-section-hidden c))))))

(defun magit-section-any-hidden (section)
  "Return true if SECTION or any of its children is hidden."
  (or (magit-section-hidden section)
      (-first 'magit-section-any-hidden
              (magit-section-children section))))

(defun magit-section-collapse (section)
  "Show SECTION and hide all its children."
  (dolist (c (magit-section-children section))
    (setf (magit-section-hidden c) t))
  (magit-section-set-hidden section nil))

(defun magit-section-expand (section)
  "Show SECTION and all its children."
  (dolist (c (magit-section-children section))
    (setf (magit-section-hidden c) nil))
  (magit-section-set-hidden section nil))

(defun magit-section-expand-all-aux (section)
  "Show recursively all SECTION's children."
  (dolist (c (magit-section-children section))
    (setf (magit-section-hidden c) nil)
    (magit-section-expand-all-aux c)))

(defun magit-section-expand-all (section)
  "Show SECTION and all its children."
  (magit-section-expand-all-aux section)
  (magit-section-set-hidden section nil))

(defun magit-section-hideshow (flag-or-func)
  "Show or hide current section depending on FLAG-OR-FUNC.

If FLAG-OR-FUNC is a function, it will be ran on current section.
IF FLAG-OR-FUNC is a boolean, the section will be hidden if it is
true, shown otherwise."
  (let ((section (magit-current-section)))
    (when (magit-section-parent section)
      (goto-char (magit-section-beginning section))
      (if (functionp flag-or-func)
          (funcall flag-or-func section)
        (magit-section-set-hidden section flag-or-func)))))

(defun magit-show-section ()
  "Show current section."
  (interactive)
  (magit-section-hideshow nil))

(defun magit-hide-section ()
  "Hide current section."
  (interactive)
  (magit-section-hideshow t))

(defun magit-collapse-section ()
  "Hide all subsection of current section."
  (interactive)
  (magit-section-hideshow #'magit-section-collapse))

(defun magit-expand-section ()
  "Show all subsection of current section."
  (interactive)
  (magit-section-hideshow #'magit-section-expand))

(defun magit-toggle-file-section ()
  "Like `magit-toggle-section' but toggle at file granularity."
  (interactive)
  (when (eq (magit-section-type (magit-current-section)) 'hunk)
    (magit-goto-parent-section))
  (magit-toggle-section))

(defun magit-toggle-section ()
  "Toggle hidden status of current section."
  (interactive)
  (magit-section-hideshow
   (lambda (s)
     (magit-section-set-hidden s (not (magit-section-hidden s))))))

(defun magit-expand-collapse-section ()
  "Toggle hidden status of subsections of current section."
  (interactive)
  (magit-section-hideshow
   (lambda (s)
     (cond ((magit-section-any-hidden s)
            (magit-section-expand-all s))
           (t
            (magit-section-collapse s))))))

(defun magit-cycle-section ()
  "Cycle between expanded, hidden and collapsed state for current section.

Hidden: only the first line of the section is shown
Collapsed: only the first line of the subsection is shown
Expanded: everything is shown."
  (interactive)
  (magit-section-hideshow
   (lambda (s)
     (cond ((magit-section-hidden s)
            (magit-section-collapse s))
           ((with-no-warnings
              (cl-notany #'magit-section-hidden (magit-section-children s)))
            (magit-section-set-hidden s t))
           (t
            (magit-section-expand s))))))

(defun magit-section-lineage (section)
  "Return list of parent, grand-parents... for SECTION."
  (when section
    (cons section (magit-section-lineage (magit-section-parent section)))))

(defun magit-section-show-level (section level threshold path)
  (magit-section-set-hidden section (>= level threshold))
  (when (and (< level threshold)
             (not (magit-no-commit-p)))
    (if path
        (magit-section-show-level (car path) (1+ level) threshold (cdr path))
      (dolist (c (magit-section-children section))
        (magit-section-show-level c (1+ level) threshold nil)))))

(defun magit-show-level (level all)
  "Show section whose level is less than LEVEL, hide the others.
If ALL is non nil, do this in all sections, otherwise do it only
on ancestors and descendants of current section."
  (if all
      (magit-section-show-level magit-root-section 0 level nil)
    (let ((path (reverse (magit-section-lineage (magit-current-section)))))
      (magit-section-show-level (car path) 0 level (cdr path)))))

(defun magit-show-only-files ()
  "Show section that are files, but not their subsection.

Do this in on ancestors and descendants of current section."
  (interactive)
  (if (derived-mode-p 'magit-status-mode)
      (call-interactively 'magit-show-level-2)
    (call-interactively 'magit-show-level-1)))

(defun magit-show-only-files-all ()
  "Show section that are files, but not their subsection.
Do this for all sections"
  (interactive)
  (if (derived-mode-p 'magit-status-mode)
      (call-interactively 'magit-show-level-2-all)
    (call-interactively 'magit-show-level-1-all)))

(defmacro magit-define-level-shower-1 (level all)
  "Define an interactive function to show function of level LEVEL.

If ALL is non nil, this function will affect all section,
otherwise it will affect only ancestors and descendants of
current section."
  (let ((fun (intern (format "magit-show-level-%s%s"
                             level (if all "-all" ""))))
        (doc (format "Show sections on level %s." level)))
    `(defun ,fun ()
       ,doc
       (interactive)
       (magit-show-level ,level ,all))))

(defmacro magit-define-level-shower (level)
  "Define two interactive function to show function of level LEVEL.
One for all, one for current lineage."
  `(progn
     (magit-define-level-shower-1 ,level nil)
     (magit-define-level-shower-1 ,level t)))

(magit-define-level-shower 1)
(magit-define-level-shower 2)
(magit-define-level-shower 3)
(magit-define-level-shower 4)

;;;;; Section Highlighting

(defvar-local magit-highlighted-section nil)
(defvar-local magit-highlight-overlay nil)

(defun magit-highlight-section ()
  "Highlight current section.
If its HIGHLIGHT slot is nil, then don't highlight it."
  (let ((section (magit-current-section))
        (refinep (lambda ()
                   (and magit-highlighted-section
                        (eq magit-diff-refine-hunk t)
                        (eq (magit-section-type magit-highlighted-section)
                            'hunk)))))
    (unless (eq section magit-highlighted-section)
      (when (funcall refinep)
        (magit-diff-unrefine-hunk magit-highlighted-section))
      (setq magit-highlighted-section section)
      (unless magit-highlight-overlay
        (overlay-put (setq magit-highlight-overlay (make-overlay 1 1))
                     'face magit-item-highlight-face))
      (cond ((and section (magit-section-highlight section))
             (when (funcall refinep)
               (magit-diff-refine-hunk section))
             (move-overlay magit-highlight-overlay
                           (magit-section-beginning section)
                           (magit-section-end section)
                           (current-buffer)))
            (t
             (delete-overlay magit-highlight-overlay))))))

;;;;; Section Actions

(defun magit-section-context-type (section)
  (cons (magit-section-type section)
        (-when-let (parent (magit-section-parent section))
          (magit-section-context-type parent))))

(defun magit-section-match-1 (l1 l2)
  (or (null l1)
      (if (eq (car l1) '*)
          (or (magit-section-match-1 (cdr l1) l2)
              (and l2
                   (magit-section-match-1 l1 (cdr l2))))
        (and l2
             (equal (car l1) (car l2))
             (magit-section-match-1 (cdr l1) (cdr l2))))))

(defun magit-section-match (condition &optional section)
  (unless section
    (setq section (magit-current-section)))
  (cond ((eq condition t) t)
        ((not section)  nil)
        ((listp condition)
         (--first (magit-section-match it section) condition))
        (t
         (magit-section-match-1 (if (symbolp condition)
                                    (list condition)
                                  (append condition nil))
                                (magit-section-context-type section)))))

(defmacro magit-section-case (slots &rest clauses)
  (declare (indent 1))
  `(let* ((it (magit-current-section))
          ,@(mapcar
             (lambda (slot)
               `(,slot
                 (and it (,(intern (format "magit-section-%s" slot)) it))))
             slots))
     (cond ,@(mapcar (lambda (clause)
                       `((magit-section-match ',(car clause) it)
                         ,@(cdr clause)))
                     clauses))))

(defconst magit-section-action-success
  (make-symbol "magit-section-action-success"))

(defmacro magit-section-action (opname slots &rest clauses)
  (declare (indent 2) (debug (sexp &rest (sexp body))))
  (let ((value (cl-gensym "value")))
    `(let ((,value
            (or (run-hook-wrapped
                 ',(intern (format "magit-%s-hook" opname))
                 (lambda (fn section)
                   (when (magit-section-match
                          (or (get fn 'magit-section-action-context)
                              (error "%s undefined for %s"
                                     'magit-section-action-context fn))
                          section)
                     (funcall fn (magit-section-info section))))
                 (magit-current-section))
                (magit-section-case ,slots
                  ,@clauses
                  (t (user-error
                      (if (magit-current-section)
                          ,(format "Cannot %s this section" opname)
                        ,(format "Nothing to %s here" opname))))))))
       (unless (eq ,value magit-section-action-success)
         ,value))))

(defun magit-current-commit ()
  (magit-section-case (info) (commit info)))

;;;; Process Api
;;;;; Process Commands

(defun magit-process ()
  "Display Magit process buffer."
  (interactive)
  (let ((buf (magit-process-buffer)))
    (if (buffer-live-p buf)
        (pop-to-buffer buf)
      (user-error "Process buffer doesn't exist"))))

(defvar magit-git-command-history nil)

(magit-define-popup magit-run-popup
  "Popup console for running raw Git commands."
  'magit-popups
  :actions '((?! "Git Subcommand (from root)" magit-git-command-topdir)
             (?: "Git Subcommand (from pwd)" magit-git-command)
             (?g "Git Gui" magit-run-git-gui)
             (?k "Gitk" magit-run-gitk))
  :default-action 'magit-git-command)

;;;###autoload
(defun magit-git-command (args directory)
  "Execute a Git subcommand asynchronously, displaying the output.
With a prefix argument run Git in the root of the current
repository.  Non-interactively run Git in DIRECTORY with ARGS."
  (interactive (magit-git-command-read-args))
  (require 'eshell)
  (magit-mode-display-buffer (magit-process-buffer nil t)
                             'magit-process-mode 'pop-to-buffer)
  (goto-char (point-max))
  (let ((default-directory directory))
    (magit-run-git-async
     (with-temp-buffer
       (insert args)
       (mapcar 'eval (eshell-parse-arguments (point-min)
                                             (point-max)))))))

(defun magit-git-command-topdir (args directory)
  "Execute a Git subcommand asynchronously, displaying the output.
Run Git in the root of the current repository.
\n(fn)" ; arguments are for internal use
  (interactive (magit-git-command-read-args t))
  (magit-git-command args directory))

(defun magit-git-command-read-args (&optional root)
  (let ((dir (if (or root current-prefix-arg)
                 (or (magit-get-top-dir)
                     (user-error "Not inside a Git repository"))
               default-directory)))
    (list (read-string (format "Git subcommand (in %s): "
                               (abbreviate-file-name dir))
                       nil 'magit-git-command-history)
          dir)))

;;;;; Process Mode

(define-derived-mode magit-process-mode magit-mode "Magit Process"
  "Mode for looking at git process output."
  (view-mode 1)
  (setq-local view-no-disable-on-exit t)
  (setq view-exit-action #'bury-buffer))

(defvar magit-process-buffer-name "*magit-process*"
  "Name of buffer where output of processes is put.")

(defun magit-process-buffer (&optional topdir create)
  (or (magit-mode-get-buffer magit-process-buffer-name
                             'magit-process-mode topdir)
      (with-current-buffer (magit-mode-get-buffer-create
                            magit-process-buffer-name
                            'magit-process-mode topdir)
        (magit-process-mode)
        (let* ((inhibit-read-only t)
               (s (magit-with-section (section processbuf nil nil t)
                    (insert "\n"))))
          (set-marker-insertion-type (magit-section-beginning s) nil)
          (set-marker-insertion-type (magit-section-content-beginning s) nil)
          (current-buffer)))))

;;;;; Synchronous Processes

(defun magit-git-exit-code (&rest args)
  "Execute Git with ARGS, returning its exit code."
  (apply #'process-file magit-git-executable nil nil nil
         (append magit-git-standard-options
                 (magit-flatten-onelevel args))))

(defun magit-git-success (&rest args)
  "Execute Git with ARGS, returning t if its exit code is 0."
  (= (apply #'magit-git-exit-code args) 0))

(defun magit-git-failure (&rest args)
  "Execute Git with ARGS, returning t if its exit code is 1."
  (= (apply #'magit-git-exit-code args) 1))

(defun magit-git-string (&rest args)
  "Execute Git with ARGS, returning the first line of its output.
If there is no output return nil.  If the output begins with a
newline return an empty string."
  (with-temp-buffer
    (apply #'process-file magit-git-executable nil (list t nil) nil
           (append magit-git-standard-options
                   (magit-flatten-onelevel args)))
    (unless (= (point-min) (point-max))
      (goto-char (point-min))
      (buffer-substring-no-properties
       (line-beginning-position)
       (line-end-position)))))

(defun magit-git-true (&rest args)
  "Execute Git with ARGS, returning t if it prints \"true\".
Return t if the first (and usually only) output line is the
string \"true\", otherwise return nil."
  (equal (apply #'magit-git-string args) "true"))

(defun magit-git-false (&rest args)
  "Execute Git with ARGS, returning t if it prints \"false\".
Return t if the first (and usually only) output line is the
string \"false\", otherwise return nil."
  (equal (apply #'magit-git-string args) "false"))

(defun magit-git-insert (&rest args)
  "Execute Git with ARGS, inserting its output at point."
  (apply #'process-file magit-git-executable nil (list t nil) nil
         (append magit-git-standard-options
                 (magit-flatten-onelevel args))))

(defun magit-git-lines (&rest args)
  "Execute Git with ARGS, returning its output as a list of lines.
Empty lines anywhere in the output are omitted."
  (with-temp-buffer
    (apply #'process-file magit-git-executable nil (list t nil) nil
           (append magit-git-standard-options
                   (magit-flatten-onelevel args)))
    (split-string (buffer-string) "\n" 'omit-nulls)))

(defun magit-run-git (&rest args)
  "Call Git synchronously in a separate process, and refresh.

The arguments ARGS specify command line arguments.  The first
level of ARGS is flattened, so each member of ARGS has to be a
string or a list of strings.

Option `magit-git-executable' specifies which Git executable is
used.  The arguments in option `magit-git-standard-options' are
prepended to ARGS.

After Git returns, the current buffer (if it is a Magit buffer)
as well as the current repository's status buffer are refreshed.
Unmodified buffers visiting files in the repository are reverted
using `auto-revert-buffers'.

Process output goes into a new section in a buffer specified by
variable `magit-process-buffer-name'."
  (apply #'magit-call-git (magit-process-quote-arguments args))
  (magit-refresh t))

(defun magit-call-git (&rest args)
  "Call Git synchronously in a separate process.

The arguments ARGS specify command line arguments.  The first
level of ARGS is flattened, so each member of ARGS has to be a
string or a list of strings.

Option `magit-git-executable' specifies which Git executable is
used.  The arguments in option `magit-git-standard-options' are
prepended to ARGS.

Process output goes into a new section in a buffer specified by
variable `magit-process-buffer-name'."
  (apply #'magit-call-process magit-git-executable
         (append magit-git-standard-options args)))

(defun magit-call-process (program &rest args)
  "Call PROGRAM synchronously in a separate process.

The arguments ARGS specify command line arguments.  The first
level of ARGS is flattened, so each member of ARGS has to be a
string or a list of strings.

Process output goes into a new section in a buffer specified by
variable `magit-process-buffer-name'."
  (setq args (magit-flatten-onelevel args))
  (cl-destructuring-bind (process-buf . section)
      (magit-process-setup program args)
    (magit-process-finish
     (let ((inhibit-read-only t))
       (apply #'process-file program nil process-buf nil args))
     process-buf (current-buffer) default-directory section)))

(defun magit-run-git-with-input (input &rest args)
  "Call Git in a separate process.

The first argument, INPUT, has to be a buffer or the name of an
existing buffer.  The content of that buffer is used as the
process' standard input.

The remaining arguments, ARGS, specify command line arguments.
The first level of ARGS is flattened, so each member of ARGS has
to be a string or a list of strings.

Option `magit-git-executable' specifies which Git executable is
used.  The arguments in option `magit-git-standard-options' are
prepended to ARGS.

After Git returns, the current buffer (if it is a Magit buffer)
as well as the current repository's status buffer are refreshed.
Unmodified buffers visiting files in the repository are reverted
using `auto-revert-buffers'.

This function actually starts a asynchronous process, but it then
waits for that process to return."
  (apply #'magit-start-git input args)
  (magit-process-wait)
  (magit-refresh t))

(defun magit-run-git-with-logfile (file &rest args)
  "Call Git in a separate process and log its output.
And log the output to FILE.  This function might have a
short halflive.  See `magit-run-git' for more information."
  (apply #'magit-start-git nil args)
  (process-put magit-this-process 'logfile file)
  (set-process-filter magit-this-process 'magit-process-logfile-filter)
  (magit-process-wait)
  (magit-refresh t))

;;;;; Asynchronous Processes

(defvar magit-this-process nil)

(defun magit-run-git-async (&rest args)
  "Start Git, prepare for refresh, and return the process object.

If optional argument INPUT is non-nil, it has to be a buffer or
the name of an existing buffer.  The content of that buffer is
used as the process' standard input.

The remaining arguments, ARGS, specify command line arguments.
The first level of ARGS is flattened, so each member of ARGS has
to be a string or a list of strings.

Display the command line arguments in the echo area.

After Git returns some buffers are refreshed: the buffer that was
current when `magit-start-process' was called (if it is a Magit
buffer and still alive), as well as the respective Magit status
buffer.  Unmodified buffers visiting files in the repository are
reverted using `auto-revert-buffers'.

See `magit-start-process' for more information."
  (message "Running %s %s" magit-git-executable
           (mapconcat 'identity (magit-flatten-onelevel args) " "))
  (apply #'magit-start-git nil args))

(defun magit-start-git (&optional input &rest args)
  "Start Git, prepare for refresh, and return the process object.

If optional argument INPUT is non-nil, it has to be a buffer or
the name of an existing buffer.  The buffer content becomes the
processes standard input.

The remaining arguments, ARGS, specify command line arguments.
The first level of ARGS is flattened, so each member of ARGS has
to be a string or a list of strings.

After Git returns some buffers are refreshed: the buffer that was
current when `magit-start-process' was called (if it is a Magit
buffer and still alive), as well as the respective Magit status
buffer.  Unmodified buffers visiting files in the repository are
reverted using `auto-revert-buffers'.

See `magit-start-process' for more information."
  (apply #'magit-start-process magit-git-executable input
         (append magit-git-standard-options
                 (magit-process-quote-arguments args))))

(defun magit-start-process (program &optional input &rest args)
  "Start PROGRAM, prepare for refresh, and return the process object.

If optional argument INPUT is non-nil, it has to be a buffer or
the name of an existing buffer.  The buffer content becomes the
processes standard input.

The remaining arguments, ARGS, specify command line arguments.
The first level of ARGS is flattened, so each member of ARGS has
to be a string or a list of strings.

The process is started using `start-file-process' and then setup
to use the sentinel `magit-process-sentinel' and the filter
`magit-process-filter'.  Information required by these functions
is stored in the process object.  When this function returns the
process has not started to run yet so it is possible to override
the sentinel and filter.

After the process returns, `magit-process-sentinel' refreshes the
buffer that was current when `magit-start-process' was called (if
it is a Magit buffer and still alive), as well as the respective
Magit status buffer.  Unmodified buffers visiting files in the
repository are reverted using `auto-revert-buffers'."
  (setq args (magit-flatten-onelevel args))
  (cl-destructuring-bind (process-buf . section)
      (magit-process-setup program args)
    (let* ((process-connection-type
            ;; Don't use a pty, because it would set icrnl
            ;; which would modify the input (issue #20).
            (and (not input) magit-process-connection-type))
           (process (apply 'start-file-process
                           (file-name-nondirectory program)
                           process-buf program args)))
      (set-process-sentinel process #'magit-process-sentinel)
      (set-process-filter   process #'magit-process-filter)
      (set-process-buffer   process process-buf)
      (process-put process 'section section)
      (process-put process 'command-buf (current-buffer))
      (process-put process 'default-dir default-directory)
      (setf (magit-section-process section) process)
      (with-current-buffer process-buf
        (set-marker (process-mark process) (point)))
      (when input
        (with-current-buffer input
          (process-send-region process (point-min) (point-max))
          (process-send-eof    process)))
      (setq magit-this-process process)
      (magit-process-display-buffer process)
      process)))

;;;;; Process Internals

(defun magit-process-setup (program args)
  (magit-process-set-mode-line program args)
  (let ((buf (magit-process-buffer)))
    (if  buf
        (magit-process-truncate-log buf)
      (setq buf (magit-process-buffer nil t)))
    (with-current-buffer buf
      (goto-char (1- (point-max)))
      (let* ((inhibit-read-only t)
             (magit-with-section--parent magit-root-section)
             ;; Kids, don't do this ^^^^ at home.
             (s (magit-with-section
                    (section process nil
                             (mapconcat 'identity (cons program args) " "))
                  (insert "\n"))))
        (set-marker-insertion-type (magit-section-content-beginning s) nil)
        (unless (get-buffer-window (current-buffer) t)
          (magit-section-set-hidden s t))
        (insert "\n")
        (backward-char 2)
        (cons (current-buffer) s)))))

(defun magit-process-truncate-log (buffer)
  (with-current-buffer buffer
    (let* ((head nil)
           (tail (magit-section-children magit-root-section))
           (count (length tail)))
      (when (> (1+ count) magit-process-log-max)
        (while (and (cdr tail)
                    (> count (/ magit-process-log-max 2)))
          (let* ((inhibit-read-only t)
                 (section (car tail))
                 (process (magit-section-process section)))
            (cond ((not process))
                  ((memq (process-status process) '(exit signal))
                   (delete-region (magit-section-beginning section)
                                  (1+ (magit-section-end section)))
                   (cl-decf count))
                  (t
                   (push section head))))
          (pop tail))
        (setf (magit-section-children magit-root-section)
              (nconc (reverse head) tail))))))

(defun magit-process-sentinel (process event)
  "Default sentinel used by `magit-start-process'."
  (when (memq (process-status process) '(exit signal))
    (setq event (substring event 0 -1))
    (magit-process-unset-mode-line)
    (when (string-match "^finished" event)
      (message (concat (capitalize (process-name process)) " finished")))
    (magit-process-finish process)
    (when (eq process magit-this-process)
      (setq magit-this-process nil))
    (magit-refresh t (and (buffer-live-p (process-get process 'command-buf))
                          (process-get process 'command-buf)))))

(defun magit-process-filter (proc string)
  "Default filter used by `magit-start-process'."
  (with-current-buffer (process-buffer proc)
    (let ((inhibit-read-only t))
      (magit-process-yes-or-no-prompt proc string)
      (magit-process-username-prompt  proc string)
      (magit-process-password-prompt  proc string)
      (goto-char (process-mark proc))
      (setq string (propertize string 'invisible
                               (magit-section-hidden
                                (process-get proc 'section))))
      ;; Find last ^M in string.  If one was found, ignore everything
      ;; before it and delete the current line.
      (let ((ret-pos (length string)))
        (while (and (>= (setq ret-pos (1- ret-pos)) 0)
                    (/= ?\r (aref string ret-pos))))
        (cond ((>= ret-pos 0)
               (goto-char (line-beginning-position))
               (delete-region (point) (line-end-position))
               (insert-and-inherit (substring string (+ ret-pos 1))))
              (t
               (insert-and-inherit string))))
      (set-marker (process-mark proc) (point)))))

(defun magit-process-logfile-filter (process string)
  "Special filter used by `magit-run-git-with-logfile'."
  (magit-process-filter process string)
  (let ((file (process-get process 'logfile)))
    (with-temp-file file
      (when (file-exists-p file)
        (insert-file-contents file)
        (goto-char (point-max)))
      (insert string)
      (write-region (point-min) (point-max) file))))

(defun magit-process-yes-or-no-prompt (proc string)
  "Forward yes-or-no prompts to the user."
  (-when-let (beg (string-match magit-process-yes-or-no-prompt-regexp string))
    (let ((max-mini-window-height 30))
      (process-send-string
       proc
       (downcase
        (concat (match-string (if (yes-or-no-p (substring string 0 beg)) 1 2)
                              string)
                "\n"))))))

(defun magit-process-password-prompt (proc string)
  "Forward password prompts to the user."
  (--when-let (magit-process-match-prompt
               magit-process-password-prompt-regexps string)
    (process-send-string proc (concat (read-passwd it) "\n"))))

(defun magit-process-username-prompt (proc string)
  "Forward username prompts to the user."
  (--when-let (magit-process-match-prompt
               magit-process-username-prompt-regexps string)
    (process-send-string
     proc (concat (read-string it nil nil (user-login-name)) "\n"))))

(defun magit-process-match-prompt (prompts string)
  (when (--any? (string-match it string) prompts)
    (let ((prompt (match-string 0 string)))
      (cond ((string-match ": $" prompt) prompt)
            ((string-match ":$"  prompt) (concat prompt " "))
            (t                           (concat prompt ": "))))))

(defun magit-process-wait ()
  (while (and magit-this-process
              (eq (process-status magit-this-process) 'run))
    (sit-for 0.1 t)))

(defun magit-process-set-mode-line (program args)
  (when (equal program magit-git-executable)
    (setq args (nthcdr (1+ (length magit-git-standard-options)) args)))
  (magit-map-magit-buffers
   (apply-partially (lambda (s)
                      (setq mode-line-process s))
                    (concat " " program
                            (and args (concat " " (car args)))))))

(defun magit-process-unset-mode-line ()
  (magit-map-magit-buffers (lambda () (setq mode-line-process nil))))

(defvar magit-process-error-message-re
  (concat "^\\(?:error\\|fatal\\|git\\): \\(.*\\)" paragraph-separate))

(defun magit-process-finish (arg &optional process-buf command-buf
                                 default-dir section)
  (unless (integerp arg)
    (setq process-buf (process-buffer arg)
          command-buf (process-get arg 'command-buf)
          default-dir (process-get arg 'default-dir)
          section     (process-get arg 'section)
          arg         (process-exit-status arg)))
  (when (featurep 'dired)
    (dired-uncache default-dir))
  (when (buffer-live-p process-buf)
    (with-current-buffer process-buf
      (let ((inhibit-read-only t)
            (mark (magit-section-beginning section)))
        (set-marker-insertion-type mark nil)
        (goto-char mark)
        (insert (propertize (format "%3s " arg)
                            'magit-section section
                            'face (if (= arg 0)
                                      'magit-process-ok
                                    'magit-process-ng))))))
  (unless (= arg 0)
    (message ; `error' would prevent refresh
     "%s ... [%s buffer %s for details]"
     (or (and (buffer-live-p process-buf)
              (with-current-buffer process-buf
                (save-excursion
                  (goto-char (magit-section-end section))
                  (when (re-search-backward
                         magit-process-error-message-re nil
                         (magit-section-content-beginning section))
                    (match-string 1)))))
         "Git failed")
     (-if-let (key (and (buffer-live-p command-buf)
                        (with-current-buffer command-buf
                          (car (where-is-internal
                                'magit-process-display-buffer)))))
         (format "Hit %s to see" (key-description key))
       "See")
     (buffer-name process-buf)))
  arg)

(defun magit-process-display-buffer (process)
  (when (process-live-p process)
    (let ((buf (process-buffer process)))
      (cond ((not (buffer-live-p buf)))
            ((= magit-process-popup-time 0)
             (pop-to-buffer buf))
            ((> magit-process-popup-time 0)
             (run-with-timer magit-process-popup-time nil
                             (lambda (p)
                               (when (eq (process-status p) 'run)
                                 (let ((buf (process-buffer p)))
                                   (when (buffer-live-p buf)
                                     (pop-to-buffer buf)))))
                             process))))))

(defun magit-process-quote-arguments (args)
  "Quote each argument in list ARGS as an argument to Git.
Except when `magit-process-quote-curly-braces' is non-nil ARGS is
returned unchanged.  This is required to works around strangeness
of the Windows \"Powershell\"."
  (if magit-process-quote-curly-braces
      (mapcar (apply-partially 'replace-regexp-in-string
                               "{\\([0-9]+\\)}" "\\\\{\\1\\\\}")
              args)
    args))

;;;; Mode Api
;;;;; Mode Foundation

(define-derived-mode magit-mode special-mode "Magit"
  "Parent major mode from which Magit major modes inherit.

Please see the manual for a complete description of Magit.

\\{magit-mode-map}"
  (buffer-disable-undo)
  (setq truncate-lines t)
  (add-hook 'pre-command-hook  #'magit-remember-point nil t)
  (add-hook 'post-command-hook #'magit-correct-point-after-command t t)
  (add-hook 'post-command-hook #'magit-highlight-section t t)
  ;; Emacs' normal method of showing trailing whitespace gives weird
  ;; results when `magit-whitespace-warning-face' is different from
  ;; `trailing-whitespace'.
  (when (and magit-highlight-whitespace
             magit-highlight-trailing-whitespace)
    (setq show-trailing-whitespace nil)))

(defvar-local magit-refresh-function nil)
(put 'magit-refresh-function 'permanent-local t)

(defvar-local magit-refresh-args nil)
(put 'magit-refresh-args 'permanent-local t)

(defmacro magit-mode-setup
  (buffer switch-func mode refresh-func &rest refresh-args)
  "Display and select BUFFER, turn on MODE, and refresh a first time.
Display BUFFER using `magit-mode-display-buffer', then turn on
MODE in BUFFER, set the local value of `magit-refresh-function'
to REFRESH-FUNC and that of `magit-refresh-args' to REFRESH-ARGS
and finally \"refresh\" a first time.  All arguments are
evaluated before switching to BUFFER."
  (let ((mode-symb (cl-gensym "mode-symb"))
        (init-args (cl-gensym "init-args"))
        (buf-symb  (cl-gensym "buf-symb")))
    `(let* ((,mode-symb ,mode)
            (,init-args (list (magit-get-top-dir)
                              ,mode-symb ,refresh-func ,@refresh-args))
            (,buf-symb  (magit-mode-display-buffer
                         ,buffer ,mode-symb ,switch-func)))
       (with-current-buffer ,buf-symb
         (apply #'magit-mode-init ,init-args)))))

(defun magit-mode-init (dir mode refresh-func &rest refresh-args)
  "Turn on MODE and refresh in the current buffer.
Turn on MODE, set the local value of `magit-refresh-function' to
REFRESH-FUNC and that of `magit-refresh-args' to REFRESH-ARGS and
finally \"refresh\" a first time.

<<<<<<< HEAD
Also see `magit-mode-setup', a more convenient variant."
  (cl-case mode
    (magit-commit-mode
     (magit-setup-xref (cons #'magit-show-commit refresh-args))
     (goto-char (point-min)))
    (magit-diff-mode
     (magit-setup-xref (cons #'magit-diff refresh-args))
     (goto-char (point-min))))
  (setq default-directory dir
        magit-refresh-function refresh-func
        magit-refresh-args refresh-args)
  (funcall mode)
  (magit-mode-refresh-buffer))
=======
(define-derived-mode magit-process-mode magit-mode "Magit Process"
  "Mode for looking at git process output.")
>>>>>>> 21ff16d5

(defvar magit-inhibit-save-previous-winconf nil)

(defvar-local magit-previous-window-configuration nil)
(put 'magit-previous-window-configuration 'permanent-local t)

(defvar-local magit-previous-section nil)
(put 'magit-previous-section 'permanent-local t)

(defun magit-mode-display-buffer (buffer mode &optional switch-function)
  "Display BUFFER in some window and select it.
BUFFER may be a buffer or a string, the name of a buffer.  Return
the buffer.

Unless BUFFER is already displayed in the selected frame store the
previous window configuration as a buffer local value, so that it
can later be restored by `magit-mode-quit-window'.

Then display and select BUFFER using SWITCH-FUNCTION.  If that is
nil either use `pop-to-buffer' if the current buffer's major mode
derives from Magit mode; or else use `switch-to-buffer'.

This is only intended for buffers whose major modes derive from
Magit mode."
  (cond ((stringp buffer)
         (setq buffer (magit-mode-get-buffer-create buffer mode)))
        ((not (bufferp buffer))
         (signal 'wrong-type-argument (list 'bufferp nil))))
  (let ((section (magit-current-section)))
    (with-current-buffer (get-buffer-create buffer)
      (setq magit-previous-section section)
      (unless (or (get-buffer-window buffer (selected-frame))
                  magit-inhibit-save-previous-winconf)
        (setq magit-previous-window-configuration
              (current-window-configuration)))))
  (funcall (or switch-function
               (if (derived-mode-p 'magit-mode)
                   'switch-to-buffer
                 'pop-to-buffer))
           buffer)
  buffer)

(defun magit-mode-get-buffer (format mode &optional topdir create)
  (if (not (string-match-p "%[Tt]" format))
      (funcall (if create #'get-buffer-create #'get-buffer) format)
    (unless topdir
      (setq topdir (magit-get-top-dir)))
    (let ((name (format-spec
                 format `((?T . ,topdir)
                          (?t . ,(file-name-nondirectory
                                  (directory-file-name topdir)))))))
      (or (--first (with-current-buffer it
                     (and (or (not mode) (eq major-mode mode))
                          (equal (expand-file-name default-directory) topdir)
                          (string-match-p (format "^%s\\(?:<[0-9]+>\\)?$"
                                                  (regexp-quote name))
                                          (buffer-name))))
                   (buffer-list))
          (and create (generate-new-buffer name))))))

(defun magit-mode-get-buffer-create (format mode &optional topdir)
  (magit-mode-get-buffer format mode topdir t))

(cl-defun magit-mode-refresh-buffer (&optional (buffer (current-buffer)))
  (with-current-buffer buffer
    (when magit-refresh-function
      (let* ((old-line (line-number-at-pos))
             (old-point (point))
             (old-window (selected-window))
             (old-window-start (window-start))
             (old-section (magit-current-section))
             (old-path (and old-section
                            (magit-section-path (magit-current-section)))))
        (beginning-of-line)
        (let ((inhibit-read-only t)
              (section-line (and old-section
                                 (count-lines
                                  (magit-section-beginning old-section)
                                  (point))))
              (line-char (- old-point (point))))
          (erase-buffer)
          (apply magit-refresh-function
                 magit-refresh-args)
          (--if-let (and old-path
                         (magit-find-section old-path magit-root-section))
              (progn (goto-char (magit-section-beginning it))
                     (forward-line section-line)
                     (forward-char line-char))
            (save-restriction
              (widen)
              (goto-char (point-min))
              (forward-line (1- old-line)))))
        (when (fboundp 'unrecord-window-buffer)
          (unrecord-window-buffer old-window buffer))
        (dolist (w (get-buffer-window-list buffer nil t))
          (set-window-point w (point))
          (set-window-start w old-window-start t))
        (magit-highlight-section)
        (run-hooks 'magit-mode-refresh-buffer-hook)))))

(defun magit-mode-quit-window (&optional kill-buffer)
  "Bury the current buffer and delete its window.
With a prefix argument, kill the buffer instead.

If `magit-restore-window-configuration' is non-nil and the last
configuration stored by `magit-mode-display-buffer' originates
from the selected frame then restore it after burrying/killing
the buffer.  Finally reset the window configuration to nil."
  (interactive "P")
  (let ((winconf magit-previous-window-configuration)
        (buffer (current-buffer))
        (frame (selected-frame)))
    (quit-window kill-buffer (selected-window))
    (when winconf
      (when (and magit-restore-window-configuration
                 (equal frame (window-configuration-frame winconf)))
        (set-window-configuration winconf)
        (when (buffer-live-p buffer)
          (with-current-buffer buffer
            (setq magit-previous-window-configuration nil)))))
    (run-hook-with-args 'magit-mode-quit-window-hook buffer)))

;;;;; Mode Utilities

(defun magit-map-magit-buffers (func &optional dir)
  (dolist (buf (buffer-list))
    (with-current-buffer buf
      (when (and (derived-mode-p 'magit-mode)
                 (or (null dir)
                     (equal default-directory dir)))
        (funcall func)))))

;;;;; (section kludges)

(defvar-local magit-last-point nil)
(put 'magit-last-point 'permanent-local t)

(defun magit-remember-point ()
  (setq magit-last-point (point)))

(defun magit-invisible-region-end (pos)
  (while (and (not (= pos (point-max))) (invisible-p pos))
    (setq pos (next-char-property-change pos)))
  pos)

(defun magit-invisible-region-start (pos)
  (while (and (not (= pos (point-min))) (invisible-p pos))
    (setq pos (1- (previous-char-property-change pos))))
  pos)

(defun magit-correct-point-after-command ()
  "Move point outside of invisible regions.

Emacs often leaves point in invisible regions, it seems.  To fix
this, we move point ourselves and never let Emacs do its own
adjustments.

When point has to be moved out of an invisible region, it can be
moved to its end or its beginning.  We usually move it to its
end, except when that would move point back to where it was
before the last command."
  (when (invisible-p (point))
    (let ((end (magit-invisible-region-end (point))))
      (goto-char (if (= end magit-last-point)
                     (magit-invisible-region-start (point))
                   end))))
  (setq disable-point-adjustment t))

;;;;; Buffer History

(defun magit-go-backward ()
  "Move backward in current buffer's history."
  (interactive)
  (if help-xref-stack
      (help-xref-go-back (current-buffer))
    (user-error "No previous entry in buffer's history")))

(defun magit-go-forward ()
  "Move forward in current buffer's history."
  (interactive)
  (if help-xref-forward-stack
      (help-xref-go-forward (current-buffer))
    (user-error "No next entry in buffer's history")))

(defun magit-xref-insert-buttons ()
  (when (and (or (eq magit-show-xref-buttons t)
                 (apply 'derived-mode-p magit-show-xref-buttons))
	     (or help-xref-stack help-xref-forward-stack))
    (insert "\n")
    (when help-xref-stack
      (magit-xref-insert-button help-back-label
                                'magit-xref-backward))
    (when help-xref-forward-stack
      (when help-xref-stack
	(insert " "))
      (magit-xref-insert-button help-forward-label
                                'magit-xref-forward))))

(defun magit-xref-insert-button (label type)
  (magit-with-section (section button label)
    (insert-text-button label 'type type
                        'help-args (list (current-buffer)))))

(define-button-type 'magit-xref-backward
  :supertype 'help-back
  'mouse-face magit-item-highlight-face
  'help-echo (purecopy "mouse-2, RET: go back to previous history entry"))

(define-button-type 'magit-xref-forward
  :supertype 'help-forward
  'mouse-face magit-item-highlight-face
  'help-echo (purecopy "mouse-2, RET: go back to next history entry"))

(defun magit-setup-xref (item)
  (when help-xref-stack-item
    (push (cons (point) help-xref-stack-item) help-xref-stack)
    (setq help-xref-forward-stack nil))
  (when (called-interactively-p 'interactive)
    (--when-let (nthcdr 10 help-xref-stack)
      (setcdr it nil)))
  (setq help-xref-stack-item item))

;;;;; Refresh Machinery

(defun magit-refresh (&optional synchronous buffer)
  "Refresh some buffer belonging to the current repository.

Refresh the current buffer, the status buffer, and all file
visiting buffers using `auto-revert-buffer' (which see).  When
called interactively, or when `auto-revert-stop-on-user-input'
is nil or optional SYNCHRONOUS is non-nil, then wait for this
to complete.  Otherwise file visiting buffers are refreshed
asynchronously.

File visiting buffers are only refreshed if `auto-revert-mode'
is active, which is usually the case.  For more information
see option `magit-turn-on-auto-revert-mode'."
  (interactive (list t (current-buffer)))
  (unless buffer
    (setq buffer (current-buffer)))
  (with-current-buffer buffer
    (when (derived-mode-p 'magit-mode)
      (magit-mode-refresh-buffer buffer))
    (let (status)
      (when (and (not (eq major-mode 'magit-status-mode))
                 (setq status (magit-mode-get-buffer
                               magit-status-buffer-name
                               'magit-status-mode)))
        (magit-mode-refresh-buffer status))))
  (when (or global-auto-revert-mode auto-revert-buffer-list)
    (let ((auto-revert-stop-on-user-input
           (if synchronous nil auto-revert-stop-on-user-input)))
      (auto-revert-buffers))))

(defun magit-refresh-all ()
  "Refresh all buffers belonging to the current repository.
Unlike `magit-refresh' (which see) this always refreshes
all Magit buffers and file visiting buffers synchronously."
  (interactive)
  (magit-map-magit-buffers #'magit-mode-refresh-buffer default-directory)
  (let (auto-revert-stop-on-user-input)
    (auto-revert-buffers)))

(defvar magit-save-some-buffers-topdir nil)

(defun magit-save-some-buffers (&optional msg pred topdir)
  "Save some buffers if variable `magit-save-some-buffers' is non-nil.
If variable `magit-save-some-buffers' is set to `dontask' then
don't ask the user before saving the buffers, just go ahead and
do it.

Optional argument MSG is displayed in the minibuffer if variable
`magit-save-some-buffers' is nil.

Optional second argument PRED determines which buffers are considered:
If PRED is nil, all the file-visiting buffers are considered.
If PRED is t, then certain non-file buffers will also be considered.
If PRED is a zero-argument function, it indicates for each buffer whether
to consider it or not when called with that buffer current."
  (interactive)
  (let ((predicate-function (or pred magit-save-some-buffers-predicate))
        (magit-save-some-buffers-topdir (or topdir default-directory)))
    (if magit-save-some-buffers
        (save-some-buffers
         (eq magit-save-some-buffers 'dontask)
         predicate-function)
      (when msg
        (message msg)))))

(defun magit-save-buffers-predicate-all ()
  "Prompt to save all buffers with unsaved changes."
  t)

(defun magit-save-buffers-predicate-tree-only ()
  "Only prompt to save buffers which are within the current git project.
As determined by the directory passed to `magit-status'."
  (and buffer-file-name
       (string= (magit-get-top-dir magit-save-some-buffers-topdir)
                (magit-get-top-dir (file-name-directory buffer-file-name)))))

(defun magit-maybe-turn-on-auto-revert-mode ()
  "Turn on Auto-Revert mode if file is inside a Git repository.
This function is intended as a hook for `find-file-hook'. It
turns on `auto-revert-mode' if `magit-turn-on-auto-revert-mode'
is non-nil, the buffer is visiting a file in a Git repository,
and no variation of the Auto-Revert mode is already active."
  (when (and magit-turn-on-auto-revert-mode
             (not auto-revert-mode)
             (not auto-revert-tail-mode)
             (not global-auto-revert-mode)
             (not (magit-bare-repo-p))
             (magit-get-top-dir))
    (auto-revert-mode 1)))

(add-hook 'find-file-hook 'magit-maybe-turn-on-auto-revert-mode)

;;; Plumbing
;;;; Repository Paths

(defun magit-git-dir (&optional path)
  "Return absolute path to the GIT_DIR for the current repository.
If optional PATH is non-nil it has to be a path relative to the
GIT_DIR and its absolute path is returned"
  (--when-let (magit-rev-parse "--git-dir")
    (setq it (file-name-as-directory (magit-expand-git-file-name it)))
    (if path (expand-file-name (convert-standard-filename path) it) it)))

(defun magit-get-top-dir (&optional directory)
  "Return the top directory for the current repository.

Determine the repository which contains `default-directory' in
either its work tree or git control directory and return its top
directory.  If there is no top directory, because the repository
is bare, return the control directory instead.

If optional DIRECTORY is non-nil then return the top directory of
the repository that contains that instead.  DIRECTORY has to be
an existing directory."
  (setq directory (if directory
                      (file-name-as-directory
                       (expand-file-name directory))
                    default-directory))
  (unless (file-directory-p directory)
    (error "%s isn't an existing directory" directory))
  (let ((default-directory directory))
    (--if-let (magit-rev-parse "--show-toplevel")
        (file-name-as-directory (magit-expand-git-file-name it))
      (-when-let (gitdir (magit-git-dir))
        (if (magit-bare-repo-p)
            gitdir
          (file-name-directory (directory-file-name gitdir)))))))

(defun magit-file-relative-name (file)
  "Return the path of FILE relative to the repository root.
If FILE isn't inside a Git repository then return nil."
  (setq file (file-truename file))
  (--when-let (magit-get-top-dir (file-name-directory file))
    (substring file (length it))))

(defun magit-expand-git-file-name (filename)
  (when (tramp-tramp-file-p default-directory)
    (setq filename (file-relative-name filename
                                       (with-parsed-tramp-file-name
                                           default-directory nil
                                         localname))))
  (expand-file-name filename))

(defun magit-decode-git-path (path)
  (if (eq (aref path 0) ?\")
      (string-as-multibyte (read path))
    path))

;;;; Repository Predicates

(defun magit-git-repo-p (dir)
  (file-exists-p (expand-file-name ".git" dir)))

(defun magit-bare-repo-p ()
  "Return t if the current repository is bare."
  (magit-rev-parse-p "--is-bare-repository"))

(defun magit-no-commit-p ()
  "Return non-nil if there is no commit in the current git repository."
  (not (magit-git-string "rev-list" "-1" "HEAD")))

;;;; Diff Predicates

(defun magit-anything-staged-p ()
  (magit-git-failure "diff-index" "--cached" "--quiet" "HEAD"))

(defun magit-anything-unstaged-p ()
  (magit-git-failure "diff-files" "--quiet"))

(defun magit-everything-clean-p ()
  (and (not (magit-anything-staged-p))
       (magit-git-success "diff" "--quiet")))

(defun magit-file-uptodate-p (file)
  (magit-git-success "diff" "--quiet" "--" file))

;;;; Revisions and References

(defun magit-rev-parse (&rest args)
  "Execute `git rev-parse ARGS', returning first line of output.
If there is no output return nil."
  (apply #'magit-git-string "rev-parse" args))

(defun magit-rev-parse-p (&rest args)
  "Execute `git rev-parse ARGS', returning t if it prints \"true\".
Return t if the first (and usually only) output line is the
string \"true\", otherwise return nil."
  (magit-git-true "rev-parse" args))

(defun magit-get-ref (name)
  (magit-git-string "symbolic-ref" "-q" name))

(defun magit-get-refname (name)
  (magit-git-string "symbolic-ref" "--short" "-q" name))

(defun magit-get-shortname (rev)
  (let ((fn (apply-partially 'magit-git-string "name-rev"
                             "--name-only" "--no-undefined" rev)))
    (setq rev (or (funcall fn "--refs=refs/tags/*")
                  (funcall fn "--refs=refs/heads/*")
                  (funcall fn "--refs=refs/remotes/*" "--always")))
    (if (and (string-match "^\\(?:tags\\|remotes\\)/\\(.+\\)" rev)
             (magit-unambiguous-refname-p (match-string 1 rev)))
        (match-string 1 rev)
      rev)))

(defun magit-ref-exists-p (ref)
  (magit-git-success "show-ref" "--verify" ref))

(defun magit-unambiguous-refname-p (name)
  "Return t if REF is unambiguous, nil otherwise."
  ;; An ambiguous ref does not cause `git rev-parse --abbrev-ref'
  ;; to exits with a non-zero status.  But there is nothing on
  ;; stdout in that case.
  (not (magit-rev-parse "--abbrev-ref" name)))

(defun magit-get-current-branch ()
  (--when-let (magit-get-ref "HEAD")
    (when (string-match "^refs/heads/" it)
      (substring it 11))))

(defun magit-get-previous-branch ()
  "Return the refname of the previously checked out branch.
Return nil if the previously checked out branch no longer exists."
  (magit-get-shortname (magit-rev-parse "--verify" "@{-1}")))

(defun magit-get-tracked-branch (&optional branch qualified)
  "Return the name of the tracking branch the local branch name BRANCH.

If optional QUALIFIED is non-nil return the full branch path,
otherwise try to shorten it to a name (which may fail)."
  (unless branch
    (setq branch (magit-get-current-branch)))
  (when branch
    (let ((remote (magit-get "branch" branch "remote"))
          (merge  (magit-get "branch" branch "merge")))
      (when (and (not merge)
                 (not (equal remote ".")))
        (setq merge branch))
      (when (and remote merge)
        (if (string= remote ".")
            (cond (qualified merge)
                  ((string-match "^refs/heads/" merge)
                   (substring merge 11))
                  ((string-match "^refs/" merge)
                   merge))
          (let* ((fetch (mapcar (lambda (f) (split-string f "[+:]" t))
                                (magit-get-all "remote" remote "fetch")))
                 (match (cadr (assoc merge fetch))))
            (unless match
              (let* ((prefix (nreverse (split-string merge "/")))
                     (unique (list (car prefix))))
                (setq prefix (cdr prefix))
                (setq fetch
                      (cl-mapcan
                       (lambda (f)
                         (cl-destructuring-bind (from to) f
                           (setq from (nreverse (split-string from "/")))
                           (when (equal (car from) "*")
                             (list (list (cdr from) to)))))
                       fetch))
                (while (and prefix (not match))
                  (if (setq match (cadr (assoc prefix fetch)))
                      (setq match (concat (substring match 0 -1)
                                          (mapconcat 'identity unique "/")))
                    (push (car prefix) unique)
                    (setq prefix (cdr prefix))))))
            (cond ((not match) nil)
                  (qualified match)
                  ((string-match "^refs/remotes/" match)
                   (substring match 13))
                  (t match))))))))

(defun magit-get-remote (branch)
  "Return the name of the remote for BRANCH.
If branch is nil or it has no remote, but a remote named
\"origin\" exists, return that.  Otherwise, return nil."
  (let ((remote (or (and branch (magit-get "branch" branch "remote"))
                    (and (magit-get "remote" "origin" "url") "origin"))))
    (unless (string= remote "")
      remote)))

(defun magit-get-current-remote ()
  "Return the name of the remote for the current branch.
If there is no current branch, or no remote for that branch,
but a remote named \"origin\" is configured, return that.
Otherwise, return nil."
  (magit-get-remote (magit-get-current-branch)))

(defun magit-get-remote/branch (&optional branch verify)
  "Return the remote-tracking branch of BRANCH used for pulling.
Return a string of the form \"REMOTE/BRANCH\".

If optional BRANCH is nil return the remote-tracking branch of
the current branch.  If optional VERIFY is non-nil verify that
the remote branch exists; else return nil."
  (save-match-data
    (let (remote remote-branch remote/branch)
      (and (or branch (setq branch (magit-get-current-branch)))
           (setq remote (magit-get "branch" branch "remote"))
           (setq remote-branch (magit-get "branch" branch "merge"))
           (string-match "^refs/heads/\\(.+\\)" remote-branch)
           (setq remote/branch
                 (concat remote "/" (match-string 1 remote-branch)))
           (or (not verify)
               (magit-rev-parse "--verify" remote/branch))
           remote/branch))))

(defun magit-get-current-tag (&optional with-distance-p)
  "Return the closest tag reachable from \"HEAD\".

If optional WITH-DISTANCE-P is non-nil then return (TAG COMMITS
DIRTY) where COMMITS is the number of commits in \"HEAD\" but not
in TAG and DIRTY is t if there are uncommitted changes, nil
otherwise."
  (--when-let (magit-git-string "describe" "--long" "--tags" "--dirty")
    (save-match-data
      (string-match
       "\\(.+\\)-\\(?:0[0-9]*\\|\\([0-9]+\\)\\)-g[0-9a-z]+\\(-dirty\\)?$" it)
      (if with-distance-p
          (list (match-string 1 it)
                (string-to-number (or (match-string 2 it) "0"))
                (and (match-string 3 it) t))
        (match-string 1 it)))))

(defun magit-get-next-tag (&optional with-distance-p)
  "Return the closest tag from which \"HEAD\" is reachable.

If no such tag can be found or if the distance is 0 (in which
case it is the current tag, not the next) return nil instead.

If optional WITH-DISTANCE-P is non-nil then return (TAG COMMITS)
where COMMITS is the number of commits in TAG but not in \"HEAD\"."
  (--when-let (magit-git-string "describe" "--contains" "HEAD")
    (save-match-data
      (when (string-match "^[^^~]+" it)
        (setq it (match-string 0 it))
        (unless (equal it (magit-get-current-tag))
          (if with-distance-p
              (list it (car (magit-rev-diff-count it "HEAD")))
            it))))))

(defun magit-list-refs (&rest args)
  (magit-git-lines
   "for-each-ref" "--format=%(refname)"
   (or args (list "refs/heads" "refs/remotes" "refs/tags"))))

(defun magit-list-branches ()
  (magit-list-refs "refs/heads" "refs/remotes"))

(defun magit-list-local-branches ()
  (magit-list-refs "refs/heads"))

(defun magit-list-remote-branches (&optional remote)
  (magit-list-refs (concat "refs/remotes/" remote)))

(defun magit-list-refnames (&rest args)
  (magit-git-lines
   "for-each-ref" "--format=%(refname:short)"
   (or args (list "refs/heads" "refs/remotes" "refs/tags"))))

(defun magit-list-branch-names ()
  (magit-list-refnames "refs/heads" "refs/remotes"))

(defun magit-list-local-branch-names ()
  (magit-list-refnames "refs/heads"))

(defun magit-list-remote-branch-names (&optional remote relative)
  (if (and remote relative)
      (let ((regexp (format "^refs/remotes/%s/\\(.+\\)" remote)))
        (cl-mapcan (lambda (ref)
                     (and (string-match regexp ref)
                          (list (match-string t ref))))
                   (magit-list-remote-branches remote)))
    (magit-list-refnames (concat "refs/remotes/" remote))))

(defun magit-rev-diff-count (a b)
  "Return the commits in A but not B and vice versa.
Return a list of two integers: (A>B B>A)."
  (mapcar 'string-to-number
          (split-string (magit-git-string "rev-list"
                                          "--count" "--left-right"
                                          (concat a "..." b))
                        "\t")))

(defun magit-abbrev-length ()
  (string-to-number (or (magit-get "core.abbrev") "7")))

(defun magit-abbrev-arg ()
  (format "--abbrev=%d" (magit-abbrev-length)))

(defun magit-commit-parents (commit)
  (cdr (split-string (magit-git-string "rev-list" "-1" "--parents" commit))))

(defun magit-assert-one-parent (commit command)
  (when (> (length (magit-commit-parents commit)) 1)
    (user-error "Cannot %s a merge commit" command)))

(defun magit-format-rev-summary (rev)
  (--when-let (magit-git-string "log" "-1"
                                (concat "--pretty=format:%h %s") rev)
    (string-match " " it)
    (put-text-property 0 (match-beginning 0) 'face 'magit-log-sha1 it)
    it))

(defun magit-format-ref-label (ref)
  (cl-destructuring-bind (re face fn)
      (--first (string-match (car it) ref) magit-refs-namespaces)
    (if fn
        (funcall fn ref face)
      (propertize (or (match-string 1 ref) ref) 'face face))))

(defun magit-format-ref-labels (string)
  (save-match-data
    (mapconcat 'magit-format-ref-label
               (split-string string "\\(tag: \\|[(), ]\\)" t) " ")))

;;;; Variables

(defun magit-get (&rest keys)
  "Return the value of Git config entry specified by KEYS."
  (magit-git-string "config" (mapconcat 'identity keys ".")))

(defun magit-get-all (&rest keys)
  "Return all values of the Git config entry specified by KEYS."
  (magit-git-lines "config" "--get-all" (mapconcat 'identity keys ".")))

(defun magit-get-boolean (&rest keys)
  "Return the boolean value of Git config entry specified by KEYS."
  (magit-git-true "config" "--bool" (mapconcat 'identity keys ".")))

(defun magit-set (val &rest keys)
  "Set Git config settings specified by KEYS to VAL."
  (if val
      (magit-git-string "config" (mapconcat 'identity keys ".") val)
    (magit-git-string "config" "--unset" (mapconcat 'identity keys "."))))

;;;; Completion
;;;;; Completing Read

(defun magit-completing-read
  (prompt collection &optional predicate require-match initial-input hist def)
  "Magit wrapper around `completing-read' or an alternative function.

Option `magit-completing-read-function' can be used to wrap
around another `completing-read'-like function.  Unless it
doesn't have the exact same signature, an additional wrapper is
required.  Even if it has the same signature it might be a good
idea to wrap it, so that `magit-prompt-with-default' can be used.

See `completing-read' for the meanings of the arguments, but note
that this wrapper makes the following changes:

- If REQUIRE-MATCH is nil and the user exits without a choise,
  then return nil instead of an empty string.

- If REQUIRE-MATCH is non-nil and the users exits without a
  choise, then raise a user-error.

- For historic reasons \": \" is appended to PROMPT.  This will
  likely be fixed.

- If a `magit-completing-read-function' is used which in turn
  uses `magit-prompt-with-completion' and DEF is non-nil, then
  PROMPT is modified to end with \" (default DEF): \".

The use of another completing function and/or wrapper obviously
results in additional differences."
  (let ((reply (funcall magit-completing-read-function
                        (concat prompt ": ") collection predicate
                        require-match initial-input hist def)))
    (if (string= reply "")
        (if require-match
            (user-error "Nothing selected")
          nil)
      reply)))

(defun magit-builtin-completing-read
  (prompt choices &optional predicate require-match initial-input hist def)
  "Magit wrapper for standard `completing-read' function."
  (completing-read (magit-prompt-with-default prompt def)
                   choices predicate require-match
                   initial-input hist def))

(defun magit-ido-completing-read
  (prompt choices &optional predicate require-match initial-input hist def)
  "Ido-based completing-read almost-replacement."
  (require 'ido)
  (let ((reply (ido-completing-read
                prompt
                (if (consp (car choices))
                    (mapcar #'car choices)
                  choices)
                predicate require-match initial-input hist def)))
    (or (and (consp (car choices))
             (cdr (assoc reply choices)))
        reply)))

(defun magit-iswitchb-completing-read
  (prompt choices &optional predicate require-match initial-input hist def)
  "Iswitchb-based completing-read almost-replacement."
  (require 'iswitchb)
  (let ((iswitchb-make-buflist-hook
         (lambda ()
           (setq iswitchb-temp-buflist (if (consp (car choices))
                                           (mapcar #'car choices)
                                         choices)))))
    (iswitchb-read-buffer prompt (or initial-input def) require-match)))

(defun magit-prompt-with-default (prompt def)
  (if (and def (> (length prompt) 2)
           (string-equal ": " (substring prompt -2)))
      (format "%s (default %s): " (substring prompt 0 -2) def)
    prompt))

;;;;; Revision Completion

(defvar magit-read-rev-history nil)

(defun magit-read-rev (prompt &optional default exclude noselection)
  (setq default (magit-git-string "rev-parse" "--symbolic" default)
        exclude (magit-git-string "rev-parse" "--symbolic" exclude))
  (magit-completing-read prompt (delete exclude (magit-list-refnames))
                         nil (not noselection) nil
                         'magit-read-rev-history default))

(defun magit-read-rev-with-default (prompt)
  (magit-read-rev prompt (--when-let (or (magit-guess-branch) "HEAD")
                           (if (string-match "^refs/\\(.*\\)" it)
                               (match-string 1 it)
                             it))))

(defun magit-popup-read-rev (prompt initial-input)
  (magit-completing-read prompt nil nil nil initial-input
                         'magit-read-rev-history))

(defun magit-read-remote-branch (prompt remote &optional default)
  (magit-completing-read prompt (magit-list-remote-branch-names remote t)
                         nil nil nil nil default))

(defun magit-read-tag (prompt &optional require-match)
  (magit-completing-read prompt (magit-git-lines "tag") nil
                         require-match nil 'magit-read-rev-history))

(defun magit-read-stash (prompt)
  (let ((n (read-number  prompt 0))
        (l (1- (length (magit-git-lines "stash" "list")))))
    (if (> n l)
        (user-error "No stash older than stash@{%i}" l)
      (format "stash@{%i}" n))))

;;;;; Miscellaneous Completion

(defun magit-read-remote (prompt &optional default require-match)
  (magit-completing-read prompt (magit-git-lines "remote")
                         nil require-match nil nil
                         (or default (magit-guess-remote))))

(defvar magit-read-file-hist nil)

(defun magit-read-file-from-rev (revision &optional default)
  (unless revision
    (setq revision "HEAD"))
  (let ((default-directory (magit-get-top-dir)))
    (magit-completing-read
     (format "Retrieve file from %s" revision)
     (magit-git-lines "ls-tree" "-r" "-t" "--name-only" revision)
     nil 'require-match
     nil 'magit-read-file-hist
     (or default (magit-buffer-file-name t)))))

(defun magit-read-file-trace (ignored)
  (let ((file  (magit-read-file-from-rev "HEAD"))
        (trace (read-string "Trace: ")))
    (if (string-match
         "^\\(/.+/\\|:[^:]+\\|[0-9]+,[-+]?[0-9]+\\)\\(:\\)?$" trace)
        (concat trace (or (match-string 2 trace) ":") file)
      (user-error "Trace is invalid, see man git-log"))))

(defvar magit-gpg-secret-key-hist nil)

(defun magit-read-gpg-secret-key (prompt &optional initial-input)
  (let ((keys (mapcar
               (lambda (key)
                 (list (epg-sub-key-id (car (epg-key-sub-key-list key)))
                       (-when-let (id-obj (car (epg-key-user-id-list key)))
                         (let    ((id-str (epg-user-id-string id-obj)))
                           (if (stringp id-str)
                               id-str
                             (epg-decode-dn id-obj))))))
               (epg-list-keys (epg-make-context epa-protocol) nil t))))
  (magit-completing-read prompt keys nil nil initial-input nil
                         (or (car magit-gpg-secret-key-hist) (car keys)))))

(defun magit-popup-read-file-name (prompt initial-input)
  (read-file-name prompt nil nil t initial-input))

;;; (misplaced)
;;;; Hunk Refinement

(defun magit-diff-toggle-refine-hunk (&optional other)
  "Turn diff-hunk refining on or off.

If hunk refining is currently on, then hunk refining is turned off.
If hunk refining is off, then hunk refining is turned on, in
`selected' mode (only the currently selected hunk is refined).

With a prefix argument, the \"third choice\" is used instead:
If hunk refining is currently on, then refining is kept on, but
the refining mode (`selected' or `all') is switched.
If hunk refining is off, then hunk refining is turned on, in
`all' mode (all hunks refined).

Customize variable `magit-diff-refine-hunk' to change the default mode."
  (interactive "P")
  (let ((hunk (and magit-highlighted-section
                   (eq (magit-section-type magit-highlighted-section) 'hunk)
                   magit-highlighted-section))
        (old magit-diff-refine-hunk))
    (setq-local magit-diff-refine-hunk
                (if other
                    (if (eq old 'all) t 'all)
                  (not old)))
    (cond ((or (eq old 'all)
               (eq magit-diff-refine-hunk 'all))
           (magit-refresh))
          ((not hunk))
          (magit-diff-refine-hunk
           (magit-diff-refine-hunk hunk))
          (t
           (magit-diff-unrefine-hunk hunk)))
    (message "magit-diff-refine-hunk: %s" magit-diff-refine-hunk)))

;;;; Diff Washing
;;;;; Diff Washing

(defun magit-wash-diffs ()
  (magit-wash-diffstats)
  (and (re-search-forward "^diff" nil t)
       (goto-char (line-beginning-position)))
  (magit-wash-sequence #'magit-wash-diff)
  (goto-char (point-max))
  (magit-xref-insert-buttons))

(defun magit-wash-diff ()
  (magit-with-section (section diff (buffer-substring-no-properties
                                     (line-beginning-position)
                                     (line-end-position)))
    (setq section (magit-wash-diff-section section))))

(defvar-local magit-diffstat-cached-sections nil)
(put 'magit-diffstat-cached-sections 'permanent-local t)

(defun magit-wash-diffstats ()
  (let ((beg (point)))
    (when (re-search-forward "^ ?\\([0-9]+ +files? change[^\n]*\n\\)" nil t)
      (let ((heading (match-string-no-properties 1)))
        (delete-region (match-beginning 0) (match-end 0))
        (goto-char beg)
        (magit-with-section (section diffstats 'diffstats heading)
          (magit-wash-sequence #'magit-wash-diffstat)))
      (setq magit-diffstat-cached-sections
            (nreverse magit-diffstat-cached-sections)))))

(defun magit-wash-diffstat ()
  (when (looking-at
         (concat
          "^ ?\\(.*\\)"  ; file
          "\\( +| +\\)"  ; separator
          "\\([0-9]+\\|Bin\\(?: +[0-9]+ -> [0-9]+ bytes\\)?$\\)" ; cnt
          " ?"
          "\\(\\+*\\)"   ; add
          "\\(-*\\)"     ; del
          "$"))
    (magit-bind-match-strings (file sep cnt add del)
      (delete-region (point) (1+ (line-end-position)))
      (magit-with-section (section diffstat 'diffstat)
        (insert " " file sep cnt " ")
        (when add (insert (propertize add 'face 'magit-diff-add)))
        (when del (insert (propertize del 'face 'magit-diff-del)))
        (insert "\n")
        (push section magit-diffstat-cached-sections)))))

(defun magit-wash-diffstats-postwork (file)
  (when magit-diffstat-cached-sections
    (setf (magit-section-info (pop magit-diffstat-cached-sections)) file)))

(defun magit-insert-diff-title (status file file2)
  (insert (format "\t%-10s " (capitalize (symbol-name status)))
          file
          (if (eq status 'renamed) (format "   (from %s)" file2) "")
          "\n"))

(defun magit-wash-typechange-section (section file)
  (setf (magit-section-info section) (list 'typechange file))
  (let ((first-start (point-marker))
        (second-start (progn (forward-line 1)
                             (re-search-forward "^diff")
                             (beginning-of-line)
                             (point-marker))))
    (save-restriction
      (narrow-to-region first-start second-start)
      (goto-char (point-min))
      (magit-with-section (section diff file)
        (magit-wash-diff-section section)))
    (save-restriction
      (narrow-to-region second-start (point-max))
      (goto-char (point-min))
      (magit-with-section (section diff file)
        (magit-wash-diff-section section)))))

(defun magit-wash-diff-section (section)
  (cond ((re-search-forward "^\\* Unmerged path \\(.*\\)" nil t)
         (forward-line 0)
         (let ((file (magit-decode-git-path (match-string-no-properties 1))))
           (delete-region (point) (line-end-position))
           (insert "\tUnmerged " file "\n")
           (setf (magit-section-diff-status section) 'unmerged)
           (setf (magit-section-info section) file)
           section))
        ((re-search-forward "^diff" nil t)
         (forward-line 0)
         (let ((file (magit-diff-line-file))
               (end (save-excursion
                      (forward-line) ;; skip over "diff" line
                      (if (re-search-forward "^diff\\|^@@" nil t)
                          (goto-char (match-beginning 0))
                        (goto-char (point-max)))
                      (point-marker))))
           (magit-wash-diffstats-postwork file)

           (let  ((status (cond
                           ((looking-at "^diff --cc")
                            'unmerged)
                           ((save-excursion
                              (re-search-forward "^new file" end t))
                            'new)
                           ((save-excursion
                              (re-search-forward "^deleted" end t))
                            (setf (magit-section-hidden section) t)
                            'deleted)
                           ((save-excursion
                              (re-search-forward "^rename" end t))
                            'renamed)
                           (t
                            'modified)))
                  (file2 (cond
                          ((save-excursion
                             (re-search-forward "^rename from \\(.*\\)"
                                                    end t))
                           (match-string-no-properties 1)))))
             (setf (magit-section-diff-status section) status)
             (setf (magit-section-info        section) file)
             (setf (magit-section-diff-file2  section) (or file2 file))
             (magit-insert-diff-title status file file2)
             (when (re-search-forward
                    "\\(--- \\(.*\\)\n\\+\\+\\+ \\(.*\\)\n\\)" nil t)
               (let ((set-face
                      (lambda (subexp face)
                        (if magit-diff-use-overlays
                            (overlay-put (make-overlay (match-beginning subexp)
                                                       (match-end subexp))
                                         'face face)
                          (put-text-property (match-beginning subexp)
                                             (match-end subexp)
                                             'face face)))))
                 (funcall set-face 1 'magit-diff-hunk-header)
                 (funcall set-face 2 'magit-diff-file-header)
                 (funcall set-face 3 'magit-diff-file-header)))
             (goto-char end)
             (magit-wash-sequence #'magit-wash-hunk)))
         section)))

(defun magit-diff-line-file ()
  (cond ((looking-at "^diff --git \\(\".*\"\\) \\(\".*\"\\)$")
         (substring (magit-decode-git-path (match-string-no-properties 2)) 2))
        ((looking-at "^diff --git ./\\(.*\\) ./\\(.*\\)$")
         (match-string-no-properties 2))
        ((looking-at "^diff --cc +\\(.*\\)$")
         (match-string-no-properties 1))
        (t
         nil)))

;;;;; Hunk Washing

(defun magit-wash-hunk ()
  (when (looking-at "\\(^@+\\)[^@]*@+.*")
    (let ((n-columns (1- (length (match-string 1))))
          (head (match-string 0))
          (hunk-start-pos (point))
          (set-line-face
           (lambda (face)
             (if magit-diff-use-overlays
                 (overlay-put (make-overlay (line-beginning-position)
                                            (line-beginning-position 2))
                              'face face)
               (put-text-property (line-beginning-position)
                                  (line-beginning-position 2)
                                  'face face)))))
      (magit-with-section (section hunk head)
        (funcall set-line-face 'magit-diff-hunk-header)
        (forward-line)
        (while (not (or (eobp)
                        (looking-at "^diff\\|^@@")))
          (magit-highlight-line-whitespace)
          (let ((prefix (buffer-substring-no-properties
                         (point) (min (+ (point) n-columns) (point-max))))
                (line (buffer-substring-no-properties (point) (line-end-position))))
            (cond ((string-match "^[\\+]+<<<<<<< " line)
                   (funcall set-line-face 'magit-diff-merge-current))
                  ((string-match "^[\\+]+=======" line)
                   (funcall set-line-face 'magit-diff-merge-separator))
                  ((string-match "^[\\+]+|||||||" line)
                   (funcall set-line-face 'magit-diff-merge-diff3-separator))
                  ((string-match "^[\\+]+>>>>>>> " line)
                   (funcall set-line-face 'magit-diff-merge-proposed))
                  ((string-match "\\+" prefix)
                   (funcall set-line-face 'magit-diff-add))
                  ((string-match "-" prefix)
                   (funcall set-line-face 'magit-diff-del))
                  (t
                   (funcall set-line-face 'magit-diff-none))))
          (forward-line))
        (when (eq magit-diff-refine-hunk 'all)
          (magit-diff-refine-hunk section))))
    t))

(defun magit-highlight-line-whitespace ()
  (when (and magit-highlight-whitespace
             (or (derived-mode-p 'magit-status-mode)
                 (not (eq magit-highlight-whitespace 'status))))
    (let ((indent
           (if (local-variable-p 'magit-highlight-indentation)
               magit-highlight-indentation
             (setq-local
              magit-highlight-indentation
              (cdr (cl-find-if (lambda (pair)
                                 (string-match-p (car pair) default-directory))
                               (default-value magit-highlight-indentation)
                               :from-end t))))))
      (when (and magit-highlight-trailing-whitespace
                 (looking-at "^[-+].*?\\([ \t]+\\)$"))
        (overlay-put (make-overlay (match-beginning 1) (match-end 1))
                     'face 'magit-whitespace-warning-face))
      (when (or (and (eq indent 'tabs)
                     (looking-at "^[-+]\\( *\t[ \t]*\\)"))
                (and (integerp indent)
                     (looking-at (format "^[-+]\\([ \t]* \\{%s,\\}[ \t]*\\)"
                                         indent))))
        (overlay-put (make-overlay (match-beginning 1) (match-end 1))
                     'face 'magit-whitespace-warning-face)))))

(defun magit-diff-refine-hunk (hunk)
  (save-excursion
    (goto-char (magit-section-beginning hunk))
    ;; `diff-refine-hunk' does not handle combined diffs.
    (unless (looking-at "@@@")
      (diff-refine-hunk))))

(defun magit-diff-unrefine-hunk (hunk)
  (remove-overlays (magit-section-beginning hunk)
                   (magit-section-end hunk)
                   'diff-mode 'fine))

;;;;; Raw Diff Washing

(defun magit-insert-diff (section file status &optional staged)
  (let ((beg (point)))
    (apply 'magit-git-insert "-c" "diff.submodule=short" "diff"
           `(,@(and staged (list "--cached"))
             ,@magit-diff-options "--" ,file))
    (unless (eq (char-before) ?\n)
      (insert "\n"))
    (save-restriction
      (narrow-to-region beg (point))
      (goto-char beg)
      (cond ((eq status 'typechange)
             (magit-insert-diff-title status file file)
             (magit-wash-typechange-section section file))
            (t
             (magit-wash-diff-section section)))
      (goto-char (point-max)))))

(defun magit-wash-raw-diffs (&optional staged)
  (let (previous)
    (magit-wash-sequence
     (lambda ()
       (setq previous (magit-wash-raw-diff previous staged))))))

(defun magit-wash-raw-diff (previous staged)
  (when (looking-at
         ":\\([0-7]+\\) \\([0-7]+\\) [0-9a-f]+ [0-9a-f]+ \\(.\\)[0-9]*\t\\([^\t\n]+\\)$")
    (let ((file (magit-decode-git-path (match-string-no-properties 4)))
          (status (cl-ecase (string-to-char (match-string-no-properties 3))
                    (?A 'new)
                    (?C 'copy)
                    (?D 'deleted)
                    (?M 'modified)
                    (?T 'typechange)
                    (?U 'unmerged)
                    (?X 'unknown))))
      (delete-region (point) (1+ (line-end-position)))
      (unless (or ;; Unmerged files get two entries; we ignore the second.
                  (equal file previous)
                  ;; Ignore staged, unmerged files.
                  (and staged (eq status 'unmerged)))
        (magit-with-section (section diff file nil nil
                                     (not (derived-mode-p
                                           'magit-diff-mode
                                           'magit-commit-mode)))
          (if (not (magit-section-hidden section))
              (magit-insert-diff section file status staged)
            (setf (magit-section-diff-status section) status)
            (setf (magit-section-needs-refresh-on-show section) t)
            (magit-insert-diff-title status file nil))))
      file)))

;;;; Log Washing
;;;;; Log Washing Variables

(defconst magit-log-oneline-re
  (concat "^"
          "\\(?4:\\(?:[-_/|\\*o.] *\\)+ *\\)?"     ; graph
          "\\(?:"
          "\\(?1:[0-9a-fA-F]+\\) "                 ; sha1
          "\\(?:\\(?3:([^()]+)\\) \\)?"            ; refs
          "\\(?7:[BGUN]\\)?"                       ; gpg
          "\\[\\(?5:[^]]*\\)\\]"                   ; author
          "\\[\\(?6:[^]]*\\)\\]"                   ; date
          "\\(?2:.*\\)"                            ; msg
          "\\)?$"))

(defconst magit-log-long-re
  (concat "^"
          "\\(?4:\\(?:[-_/|\\*o.] *\\)+ *\\)?"     ; graph
          "\\(?:"
          "\\(?:commit \\(?1:[0-9a-fA-F]+\\)"      ; sha1
          "\\(?: \\(?3:([^()]+)\\)\\)?\\)"         ; refs
          "\\|"
          "\\(?2:.+\\)\\)$"))                      ; "msg"

(defconst magit-log-unique-re
  (concat "^"
          "\\(?1:[0-9a-fA-F]+\\) "                 ; sha1
          "\\(?2:.*\\)$"))                         ; msg

(defconst magit-log-cherry-re
  (concat "^"
          "\\(?8:[-+]\\) "                         ; cherry
          "\\(?1:[0-9a-fA-F]+\\) "                 ; sha1
          "\\(?2:.*\\)$"))                         ; msg

(defconst magit-log-bisect-vis-re
  (concat "^"
          "\\(?1:[0-9a-fA-F]+\\) "                 ; sha1
          "\\(?:\\(?3:([^()]+)\\) \\)?"            ; refs
          "\\(?2:.+\\)$"))                         ; msg

(defconst magit-log-bisect-log-re
  (concat "^# "
	  "\\(?3:bad:\\|skip:\\|good:\\) "         ; "refs"
	  "\\[\\(?1:[^]]+\\)\\] "                  ; sha1
	  "\\(?2:.+\\)$"))                         ; msg

(defconst magit-log-reflog-re
  (concat "^"
          "\\(?1:[^ ]+\\) "                        ; sha1
          "\\[\\(?5:[^]]*\\)\\] "                  ; author
          "\\(?6:[^ ]*\\) "                        ; date
          "[^@]+@{\\(?9:[^}]+\\)} "                ; refsel
          "\\(?10:merge\\|[^:]+\\)?:? ?"           ; refsub
          "\\(?2:.+\\)?$"))                        ; msg

(defconst magit-reflog-subject-re
  (concat "\\([^ ]+\\) ?"                          ; command (1)
          "\\(\\(?: ?-[^ ]+\\)+\\)?"               ; option  (2)
          "\\(?: ?(\\([^)]+\\))\\)?"))             ; type    (3)

(defvar magit-log-count nil)

;;;;; Log Washing Functions

(defun magit-wash-log (style &optional color longer)
  (when color
    (let ((ansi-color-apply-face-function
           (lambda (beg end face)
             (when face
               (put-text-property beg end 'font-lock-face face)))))
      (ansi-color-apply-on-region (point-min) (point-max))))
  (when (eq style 'cherry)
    (reverse-region (point-min) (point-max)))
  (let ((magit-log-count 0))
    (magit-wash-sequence (apply-partially 'magit-wash-log-line style
                                          (magit-abbrev-length)))
    (when (and longer
               (= magit-log-count magit-log-cutoff-length))
      (magit-with-section (section longer 'longer)
        (insert-text-button (substitute-command-keys
                             (format "Type \\<%s>\\[%s] to show more history"
                                     'magit-log-mode-map
                                     'magit-log-show-more-entries))
                            'action (lambda (button)
                                      (magit-log-show-more-entries))
                            'follow-link t
                            'mouse-face magit-item-highlight-face)))))

(defun magit-wash-log-line (style abbrev)
  (looking-at (cl-ecase style
                (oneline magit-log-oneline-re)
                (long    magit-log-long-re)
                (unique  magit-log-unique-re)
                (cherry  magit-log-cherry-re)
                (reflog  magit-log-reflog-re)
                (bisect-vis magit-log-bisect-vis-re)
                (bisect-log magit-log-bisect-log-re)))
  (magit-bind-match-strings
      (hash msg refs graph author date gpg cherry refsel refsub)
    (delete-region (point) (point-at-eol))
    (when cherry
      (insert (propertize cherry 'face
                          (if (string= cherry "-")
                              'magit-cherry-equivalent
                            'magit-cherry-unmatched))
              " "))
    (unless (eq style 'long)
      (when (eq style 'bisect-log)
	(setq hash (magit-rev-parse "--short" hash)))
      (if hash
          (insert (propertize hash 'face 'magit-log-sha1) " ")
        (insert (make-string (1+ abbrev) ? ))))
    (when graph
      (if magit-log-format-graph-function
          (insert (funcall magit-log-format-graph-function graph))
        (insert graph)))
    (when (and hash (eq style 'long))
      (insert (propertize (if refs hash (magit-rev-parse hash))
                          'face 'magit-log-sha1) " "))
    (when refs
      (insert (magit-format-ref-labels refs) " "))
    (when refsub
      (insert (format "%-2s " refsel))
      (insert (magit-log-format-reflog refsub)))
    (when msg
      (insert (propertize msg 'face
                          (cl-case (and gpg (aref gpg 0))
                            (?G 'magit-signature-good)
                            (?B 'magit-signature-bad)
                            (?U 'magit-signature-untrusted)
                            (?N 'magit-signature-none)
                            (t  'magit-log-message)))))
    (goto-char (line-beginning-position))
    (magit-format-log-margin author date)
    (if hash
        (magit-with-section (section commit hash)
          (when (derived-mode-p 'magit-log-mode)
            (cl-incf magit-log-count))
          (forward-line)
          (when (eq style 'long)
            (magit-wash-sequence
             (lambda ()
               (looking-at magit-log-long-re)
               (when (match-string 2)
                 (magit-wash-log-line 'long abbrev))))))
      (forward-line)))
  t)

(defun magit-format-log-margin (&optional author date)
  (when magit-log-show-margin
    (cl-destructuring-bind (width characterp duration-spec)
        magit-log-margin-spec
      (if author
          (magit-make-margin-overlay
           (propertize (truncate-string-to-width
                        author (- width 1 3 (if characterp 0 1)
                                  magit-log-margin-timeunit-width 1)
                        nil ?\s (make-string 1 magit-ellipsis))
                       'face 'magit-log-author)
           " "
           (propertize (magit-format-duration
                        (abs (truncate (- (float-time)
                                          (string-to-number date))))
                        (symbol-value duration-spec)
                        magit-log-margin-timeunit-width)
                       'face 'magit-log-date)
           (propertize " " 'face 'fringe))
        (magit-make-margin-overlay
         (propertize (make-string (1- width) ?\s) 'face 'default)
         (propertize " " 'face 'fringe))))))

;;; Modes (1)
;;;; Commit Mode
;;;;; Commit Core

(define-derived-mode magit-commit-mode magit-mode "Magit"
  "Mode for looking at a git commit.

\\<magit-commit-mode-map>Type `\\[magit-visit-item]` to visit the changed file, \
`\\[magit-toggle-section]` to hide or show a hunk,
`\\[magit-diff-more-context]` and `\\[magit-diff-less-context]` to change the \
size of the hunks.
Type `\\[magit-apply-item]` to apply a change to your worktree and \
`\\[magit-revert-item]` to reverse it.

\\{magit-commit-mode-map}
Unless shadowed by the mode specific bindings above, bindings
from the parent keymap `magit-mode-map' are also available."
  :group 'magit)

(defvar magit-commit-buffer-name "*magit-commit*"
  "Name of buffer used to display a commit.")

;;;###autoload
(defun magit-show-commit (commit &optional noselect)
  "Show information about COMMIT."
  (interactive (list (magit-read-rev-with-default
                      "Show commit (hash or ref)")))
  (when (magit-git-failure "cat-file" "commit" commit)
    (user-error "%s is not a commit" commit))
  (magit-mode-setup magit-commit-buffer-name
                    (if noselect 'display-buffer 'pop-to-buffer)
                    #'magit-commit-mode
                    #'magit-refresh-commit-buffer
                    commit))

(defun magit-show-item-or-scroll-up ()
  "Update commit or status buffer for item at point.

Either show the commit or stash at point in another buffer,
or if that buffer is already displayed in the current frame
and contains information about that commit or stash, then
instead scroll the buffer up.  If there is no commit or
stash at point, then prompt for a commit."
  (interactive)
  (magit-show-item-or-scroll 'scroll-up))

(defun magit-show-item-or-scroll-down ()
  "Update commit or status buffer for item at point.

Either show the commit or stash at point in another buffer,
or if that buffer is already displayed in the current frame
and contains information about that commit or stash, then
instead scroll the buffer down.  If there is no commit or
stash at point, then prompt for a commit."
  (interactive)
  (magit-show-item-or-scroll 'scroll-down))

(defun magit-show-item-or-scroll (fn)
  (let (rev cmd buf win)
    (magit-section-case (info)
      (commit (setq rev info
                    cmd 'magit-show-commit
                    buf magit-commit-buffer-name))
      (stash  (setq rev info
                    cmd 'magit-diff-stash
                    buf magit-stash-buffer-name)))
    (if rev
        (if (and (setq buf (get-buffer buf))
                 (setq win (get-buffer-window buf))
                 (with-current-buffer buf
                   (equal rev (car magit-refresh-args))))
            (with-selected-window win
              (condition-case err
                  (funcall fn)
                (error
                 (goto-char (cl-case fn
                              (scroll-up   (point-min))
                              (scroll-down (point-max)))))))
          (funcall cmd rev t))
      (call-interactively 'magit-show-commit))))

(defun magit-refresh-commit-buffer (commit)
  (magit-git-insert-section (commitbuf nil)
      #'magit-wash-commit
    "log" "-1"
    "--decorate=full" "--pretty=medium"
    "--cc" "-p" (and magit-show-diffstat "--stat")
    magit-diff-options commit))

;;;;; Commit Washing

(defun magit-wash-commit ()
  (looking-at "^commit \\([a-z0-9]+\\)\\(?: \\(.+\\)\\)?$")
  (let ((rev  (match-string 1))
        (refs (match-string 2)))
    (delete-region (point) (1+ (line-end-position)))
    (magit-with-section
        (section headers 'headers
         (concat (propertize rev 'face 'magit-log-sha1)
                 (and refs (concat " "(magit-format-ref-labels refs)))
                 "\n"))
      (while (re-search-forward "^\\([a-z]+\\): +\\(.+\\)$" nil t)
        (when (string-match-p (match-string 1) "Merge")
          (let ((revs (match-string 2)))
            (delete-region (match-beginning 2) (match-end 2))
            (dolist (rev (split-string revs))
              (magit-insert-commit-button rev)
              (insert ?\s)))))
      (forward-line)))
  (forward-line)
  (let ((bound (save-excursion
                 (when (re-search-forward "^diff" nil t)
                   (copy-marker (match-beginning 0)))))
        (summary (buffer-substring-no-properties
                  (point) (line-end-position))))
    (delete-region (point) (1+ (line-end-position)))
    (magit-with-section (section message 'message (concat summary "\n"))
      (cond ((re-search-forward "^---" bound t)
             (goto-char (match-beginning 0))
             (delete-region (match-beginning 0) (match-end 0)))
            ((re-search-forward "^.[^ ]" bound t)
             (goto-char (1- (match-beginning 0)))))))
  (forward-line)
  (when magit-show-diffstat
    (magit-wash-diffstats))
  (forward-line)
  (magit-wash-diffs))

(defun magit-insert-commit-button (hash)
  (magit-with-section (section commit hash)
    (insert-text-button hash
                        'help-echo "Visit commit"
                        'action (lambda (button)
                                  (save-excursion
                                    (goto-char button)
                                    (magit-visit-item)))
                        'follow-link t
                        'mouse-face magit-item-highlight-face
                        'face 'magit-log-sha1)))

;;;; Status Mode

(define-derived-mode magit-status-mode magit-mode "Magit"
  "Mode for looking at git status.

\\<magit-status-mode-map>Type `\\[magit-stage-item]` to stage (add) an item, \
`\\[magit-unstage-item]` to unstage it.
Type `\\[magit-commit-popup]` to have a popup to commit, \
type `\\[magit-dispatch-popup]` to see others available popup.
Type `\\[magit-visit-item]` to visit something, and \
`\\[magit-toggle-section]` to show or hide section.

More information can be found in Info node `(magit)Status'

Other key binding:
\\{magit-status-mode-map}"
  :group 'magit)

(defvar magit-status-buffer-name "*magit: %t*"
  "Name of buffer used to display a repository's status.")

;;;###autoload
(defun magit-status (dir &optional switch-function)
  "Open a Magit status buffer for the Git repository containing DIR.
If DIR is not within a Git repository, offer to create a Git
repository in DIR.

Interactively, a prefix argument means to ask the user which Git
repository to use even if `default-directory' is under Git
control.  Two prefix arguments means to ignore `magit-repo-dirs'
when asking for user input.

Depending on option `magit-status-buffer-switch-function' the
status buffer is shown in another window (the default) or the
current window.  Non-interactively optional SWITCH-FUNCTION
can be used to override this."
  (interactive (list (if current-prefix-arg
                         (magit-read-top-dir
                          (> (prefix-numeric-value current-prefix-arg)
                             4))
                       (or (magit-get-top-dir)
                           (magit-read-top-dir nil)))))
  (magit-save-some-buffers)
  (-when-let (default-directory
              (or (magit-get-top-dir dir)
                  (and (yes-or-no-p
                        (format "No repository in %s.  Create one? " dir))
                       (progn (magit-init dir)
                              (magit-get-top-dir dir)))))
    (magit-mode-setup magit-status-buffer-name
                      (or switch-function
                          magit-status-buffer-switch-function)
                      #'magit-status-mode
                      #'magit-refresh-status)))

(defun magit-refresh-status ()
  (magit-git-exit-code "update-index" "--refresh")
  (magit-with-section (section status 'status nil t)
    (run-hooks 'magit-status-sections-hook))
  (run-hooks 'magit-refresh-status-hook))

;;; Sections
;;;; Real Sections

(defun magit-insert-stashes ()
  (--when-let (magit-git-lines "stash" "list")
    (magit-with-section (section stashes 'stashes "Stashes:" t)
      (dolist (stash it)
        (string-match "^\\(stash@{\\([0-9]+\\)}\\): \\(.+\\)$" stash)
        (let ((stash (match-string 1 stash))
              (number (match-string 2 stash))
              (message (match-string 3 stash)))
          (magit-with-section (section stash stash)
            (insert number ": " message "\n"))))
      (insert "\n"))))

(defun magit-insert-untracked-files ()
  (magit-with-section (section untracked 'untracked "Untracked files:" t)
<<<<<<< HEAD
    (--if-let (cl-mapcan (lambda (f)
                           (and (eq (aref f 0) ??) (list f)))
                         (magit-git-lines
                          "status" "--porcelain"
                          (concat "-u" (magit-get "status.showUntrackedFiles"))))
        (progn (dolist (file it)
                 (setq file (magit-decode-git-path (substring file 3)))
                 (magit-with-section (section file file)
                   (insert "\t" file "\n")))
               (insert "\n"))
      (setq section nil))))
=======
    (let ((files (cl-mapcan
                  (lambda (f)
                    (when (eq (aref f 0) ??) (list f)))
                  (magit-git-lines
                   "status" "--porcelain"))))
      (if (not files)
          (setq section nil)
        (dolist (file files)
          (setq file (magit-decode-git-path (substring file 3)))
          (magit-with-section (section file file)
            (insert "\t" file "\n")))
        (insert "\n")))))

(defun magit-insert-pending-commits ()
  (let* ((info (magit-read-rewrite-info))
         (pending (cdr (assq 'pending info))))
    (when pending
      (magit-with-section (section pending 'pending "Pending commits:" t)
        (dolist (p pending)
          (let* ((commit (car p))
                 (properties (cdr p))
                 (used (plist-get properties 'used)))
            (magit-with-section (section commit commit)
              (insert (magit-git-string
                       "log" "-1"
                       (if used
                           "--pretty=format:. %s"
                         "--pretty=format:* %s")
                       commit "--")
                      "\n")))))
      (insert "\n"))))

(defun magit-insert-pending-changes ()
  (let* ((info (magit-read-rewrite-info))
         (orig (cadr (assq 'orig info))))
    (when orig
      (magit-git-insert-section (pending-changes "Pending changes:")
          #'magit-wash-diffs
        "diff" (magit-diff-U-arg) "-R" orig))))
>>>>>>> 21ff16d5

(defun magit-insert-unstaged-changes ()
  (magit-git-insert-section (unstaged "Unstaged changes:")
      #'magit-wash-raw-diffs
    "diff-files"))

(defun magit-insert-staged-changes ()
  (let ((no-commit (not (magit-git-success "log" "-1" "HEAD"))))
    (when (or no-commit (magit-anything-staged-p))
      (let ((base (if no-commit (magit-git-string "mktree") "HEAD")))
        (magit-git-insert-section (staged "Staged changes:")
            (apply-partially #'magit-wash-raw-diffs t)
          "diff-index" "--cached" base)))))

(defun magit-insert-unpulled-or-recent-commits ()
  (let ((tracked (magit-get-tracked-branch nil t)))
    (if (and tracked (not (equal (magit-rev-parse "HEAD")
                                 (magit-rev-parse tracked))))
        (magit-insert-unpulled-commits)
      (magit-git-insert-section (recent "Recent commits:")
          (apply-partially 'magit-wash-log 'unique)
        "log" "--format=format:%h %s" "-n" "10"))))

(defun magit-insert-unpulled-commits ()
  (-when-let (tracked (magit-get-tracked-branch nil t))
    (magit-git-insert-section (unpulled "Unpulled commits:")
        (apply-partially 'magit-wash-log 'unique)
      "log" "--format=format:%h %s" (concat "HEAD.." tracked))))

(defun magit-insert-unpushed-commits ()
  (-when-let (tracked (magit-get-tracked-branch nil t))
    (magit-git-insert-section (unpushed "Unpushed commits:")
        (apply-partially 'magit-wash-log 'unique)
      "log" "--format=format:%h %s" (concat tracked "..HEAD"))))

(defun magit-insert-unpulled-cherries ()
  (-when-let (tracked (magit-get-tracked-branch nil t))
    (magit-git-insert-section (unpulled "Unpulled commits:")
        (apply-partially 'magit-wash-log 'cherry)
      "cherry" "-v" (magit-abbrev-arg) (magit-get-current-branch) tracked)))

(defun magit-insert-unpushed-cherries ()
  (-when-let (tracked (magit-get-tracked-branch nil t))
    (magit-git-insert-section (unpushed "Unpushed commits:")
        (apply-partially 'magit-wash-log 'cherry)
      "cherry" "-v" (magit-abbrev-arg) tracked)))

;;;; Line Sections

(defun magit-insert-empty-line ()
  (insert "\n"))

(defun magit-insert-status-local-line ()
  (magit-insert-line-section (line)
    (concat "Local: "
            (propertize (or (magit-get-current-branch) "(detached)")
                        'face 'magit-branch)
            " " (abbreviate-file-name default-directory))))

(defun magit-insert-status-remote-line ()
  (let* ((branch  (magit-get-current-branch))
         (tracked (magit-get-tracked-branch branch)))
    (when tracked
      (magit-insert-line-section (line)
        (concat "Remote: "
                (and (magit-get-boolean "branch" branch "rebase") "onto ")
                (magit-format-tracked-line tracked branch))))))

(defun magit-format-tracked-line (tracked branch)
  (when tracked
    (setq tracked (propertize tracked 'face 'magit-branch))
    (let ((remote (magit-get "branch" branch "remote")))
      (concat (if (string= "." remote)
                  (concat "branch " tracked)
                (when (string-match (concat "^" remote) tracked)
                  (setq tracked (substring tracked (1+ (length remote)))))
                (concat tracked " @ " remote
                        " (" (magit-get "remote" remote "url") ")"))))))

(defun magit-insert-status-head-line ()
  (-if-let (hash (magit-rev-parse "--verify" "HEAD"))
      (magit-insert-line-section (commit hash)
        (concat "Head: " (magit-format-rev-summary "HEAD")))
    (magit-insert-line-section (no-commit)
      "Head: nothing committed yet")))

(defun magit-insert-status-tags-line ()
  (let* ((current-tag (magit-get-current-tag t))
         (next-tag (magit-get-next-tag t))
         (both-tags (and current-tag next-tag t))
         (tag-subject (eq magit-status-tags-line-subject 'tag)))
    (when (or current-tag next-tag)
      (magit-insert-line-section (line)
        (concat
         (if both-tags "Tags: " "Tag: ")
         (and current-tag (apply 'magit-format-status-tag-sentence
                                 tag-subject current-tag))
         (and both-tags ", ")
         (and next-tag (apply 'magit-format-status-tag-sentence
                              (not tag-subject) next-tag)))))))

(defun magit-format-status-tag-sentence (behindp tag cnt &rest ignored)
  (concat (propertize tag 'face 'magit-tag)
          (and (> cnt 0)
               (concat (if (eq magit-status-tags-line-subject 'tag)
                           (concat " (" (propertize (format "%s" cnt)
                                                    'face 'magit-branch))
                         (format " (%i" cnt))
                       " " (if behindp "behind" "ahead") ")"))))

;;;; Progress Sections

(defun magit-insert-status-merge-line ()
  (-when-let (heads (magit-file-lines (magit-git-dir "MERGE_HEAD")))
    (magit-insert-line-section (line)
      (concat "Merging: "
              (mapconcat 'identity (mapcar 'magit-get-shortname heads) ", ")
              (and magit-status-show-sequence-help
                   "; Resolve conflicts, or press \"m A\" to Abort")))))

(defun magit-insert-status-rebase-lines ()
  (-when-let (rebase (magit-rebase-info))
    (cl-destructuring-bind (onto done total hash am) rebase
      (magit-insert-line-section (line)
        (concat (if am "Applying" "Rebasing")
                (format ": onto %s (%s of %s)" onto done total)
                (and magit-status-show-sequence-help
                     "; Press \"R\" to Abort, Skip, or Continue")))
      (when (and (not am) hash)
        (magit-insert-line-section (commit hash)
          (concat "Stopped: " (magit-format-rev-summary hash)))))))

(defun magit-insert-rebase-sequence ()
  (let ((f (magit-git-dir "rebase-merge/git-rebase-todo")))
    (when (file-exists-p f)
      (magit-with-section (section rebase-todo 'rebase-todo "Rebasing:" t)
        (cl-loop
         for line in (magit-file-lines f)
         when (string-match
               "^\\(pick\\|reword\\|edit\\|squash\\|fixup\\) \\([^ ]+\\) \\(.*\\)$"
               line)
         do (let ((cmd  (match-string 1 line))
                  (hash (match-string 2 line))
                  (msg  (match-string 3 line)))
              (magit-with-section (section commit hash)
                (insert cmd " ")
                (insert (propertize
                         (magit-rev-parse "--short" hash)
                         'face 'magit-log-sha1))
                (insert " " msg "\n"))))
        (insert "\n")))))

(defun magit-insert-bisect-output ()
  (when (magit-bisecting-p)
    (let ((lines
           (or (magit-file-lines (magit-git-dir "BISECT_CMD_OUTPUT"))
               (list "Bisecting: (no saved bisect output)"
                     "It appears you have invoked `git bisect' from a shell."
                     "There is nothing wrong with that, we just cannot display"
                     "anything useful here.  Consult the shell output instead.")))
          (done-re "^[a-z0-9]\\{40\\} is the first bad commit$"))
      (magit-with-section
          (section bisect-output 'bisect-output
                   (propertize
                    (or (and (string-match done-re (car lines)) (pop lines))
                        (cl-find-if (apply-partially 'string-match done-re)
                                    lines)
                        (pop lines))
                    'face 'magit-section-title)
                   t t)
        (dolist (line lines)
          (insert line "\n"))))
    (insert "\n")))

(defun magit-insert-bisect-rest ()
  (when (magit-bisecting-p)
    (magit-git-insert-section (bisect-view "Bisect Rest:")
        (apply-partially 'magit-wash-log 'bisect-vis)
      "bisect" "visualize" "git" "log"
      "--pretty=format:%h%d %s" "--decorate=full")))

(defun magit-insert-bisect-log ()
  (when (magit-bisecting-p)
    (magit-git-insert-section (bisect-log "Bisect Log:")
        #'magit-wash-bisect-log
      "bisect" "log")))

(defun magit-wash-bisect-log ()
  (let (beg)
    (while (progn (setq beg (point-marker))
                  (re-search-forward "^\\(git bisect [^\n]+\n\\)" nil t))
      (let ((heading (match-string-no-properties 1)))
        (delete-region (match-beginning 0) (match-end 0))
        (save-restriction
          (narrow-to-region beg (point))
          (goto-char (point-min))
          (magit-with-section (section bisect-log 'bisect-log heading nil t)
            (magit-wash-sequence
             (apply-partially 'magit-wash-log-line 'bisect-log
                              (magit-abbrev-length)))))))
    (when (re-search-forward
           "# first bad commit: \\[\\([a-z0-9]\\{40\\}\\)\\] [^\n]+\n" nil t)
      (let ((hash (match-string-no-properties 1)))
        (delete-region (match-beginning 0) (match-end 0))
        (magit-with-section
            (section 'bisect-log 'bisect-log
                     (concat hash " is the first bad commit\n")))))))

(defun magit-bisecting-p ()
  (file-exists-p (magit-git-dir "BISECT_LOG")))

;;; Porcelain
;;;; Apply
;;;;; Apply Commands
;;;;;; Apply

(defun magit-apply-item ()
  "Apply the item at point to the current working tree."
  (interactive)
  (magit-section-action apply (info)
    (([* unstaged] [* staged])
     (user-error "Change is already in your working tree"))
    (hunk   (magit-apply-hunk-item it))
    (diff   (magit-apply-diff-item it))
    (stash  (magit-stash-apply info))
    (commit (magit-apply-commit info))))

;;;;;; Stage

(defun magit-stage-item (&optional file)
  "Add the item at point to the staging area.
With a prefix argument, prompt for a file to be staged instead."
  (interactive
   (when current-prefix-arg
     (list (file-relative-name (read-file-name "File to stage: " nil nil t)
                               (magit-get-top-dir)))))
  (if file
      (magit-run-git "add" file)
    (magit-section-action stage (info)
      ([file untracked]
       (magit-run-git "add"
                      (if (use-region-p)
                          (magit-section-region-siblings #'magit-section-info)
                        info)))
      (untracked
       (magit-run-git "add" "--" (magit-git-lines "ls-files" "--other"
                                                  "--exclude-standard")))
      ([hunk diff unstaged]
       (magit-apply-hunk-item it "--cached"))
      ([diff unstaged]
       (magit-run-git "add" "-u"
                      (if (use-region-p)
                          (magit-section-region-siblings #'magit-section-info)
                        info)))
      (unstaged
       (magit-stage-all))
      ([* staged]
       (user-error "Already staged"))
      (hunk (user-error "Can't stage this hunk"))
      (diff (user-error "Can't stage this diff")))))

;;;###autoload
(defun magit-stage-all (&optional include-untracked)
  "Add all remaining changes in tracked files to staging area.
With a prefix argument, add remaining untracked files as well.
\('git add [--update] .')."
  (interactive "P")
  (when (or (not magit-stage-all-confirm)
            (not (magit-anything-staged-p))
            (yes-or-no-p "Stage all changes? "))
    (magit-run-git "add" (unless include-untracked "--update") ".")))

;;;;;; Unstage

(defun magit-unstage-item ()
  "Remove the item at point from the staging area."
  (interactive)
  (magit-section-action unstage (info)
    ([hunk diff staged]
     (magit-apply-hunk-item it "--reverse" "--cached"))
    ([diff staged]
     (when (eq info 'unmerged)
       (user-error "Can't unstage an unmerged file.  Resolve it first"))
     (let ((files (if (use-region-p)
                      (magit-section-region-siblings #'magit-section-info)
                    (list info))))
       (if (magit-no-commit-p)
           (magit-run-git "rm" "--cached" "--" files)
         (magit-run-git "reset" "-q" "HEAD" "--" files))))
    (staged
     (magit-unstage-all))
    ([* unstaged]
     (user-error "Already unstaged"))
    (hunk (user-error "Can't unstage this hunk"))
    (diff (user-error "Can't unstage this diff"))))

;;;###autoload
(defun magit-unstage-all ()
  "Remove all changes from staging area.
\('git reset --mixed HEAD')."
  (interactive)
  (when (or (not magit-unstage-all-confirm)
            (and (not (magit-anything-unstaged-p))
                 (not (magit-git-lines "ls-files" "--others" "-t"
                                       "--exclude-standard")))
            (yes-or-no-p "Unstage all changes? "))
    (magit-run-git "reset" "HEAD" "--")))

;;;;;; Discard

(defun magit-discard-item ()
  "Remove the change introduced by the item at point."
  (interactive)
  (magit-section-action discard (info parent-info)
    ([file untracked]
     (when (yes-or-no-p (format "Delete %s? " info))
       (if (and (file-directory-p info)
                (not (file-symlink-p info)))
           (delete-directory info 'recursive)
         (delete-file info))
       (magit-refresh)))
    (untracked
     (when (yes-or-no-p "Delete all untracked files and directories? ")
       (magit-run-git "clean" "-df")))
    ([hunk diff unstaged]
     (when (yes-or-no-p (if (use-region-p)
                            "Discard changes in region? "
                          "Discard hunk? "))
       (magit-apply-hunk-item it "--reverse")))
    ([hunk diff staged]
     (if (magit-file-uptodate-p parent-info)
         (when (yes-or-no-p (if (use-region-p)
                                "Discard changes in region? "
                              "Discard hunk? "))
           (magit-apply-hunk-item it "--reverse" "--index"))
       (user-error "Can't discard this hunk.  Please unstage it first")))
    ([diff unstaged]
     (magit-discard-diff it nil))
    ([diff staged]
     (if (magit-file-uptodate-p (magit-section-info it))
         (magit-discard-diff it t)
       (user-error "Can't discard staged changes to this file.  \
Please unstage it first")))
    (hunk   (user-error "Can't discard this hunk"))
    (diff   (user-error "Can't discard this diff"))
    (stash  (when (yes-or-no-p "Discard stash? ")
              (magit-stash-drop info)))
    (branch (when (yes-or-no-p
                   (if current-prefix-arg
                       (concat "Force delete branch [" info "]? ")
                     (concat "Delete branch [" info "]? ")))
              (magit-branch-delete info current-prefix-arg)))
    (remote (when (yes-or-no-p "Remove remote? ")
              (magit-remote-remove info)))))

;;;;;; Revert

(defun magit-revert-item ()
  "Revert the item at point.
The change introduced by the item is reversed in the current
working tree."
  (interactive)
  (magit-section-action revert (info)
    ([* unstaged] (magit-discard-item))
    (commit (when (or (not magit-revert-item-confirm)
                      (yes-or-no-p "Revert this commit? "))
              (magit-revert-commit info)))
    (diff   (when (or (not magit-revert-item-confirm)
                      (yes-or-no-p "Revert this diff? "))
              (magit-apply-diff-item it "--reverse")))
    (hunk   (when (or (not magit-revert-item-confirm)
                      (yes-or-no-p "Revert this hunk? "))
              (magit-apply-hunk-item it "--reverse")))))

(defun magit-revert-commit (commit)
  (magit-assert-one-parent commit "revert")
  (magit-run-git "revert" "--no-commit" commit))

;;;;; Apply Core

(defun magit-discard-diff (diff stagedp)
  (let ((file (magit-section-info diff)))
    (cl-case (magit-section-diff-status diff)
      (deleted
       (when (yes-or-no-p (format "Resurrect %s? " file))
         (when stagedp
           (magit-run-git "reset" "-q" "--" file))
         (magit-run-git "checkout" "--" file)))
      (new
       (when (yes-or-no-p (format "Delete %s? " file))
         (magit-run-git "rm" "-f" "--" file)))
      (t
       (when (yes-or-no-p (format "Discard changes to %s? " file))
         (if stagedp
             (magit-run-git "checkout" "HEAD" "--" file)
           (magit-run-git "checkout" "--" file)))))))

(defun magit-apply-commit (commit)
  (magit-assert-one-parent commit "cherry-pick")
  (magit-run-git "cherry-pick" "--no-commit" commit))

(defun magit-apply-diff-item (diff &rest args)
  (when (member "-U0" magit-diff-options)
    (setq args (cons "--unidiff-zero" args)))
  (let ((buf (generate-new-buffer " *magit-input*")))
    (unwind-protect
        (progn (magit-insert-diff-item-patch diff buf)
               (magit-run-git-with-input
                buf "apply" args "--ignore-space-change" "-"))
      (kill-buffer buf))))

(defun magit-apply-hunk-item (hunk &rest args)
  "Apply single hunk or part of a hunk to the index or working file.

This function is the core of magit's stage, unstage, apply, and
revert operations.  HUNK (or the portion of it selected by the
region) will be applied to either the index, if \"--cached\" is a
member of ARGS, or to the working file otherwise."
  (when (string-match "^diff --cc" (magit-section-parent-info hunk))
    (user-error (concat "Cannot un-/stage individual resolution hunks.  "
                        "Please stage the whole file.")))
  (let ((use-region (use-region-p)))
    (when (member "-U0" magit-diff-options)
      (setq args (cons "--unidiff-zero" args))
      (when use-region
        (user-error (concat "Not enough context to partially apply hunk.  "
                            "Use `+' to increase context."))))
    (let ((buf (generate-new-buffer " *magit-input*")))
      (unwind-protect
          (progn (if use-region
                     (magit-insert-hunk-item-region-patch
                      hunk (member "--reverse" args)
                      (region-beginning) (region-end) buf)
                   (magit-insert-hunk-item-patch hunk buf))
                 (magit-run-git-with-input
                  buf "apply" args "--ignore-space-change" "-"))
        (kill-buffer buf)))))

(defun magit-insert-diff-item-patch (diff buf)
  (magit-insert-region (magit-section-content-beginning diff)
                       (magit-section-end diff)
                       buf))

(defun magit-insert-hunk-item-patch (hunk buf)
  (magit-diff-item-insert-header (magit-section-parent hunk) buf)
  (magit-insert-region (magit-section-beginning hunk)
                       (magit-section-end hunk)
                       buf))

(defun magit-insert-hunk-item-region-patch (hunk reverse beg end buf)
  (magit-diff-item-insert-header (magit-section-parent hunk) buf)
  (save-excursion
    (goto-char (magit-section-beginning hunk))
    (magit-insert-current-line buf)
    (forward-line)
    (let ((copy-op (if reverse "+" "-")))
      (while (< (point) (magit-section-end hunk))
        (cond ((and (<= beg (point)) (< (point) end))
               (magit-insert-current-line buf))
              ((looking-at " ")
               (magit-insert-current-line buf))
              ((looking-at copy-op)
               (let ((text (buffer-substring-no-properties
                            (+ (point) 1) (line-beginning-position 2))))
                 (with-current-buffer buf
                   (insert " " text)))))
        (forward-line))))
  (with-current-buffer buf
    (diff-fixup-modifs (point-min) (point-max))))

(defun magit-diff-item-insert-header (diff buf)
  (magit-insert-region (magit-section-content-beginning diff)
                       (if (magit-section-children diff)
                           (magit-section-beginning
                            (car (magit-section-children diff)))
                         (magit-section-end diff))
                       buf))

(defun magit-insert-region (beg end buf)
  (let ((text (buffer-substring-no-properties beg end)))
    (with-current-buffer buf
      (insert text))))

(defun magit-insert-current-line (buf)
  (let ((text (buffer-substring-no-properties
               (line-beginning-position) (line-beginning-position 2))))
    (with-current-buffer buf
      (insert text))))

;;;; Visit

(defun magit-visit-item (&optional other-window)
  "Visit current item.
With a prefix argument, visit in other window."
  (interactive "P")
  (magit-section-action visit (info parent-info)
    ((diff diffstat [file untracked])
     (magit-visit-file-item info other-window))
    (hunk     (magit-visit-file-item parent-info other-window
                                     (magit-hunk-item-target-line it)
                                     (current-column)))
    (staged   (magit-diff-staged))
    (unstaged (magit-diff-unstaged))
    (unpushed (magit-diff-unpushed))
    (unpulled (magit-diff-unpulled))
    (stash    (magit-diff-stash info))
    (commit   (magit-show-commit info))
    (branch   (magit-checkout info))))

(defun magit-visit-file-item (file &optional other-window line column)
  (unless file
    (user-error "Can't get pathname for this file"))
  (unless (file-exists-p file)
    (user-error "Can't visit deleted file: %s" file))
  (if (file-directory-p file)
      (progn
        (setq file (file-name-as-directory (expand-file-name file)))
        (if (equal (magit-get-top-dir (file-name-directory file))
                   (magit-get-top-dir))
            (magit-dired-jump other-window)
          (magit-status file (if other-window
                                 'pop-to-buffer
                               'switch-to-buffer))))
    (if other-window
        (find-file-other-window file)
      (find-file file))
    (when line
      (goto-char (point-min))
      (forward-line (1- line))
      (when (> column 0)
        (move-to-column (1- column))))))

(defun magit-hunk-item-target-line (hunk)
  (save-excursion
    (beginning-of-line)
    (let ((line (line-number-at-pos)))
      (goto-char (magit-section-beginning hunk))
      (unless (looking-at "@@+ .* \\+\\([0-9]+\\)\\(,[0-9]+\\)? @@+")
        (user-error "Hunk header not found"))
      (let ((target (string-to-number (match-string 1))))
        (forward-line)
        (while (< (line-number-at-pos) line)
          ;; XXX - deal with combined diffs
          (unless (looking-at "-")
            (setq target (+ target 1)))
          (forward-line))
        target))))

;;;###autoload
(defun magit-dired-jump (&optional other-window)
  "Visit current item in dired.
With a prefix argument, visit in other window."
  (interactive "P")
  (require 'dired-x)
  (dired-jump other-window
              (file-truename
               (magit-section-action dired-jump (info parent-info)
                 ([file untracked] info)
                 ((diff diffstat) info)
                 (hunk parent-info)
                 (t default-directory)))))

(defvar-local magit-file-log-file nil)
(defvar-local magit-show-current-version nil)

;;;###autoload
(defun magit-show (rev file &optional switch-function)
  "Display and select a buffer containing FILE as stored in REV.

Insert the contents of FILE as stored in the revision REV into a
buffer.  Then select the buffer using `pop-to-buffer' or with a
prefix argument using `switch-to-buffer'.  Non-interactivity use
SWITCH-FUNCTION to switch to the buffer, if that is nil simply
return the buffer, without displaying it."
  (interactive
   (let ((rev (magit-get-current-branch)) file section)
     (magit-section-case (info parent)
       (commit (setq file magit-file-log-file rev info))
       (hunk   (setq file (magit-section-info parent)))
       (diff   (setq file (magit-section-info it))))
     (setq rev  (magit-read-rev "Retrieve file from revision" rev)
           file (cl-case rev
                  (working (read-file-name "Find file: "))
                  (index   (magit-read-file-from-rev "HEAD" file))
                  (t       (magit-read-file-from-rev rev file))))
     (list rev file (if current-prefix-arg
                        'switch-to-buffer
                      'pop-to-buffer))))
  (let (buffer)
    (if (eq rev 'working)
        (setq buffer (find-file-noselect file))
      (let ((name (format "%s.%s" file
                          (if (symbolp rev)
                              (format "@{%s}" rev)
                            (replace-regexp-in-string "/" ":" rev)))))
        (setq buffer (get-buffer name))
        (when buffer
          (with-current-buffer buffer
            (if (and (equal file magit-file-name)
                     (equal rev  magit-show-current-version))
                (let ((inhibit-read-only t))
                  (erase-buffer))
              (setq buffer nil))))
        (with-current-buffer
            (or buffer (setq buffer (create-file-buffer name)))
          (setq buffer-read-only t)
          (with-silent-modifications
            (if (eq rev 'index)
                (let ((temp (car (split-string
                                  (magit-git-string "checkout-index"
                                                    "--temp" file)
                                  "\t")))
                      (inhibit-read-only t))
                  (insert-file-contents temp nil nil nil t)
                  (delete-file temp))
              (magit-git-insert "cat-file" "-p" (concat rev ":" file))))
          (let ((buffer-file-name (expand-file-name file (magit-get-top-dir))))
            (normal-mode t))
          (setq magit-file-name file)
          (setq magit-show-current-version rev)
          (goto-char (point-min)))))
    (when switch-function
      (with-current-buffer buffer
        (funcall switch-function (current-buffer))))
    buffer))

;;;; Act
;;;;; Init

;;;###autoload
(defun magit-init (directory)
  "Create or reinitialize a Git repository.
Read directory name and initialize it as new Git repository.

If the directory is below an existing repository, then the user
has to confirm that a new one should be created inside; or when
the directory is the root of the existing repository, whether
it should be reinitialized.

Non-interactively DIRECTORY is always (re-)initialized."
  (interactive
   (let* ((dir (file-name-as-directory
                (expand-file-name
                 (read-directory-name "Create repository in: "))))
          (top (magit-get-top-dir dir)))
     (if (and top
              (not (yes-or-no-p
                    (if (string-equal top dir)
                        (format "Reinitialize existing repository %s? " dir)
                      (format "%s is a repository.  Create another in %s? "
                              top dir)))))
         (user-error "Abort")
       dir)))
  (magit-run-git "init" directory))

;;;;; Merging

(magit-define-popup magit-merge-popup
  "Popup console for merge commands."
  'magit-popups 'magit-popup-sequence-mode
  :man-page "git-merge"
  :switches '((?f "Fast-forward only" "--ff-only")
              (?n "No fast-forward"   "--no-ff")
              (?s "Squash"            "--squash"))
  :options  '((?s "Strategy" "--strategy=" read-from-minibuffer))
  :actions  '((?m "Merge"                  magit-merge)
              (?e "Merge and edit message" magit-merge-editmsg)
              (?n "Merge but don't commit" magit-merge-nocommit))
  :sequence-actions   '((?a "Abort merge"  magit-merge-abort)
                        (?c "Commit merge" magit-commit))
  :sequence-predicate 'magit-merge-state
  :default-action 'magit-merge)

;;;###autoload
(defun magit-merge (rev &optional args nocommit)
  "Merge commit REV into the current branch; using default message.

Unless there are conflicts or a prefix argument is used create a
merge commit using a generic commit message and without letting
the user inspect the result.  With a prefix argument pretend the
merge failed to give the user the opportunity to inspect the
merge.

\(git merge --no-edit|--no-commit [ARGS] REV)"
  (interactive (list (magit-merge-read-rev)
                     magit-current-popup-args
                     current-prefix-arg))
<<<<<<< HEAD
  (magit-merge-assert)
  (magit-run-git "merge" (if nocommit "--no-commit" "--no-edit") args rev))

;;;###autoload
(defun magit-merge-editmsg (rev &optional args)
  "Merge commit REV into the current branch; and edit message.
Perform the merge and prepare a commit message but let the user
edit it.
\n(git merge --edit [ARGS] rev)"
  (interactive (list (magit-merge-read-rev) magit-current-popup-args))
  (magit-merge-assert)
  (magit-with-emacsclient magit-server-window-for-commit
    (magit-run-git "merge" "--edit" args rev)) )

;;;###autoload
(defun magit-merge-nocommit (rev &optional args)
  "Merge commit REV into the current branch; pretending it failed.
Pretend the merge failed to give the user the opportunity to
inspect the merge and change the commit message.
\n(git merge --no-commit [ARGS] rev)"
  (interactive (list (magit-merge-read-rev) magit-current-popup-args))
  (magit-merge-assert)
  (magit-run-git "merge" "--no-commit" args rev))
=======
  (when (or (not (magit-anything-modified-p))
            (not magit-merge-warn-dirty-worktree)
            (yes-or-no-p
             "Running merge in a dirty worktree could cause data loss.  Continue?"))
    (magit-run-git "merge" revision magit-custom-options
                   (unless do-commit "--no-commit"))
    (when (file-exists-p ".git/MERGE_MSG")
      (let ((magit-custom-options nil))
        (magit-commit)))))
>>>>>>> 21ff16d5

;;;###autoload
(defun magit-merge-abort ()
  "Abort the current merge operation.
\n(git merge --abort)"
  (interactive)
  (if (file-exists-p (magit-git-dir "MERGE_HEAD"))
      (when (yes-or-no-p "Abort merge? ")
        (magit-run-git-async "merge" "--abort"))
    (user-error "No merge in progress")))

(defun magit-checkout-stage (file arg &optional restore-conflict)
  "During a merge, checkout and stage side, or restore conflict."
  (interactive
   (let ((default-directory (magit-get-top-dir)))
     (if (file-exists-p (magit-git-dir "MERGE_HEAD"))
         (let ((file (magit-completing-read
                      "Checkout file"
                      (magit-git-lines "ls-files")
                      nil nil nil 'magit-read-file-hist
                      (magit-section-case (info)
                        ((diff diffstat [file untracked]) info)))))
           (cond
            ((member file (magit-git-lines "diff" "--name-only"
                                           "--diff-filter=U"))
             (list file
                   (magit-read-char-case (format "For %s checkout: " file) t
                     (?o "[o]ur stage"   "--ours")
                     (?t "[t]heir stage" "--theirs")
                     (?c "[c]onflict"    "--merge"))))
            ((yes-or-no-p (format "Restore conflicts in %s? " file))
             (list file "--merge" t))
            (t
             (user-error "Quit"))))
       (user-error "No merge in progress"))))
  (if restore-conflict
      (with-temp-buffer
        (insert "0 0000000000000000000000000000000000000000\t" file "\n")
        (--> (magit-git-string "ls-tree" (magit-git-string
                                          "merge-base" "MERGE_HEAD" "HEAD")
                               file)
          (replace-regexp-in-string "\t" " 1\t" it)
          (insert it "\n"))
        (--> (magit-git-string "ls-tree" "HEAD" file)
          (replace-regexp-in-string "\t" " 2\t" it)
          (insert it "\n"))
        (--> (magit-git-string "ls-tree" "MERGE_HEAD" file)
          (replace-regexp-in-string "\t" " 3\t" it)
          (insert it "\n"))
        (magit-run-git-with-input (current-buffer) "checkout" arg file))
    (magit-call-git "checkout" arg file)
    (if (string= arg "--merge")
        (magit-refresh)
      (magit-run-git "add" file))))

(defun magit-merge-state ()
  (file-exists-p (magit-git-dir "MERGE_HEAD")))

(defun magit-merge-assert ()
  (or (magit-everything-clean-p)
      (not magit-merge-warn-dirty-worktree)
      (yes-or-no-p (concat "Running merge in a dirty worktree "
                           "could cause data loss.  Continue?"))
      (error "Abort")))

(defun magit-merge-read-rev ()
  (magit-read-rev "Merge"
                  (or (magit-guess-branch)
                      (magit-get-previous-branch))))

;;;;; Branching

(magit-define-popup magit-branch-popup
  "Popup console for branch commands."
  'magit-popups
  :man-page "git-branch"
  :switches '((?t "Set upstream configuration" "--track")
              (?m "Merged to HEAD"             "--merged")
              (?M "Merged to master"           "--merged=master")
              (?n "Not merged to HEAD"         "--no-merged")
              (?N "Not merged to master"       "--no-merged=master"))
  :options  '((?c "Contains"   "--contains="  magit-popup-read-rev)
              (?m "Merged"     "--merged="    magit-popup-read-rev)
              (?n "Not merged" "--no-merged=" magit-popup-read-rev))
  :actions  '((?v "Branch manager" magit-branch-manager)
              (?b "Checkout"       magit-checkout)
              (?c "Create"         magit-branch-and-checkout)
              (?r "Rename"         magit-branch-rename)
              (?k "Delete"         magit-branch-delete))
  :default-action 'magit-checkout)

;;;###autoload
(defun magit-checkout (revision)
  "Switch 'HEAD' to REVISION and update working tree.
Fails if working tree or staging area contain uncommitted changes.
\n(git checkout REVISION)."
  (interactive
   (list (let ((current (magit-get-current-branch))
               (default (or (magit-guess-branch)
                            (magit-get-previous-branch))))
           (magit-read-rev "Checkout"
                           (unless (equal default current) default)
                           current))))
  (magit-save-some-buffers)
  (magit-run-git "checkout" revision))

;;;###autoload
(defun magit-branch-and-checkout (branch parent)
  "Switch 'HEAD' to new BRANCH at revision PARENT and update working tree.
Fails if working tree or staging area contain uncommitted changes.
\n(git checkout ARGS -b BRANCH PARENT)."
  (interactive
   (list (read-string "Create and checkout branch: ")
         (magit-read-rev "Parent" (or (magit-guess-branch)
                                      (magit-get-current-branch)))))
  (cond ((run-hook-with-args-until-success
          'magit-branch-create-hook branch parent))
        ((and branch (not (string= branch "")))
         (magit-save-some-buffers)
         (magit-run-git "checkout" magit-current-popup-args
                        "-b" branch parent))))

;;;###autoload
(defun magit-branch-delete (branch &optional force)
  "Delete the BRANCH.
If the branch is the current one, offers to switch to `master'
first.  With prefix, forces the removal even if it hasn't been
merged.  Works with local and remote branches.
\n(git branch -d|-D BRANCH || git push REMOTE :refs/heads/BRANCH)."
  (interactive (list (magit-read-rev "Branch to delete"
                                     (or (magit-guess-branch)
                                         (magit-get-previous-branch)))
                     current-prefix-arg))
  (if (string-match "^\\(?:refs/\\)?remotes/\\([^/]+\\)/\\(.+\\)" branch)
      (magit-run-git-async "push"
                           (match-string 1 branch)
                           (concat ":" (match-string 2 branch)))
    (let* ((current (magit-get-current-branch))
           (is-current (string= branch current))
           (is-master (string= branch "master"))
           (args (list "branch" (if force "-D" "-d") branch)))
      (cond
       ((and is-current is-master)
        (message "Cannot delete master branch while it's checked out."))
       (is-current
        (if (y-or-n-p "Cannot delete current branch.  Switch to master first? ")
            (progn
              (magit-checkout "master")
              (magit-run-git args))
          (message "The current branch was not deleted.")))
       (t
        (magit-run-git args))))))

;;;###autoload
(defun magit-branch-rename (old new &optional force)
  "Rename branch OLD to NEW.
With prefix, forces the rename even if NEW already exists.
\n(git branch -m|-M OLD NEW)."
  (interactive
   (let* ((old (magit-read-rev-with-default "Old name"))
          (new (read-string "New name: " old)))
     (list old new current-prefix-arg)))
  (if (or (null new) (string= new "")
          (string= old new))
      (message "Cannot rename branch \"%s\" to \"%s\"." old new)
    (magit-run-git "branch" (if force "-M" "-m") old new)))

(defun magit-guess-branch ()
  "Return a branch name depending on the context of cursor.
If no branch is found near the cursor return nil."
  (magit-section-case (info parent-info)
    (branch          info)
    ([commit wazzup] parent-info)
    ([commit       ] (magit-get-shortname info))
    ([       wazzup] info)))

;;;;; Remoting

(magit-define-popup magit-remote-popup
  "Popup console for remote commands."
  'magit-popups
  :man-page "git-remote"
  :actions  '((?v "Remote manager" magit-branch-manager)
              (?a "Add"            magit-remote-add)
              (?r "Rename"         magit-remote-rename)
              (?k "Remove"         magit-remote-remove))
  :default-action 'magit-branch-manager)

;;;###autoload
(defun magit-remote-add (remote url)
  "Add the REMOTE and fetch it.
\n(git remote add -f REMOTE URL)."
  (interactive (list (read-string "Remote name: ")
                     (read-string "Remote url: ")))
  (magit-run-git-async "remote" "add" "-f" remote url))

;;;###autoload
(defun magit-remote-remove (remote)
  "Delete the REMOTE.
\n(git remote rm REMOTE)."
  (interactive (list (magit-read-remote "Delete remote")))
  (magit-run-git "remote" "rm" remote))

;;;###autoload
(defun magit-remote-rename (old new)
  "Rename remote OLD to NEW.
\n(git remote rename OLD NEW)."
  (interactive
   (let* ((old (magit-read-remote "Old name"))
          (new (read-string "New name: " old)))
     (list old new)))
  (if (or (null old) (string= old "")
          (null new) (string= new "")
          (string= old new))
      (message "Cannot rename remote \"%s\" to \"%s\"." old new)
    (magit-run-git "remote" "rename" old new)))

(defun magit-guess-remote ()
  (magit-section-case (info parent-info)
    (remote info)
    (branch parent-info)
    (t      (if (string= info ".") info (magit-get-current-remote)))))

;;;;; Rebasing

(magit-define-popup magit-rebase-popup
  "Key menu for rebasing."
  'magit 'magit-popup-sequence-mode
  :man-page "git-rebase"
  :switches '((?k "Keep empty commits" "--keep-empty")
              (?p "Preserve merges" "--preserve-merges")
              (?c "Lie about author date" "--committer-date-is-author-date")
              (?a "Autosquash" "--autosquash")
              (?A "Autostash" "--autostash"))
  :actions  '((?r "Rebase"      magit-rebase)
              (?o "Rebase onto" magit-rebase-onto)
              (?e "Interactive" magit-rebase-interactive)
              (?f "Autosquash"  magit-rebase-autosquash))
  :sequence-actions '((?r "Continue" magit-rebase-continue)
                      (?s "Skip"     magit-rebase-skip)
                      (?e "Edit"     magit-rebase-edit)
                      (?a "Abort"    magit-rebase-abort))
  :sequence-predicate 'magit-rebase-in-progress-p)

;;;###autoload
(defun magit-rebase (upstream &optional args)
  "Start an non-interactive rebase operation.
\n(git rebase UPSTREAM[^] [ARGS])"
  (interactive
   (if (magit-rebase-in-progress-p)
       (list nil)
     (let ((branch (magit-get-current-branch)))
       (list (magit-read-rev
              "Rebase to" (magit-get-tracked-branch branch) branch)
             magit-current-popup-args))))
  (if upstream
      (progn (message "Rebasing...")
             (magit-run-git "rebase" upstream)
             (message "Rebasing...done"))
    (magit-log-select
      `(lambda (commit)
         (magit-rebase (concat commit "^") (list ,@args))))))

;;;###autoload
(defun magit-rebase-onto (newbase upstream &optional args)
  "Start an non-interactive rebase operation, using `--onto'.
\n(git rebase --onto NEWBASE UPSTREAM[^] [ARGS])"
  (interactive (list (magit-read-rev "Rebase onto") nil))
  (if upstream
      (progn (message "Rebasing...")
             (magit-run-git "rebase" "--onto" newbase upstream args)
             (message "Rebasing...done"))
    (magit-log-select
      `(lambda (commit)
         (magit-rebase-onto ,newbase (concat commit "^") ,args)))))

;;;###autoload
(defun magit-rebase-interactive (commit &optional args)
  "Start an interactive rebase operation.
\n(git rebase -i COMMIT[^] [ARGS])"
  (interactive (let ((commit (magit-section-case (info) (commit info))))
                 (list (and commit (concat commit "^"))
                       magit-current-popup-args)))
  (cond
   ((magit-rebase-in-progress-p)
    (magit-rebase-popup))
   ((setq commit (magit-rebase-interactive-assert commit))
    (magit-assert-emacsclient "rebase interactively")
    (magit-with-emacsclient magit-server-window-for-rebase
      (apply 'magit-run-git-async "rebase" "-i" commit args)))
   (t
    (magit-log-select
      `(lambda (commit)
         (magit-rebase-interactive (concat commit "^") (list ,@args)))))))

;;;###autoload
(defun magit-rebase-autosquash (commit &optional args)
  "Combine squash and fixup commits with their intended targets.
\n(git rebase -i COMMIT[^] --autosquash --autostash [ARGS])"
  (interactive (list (magit-get-tracked-branch) magit-current-popup-args))
  (if (setq commit (magit-rebase-interactive-assert commit))
      (magit-with-emacsclient magit-server-window-for-commit
        (let ((process-environment process-environment))
          (setenv "GIT_SEQUENCE_EDITOR" magit-success-executable)
          (apply 'magit-run-git-async "rebase" "-i" commit
                 "--autosquash" "--autostash" args)))
    (magit-log-select
      `(lambda (commit)
         (magit-rebase-autosquash (concat commit "^") (list ,@args))))))

;;;###autoload
(defun magit-rebase-continue ()
  "Restart the current rebasing operation."
  (interactive)
  (if (magit-rebase-in-progress-p)
      (if (magit-anything-unstaged-p)
          (error "Cannot continue rebase with unstaged changes")
        (magit-with-emacsclient magit-server-window-for-commit
          (magit-run-git-async "rebase" "--continue")))
    (error "No rebase in progress")))

;;;###autoload
(defun magit-rebase-skip ()
  "Skip the current commit and restart the current rebase operation."
  (interactive)
  (if (magit-rebase-in-progress-p)
      (magit-with-emacsclient magit-server-window-for-rebase
        (magit-run-git-async "rebase" "--skip"))
    (error "No rebase in progress")))

;;;###autoload
(defun magit-rebase-edit ()
  "Edit the todo list of the current rebase operation."
  (interactive)
  (if (magit-rebase-in-progress-p)
      (magit-with-emacsclient magit-server-window-for-rebase
        (magit-run-git-async "rebase" "--edit-todo"))
    (error "No rebase in progress")))

;;;###autoload
(defun magit-rebase-abort ()
  "Abort the current rebase operation, restoring the original branch."
  (interactive)
  (if (magit-rebase-in-progress-p)
      (magit-run-git "rebase" "--abort")
    (error "No rebase in progress")))

(defun magit-rebase-interactive-assert (commit)
  (when commit
    (if (magit-git-lines "rev-list" "--merges" (concat commit "..HEAD"))
        (magit-read-char-case "Proceed despite merge in rebase range?  " nil
          (?c "[c]ontinue" commit)
          (?p "[s]elect other" nil)
          (?a "[a]bort" (user-error "Quit")))
      commit)))

(defun magit-rebase-in-progress-p ()
  "Return t if a rebase is in progress."
  (or (file-directory-p (magit-git-dir "rebase-merge"))
      (file-directory-p (magit-git-dir "rebase-apply"))))

(defun magit-rebase-info ()
  "Return a list indicating the state of an in-progress rebase.

The returned list has the form (ONTO DONE TOTAL STOPPED AM).
ONTO is the commit being rebased onto.
DONE and TOTAL are integers with obvious meanings.
STOPPED is the SHA-1 of the commit at which rebase stopped.
AM is non-nil if the current rebase is actually a git-am.

Return nil if there is no rebase in progress."
  (let ((m (magit-git-dir "rebase-merge"))
        (a (magit-git-dir "rebase-apply")))
    (cond
     ((file-directory-p m) ; interactive
      (list
       (magit-get-shortname (magit-file-line  (expand-file-name "onto" m)))
       (length              (magit-file-lines (expand-file-name "done" m)))
       (cl-loop for line in (magit-file-lines
                             (expand-file-name "git-rebase-todo.backup" m))
                count (string-match "^[^#\n]" line))
       (magit-file-line (expand-file-name "stopped-sha" m))
       nil))

     ((file-regular-p (expand-file-name "onto" a)) ; non-interactive
      (list
       (magit-get-shortname  (magit-file-line (expand-file-name "onto" a)))
       (1- (string-to-number (magit-file-line (expand-file-name "next" a))))
       (string-to-number     (magit-file-line (expand-file-name "last" a)))
       (let ((patch-header (magit-file-line
                            (car (directory-files a t "^[0-9]\\{4\\}$")))))
         (when (string-match "^From \\([a-z0-9]\\{40\\}\\) " patch-header)
           (match-string 1 patch-header)))
       nil))

     ((file-regular-p (expand-file-name "applying" a)) ; am
      (list
       (magit-get-shortname  "HEAD")
       (1- (string-to-number (magit-file-line (expand-file-name "next" a))))
       (string-to-number     (magit-file-line (expand-file-name "last" a)))
       (let ((patch-header (magit-file-line
                            (car (directory-files a t "^[0-9]\\{4\\}$")))))
         (when (string-match "^From \\([a-z0-9]\\{40\\}\\) " patch-header)
           (match-string 1 patch-header)))
       t)))))

;;;;; AM

(magit-define-popup magit-am-popup
  "Popup console for mailbox commands."
  'magit-popups
  :man-page "git-am"
  :switches '((?s "add a Signed-off-by line to the commit message" "--signoff")
              (?3 "allow fall back on 3way merging if needed" "--3way")
              (?k "pass -k flag to git-mailinfo" "--keep")
              (?c "strip everything before a scissors line" "--scissors")
              (?p "pass it through git-apply" "-p")
              (?r "override error message when patch failure occurs" "--resolvemsg")
              (?d "lie about committer date" "--committer-date-is-author-date")
              (?D "use current timestamp for author date" "--ignore-date")
              (?b "pass -b flag to git-mailinfo" "--keep-non-patch"))
  :options  '((?p "format the patch(es) are in" "--patch-format"
                  magit-popup-read-file-name))
  :actions  '((?J "Apply Mailbox" magit-apply-mailbox)))

(defun magit-apply-mailbox (&optional file-or-dir)
  "Apply a series of patches from a mailbox."
  (interactive "fmbox or Maildir file or directory: ")
  (magit-with-emacsclient magit-server-window-for-rebase
    (magit-run-git-async "am" file-or-dir)))

;;;;; Reset

;;;###autoload
(defun magit-reset-head (revision &optional hard)
  "Switch `HEAD' to REVISION, keeping prior working tree and staging area.
Any differences from REVISION become new changes to be committed.
With prefix argument, all uncommitted changes in working tree
and staging area are lost.
\n(git reset --soft|--hard REVISION)"
  (interactive (list (magit-read-rev (format "%s head to"
                                             (if current-prefix-arg
                                                 "Hard reset"
                                               "Reset"))
                                     (or (magit-guess-branch) "HEAD"))
                     current-prefix-arg))
  (magit-run-git "reset" (if hard "--hard" "--soft") revision "--"))

;;;###autoload
(defun magit-reset-head-hard (revision)
  "Switch `HEAD' to REVISION, losing all changes.
Uncomitted changes in both working tree and staging area are lost.
\n(git reset --hard REVISION)"
  (interactive (list (magit-read-rev (format "Hard reset head to")
                                     (or (magit-guess-branch) "HEAD"))))
  (magit-reset-head revision t))

;;;;; Clean

;;;###autoload
(defun magit-clean (&optional arg)
  "Remove untracked files from the working tree.
With a prefix argument also remove ignored files,
with two prefix arguments remove ignored files only.
\n(git clean -f -d [-x|-X])"
  (interactive "p")
<<<<<<< HEAD
  (when (yes-or-no-p (format "Remove %s files? "
                             (cl-case arg
                               (1 "untracked")
                               (4 "untracked and ignored")
                               (t "ignored"))))
    (magit-run-git "clean" "-f" "-d" (cl-case arg (4 "-x") (16 "-X")))))
=======
  (let ((include-untracked (>= arg 4))
        (include-ignored (>= arg 16)))
    (when (yes-or-no-p (format "Discard all uncommitted changes%s%s? "
                               (if include-untracked
                                   ", untracked files"
                                 "")
                               (if include-ignored
                                   ", ignored files"
                                 "")))
      (magit-reset-head-hard "HEAD")
      (when include-untracked
        (magit-run-git "clean" "-fd" (if include-ignored "-x" ""))))))

;;;;; Rewriting

(defun magit-read-rewrite-info ()
  (when (file-exists-p (magit-git-dir "magit-rewrite-info"))
    (with-temp-buffer
      (insert-file-contents (magit-git-dir "magit-rewrite-info"))
      (goto-char (point-min))
      (read (current-buffer)))))

(defun magit-write-rewrite-info (info)
  (with-temp-file (magit-git-dir "magit-rewrite-info")
    (prin1 info (current-buffer))
    (princ "\n" (current-buffer))))

(defun magit-rewrite-set-commit-property (commit prop value)
  (let* ((info (magit-read-rewrite-info))
         (pending (cdr (assq 'pending info)))
         (p (assoc commit pending)))
    (when p
      (setf (cdr p) (plist-put (cdr p) prop value))
      (magit-write-rewrite-info info)
      (magit-refresh))))

(add-hook 'magit-apply-hook 'magit-rewrite-apply)
(put  'magit-rewrite-apply 'magit-section-action-context [commit pending])
(defun magit-rewrite-apply (commit)
  (magit-apply-commit commit)
  (magit-rewrite-set-commit-property commit 'used t))

(add-hook 'magit-cherry-pick-hook 'magit-rewrite-pick)
(put  'magit-rewrite-pick 'magit-section-action-context [commit pending])
(defun magit-rewrite-pick (commit)
  (magit-cherry-pick-commit commit)
  (magit-rewrite-set-commit-property commit 'used t))

(add-hook 'magit-revert-hook 'magit-rewrite-revert)
(put  'magit-rewrite-revert 'magit-section-action-context [commit pending])
(defun magit-rewrite-revert (commit)
  (when (or (not magit-revert-item-confirm)
            (yes-or-no-p "Revert this commit? "))
    (magit-revert-commit commit)
    (magit-rewrite-set-commit-property commit 'used nil)))

(defun magit-rewrite-set-used ()
  (interactive)
  (magit-section-case (info)
    ([commit pending]
     (magit-rewrite-set-commit-property info 'used t)
     (magit-refresh))))

(defun magit-rewrite-set-unused ()
  (interactive)
  (magit-section-case (info)
    ([commit pending]
     (magit-rewrite-set-commit-property info 'used nil)
     (magit-refresh))))

(defun magit-rewrite-start (from &optional onto)
  (interactive (list (magit-read-rev-with-default "Rewrite from")))
  (when (magit-anything-modified-p)
    (user-error "You have uncommitted changes"))
  (or (not (magit-read-rewrite-info))
      (user-error "Rewrite in progress"))
  (let* ((orig (magit-rev-parse "HEAD"))
         (base (if (or (eq magit-rewrite-inclusive t)
                       (and (eq magit-rewrite-inclusive 'ask)
                            (y-or-n-p "Include selected revision in rewrite? ")))
                   (or (car (magit-commit-parents from))
                       (user-error "Can't rewrite a parentless commit"))
                 from))
         (pending (magit-git-lines "rev-list" (concat base ".."))))
    (magit-write-rewrite-info `((orig ,orig)
                                (pending ,@(mapcar #'list pending))))
    (magit-run-git "reset" "--hard" base "--")))

(defun magit-rewrite-stop (&optional noconfirm)
  (interactive)
  (let* ((info (magit-read-rewrite-info)))
    (or info
        (user-error "No rewrite in progress"))
    (when (or noconfirm
              (yes-or-no-p "Stop rewrite? "))
      (magit-write-rewrite-info nil)
      (magit-refresh))))

(defun magit-rewrite-abort ()
  (interactive)
  (let* ((info (magit-read-rewrite-info))
         (orig (cadr (assq 'orig info))))
    (or info
        (user-error "No rewrite in progress"))
    (when (magit-anything-modified-p)
      (user-error "You have uncommitted changes"))
    (when (yes-or-no-p "Abort rewrite? ")
      (magit-write-rewrite-info nil)
      (magit-run-git "reset" "--hard" orig "--"))))

(defun magit-rewrite-finish ()
  (interactive)
  (magit-rewrite-finish-step)
  (magit-refresh))

(defun magit-rewrite-finish-step ()
  (let ((info (magit-read-rewrite-info)))
    (or info
        (user-error "No rewrite in progress"))
    (let* ((pending (cdr (assq 'pending info)))
           (first-unused
            (let ((rpend (reverse pending)))
              (while (and rpend (plist-get (cdr (car rpend)) 'used))
                (setq rpend (cdr rpend)))
              (car rpend)))
           (commit (car first-unused)))
      (cond ((not first-unused)
             (magit-rewrite-stop t))
            ((magit-cherry-pick-commit commit)
             (magit-rewrite-set-commit-property commit 'used t)
             (magit-rewrite-finish-step))))))
>>>>>>> 21ff16d5

;;;;; Fetching

(magit-define-popup magit-fetch-popup
  "Popup console for fetch commands."
  'magit-popups
  :man-page "git-fetch"
  :switches '((?p "Prune"   "--prune"))
  :actions  '((?f "Current" magit-fetch-current)
              (?o "Other"   magit-fetch)
              (?a "All"     magit-remote-update))
  :default-action 'magit-fetch-current)

;;;###autoload
(defun magit-fetch (remote &optional args)
  "Fetch from REMOTE."
  (interactive (list (magit-read-remote "Fetch remote")
                     magit-current-popup-args))
  (magit-run-git-async "fetch" remote args))

;;;###autoload
(defun magit-fetch-current (&optional args)
  "Fetch for the default remote.
If there is no default remote, ask for one."
  (interactive (list magit-current-popup-args))
  (magit-fetch (or (magit-get-current-remote)
                   (magit-read-remote "Fetch remote"))
               args))

;;;###autoload
(defun magit-remote-update ()
  "Update all remotes."
  (interactive)
  (or (run-hook-with-args-until-success 'magit-remote-update-hook)
      (magit-run-git-async "remote" "update" magit-current-popup-args)))

;;;;; Pulling

(magit-define-popup magit-pull-popup
  "Popup console for pull commands."
  'magit-popups
  :man-page "git-pull"
  :switches '((?f "Force"  "--force")
              (?r "Rebase" "--rebase"))
  :actions  '((?F "Pull"   magit-pull))
  :default-action 'magit-pull)

;;;###autoload
(defun magit-pull ()
  "Run git pull.

If there is no default remote, the user is prompted for one and
its values is saved with git config.  If there is no default
merge branch, the user is prompted for one and its values is
saved with git config.  With a prefix argument, the default
remote is not used and the user is prompted for a remote.  With
two prefix arguments, the default merge branch is not used and
the user is prompted for a merge branch.  Values entered by the
user because of prefix arguments are not saved with git config."
  (interactive)
  (or (run-hook-with-args-until-success 'magit-pull-hook)
      (let* ((branch (magit-get-current-branch))
             (branch-remote (magit-get-remote branch))
             (branch-merge (magit-get "branch" branch "merge"))
             (branch-merge-name (and branch-merge
                                     (save-match-data
                                       (string-match "^refs/heads/\\(.+\\)" branch-merge)
                                       (match-string 1 branch-merge))))
             (choose-remote (>= (prefix-numeric-value current-prefix-arg) 4))
             (choose-branch (>= (prefix-numeric-value current-prefix-arg) 16))
             (remote-needed (or choose-remote
                                (not branch-remote)))
             (branch-needed (or choose-branch
                                (not branch-merge-name)))
             (chosen-branch-remote
              (if remote-needed
                  (magit-read-remote "Pull from remote" branch-remote)
                branch-remote))
             (chosen-branch-merge-name
              (if branch-needed
                  (magit-read-remote-branch (format "Pull branch from remote %s"
                                                    chosen-branch-remote)
                                            chosen-branch-remote)
                branch-merge-name)))
        (when (and (not branch-remote)
                   (not choose-remote))
          (magit-set chosen-branch-remote "branch" branch "remote"))
        (when (and (not branch-merge-name)
                   (not choose-branch))
          (magit-set (format "%s" chosen-branch-merge-name)
                     "branch" branch "merge"))
        (magit-run-git-async
         "pull" magit-current-popup-args
         (and choose-remote chosen-branch-remote)
         (and choose-branch
              (list (format "refs/heads/%s:refs/remotes/%s/%s"
                            chosen-branch-merge-name
                            chosen-branch-remote
                            chosen-branch-merge-name)))))))

;;;;; Pushing

(magit-define-popup magit-push-popup
  "Popup console for push commands."
  'magit-popups
  :man-page "git-push"
  :switches '((?f "Force"         "--force")
              (?h "Disable hooks" "--no-verify")
              (?d "Dry run"       "-n")
              (?u "Set upstream"  "-u"))
  :actions  '((?P "Push"          magit-push)
              (?t "Push tags"     magit-push-tags))
  :default-action 'magit-push)

;;;###autoload
(defun magit-push-tags ()
  "Push tags to a remote repository.

Push tags to the current branch's remote.  If that isn't set push
to \"origin\" or if that remote doesn't exit but only a single
remote is defined use that.  Otherwise or with a prefix argument
ask the user what remote to use."
  (interactive)
  (let* ((branch  (magit-get-current-branch))
         (remotes (magit-git-lines "remote"))
         (remote  (or (and branch (magit-get-remote branch))
                      (car (member  "origin" remotes))
                      (and (= (length remotes) 1)
                           (car remotes)))))
    (when (or current-prefix-arg (not remote))
      (setq remote (magit-read-remote "Push to remote")))
    (magit-run-git-async "push" remote "--tags")))

;;;###autoload
(defun magit-push ()
  "Push the current branch to a remote repository.

This command runs the `magit-push-remote' hook.  By default that
means running `magit-push-dwim'.  So unless you have customized
the hook this command behaves like this:

With a single prefix argument ask the user what branch to push
to.  With two or more prefix arguments also ask the user what
remote to push to.  Otherwise use the remote and branch as
configured using the Git variables `branch.<name>.remote' and
`branch.<name>.merge'.  If the former is undefined ask the user.
If the latter is undefined push without specifing the remote
branch explicitly.

Also see option `magit-set-upstream-on-push'."
  (interactive)
  (run-hook-with-args-until-success 'magit-push-hook current-prefix-arg))

(defun magit-push-dwim (arg)
  "Push the current branch to a remote repository.

With a single prefix argument ask the user what remote to push
to.  With two or more prefix arguments also ask the user the
name of the remote branch to push to.

Otherwise use the remote and branch as configured using the
Git variables `branch.<name>.remote' and `branch.<name>.merge'.
If the former is undefined ask the user.  If the latter is
undefined push without specifing the remote branch explicitly.

Also see option `magit-set-upstream-on-push'."
  (interactive "P")
  (let* ((branch (or (magit-get-current-branch)
                     (user-error "Don't push a detached head.  That's gross")))
         (auto-remote (magit-get-remote branch))
         (used-remote (if (or arg (not auto-remote))
                          (magit-read-remote
                           (format "Push %s to remote" branch) auto-remote)
                        auto-remote))
         (auto-branch (and (equal used-remote auto-remote)
                           (magit-get "branch" branch "merge")))
         (used-branch (if (>= (prefix-numeric-value arg) 16)
                          (magit-read-remote-branch
                           (format "Push %s as branch" branch)
                           used-remote auto-branch)
                        auto-branch)))
    (cond ;; Pushing to what's already configured.
          ((and auto-branch
                (equal auto-branch used-branch)
                (equal auto-remote used-remote)))
          ;; Setting upstream because of magit-current-popup-args.
          ((member "-u" magit-current-popup-args))
          ;; Two prefix arguments; ignore magit-set-upstream-on-push.
          ((>= (prefix-numeric-value arg) 16)
           (and (yes-or-no-p "Set upstream while pushing? ")
                (setq magit-current-popup-args
                      (cons "-u" magit-current-popup-args))))
          ;; Else honor magit-set-upstream-on-push.
          ((eq magit-set-upstream-on-push 'refuse)
           (user-error "Not pushing since no upstream has been set."))
          ((or (eq magit-set-upstream-on-push 'dontask)
               (and (eq magit-set-upstream-on-push t)
                    (yes-or-no-p "Set upstream while pushing? ")))
           (setq magit-current-popup-args (cons "-u" magit-current-popup-args))))
    (magit-run-git-async
     "push" "-v" used-remote
     (if used-branch (format "%s:%s" branch used-branch) branch)
     magit-current-popup-args)))

;;;;; Committing

(magit-define-popup magit-commit-popup
  "Popup console for commit commands."
  'magit-popups
  :man-page "git-commit"
  :switches '((?a "Stage all modified and deleted files"   "--all")
              (?e "Allow empty commit"                     "--allow-empty")
              (?v "Show diff of changes to be committed"   "--verbose")
              (?n "Bypass git hooks"                       "--no-verify")
              (?s "Add Signed-off-by line"                 "--signoff")
              (?R "Claim authorship and reset author date" "--reset-author"))
  :options  '((?A "Override the author" "--author="   read-from-minibuffer)
              (?S "Sign using gpg"      "--gpg-sign=" magit-read-gpg-secret-key))
  :actions  '((?c "Commit"         magit-commit)
              (?e "Extend"         magit-commit-extend)
              (?f "Fixup"          magit-commit-fixup)
              (?F "Instant Fixup"  magit-commit-instant-fixup)
              (?a "Amend"          magit-commit-amend)
              (?r "Reword"         magit-commit-reword)
              (?s "Squash"         magit-commit-squash)
              (?S "Instant Squash" magit-commit-instant-squash))
  :max-action-columns 4
  :default-action 'magit-commit)

(defadvice magit-commit-popup (around pop-to-ongoing activate)
  (--if-let (magit-commit-log-buffer) (switch-to-buffer it) ad-do-it))

;;;###autoload
(defun magit-commit (&optional args)
  "Create a new commit on HEAD.
With a prefix argument amend to the commit at HEAD instead.
\n(git commit [--amend] ARGS)"
  (interactive (if current-prefix-arg
                   (list (cons "--amend" magit-current-popup-args))
                 (list magit-current-popup-args)))
  (when (setq args (magit-commit-assert args))
    (magit-commit-internal 'magit-diff-staged "commit" args)))

;;;###autoload
(defun magit-commit-amend (&optional args)
  "Amend the last commit.
\n(git commit --amend ARGS)"
  (interactive (list magit-current-popup-args))
  (magit-commit-internal 'magit-diff-while-amending "commit"
    (cons "--amend" args)))

;;;###autoload
(defun magit-commit-extend (&optional args override-date)
  "Amend the last commit, without editing the message.
With a prefix argument do change the committer date, otherwise
don't.  The option `magit-commit-extend-override-date' can be
used to inverse the meaning of the prefix argument.
\n(git commit --amend --no-edit)"
  (interactive (list magit-current-popup-args
                     (if current-prefix-arg
                         (not magit-commit-reword-override-date)
                       magit-commit-reword-override-date)))
  (when (setq args (magit-commit-assert args (not override-date)))
    (let ((process-environment process-environment))
      (unless override-date
        (setenv "GIT_COMMITTER_DATE"
                (magit-git-string "log" "-1" "--format:format=%cd")))
      (magit-commit-internal 'magit-diff-while-amending "commit"
        (nconc (list "--amend" "--no-edit") args)))))

;;;###autoload
(defun magit-commit-reword (&optional args override-date)
  "Reword the last commit, ignoring staged changes.

With a prefix argument do change the committer date, otherwise
don't.  The option `magit-commit-rewrite-override-date' can be
used to inverse the meaning of the prefix argument.

Non-interactively respect the optional OVERRIDE-DATE argument
and ignore the option.
\n(git commit --amend --only)"
  (interactive (list magit-current-popup-args
                     (if current-prefix-arg
                         (not magit-commit-reword-override-date)
                       magit-commit-reword-override-date)))
  (let ((process-environment process-environment))
    (unless override-date
      (setenv "GIT_COMMITTER_DATE"
              (magit-git-string "log" "-1" "--format:format=%cd")))
    (magit-commit-internal nil "commit"
      (nconc (list "--amend" "--only") args))))

;;;###autoload
(defun magit-commit-fixup (&optional commit args confirm)
  "Create a fixup commit.
With a prefix argument the target commit has to be confirmed.
Otherwise the commit at point may be used without confirmation
depending on the value of option `magit-commit-squash-confirm'.
\n(git commit --no-edit --fixup=COMMIT [ARGS])"
  (interactive (magit-commit-squash-read-args))
  (magit-commit-squash-internal 'magit-commit-fixup "--fixup"
                                commit args confirm))

;;;###autoload
(defun magit-commit-squash (&optional commit args confirm)
  "Create a squash commit.
With a prefix argument the target commit has to be confirmed.
Otherwise the commit at point may be used without confirmation
depending on the value of option `magit-commit-squash-confirm'.
\n(git commit --no-edit --squash=COMMIT [ARGS])"
  (interactive (magit-commit-squash-read-args))
  (magit-commit-squash-internal 'magit-commit-squash "--squash"
                                commit args confirm))

;;;###autoload
(defun magit-commit-instant-fixup (&optional commit args)
  "Create a fixup commit and instantly rebase.
\n(git commit --no-edit --fixup=COMMIT ARGS;
 git rebase -i COMMIT^ --autosquash --autostash)"
  (interactive (list (magit-current-commit) magit-current-popup-args))
  (magit-commit-squash-internal
   (lambda (c a)
     (when (setq c (magit-commit-fixup c a))
       (magit-rebase-autosquash (concat c "^"))))
   "--fixup" commit args t))

;;;###autoload
(defun magit-commit-instant-squash (&optional commit args)
  "Create a squash commit and instantly rebase.
\n(git commit --no-edit --squash=COMMIT ARGS;
 git rebase -i COMMIT^ --autosquash --autostash)"
  (interactive (list (magit-current-commit) magit-current-popup-args))
  (magit-commit-squash-internal
   (lambda (c a)
     (when (setq c (magit-commit-squash c a))
       (magit-rebase-autosquash (concat c "^"))))
   "--squash" commit args t))

(defun magit-commit-squash-read-args ()
  (list (magit-current-commit) magit-current-popup-args
        (or current-prefix-arg magit-commit-squash-confirm)))

(defun magit-commit-squash-internal (fn option commit args confirm)
  (when (setq args (magit-commit-assert args t))
    (if (and commit (not confirm))
        (let ((magit-diff-auto-show nil))
          (magit-commit-internal 'magit-diff-staged "commit"
            (nconc (list "--no-edit" (concat option "=" commit)) args))
          commit)
      (magit-log-select
        `(lambda (commit) (,fn commit (list ,@args))))
      (when (magit-diff-auto-show-p 'log-select)
        (let ((magit-diff-switch-buffer-function 'display-buffer))
          (magit-diff-staged))))))

(defun magit-commit-assert (args &optional strict)
  (cond
   ((or (magit-anything-staged-p)
        (and (magit-anything-unstaged-p)
             ;; ^ Everything of nothing is still nothing.
             (member "--all" args))
        (and (not strict)
             ;; ^ For amend variants that don't make sense otherwise.
             (or (member "--amend" args)
                 (member "--allow-empty" args))))
    (or args (list "--")))
   ((and (magit-rebase-in-progress-p)
         (y-or-n-p "Nothing staged.  Continue in-progress rebase? "))
    (magit-run-git-async "rebase" "--continue")
    nil)
   (magit-commit-ask-to-stage
    (when (magit-diff-auto-show-p 'stage-all)
      (magit-diff-unstaged))
    (prog1 (when (y-or-n-p "Nothing staged.  Stage and commit everything? ")
             (magit-run-git "add" "-u" ".")
             (or args (list "--")))
      (when (and (magit-diff-auto-show-p 'stage-all)
                 (derived-mode-p 'magit-diff-mode))
        (magit-mode-quit-window))))
   (t
    (user-error "Nothing staged"))))

(defvar magit-commit-amending-alist nil)

(defun magit-commit-internal (diff-fn subcmd args)
  (declare (indent 2))
  (setq git-commit-previous-winconf (current-window-configuration))
  (when (and diff-fn (magit-diff-auto-show-p 'commit))
    (let ((magit-inhibit-save-previous-winconf t))
      (funcall diff-fn)))
  (push (cons (magit-get-top-dir) (member "--amend" args))
        magit-commit-amending-alist)
  (if (magit-use-emacsclient-p)
      (magit-with-emacsclient magit-server-window-for-commit
        (magit-run-git-async subcmd args))
    (let ((topdir (magit-get-top-dir))
          (editmsg (magit-git-dir (if (equal subcmd "tag")
                                      "TAG_EDITMSG"
                                    "COMMIT_EDITMSG"))))
      (when (and (member "--amend" args)
                 (not (file-exists-p editmsg)))
        (with-temp-file editmsg
          (magit-git-insert "log" "-1" "--format=format:%B" "HEAD")))
      (with-current-buffer (find-file-noselect editmsg)
        (funcall (if (functionp magit-server-window-for-commit)
                     magit-server-window-for-commit
                   'switch-to-buffer)
                 (current-buffer))
        (add-hook 'git-commit-commit-hook
                  (apply-partially
                   (lambda (default-directory editmsg args)
                     (magit-run-git args)
                     (ignore-errors (delete-file editmsg)))
                   topdir editmsg
                   `(,subcmd
                     ,"--cleanup=strip"
                     ,(concat "--file=" (file-relative-name
                                         (buffer-file-name)
                                         topdir))
                     ,@args))
                  nil t)))))

(defun magit-commit-add-log ()
  "Add a template for the current hunk to the commit message buffer."
  (interactive)
  (let* ((section (magit-current-section))
         (fun (if (eq (magit-section-type section) 'hunk)
                  (save-window-excursion
                    (save-excursion
                      (magit-visit-item)
                      (add-log-current-defun)))
                nil))
         (file (magit-section-info
                (cl-case (magit-section-type section)
                  (hunk (magit-section-parent section))
                  (diff section)
                  (t    (user-error "No change at point")))))
         (buffer (magit-commit-log-buffer)))
    (unless buffer
      (magit-commit)
      (while (not (setq buffer (magit-commit-log-buffer)))
        (sit-for 0.01)))
    (pop-to-buffer buffer)
    (goto-char (point-min))
    (cond ((not (re-search-forward (format "^\\* %s" (regexp-quote file))
                                   nil t))
           ;; No entry for file, create it.
           (goto-char (point-max))
           (forward-comment -1000)
           (insert (format "\n* %s" file))
           (when fun
             (insert (format " (%s)" fun)))
           (insert ": "))
          (fun
           ;; found entry for file, look for fun
           (let ((limit (or (save-excursion
                              (and (re-search-forward "^\\* " nil t)
                                   (match-beginning 0)))
                            (point-max))))
             (cond ((re-search-forward
                     (format "(.*\\<%s\\>.*):" (regexp-quote fun))
                     limit t)
                    ;; found it, goto end of current entry
                    (if (re-search-forward "^(" limit t)
                        (backward-char 2)
                      (goto-char limit))
                    (forward-comment -1000))
                   (t
                    ;; not found, insert new entry
                    (goto-char limit)
                    (forward-comment -1000)
                    (if (bolp)
                        (open-line 1)
                      (newline))
                    (insert (format "(%s): " fun))))))
          (t
           ;; found entry for file, look for beginning  it
           (when (looking-at ":")
             (forward-char 2))))))

;;;;; Tagging

(magit-define-popup magit-tag-popup
  "Popup console for tag commands."
  'magit-popups
  :man-page "git-tag"
  :switches '((?a "Annotate" "--annotate")
              (?f "Force"    "--force")
              (?s "Sign"     "--sign"))
  :actions  '((?t "Create"   magit-tag)
              (?k "Delete"   magit-tag-delete))
  :default-action 'magit-tag)

;;;###autoload
(defun magit-tag (name rev &optional annotate)
  "Create a new tag with the given NAME at REV.
With a prefix argument annotate the tag.
\n(git tag [--annotate] NAME REV)"
  (interactive (list (magit-read-tag "Tag name")
                     (magit-read-rev "Place tag on"
                                     (or (magit-guess-branch) "HEAD"))
                     current-prefix-arg))
  (let ((args (append magit-current-popup-args (list name rev))))
    (if (or (member "--sign" args)
            (member "--annotate" args)
            (and annotate (setq args (cons "--annotate" args))))
        (magit-commit-internal nil "tag" args)
      (magit-run-git "tag" args))))

;;;###autoload
(defun magit-tag-delete (name)
  "Delete the tag with the given NAME.
\n(git tag -d NAME)"
  (interactive (list (magit-read-tag "Delete Tag" t)))
  (magit-run-git "tag" "-d" name))

;;;;; Stashing

(magit-define-popup magit-stash-popup
  "Popup console for stash commands."
  'magit-popups
  :man-page "git-stash"
  :switches '((?k "Don't stash index"       "--keep-index")
              (?i "Reinstate stashed index" "--index")
              (?u "Include untracked files" "--include-untracked")
              (?a "Include all files"       "--all"))
  :actions  '((?z "Save"           magit-stash)
              (?s "Snapshot"       magit-stash-snapshot)
              (?p "Pop"            magit-stash-pop)
              (?k "Drop"           magit-stash-drop)
              (?Z "Save index"     magit-stash-index)
              (?S "Snapshot index" magit-stash-snapshot)
              (?a "Apply"          magit-stash-apply)
              (?b "Branch"         magit-stash-branch)
              (?v "View"           magit-diff-stash))
  :default-arguments '("--index")
  :default-action 'magit-stash
  :max-action-columns 4)

;;;###autoload
(defun magit-stash (description &optional args)
  "Create new stash of working tree and staging area named DESCRIPTION.
Working tree and staging area revert to the current `HEAD'.
With prefix argument, changes in staging area are kept.
\n(git stash save [ARGS] DESCRIPTION)"
  (interactive (list (read-string "Stash description: ")
                     (magit-current-popup-args :not "--index")))
  (magit-run-git "stash" "save" args "--" description))

;;;###autoload
(defun magit-stash-snapshot (&optional args)
  "Create new stash of working tree and staging area; keep changes in place.
\n(git stash save [ARGS] \"Snapshot...\";
 git stash apply stash@{0})"
  (interactive (list (magit-current-popup-args :not "--index")))
  (magit-call-git "stash" "save" args (magit-stash-format-snapshot-message))
  (magit-stash-apply 0 "--index"))

(defun magit-stash-index (message &optional snapshot)
  "Create a new stash of the index only."
  (interactive (list (read-string "Stash message: ")))
  (magit-git-string "stash" "save" "--keep-index" (concat "(" message ")"))
  (let ((both (magit-rev-parse "refs/stash")))
    (message "Saved working directory and index state in %s" both)
    (magit-call-git "stash" "drop")
    (magit-call-git "stash" "save" message)
    (if snapshot
        (magit-run-git "stash" "pop" "--index" both)
      (with-temp-buffer
        (magit-git-insert "diff" (concat "stash@{0}.." both))
        (magit-run-git-with-input (current-buffer) "apply")))))

(defun magit-stash-index-snapshot ()
  "Create a new stash of the index only; keep changes in place."
  (interactive)
  (magit-stash-index (magit-stash-format-snapshot-message) t))

(defun magit-stash-apply (stash &optional args)
  "Apply a stash on top of the current working tree state.
\n(git stash apply [ARGS] stash@{N})"
  (interactive (list (magit-read-stash "Apply stash (number): ")
                     (magit-current-popup-args :only "--index")))
  (magit-run-git "stash" "apply" args (magit-stash-as-refname stash)))

(defun magit-stash-pop (stash &optional args)
  "Apply a stash on top of working tree state and remove from stash list.
\n(git stash pop [ARGS] stash@{N})"
  (interactive (list (magit-read-stash "Pop stash (number): ")
                     (magit-current-popup-args :only "--index")))
  (magit-run-git "stash" "pop" args (magit-stash-as-refname stash)))

(defun magit-stash-drop (stash)
  "Remove a stash from the stash list.
\n(git stash drop stash@{N})"
  (interactive (list (magit-read-stash "Drop stash (number): ")))
  (magit-run-git "stash" "drop" (magit-stash-as-refname stash)))

(defun magit-stash-branch (stash branchname)
  "Create and checkout a branch from STASH.
\n(git stash branch BRANCHNAME stash@{N})"
  (interactive (list (magit-read-stash "Branch stash (number): ")
                     (read-string      "Branch name: ")))
  (magit-run-git "stash" "branch" branchname (magit-stash-as-refname stash)))

(defun magit-stash-as-refname (arg)
  (if (stringp arg) arg (format "stash@{%i}" arg)))

(defun magit-stash-format-snapshot-message ()
  (format-time-string magit-stash-snapshot-message-format (current-time)))

;;;;; Cherry-Pick

(defun magit-cherry-pick-item ()
  "Cherry-pick them item at point."
  (interactive)
  (magit-section-action cherry-pick (info)
    (commit (magit-cherry-pick-commit info))
    (stash  (magit-stash-pop info))))

(defun magit-cherry-pick-commit (commit)
  (magit-assert-one-parent commit "cherry-pick")
  (magit-run-git "cherry-pick" commit))

;;;;; Submoduling

(magit-define-popup magit-submodule-popup
  "Popup console for submodule commands."
  'magit-popups
  :man-page "git-submodule"
  :actions  '((?u "Update" magit-submodule-update)
              (?b "Both update and init" magit-submodule-update-init)
              (?i "Init" magit-submodule-init)
              (?s "Sync" magit-submodule-sync)))

;;;###autoload
(defun magit-submodule-update (&optional init)
  "Update the submodule of the current git repository.
With a prefix arg, do a submodule update --init."
  (interactive "P")
  (let ((default-directory (magit-get-top-dir)))
    (magit-run-git-async "submodule" "update" (and init "--init"))))

;;;###autoload
(defun magit-submodule-update-init ()
  "Update and init the submodule of the current git repository."
  (interactive)
  (magit-submodule-update t))

;;;###autoload
(defun magit-submodule-init ()
  "Initialize the submodules."
  (interactive)
  (let ((default-directory (magit-get-top-dir)))
    (magit-run-git-async "submodule" "init")))

;;;###autoload
(defun magit-submodule-sync ()
  "Synchronizes submodule's remote URL configuration."
  (interactive)
  (let ((default-directory (magit-get-top-dir)))
    (magit-run-git-async "submodule" "sync")))

;;;;; Bisecting

(magit-define-popup magit-bisect-popup
  "Popup console for bisect commands."
  'magit-popups
  :man-page "git-bisect"
  :actions  '((?b "Bad"   magit-bisect-bad)
              (?g "Good"  magit-bisect-good)
              (?k "Skip"  magit-bisect-skip)
              (?r "Reset" magit-bisect-reset)
              (?s "Start" magit-bisect-start)
              (?u "Run"   magit-bisect-run)))

;;;###autoload
(defun magit-bisect-start (bad good)
  "Start a bisect session.

Bisecting a bug means to find the commit that introduced it.
This command starts such a bisect session by asking for a know
good and a bad commit.  To move the session forward use the
other actions from the bisect popup (\
\\<magit-status-mode-map>\\[magit-bisect-popup])."
  (interactive
   (if (magit-bisecting-p)
       (user-error "Already bisecting")
     (list (magit-read-rev "Start bisect with known bad revision" "HEAD")
           (magit-read-rev "Good revision" (magit-guess-branch)))))
  (magit-run-git-bisect "start" (list bad good) t))

;;;###autoload
(defun magit-bisect-reset ()
  "After bisecting cleanup bisection state and return to original HEAD."
  (interactive)
  (when (yes-or-no-p "Reset bisect?")
    (magit-run-git "bisect" "reset")
    (ignore-errors (delete-file (magit-git-dir "BISECT_CMD_OUTPUT")))))

;;;###autoload
(defun magit-bisect-good ()
  "While bisecting, mark the current commit as good.
Use this after you have asserted that the commit does not contain
the bug in question."
  (interactive)
  (magit-run-git-bisect "good"))

;;;###autoload
(defun magit-bisect-bad ()
  "While bisecting, mark the current commit as bad.
Use this after you have asserted that the commit does contain the
bug in question."
  (interactive)
  (magit-run-git-bisect "bad"))

;;;###autoload
(defun magit-bisect-skip ()
  "While bisecting, skip the current commit.
Use this if for some reason the current commit is not a good one
to test.  This command lets Git choose a different one."
  (interactive)
  (magit-run-git-bisect "skip"))

;;;###autoload
(defun magit-bisect-run (cmdline)
  "Bisect automatically by running commands after each step."
  (interactive (list (read-shell-command "Bisect shell command: ")))
  (magit-run-git-bisect "run" (list cmdline)))

(defun magit-run-git-bisect (subcommand &optional args no-assert)
  (unless (or no-assert (magit-bisecting-p))
    (user-error "Not bisecting"))
  (let ((file (magit-git-dir "BISECT_CMD_OUTPUT"))
        (default-directory (magit-get-top-dir)))
    (ignore-errors (delete-file file))
    (magit-run-git-with-logfile file "bisect" subcommand args)
    (magit-process-wait)
    (magit-refresh t)))

;;;;; Logging

(magit-define-popup magit-log-popup
  "Popup console for log commands."
  'magit-popups
  :man-page "git-log"
  :switches '((?m "Only merge commits"        "--merges")
              (?d "Date Order"                "--date-order")
              (?f "First parent"              "--first-parent")
              (?i "Case insensitive patterns" "-i")
              (?P "Pickaxe regex"             "--pickaxe-regex")
              (?g "Show Graph"                "--graph")
              (?S "Show Signature"            "--show-signature")
              (?n "Name only"                 "--name-only")
              (?M "All match"                 "--all-match")
              (?A "All"                       "--all"))
  :options  '((?r "Relative"       "--relative="  read-directory-name)
              (?c "Committer"      "--committer=" read-from-minibuffer)
              (?> "Since"          "--since="     read-from-minibuffer)
              (?< "Before"         "--before="    read-from-minibuffer)
              (?a "Author"         "--author="    read-from-minibuffer)
              (?g "Grep messages"  "--grep="      read-from-minibuffer)
              (?G "Grep patches"   "-G"           read-from-minibuffer)
              (?L "Trace evolution of line range"
                  "-L" magit-read-file-trace)
              (?s "Pickaxe search" "-S"           read-from-minibuffer)
              (?b "Branches"       "--branches="  read-from-minibuffer)
              (?R "Remotes"        "--remotes="   read-from-minibuffer))
  :actions  '((?l "Oneline"        magit-log-dwim)
              (?L "Verbose"        magit-log-verbose-dwim)
              (?r "Reflog"         magit-reflog)
              (?f "File log"       magit-file-log)
              (?b "Oneline branch" magit-log)
              (?B "Verbose branch" magit-log-verbose)
              (?R "Reflog HEAD"    magit-reflog-head))
  :default-arguments '("--graph")
  :default-action 'magit-log-dwim
  :max-action-columns 4)

;;;###autoload
(defun magit-log (range &optional args)
  (interactive (magit-log-read-args nil nil))
  (magit-mode-setup magit-log-buffer-name nil
                    #'magit-log-mode
                    #'magit-refresh-log-buffer 'oneline range
                    (cl-delete "^-L" args :test 'string-match-p))
  (magit-log-goto-same-commit))

;;;###autoload
(defun magit-log-dwim (range &optional args)
  (interactive (magit-log-read-args t nil))
  (magit-log range args))

;;;###autoload
(defun magit-log-verbose (range &optional args)
  (interactive (magit-log-read-args nil t))
  (magit-mode-setup magit-log-buffer-name nil
                    #'magit-log-mode
                    #'magit-refresh-log-buffer 'long range args)
  (magit-log-goto-same-commit))

;;;###autoload
(defun magit-log-verbose-dwim (range &optional args)
  (interactive (magit-log-read-args t t))
  (magit-log-verbose range args))

(defun magit-log-read-args (dwim patch)
  (let ((default "HEAD"))
    (list (if (if dwim (not current-prefix-arg) current-prefix-arg)
              default
            (magit-read-rev (format "Show %s log for ref/rev/range"
                                    (if patch "verbose" "oneline"))
                            default))
          magit-current-popup-args)))

;;;###autoload
(defun magit-file-log (file &optional use-graph)
  "Display the log for the currently visited file or another one.
With a prefix argument show the log graph."
  (interactive
   (list (magit-read-file-from-rev (magit-get-current-branch)
                                   (magit-buffer-file-name t))
         current-prefix-arg))
  (magit-mode-setup magit-log-buffer-name nil
                    #'magit-log-mode
                    #'magit-refresh-log-buffer
                    'oneline "HEAD"
                    `(,@(and use-graph (list "--graph"))
                      ,@magit-current-popup-args
                      "--follow")
                    file)
  (magit-log-goto-same-commit))

;;;###autoload
(defun magit-reflog (ref)
  "Display the reflog of the current branch.
With a prefix argument another branch can be chosen."
  (interactive (let ((branch (magit-get-current-branch)))
                 (if (and branch (not current-prefix-arg))
                     (list branch)
                   (list (magit-read-rev "Reflog of" branch)))))
  (magit-mode-setup magit-reflog-buffer-name nil
                    #'magit-reflog-mode
                    #'magit-refresh-reflog-buffer ref))

;;;###autoload
(defun magit-reflog-head ()
  "Display the HEAD reflog."
  (interactive)
  (magit-reflog "HEAD"))

;;; Modes (2)
;;;; Log Mode

(define-derived-mode magit-log-mode magit-mode "Magit Log"
  "Mode for looking at git log.

\\<magit-log-mode-map>Type `\\[magit-visit-item]` to visit a commit, and \
`\\[magit-show-item-or-scroll-up]` to just show it.
Type `\\[magit-log-show-more-entries]` to show more commits, \
and `\\[magit-refresh]` to refresh the log.
Type `\\[magit-diff-working-tree]` to see the diff between current commit and your working tree,
Type `\\[magit-diff]` to see diff between any two version
Type `\\[magit-apply-item]` to apply the change of the current commit to your wortree,
and `\\[magit-cherry-pick-item]` to apply and commit the result.
Type `\\[magit-revert-item]` to revert a commit, and `\\[magit-reset-head]` reset your current head to a commit,

More information can be found in Info node `(magit)History'

Other key binding:
\\{magit-log-mode-map}"
  :group 'magit)

(defvar magit-log-buffer-name "*magit-log*"
  "Name of buffer used to display log entries.")

(defun magit-refresh-log-buffer (style range args &optional file)
  (magit-set-buffer-margin (car magit-log-margin-spec)
                           (and magit-log-show-margin
                                (eq (car magit-refresh-args) 'oneline)))
  (magit-log-margin-set-timeunit-width)
  (setq magit-file-log-file file)
  (when (consp range)
    (setq range (concat (car range) ".." (cdr range))))
  (magit-git-insert-section
      (logbuf (concat "Commits"
                      (and file  (concat " for file " file))
                      (and range (concat " in " range))))
      (apply-partially 'magit-wash-log style 'color t)
    "log"
    (format "--max-count=%d" magit-log-cutoff-length)
    "--decorate=full" "--abbrev-commit" "--color"
    (cl-case style
      (long    (cons "--stat" args))
      (oneline (cons (concat "--pretty=format:%h%d "
                             (and (member "--show-signature" args) "%G?")
                             "[%an][%at]%s")
                     (delete "--show-signature" args))))
    range "--" file)
  (save-excursion
    (goto-char (point-min))
    (magit-format-log-margin)))

(defun magit-log-toggle-margin ()
  "Show or hide the log margin.
This command can only be used inside log buffers (usually
*magit-log*) and only if that displays a `oneline' log.
Also see option `magit-log-show-margin'."
  (interactive)
  (unless (derived-mode-p 'magit-log-mode)
    (user-error "The log margin cannot be used outside of log buffers"))
  (when (eq (car magit-refresh-args) 'long)
    (user-error "The log margin cannot be used with verbose logs"))
  (if magit-log-show-margin
      (magit-set-buffer-margin (car magit-log-margin-spec)
                               (not (cdr (window-margins))))
    (setq-local magit-log-show-margin t)
    (magit-refresh)))

(defun magit-log-show-more-entries (&optional arg)
  "Grow the number of log entries shown.

With no prefix optional ARG, show twice as many log entries.
With a numerical prefix ARG, add this number to the number of shown log entries.
With a non numeric prefix ARG, show all entries"
  (interactive "P")
  (setq-local magit-log-cutoff-length
              (cond ((numberp arg) (+ magit-log-cutoff-length arg))
                    (arg magit-log-infinite-length)
                    (t (* magit-log-cutoff-length 2))))
  (let ((old-point (point)))
    (magit-refresh)
    (goto-char old-point)))

(defun magit-log-maybe-show-more-entries (section)
  (when (and (eq (magit-section-type section) 'longer)
             magit-log-auto-more)
    (magit-log-show-more-entries)
    (forward-line -1)
    (magit-goto-next-section)))

(defun magit-log-maybe-show-commit (section)
  (when (and (eq (magit-section-type section) 'commit)
             (or (and (magit-diff-auto-show-p 'log-follow)
                      (get-buffer-window magit-commit-buffer-name))
                 (and (magit-diff-auto-show-p 'log-oneline)
                      (derived-mode-p 'magit-log-mode)
                      (eq (car magit-refresh-args) 'oneline))))
    (magit-show-commit (magit-section-info section) t)))

(defun magit-log-goto-same-commit ()
  (--when-let (and magit-previous-section
                   (derived-mode-p 'magit-log-mode)
                   (cl-find (magit-section-info magit-previous-section)
                            (magit-section-children magit-root-section)
                            :test 'equal :key 'magit-section-info))
    (goto-char (magit-section-beginning it))))

;;;; Log Select Mode

(define-derived-mode magit-log-select-mode magit-log-mode "Magit Select"
  "Mode for selecting a commit from history."
  :group 'magit)

(defvar-local magit-log-select-pick-function nil)
(defvar-local magit-log-select-quit-function nil)

(defun magit-log-select (pick &optional quit desc branch args)
  (declare (indent defun))
  (magit-mode-setup magit-log-buffer-name nil
                    #'magit-log-select-mode
                    #'magit-refresh-log-buffer 'oneline
                    (or branch (magit-get-current-branch) "HEAD")
                    args)
  (magit-log-goto-same-commit)
  (setq magit-log-select-pick-function pick)
  (setq magit-log-select-quit-function quit)
  (message
   (substitute-command-keys
    (format "Type \\[%s] to select commit at point%s, or \\[%s] to abort"
            'magit-log-select-pick (if desc (concat " " desc) "")
            'magit-log-select-quit))))

(defun magit-log-select-pick ()
  (interactive)
  (let ((fun magit-log-select-pick-function)
        (rev (magit-section-case (info) (commit info))))
    (kill-buffer (current-buffer))
    (funcall fun rev)))

(defun magit-log-select-quit ()
  (interactive)
  (kill-buffer (current-buffer))
  (when magit-log-select-quit-function
    (funcall magit-log-select-quit-function)))

;;;; Cherry Mode

(define-derived-mode magit-cherry-mode magit-mode "Magit Cherry"
  "Mode for looking at commits not merged upstream.

\\<magit-cherry-mode-map>Type `\\[magit-toggle-section]` to show or hide \
section, `\\[magit-visit-item]` to visit an item and \
`\\[magit-show-item-or-scroll-up]` to show it.
Type `\\[magit-diff-working-tree]` to display change with your working tree, \
when `\\[magit-diff]` to display change
between any two commit.
Type `\\[magit-cherry-pick-item]` to cherry-pick a commit, and \
`\\[magit-apply-item]` to apply its change to your
working tree, without committing, and `\\[magit-merge-popup]` to merge.
`\\[magit-refresh]` will refresh current buffer.


Other key binding:
\\{magit-cherry-mode-map}")

(defvar magit-cherry-buffer-name "*magit-cherry*"
  "Name of buffer used to display commits not merged upstream.")

;;;###autoload
(defun magit-cherry (head upstream)
  "Show commits in a branch that are not merged in the upstream branch."
  (interactive
   (let  ((head (magit-read-rev "Cherry head" (magit-get-current-branch))))
     (list head (magit-read-rev "Cherry upstream"
                                (magit-get-tracked-branch head)))))
  (magit-mode-setup magit-cherry-buffer-name nil
                    #'magit-cherry-mode
                    #'magit-refresh-cherry-buffer upstream head))

(defun magit-refresh-cherry-buffer (upstream head)
  (magit-with-section (section cherry 'cherry nil t)
    (run-hooks 'magit-cherry-sections-hook)))

(defun magit-insert-cherry-head-line ()
  (magit-insert-line-section (line)
    (concat "Head: "
            (propertize (cadr magit-refresh-args) 'face 'magit-branch) " "
            (abbreviate-file-name default-directory))))

(defun magit-insert-cherry-upstream-line ()
  (magit-insert-line-section (line)
    (concat "Upstream: "
            (propertize (car magit-refresh-args) 'face 'magit-branch))))

(defun magit-insert-cherry-help-lines ()
  (when (derived-mode-p 'magit-cherry-mode)
    (insert "\n")
    (magit-insert-line-section (line)
      (concat (propertize "-" 'face 'magit-cherry-equivalent)
              " equivalent exists in both refs"))
    (magit-insert-line-section (line)
      (concat (propertize "+" 'face 'magit-cherry-unmatched)
              " unmatched commit tree"))))

(defun magit-insert-cherry-commits ()
  (magit-git-insert-section (cherries "Cherry commits:")
      (apply-partially 'magit-wash-log 'cherry)
    "cherry" "-v" (magit-abbrev-arg) magit-refresh-args))

;;;; Reflog Mode

(defvar magit-reflog-buffer-name "*magit-reflog*"
  "Name of buffer used to display reflog entries.")

(define-derived-mode magit-reflog-mode magit-log-mode "Magit Reflog"
  "Mode for looking at git reflog.

\\<magit-reflog-mode-map>Type `\\[magit-visit-item]` to visit a commit, and \
`\\[magit-show-item-or-scroll-up]` to just show it.
Type `\\[magit-diff-working-tree]` to see the diff between current commit and \
your working tree,
Type `\\[magit-diff]` to see the between any two version.
Type `\\[magit-reset-head]` to reset your head to the current commit, and \
`\\[magit-apply-item]` to apply its change
to your working tree and `\\[magit-cherry-pick-item]` to cherry pick it.

More information can be found in Info node `(magit)Reflogs'

Other key binding:
\\{magit-reflog-mode-map}"
  :group 'magit)

(defun magit-refresh-reflog-buffer (ref)
  (magit-log-margin-set-timeunit-width)
  (magit-git-insert-section
      (reflogbuf (format "Local history of branch %s" ref))
      (apply-partially 'magit-wash-log 'reflog t)
    "reflog" "show" "--format=format:%h [%an] %ct %gd %gs"
    (format "--max-count=%d" magit-log-cutoff-length) ref))

(defvar magit-reflog-labels
  '(("commit"      . magit-log-reflog-label-commit)
    ("amend"       . magit-log-reflog-label-amend)
    ("merge"       . magit-log-reflog-label-merge)
    ("checkout"    . magit-log-reflog-label-checkout)
    ("branch"      . magit-log-reflog-label-checkout)
    ("reset"       . magit-log-reflog-label-reset)
    ("rebase"      . magit-log-reflog-label-rebase)
    ("cherry-pick" . magit-log-reflog-label-cherry-pick)
    ("initial"     . magit-log-reflog-label-commit)
    ("pull"        . magit-log-reflog-label-remote)
    ("clone"       . magit-log-reflog-label-remote)))

(defun magit-log-format-reflog (subject)
  (let* ((match (string-match magit-reflog-subject-re subject))
         (command (and match (match-string 1 subject)))
         (option  (and match (match-string 2 subject)))
         (type    (and match (match-string 3 subject)))
         (label (if (string= command "commit")
                    (or type command)
                  command))
         (text (if (string= command "commit")
                   label
                 (mapconcat #'identity
                            (delq nil (list command option type))
                            " "))))
    (format "%-16s "
            (propertize text 'face
                        (or (cdr (assoc label magit-reflog-labels))
                            'magit-log-reflog-label-other)))))

;;;; Ediff Support

(defvar magit-ediff-windows nil
  "The window configuration that will be restored when Ediff is finished.")

;;;###autoload
(defun magit-interactive-resolve (file)
  "Resolve a merge conflict using Ediff."
  (interactive (list (magit-section-case (info) (diff (cadr info)))))
  (require 'ediff)
  (let ((merge-status (magit-git-lines "ls-files" "-u" "--" file))
        (base-buffer)
        (our-buffer (generate-new-buffer (concat file ".current")))
        (their-buffer (generate-new-buffer (concat file ".merged")))
        (merger-buffer)
        (windows (current-window-configuration)))
    (unless merge-status
      (user-error "Cannot resolve %s" file))
    (when (string-match "^[0-9]+ [0-9a-f]+ 1" (car merge-status))
      (pop merge-status)
      (setq base-buffer (generate-new-buffer (concat file ".base")))
      (with-current-buffer base-buffer
        (magit-git-insert "cat-file" "blob" (concat ":1:" file))))
    ;; If the second or third version do not exit, we use an empty buffer for the deleted file
    (with-current-buffer our-buffer
      (when (string-match "^[0-9]+ [0-9a-f]+ 2" (car merge-status))
        (pop merge-status)
        (magit-git-insert "cat-file" "blob" (concat ":2:" file)))
      (let ((buffer-file-name file))
        (normal-mode t)))
    (with-current-buffer their-buffer
      (when (string-match "^[0-9]+ [0-9a-f]+ 3" (car merge-status))
        (magit-git-insert "cat-file" "blob" (concat ":3:" file)))
      (let ((buffer-file-name file))
        (normal-mode t)))
    ;; We have now created the 3 buffer with ours, theirs and the ancestor files
    (if base-buffer
        (setq merger-buffer (ediff-merge-buffers-with-ancestor
                             our-buffer their-buffer base-buffer nil nil file))
      (setq merger-buffer (ediff-merge-buffers our-buffer their-buffer nil nil file)))
    (with-current-buffer merger-buffer
      (setq ediff-show-clashes-only t)
      (setq-local magit-ediff-windows windows)
      (make-local-variable 'ediff-quit-hook)
      (add-hook 'ediff-quit-hook
                (lambda ()
                  (let ((buffer-A ediff-buffer-A)
                        (buffer-B ediff-buffer-B)
                        (buffer-C ediff-buffer-C)
                        (buffer-Ancestor ediff-ancestor-buffer)
                        (windows magit-ediff-windows))
                    (ediff-cleanup-mess)
                    (kill-buffer buffer-A)
                    (kill-buffer buffer-B)
                    (when (bufferp buffer-Ancestor)
                      (kill-buffer buffer-Ancestor))
                    (set-window-configuration windows)))))))

;;;; Diff Mode

(define-derived-mode magit-diff-mode magit-mode "Magit Diff"
  "Mode for looking at a git diff.

\\<magit-diff-mode-map>Type `\\[magit-visit-item]` to visit the changed file, \
`\\[magit-toggle-section]` to hide or show a hunk,
`\\[magit-diff-larger-hunks]` and `\\[magit-diff-smaller-hunks]` to change \
the size of the hunks.
Type `\\[magit-apply-item]` to apply a change to your worktree and \
`\\[magit-revert-item]` to reverse it.

More information can be found in Info node `(magit)Diffing'

\\{magit-diff-mode-map}"
  :group 'magit)

(defvar magit-diff-buffer-name "*magit-diff*"
  "Name of buffer used to display a diff.")

(defvar magit-stash-buffer-name "*magit-stash*"
  "Name of buffer used to display a stash.")

(magit-define-popup magit-diff-popup
  "Key menu for diffing."
  'magit 'magit-popup-mode 'magit-diff-options
  :man-page "git-diff"
  :switches '((?W "Show surrounding functions"   "--function-context")
              (?b "Ignore whitespace changes"    "--ignore-space-change")
              (?w "Ignore all whitespace"        "--ignore-all-space"))
  :options  '((?h "Context lines" "-U" read-from-minibuffer)
              (?a "Diff algorithm"
                  "--diff-algorithm=" magit-select-diff-algorithm))
  :actions  '((?d "Diff unstaged"     magit-diff-unstaged)
              (?c "Show commit"       magit-show-commit)
              (?R "Refresh diff"      magit-popup-set-local-variable)
              (?i "Diff staged"       magit-diff-staged)
              (?r "Diff commits"      magit-diff)
              (?S "Refresh and set"   magit-popup-set-variable)
              (?w "Diff working tree" magit-diff-working-tree)
              (?p "Diff paths"        magit-diff-paths)
              (?W "Refresh and save"  magit-popup-save-variable))
  :default-action 'magit-diff-working-tree
  :max-action-columns 3)

(defvar magit-diff-switch-buffer-function 'pop-to-buffer)

;;;###autoload
(defun magit-diff (range &optional working args)
  "Show changes between two commits."
  (interactive (list (magit-read-rev "Diff for ref/rev/range")))
  (magit-mode-setup magit-diff-buffer-name
                    magit-diff-switch-buffer-function
                    #'magit-diff-mode
                    #'magit-refresh-diff-buffer range working args))

;;;###autoload
(defun magit-diff-working-tree (rev)
  "Show changes between the current working tree and the `HEAD' commit.
With a prefix argument show changes between the working tree and
a commit read from the minibuffer."
  (interactive (and current-prefix-arg
                    (list (magit-read-rev-with-default
                           "Diff working tree and commit"))))
  (magit-diff (or rev "HEAD") t))

;;;###autoload
(defun magit-diff-staged (&optional commit)
  "Show changes between the index and the `HEAD' commit.
With a prefix argument show changes between the index and
a commit read from the minibuffer."
  (interactive (and current-prefix-arg
                    (list (magit-read-rev-with-default
                           "Diff index and commit"))))
  (magit-diff nil nil (cons "--cached" (and commit (list commit)))))

;;;###autoload
(defun magit-diff-unstaged ()
  "Show changes between the working tree and the index."
  (interactive)
  (magit-diff nil))

;;;###autoload
(defun magit-diff-unpushed ()
  "Show unpushed changes."
  (interactive)
  (-if-let (tracked (magit-get-tracked-branch nil t))
      (magit-diff (concat tracked "..."))
    (error "Detached HEAD or upstream unset")))

;;;###autoload
(defun magit-diff-unpulled ()
  "Show unpulled changes."
  (interactive)
  (-if-let (tracked (magit-get-tracked-branch nil t))
      (magit-diff (concat "..." tracked))
    (error "Detached HEAD or upstream unset")))

;;;###autoload
(defun magit-diff-while-committing ()
  (interactive)
  (let ((top (magit-get-top-dir))
        (buf (magit-mode-get-buffer magit-diff-buffer-name
                                    'magit-diff-mode)))
    (if (magit-commit-log-buffer)
        ;; ^ we are actually committing
        (if (and (cdr (assoc top magit-commit-amending-alist))
                 ;; ^ we are actually amending
                 ;; so default to include HEAD
                 (or (not buf)
                     (with-current-buffer buf
                       (or (not (equal (magit-get-top-dir) top))
                           ;; or toggle
                           (not (car magit-refresh-args))))))
            (magit-diff-while-amending)
          (magit-diff-staged))
      (user-error "No commit in progress"))))

(defun magit-diff-while-amending ()
  (magit-diff "HEAD^" nil (list "--cached")))

;;;###autoload
(defun magit-diff-paths (a b)
  "Show changes between any two files on disk."
  (interactive (list (read-file-name "First file: " nil nil t)
                     (read-file-name "Second file: " nil nil t)))
  (magit-diff nil nil (list "--no-index" "--" a b)))

;;;###autoload
(defun magit-diff-stash (stash &optional noselect)
  "Show changes in a stash.
A stash consist of more than just one commit.  This command uses
a special diff range so that the stashed changes appear as if the
actually were a single commit."
  (interactive (list (magit-read-stash "Show stash (number): ")))
  (magit-mode-setup magit-commit-buffer-name
                    (if noselect 'display-buffer 'pop-to-buffer)
                    #'magit-diff-mode
                    #'magit-refresh-diff-buffer
                    (concat stash "^2^.." stash)))

(defun magit-diff-less-context (&optional count)
  "Decrease the context for diff hunks by COUNT."
  (interactive "p")
  (setq magit-diff-options
        (cons (format "-U%i" (max 0 (- (magit-diff-previous-context-lines)
                                       count)))
              magit-diff-options))
  (magit-refresh))

(defun magit-diff-more-context (&optional count)
  "Increase the context for diff hunks by COUNT."
  (interactive "p")
  (setq magit-diff-options
        (cons (format "-U%i" (+ (magit-diff-previous-context-lines) count))
              magit-diff-options))
  (magit-refresh))

(defun magit-diff-default-context ()
  "Reset context for diff hunks to the default size."
  (interactive)
  (magit-diff-previous-context-lines)
  (magit-refresh))

(defun magit-diff-previous-context-lines ()
  (--if-let (cl-find "^-U\\([0-9]+\\)$" magit-diff-options
                     :test 'string-match)
      (progn (setq magit-diff-options (delete it magit-diff-options))
             (string-to-number (match-string 1 it)))
    3))

(defun magit-refresh-diff-buffer (range &optional working args)
  (magit-git-insert-section
      (diffbuf (cond (working
                      (format "Changes from %s to working tree" range))
                     ((not range)
                      (if (member "--cached" args)
                          "Staged changes"
                        "Unstaged changes"))
                     (t
                      (format "Changes in %s" range))))
      #'magit-wash-diffs
    "diff" (and magit-show-diffstat "--patch-with-stat")
    range args magit-diff-options "--"))

(defun magit-diff-auto-show-p (op)
  (if (eq (car magit-diff-auto-show) 'not)
      (not (memq op (cdr magit-diff-auto-show)))
    (memq op magit-diff-auto-show)))

(defun magit-select-diff-algorithm (&optional noop1 noop2)
  (magit-read-char-case nil t
    (?d "[d]efault/myers" "default")
    (?m "[m]inimal"       "minimal")
    (?p "[p]atience"      "patience")
    (?h "[h]istogram"     "histogram")))

;;;; Wazzup Mode

(define-derived-mode magit-wazzup-mode magit-mode "Magit Wazzup"
  "Mode for looking at git commits not merged into current HEAD.

\\<magit-wazzup-mode-map>Type `\\[magit-toggle-section]` to show or hide \
section, `\\[magit-visit-item]` to visit an item \
`\\[magit-show-item-or-scroll-up]` to show it.
Type `\\[magit-diff-working-tree]` to display change with your working tree, \
and `\\[magit-diff]` to display change
between any two commit.
Type `\\[magit-cherry-pick-item]` to cherry-pick a commit, and \
`\\[magit-apply-item]` to apply its change to your
working tree, without committing, and `\\[magit-merge-popup]` \
to merge those change.
Type `\\[magit-refresh]` to refresh current buffer.

More information can be found in Info node `(magit)Wazzup'

\\{magit-wazzup-mode-map}"
  :group 'magit)

(defvar magit-wazzup-buffer-name "*magit-wazzup*"
  "Name of buffer used to display commits not merged into current HEAD.")

;;;###autoload
(defun magit-wazzup (branch)
  "Show a list of branches in a dedicated buffer.
Unlike in the buffer created by `magit-branch-manager' each
branch can be expanded to show a list of commits not merged
into the selected branch."
  (interactive
   (let ((branch (magit-get-current-branch)))
     (list (if current-prefix-arg
               (magit-read-rev "Wazzup branch" branch)
             branch))))
  (magit-mode-setup magit-wazzup-buffer-name nil
                    #'magit-wazzup-mode
                    #'magit-refresh-wazzup-buffer branch))

(defun magit-refresh-wazzup-buffer (head)
  (magit-with-section (section wazzupbuf 'wazzupbuf nil t)
    (run-hooks 'magit-wazzup-sections-hook)))

(defun magit-insert-wazzup-head-line ()
  (magit-insert-line-section (line)
    (concat "Head: "
            (propertize (car magit-refresh-args) 'face 'magit-branch) " "
            (abbreviate-file-name default-directory))))

(defun magit-insert-wazzup-branches ()
  (dolist (upstream (magit-git-lines "show-ref"))
    (setq  upstream (cadr (split-string upstream " ")))
    (when (and (not (string-match-p "HEAD$" upstream))
               (string-match-p "^refs/\\(heads\\|remotes\\)/" upstream))
      (magit-insert-wazzup-commits upstream (car magit-refresh-args)))))

(defun magit-insert-wazzup-commits (upstream head)
  (let ((count (string-to-number
                (magit-git-string "rev-list" "--count" "--right-only"
                                  (concat head "..." upstream)))))
    (when (> count 0)
      (magit-with-section
          (section wazzup upstream
                   (format "%3s %s\n" count (magit-format-ref-label upstream))
                   nil t)
        (cond
         ((magit-section-hidden section)
          (setf (magit-section-hidden section) t)
          (setf (magit-section-needs-refresh-on-show section) t))
         (t
          (let ((beg (point)))
            (magit-git-insert "cherry" "-v" "--abbrev" head upstream)
            (save-restriction
              (narrow-to-region beg (point))
              (goto-char (point-min))
              (magit-wash-log 'cherry)))))))))

;;;; Branch Manager Mode

(define-derived-mode magit-branch-manager-mode magit-mode "Magit Branch"
  "Mode for looking at git branches.

\\<magit-branch-manager-mode-map>Type `\\[magit-visit-item]` to checkout a branch, `\\[magit-reset-head]' to reset current branch,
you can also merge the branch with `\\[magit-merge-popup]`

Type `\\[magit-discard-item]' to delete a branch, or `\\[universal-argument] \\[magit-discard-item]' to force the deletion.
Type `\\[magit-rename-item]' to Rename a branch.

More information can be found in Info node `(magit)The branch list'

\\{magit-branch-manager-mode-map}
Unless shadowed by the mode specific bindings above, bindings
from the parent keymap `magit-mode-map' are also available.")

(defvar magit-branches-buffer-name "*magit-branches*"
  "Name of buffer used to display and manage branches.")

;;;###autoload
(defun magit-branch-manager ()
  "Show a list of branches in a dedicated buffer."
  (interactive)
  (if (magit-get-top-dir) ; Kludge for #1215
      (magit-mode-setup magit-branches-buffer-name nil
                        #'magit-branch-manager-mode
                        #'magit-refresh-branch-manager)
    (user-error "There is no Git repository here")))

(defun magit-refresh-branch-manager ()
  (magit-git-insert-section (branchbuf nil)
      #'magit-wash-branches
    "branch" "-vva" magit-current-popup-args))

(defun magit-rename-item ()
  "Rename the item at point."
  (interactive)
  (magit-section-action rename ()
    (branch (call-interactively 'magit-branch-rename))
    (remote (call-interactively 'magit-remote-rename))))

(defconst magit-wash-branch-line-re
  (concat "^\\([ *] \\)"                 ; 1: current branch marker
          "\\(.+?\\) +"                  ; 2: branch name
          "\\(?:"
          "\\([0-9a-fA-F]+\\)"           ; 3: sha1
          " "
          "\\(?:\\["
          "\\([^:\n]+?\\)"               ; 4: tracking
          "\\(?:: \\)?"
          "\\(?:ahead \\([0-9]+\\)\\)?"  ; 5: ahead
          "\\(?:, \\)?"
          "\\(?:behind \\([0-9]+\\)\\)?" ; 6: behind
          "\\] \\)?"
          "\\(?:.*\\)"                   ; message
          "\\|"                          ; or
          "-> "                          ; the pointer to
          "\\(.+\\)"                     ; 7: a ref
          "\\)\n"))

(defun magit-wash-branch-line (&optional remote-name)
  (when (looking-at magit-wash-branch-line-re)
  ;; ^ Kludge for #1162.  v Don't reindent for now.
  (let* ((marker      (match-string 1))
         (branch      (match-string 2))
         (sha1        (match-string 3))
         (tracking    (match-string 4))
         (ahead       (match-string 5))
         (behind      (match-string 6))
         (other-ref   (match-string 7))
         (branch-face (and (equal marker "* ") 'magit-branch)))
    (delete-region (point) (line-beginning-position 2))
    (magit-with-section (section branch branch)
      (insert (propertize (or sha1 (make-string 7 ? ))
                          'face 'magit-log-sha1)
              " " marker
              (propertize (if (string-match-p "^remotes/" branch)
                              (substring branch 8)
                            branch)
                          'face branch-face))
       (when other-ref
         (insert " -> " (substring other-ref (+ 1 (length remote-name)))))
       (when (and tracking
                  (equal (magit-get-tracked-branch branch t)
                         (concat "refs/remotes/" tracking)))
         (insert " [")
         ;; getting rid of the tracking branch name if it is
         ;; the same as the branch name
         (let* ((remote (magit-get "branch" branch "remote"))
                (merge  (substring tracking (+ 1 (length remote)))))
           (insert (propertize (if (string= branch merge)
                                   (concat "@ " remote)
                                 (concat merge " @ " remote))
                               'face 'magit-log-head-label-remote)))
         (when (or ahead behind)
           (insert ":")
           (and ahead (insert "ahead " (propertize ahead 'face branch-face)))
           (and ahead behind (insert ", "))
           (and behind (insert "behind "
                               (propertize behind 'face
                                           'magit-log-head-label-remote))))
         (insert "]"))
       (insert "\n")))))

(defun magit-wash-remote-branches-group (group)
  (let* ((remote (car group))
         (url (magit-get "remote" remote "url"))
         (push-url (magit-get "remote" remote "pushurl"))
         (urls (concat url (and push-url (concat ", " push-url))))
         (marker (cadr group)))
    (magit-with-section
        (section remote remote (format "%s (%s):" remote urls) t)
      (magit-wash-branches-between-point-and-marker marker remote)
      (insert "\n"))))

(defun magit-wash-branches-between-point-and-marker (marker &optional remote-name)
  (save-restriction
    (narrow-to-region (point) marker)
    (magit-wash-sequence
     (apply-partially 'magit-wash-branch-line remote-name))))

(defun magit-wash-branches ()
  ;; get the names of the remotes
  (let* ((remotes (magit-git-lines "remote"))
         ;; get the location of remotes in the buffer
         (markers
          (append (mapcar (lambda (remote)
                            (save-excursion
                              (when (re-search-forward
                                     (concat "^  remotes/" remote) nil t)
                                (beginning-of-line)
                                (point-marker))))
                          remotes)
                  (list (save-excursion
                          (goto-char (point-max))
                          (point-marker)))))
         ;; list of remote elements to display in the buffer
         (remote-groups
          (cl-loop for remote in remotes
                   for end-markers on (cdr markers)
                   for marker = (cl-loop for x in end-markers thereis x)
                   collect (list remote marker))))
    ;; actual displaying of information
    (magit-with-section (section local "." "Local:" t)
      (magit-wash-branches-between-point-and-marker
       (cl-loop for x in markers thereis x))
      (insert "\n"))
    (mapc 'magit-wash-remote-branches-group remote-groups)
    ;; make sure markers point to nil so that they can be garbage collected
    (mapc (lambda (marker)
            (when marker
             (set-marker marker nil)))
          markers)))

;;; Miscellaneous
;;;; Miscellaneous Commands

(defun magit-copy-item-as-kill ()
  "Copy sha1 of commit at point into kill ring."
  (interactive)
  (magit-section-action copy (info)
    (commit (kill-new info)
            (message "%s" info))))

(defun magit-ignore-item (edit &optional local)
  "Ignore the item at point.
With a prefix argument edit the ignore string."
  (interactive "P")
  (magit-section-action ignore (info)
    ([file untracked]
     (magit-ignore-file (concat "/" info) edit local)
     (magit-refresh))
    (diff
     (when (yes-or-no-p (format "%s is tracked.  Untrack and ignore? " info))
       (magit-ignore-file (concat "/" info) edit local)
       (magit-run-git "rm" "--cached" info)))))

(defun magit-ignore-item-locally (edit)
  "Ignore the item at point locally only.
With a prefix argument edit the ignore string."
  (interactive "P")
  (magit-ignore-item edit t))

(defun magit-ignore-file (file &optional edit local)
  "Add FILE to the list of files to ignore.
If EDIT is non-nil, prompt the user for the string to be ignored
instead of using FILE.  The changes are written to .gitignore
except if LOCAL is non-nil in which case they are written to
.git/info/exclude."
  (let* ((local-ignore-dir (magit-git-dir "info/"))
         (ignore-file (if local
                          (concat local-ignore-dir "exclude")
                        ".gitignore")))
    (when edit
      (setq file (magit-ignore-edit-string file)))
    (when (and local (not (file-exists-p local-ignore-dir)))
      (make-directory local-ignore-dir t))
    (with-temp-buffer
      (when (file-exists-p ignore-file)
        (insert-file-contents ignore-file))
      (goto-char (point-max))
      (unless (bolp)
        (insert "\n"))
      (insert file "\n")
      (write-region nil nil ignore-file))))

(defun magit-ignore-edit-string (file)
  "Prompt the user for the string to be ignored.
A list of predefined values with wildcards is derived from the
filename FILE."
  (let* ((extension (concat "*." (file-name-extension file)))
         (extension-in-dir (concat (file-name-directory file) extension))
         (filename (file-name-nondirectory file))
         (completions (list extension extension-in-dir filename file)))
    (magit-completing-read "File/pattern to ignore"
                           completions nil nil nil nil file)))

;;;; ChangeLog

;;;###autoload
(defun magit-add-change-log-entry (&optional whoami file-name other-window)
  "Find change log file and add date entry and item for current change.
This differs from `add-change-log-entry' (which see) in that
it acts on the current hunk in a Magit buffer instead of on
a position in a file-visiting buffer."
  (interactive (list current-prefix-arg
		     (prompt-for-change-log-name)))
  (let (buf pos)
    (save-window-excursion
      (magit-visit-item)
      (setq buf (current-buffer)
            pos (point)))
    (save-excursion
      (with-current-buffer buf
        (goto-char pos)
        (add-change-log-entry whoami file-name other-window)))))

;;;###autoload
(defun magit-add-change-log-entry-other-window (&optional whoami file-name)
  "Find change log file in other window and add entry and item.
This differs from `add-change-log-entry-other-window' (which see)
in that it acts on the current hunk in a Magit buffer instead of
on a position in a file-visiting buffer."
  (interactive (and current-prefix-arg
                    (list current-prefix-arg
                          (prompt-for-change-log-name))))
  (magit-add-change-log-entry whoami file-name t))

;;;; Read Repository

(defun magit-read-top-dir (dir)
  "Ask the user for a Git repository.
The choices offered by auto-completion will be the repositories
under `magit-repo-dirs'.  If `magit-repo-dirs' is nil or DIR is
non-nil, then autocompletion will offer directory names."
  (if (and (not dir) magit-repo-dirs)
      (let* ((repos (magit-list-repos magit-repo-dirs))
             (reply (magit-completing-read "Git repository" repos)))
        (file-name-as-directory
         (or (cdr (assoc reply repos))
             (if (file-directory-p reply)
                 (expand-file-name reply)
               (user-error "Not a repository or a directory: %s" reply)))))
    (file-name-as-directory
     (read-directory-name "Git repository: "
                          (or (magit-get-top-dir) default-directory)))))

(defun magit-list-repos (dirs)
  (magit-list-repos-remove-conflicts
   (cl-loop for dir in dirs
            append (cl-loop for repo in
                            (magit-list-repos* dir magit-repo-dirs-depth)
                    collect (cons (file-name-nondirectory repo) repo)))))

(defun magit-list-repos* (dir depth)
  "Return a list of repos found in DIR, recursing up to DEPTH levels deep."
  (if (magit-git-repo-p dir)
      (list (expand-file-name dir))
    (and (> depth 0)
         (file-directory-p dir)
         (not (member (file-name-nondirectory dir)
                      '(".." ".")))
         (cl-loop for entry in (directory-files dir t nil t)
                  append (magit-list-repos* entry (1- depth))))))

(defun magit-list-repos-remove-conflicts (alist)
  (let ((dict (make-hash-table :test 'equal))
        (alist (delete-dups alist))
        (result nil))
    (dolist (a alist)
      (puthash (car a) (cons (cdr a) (gethash (car a) dict))
               dict))
    (maphash
     (lambda (key value)
       (if (= (length value) 1)
           (push (cons key (car value)) result)
         (let ((sub (magit-list-repos-remove-conflicts
                     (mapcar
                      (lambda (entry)
                        (let ((dir (directory-file-name
                                    (substring entry 0 (- (length key))))))
                          (cons (concat (file-name-nondirectory dir) "/" key)
                                entry)))
                      value))))
           (setq result (append result sub)))))
     dict)
    result))

;;;; Maintenance Tools

(defun magit-describe-item ()
  "Show information about the section at point.
This command is intended for debugging purposes."
  (interactive)
  (let* ((section (magit-current-section))
         (head-beg (magit-section-beginning section))
         (body-beg (magit-section-content-beginning section)))
    (message "Section: %s %s%s-%s %S %S"
             (magit-section-type section)
             (marker-position (magit-section-beginning section))
             (if (and body-beg (not (= body-beg head-beg))
                      (< body-beg (magit-section-end section)))
                 (format "-%s" (marker-position body-beg))
               "")
             (marker-position (magit-section-end section))
             (magit-section-info section)
             (magit-section-context-type section))))

;;; magit.el ends soon

(defconst magit-font-lock-keywords
  (eval-when-compile
    `((,(concat "(\\(" (regexp-opt
                        '("magit-define-level-shower"
                          "magit-define-section-jumper"
                          "magit-define-popup"))
                "\\)\\>[ \t'\(]*\\(\\sw+\\)?")
       (1 font-lock-keyword-face)
       (2 font-lock-function-name-face nil t))
      (,(concat "(" (regexp-opt
                     '("magit-with-section"
                       "magit-cmd-insert-section"
                       "magit-git-insert-section"
                       "magit-insert-line-section"
                       "magit-section-action"
                       "magit-section-case"
                       "magit-add-action-clauses"
                       "magit-bind-match-strings"
                       "magit-visiting-file-item"
                       "magit-tests--with-temp-dir"
                       "magit-tests--with-temp-repo"
                       "magit-tests--with-temp-clone") t)
                "\\>")
       . 1)))
  "Magit expressions to highlight in Emacs-Lisp mode.
To highlight Magit expressions add something like this to your
init file:

  (require 'magit)
  (font-lock-add-keywords 'emacs-lisp-mode
                          magit-font-lock-keywords)")

(defun magit-version (&optional noerror)
  "The version of Magit that you're using.\n\n\(fn)"
  (interactive)
  (let ((toplib (or load-file-name buffer-file-name)))
    (unless (and toplib
                 (equal (file-name-nondirectory toplib) "magit.el"))
      (setq toplib (locate-library "magit.el")))
    (when toplib
      (let* ((dir (file-name-directory toplib))
             (static (expand-file-name "magit-version.el" dir))
             (gitdir (expand-file-name ".git" dir)))
        (cond ((file-exists-p gitdir)
               (setq magit-version
                     (let ((default-directory dir))
                       (magit-git-string "describe" "--tags" "--dirty")))
               (ignore-errors (delete-file static)))
              ((file-exists-p static)
               (load-file static))
              ((featurep 'package)
               (setq magit-version
                     (or (ignore-errors ; < 24.3.50
                           (package-version-join
                            (package-desc-vers
                             (cdr (assq 'magit package-alist)))))
                         (ignore-errors ; >= 24.3.50
                           (package-version-join
                            (package-desc-version
                             (cadr (assq 'magit package-alist)))))))))))
    (if (stringp magit-version)
        (when (called-interactively-p 'any)
          (message "magit-%s" magit-version))
      (if noerror
          (progn (setq magit-version 'error)
                 (message "Cannot determine Magit's version"))
        (user-error "Cannot determine Magit's version")))
    magit-version))

(cl-eval-when (load eval) (magit-version t))

(define-obsolete-variable-alias 'magit-cherry-insert-sections-hook
  'magit-cherry-sections-hook "2.0.0")
(define-obsolete-variable-alias 'magit-status-insert-sections-hook
  'magit-status-sections-hook "2.0.0")
(define-obsolete-variable-alias 'magit-wazzup-insert-sections-hook
  'magit-wazzup-sections-hook "2.0.0")

(define-obsolete-variable-alias 'magit-quote-curly-braces
  'magit-process-quote-curly-braces "2.0.0")

(provide 'magit)

(require 'magit-extras)

;; If `magit-log-edit' is available and `git-commit-mode' is not
;; loaded, then we have no choice but to assume the user actually
;; wants to use the former.
(unless (featurep 'git-commit-mode)
  (require 'magit-log-edit nil t))

;; Local Variables:
;; indent-tabs-mode: nil
;; End:
;;; magit.el ends here<|MERGE_RESOLUTION|>--- conflicted
+++ resolved
@@ -2074,7 +2074,6 @@
 APPEND is non-nil, in which case FUNCTION is added at the end.
 If FUNCTION already is a member then move it to the new location.
 
-<<<<<<< HEAD
 If optional AT is non-nil and a member of the hook list, then add
 FUNCTION next to that instead.  Add before or after AT depending
 on APPEND.  If only FUNCTION is a member of the list, then leave
@@ -2083,17 +2082,6 @@
 If optional LOCAL is non-nil, then modify the hook's buffer-local
 value rather than its global value.  This makes the hook local by
 copying the default value.  That copy is then modified.
-=======
-(defun magit-anything-staged-p ()
-  (magit-git-failure "diff" "--quiet" "--cached"))
-
-(defun magit-anything-unstaged-p ()
-  (magit-git-failure "diff" "--quiet"))
-
-(defun magit-anything-modified-p ()
-  (or (magit-anything-staged-p)
-      (magit-anything-unstaged-p)))
->>>>>>> 21ff16d5
 
 HOOK should be a symbol.  If HOOK is void, it is first set to nil.
 HOOK's value must not be a single hook function.  FUNCTION should
@@ -2541,10 +2529,7 @@
 ;;;;; Process Mode
 
 (define-derived-mode magit-process-mode magit-mode "Magit Process"
-  "Mode for looking at git process output."
-  (view-mode 1)
-  (setq-local view-no-disable-on-exit t)
-  (setq view-exit-action #'bury-buffer))
+  "Mode for looking at git process output.")
 
 (defvar magit-process-buffer-name "*magit-process*"
   "Name of buffer where output of processes is put.")
@@ -3075,7 +3060,6 @@
 REFRESH-FUNC and that of `magit-refresh-args' to REFRESH-ARGS and
 finally \"refresh\" a first time.
 
-<<<<<<< HEAD
 Also see `magit-mode-setup', a more convenient variant."
   (cl-case mode
     (magit-commit-mode
@@ -3089,10 +3073,6 @@
         magit-refresh-args refresh-args)
   (funcall mode)
   (magit-mode-refresh-buffer))
-=======
-(define-derived-mode magit-process-mode magit-mode "Magit Process"
-  "Mode for looking at git process output.")
->>>>>>> 21ff16d5
 
 (defvar magit-inhibit-save-previous-winconf nil)
 
@@ -3481,14 +3461,14 @@
 ;;;; Diff Predicates
 
 (defun magit-anything-staged-p ()
-  (magit-git-failure "diff-index" "--cached" "--quiet" "HEAD"))
+  (magit-git-failure "diff" "--quiet" "--cached"))
 
 (defun magit-anything-unstaged-p ()
-  (magit-git-failure "diff-files" "--quiet"))
-
-(defun magit-everything-clean-p ()
-  (and (not (magit-anything-staged-p))
-       (magit-git-success "diff" "--quiet")))
+  (magit-git-failure "diff" "--quiet"))
+
+(defun magit-anything-modified-p ()
+  (or (magit-anything-staged-p)
+      (magit-anything-unstaged-p)))
 
 (defun magit-file-uptodate-p (file)
   (magit-git-success "diff" "--quiet" "--" file))
@@ -4624,59 +4604,15 @@
 
 (defun magit-insert-untracked-files ()
   (magit-with-section (section untracked 'untracked "Untracked files:" t)
-<<<<<<< HEAD
     (--if-let (cl-mapcan (lambda (f)
                            (and (eq (aref f 0) ??) (list f)))
-                         (magit-git-lines
-                          "status" "--porcelain"
-                          (concat "-u" (magit-get "status.showUntrackedFiles"))))
+                         (magit-git-lines "status" "--porcelain"))
         (progn (dolist (file it)
                  (setq file (magit-decode-git-path (substring file 3)))
                  (magit-with-section (section file file)
                    (insert "\t" file "\n")))
                (insert "\n"))
       (setq section nil))))
-=======
-    (let ((files (cl-mapcan
-                  (lambda (f)
-                    (when (eq (aref f 0) ??) (list f)))
-                  (magit-git-lines
-                   "status" "--porcelain"))))
-      (if (not files)
-          (setq section nil)
-        (dolist (file files)
-          (setq file (magit-decode-git-path (substring file 3)))
-          (magit-with-section (section file file)
-            (insert "\t" file "\n")))
-        (insert "\n")))))
-
-(defun magit-insert-pending-commits ()
-  (let* ((info (magit-read-rewrite-info))
-         (pending (cdr (assq 'pending info))))
-    (when pending
-      (magit-with-section (section pending 'pending "Pending commits:" t)
-        (dolist (p pending)
-          (let* ((commit (car p))
-                 (properties (cdr p))
-                 (used (plist-get properties 'used)))
-            (magit-with-section (section commit commit)
-              (insert (magit-git-string
-                       "log" "-1"
-                       (if used
-                           "--pretty=format:. %s"
-                         "--pretty=format:* %s")
-                       commit "--")
-                      "\n")))))
-      (insert "\n"))))
-
-(defun magit-insert-pending-changes ()
-  (let* ((info (magit-read-rewrite-info))
-         (orig (cadr (assq 'orig info))))
-    (when orig
-      (magit-git-insert-section (pending-changes "Pending changes:")
-          #'magit-wash-diffs
-        "diff" (magit-diff-U-arg) "-R" orig))))
->>>>>>> 21ff16d5
 
 (defun magit-insert-unstaged-changes ()
   (magit-git-insert-section (unstaged "Unstaged changes:")
@@ -5364,7 +5300,6 @@
   (interactive (list (magit-merge-read-rev)
                      magit-current-popup-args
                      current-prefix-arg))
-<<<<<<< HEAD
   (magit-merge-assert)
   (magit-run-git "merge" (if nocommit "--no-commit" "--no-edit") args rev))
 
@@ -5388,17 +5323,6 @@
   (interactive (list (magit-merge-read-rev) magit-current-popup-args))
   (magit-merge-assert)
   (magit-run-git "merge" "--no-commit" args rev))
-=======
-  (when (or (not (magit-anything-modified-p))
-            (not magit-merge-warn-dirty-worktree)
-            (yes-or-no-p
-             "Running merge in a dirty worktree could cause data loss.  Continue?"))
-    (magit-run-git "merge" revision magit-custom-options
-                   (unless do-commit "--no-commit"))
-    (when (file-exists-p ".git/MERGE_MSG")
-      (let ((magit-custom-options nil))
-        (magit-commit)))))
->>>>>>> 21ff16d5
 
 ;;;###autoload
 (defun magit-merge-abort ()
@@ -5458,7 +5382,7 @@
   (file-exists-p (magit-git-dir "MERGE_HEAD")))
 
 (defun magit-merge-assert ()
-  (or (magit-everything-clean-p)
+  (or (not (magit-anything-modified-p))
       (not magit-merge-warn-dirty-worktree)
       (yes-or-no-p (concat "Running merge in a dirty worktree "
                            "could cause data loss.  Continue?"))
@@ -5865,146 +5789,12 @@
 with two prefix arguments remove ignored files only.
 \n(git clean -f -d [-x|-X])"
   (interactive "p")
-<<<<<<< HEAD
   (when (yes-or-no-p (format "Remove %s files? "
                              (cl-case arg
                                (1 "untracked")
                                (4 "untracked and ignored")
                                (t "ignored"))))
     (magit-run-git "clean" "-f" "-d" (cl-case arg (4 "-x") (16 "-X")))))
-=======
-  (let ((include-untracked (>= arg 4))
-        (include-ignored (>= arg 16)))
-    (when (yes-or-no-p (format "Discard all uncommitted changes%s%s? "
-                               (if include-untracked
-                                   ", untracked files"
-                                 "")
-                               (if include-ignored
-                                   ", ignored files"
-                                 "")))
-      (magit-reset-head-hard "HEAD")
-      (when include-untracked
-        (magit-run-git "clean" "-fd" (if include-ignored "-x" ""))))))
-
-;;;;; Rewriting
-
-(defun magit-read-rewrite-info ()
-  (when (file-exists-p (magit-git-dir "magit-rewrite-info"))
-    (with-temp-buffer
-      (insert-file-contents (magit-git-dir "magit-rewrite-info"))
-      (goto-char (point-min))
-      (read (current-buffer)))))
-
-(defun magit-write-rewrite-info (info)
-  (with-temp-file (magit-git-dir "magit-rewrite-info")
-    (prin1 info (current-buffer))
-    (princ "\n" (current-buffer))))
-
-(defun magit-rewrite-set-commit-property (commit prop value)
-  (let* ((info (magit-read-rewrite-info))
-         (pending (cdr (assq 'pending info)))
-         (p (assoc commit pending)))
-    (when p
-      (setf (cdr p) (plist-put (cdr p) prop value))
-      (magit-write-rewrite-info info)
-      (magit-refresh))))
-
-(add-hook 'magit-apply-hook 'magit-rewrite-apply)
-(put  'magit-rewrite-apply 'magit-section-action-context [commit pending])
-(defun magit-rewrite-apply (commit)
-  (magit-apply-commit commit)
-  (magit-rewrite-set-commit-property commit 'used t))
-
-(add-hook 'magit-cherry-pick-hook 'magit-rewrite-pick)
-(put  'magit-rewrite-pick 'magit-section-action-context [commit pending])
-(defun magit-rewrite-pick (commit)
-  (magit-cherry-pick-commit commit)
-  (magit-rewrite-set-commit-property commit 'used t))
-
-(add-hook 'magit-revert-hook 'magit-rewrite-revert)
-(put  'magit-rewrite-revert 'magit-section-action-context [commit pending])
-(defun magit-rewrite-revert (commit)
-  (when (or (not magit-revert-item-confirm)
-            (yes-or-no-p "Revert this commit? "))
-    (magit-revert-commit commit)
-    (magit-rewrite-set-commit-property commit 'used nil)))
-
-(defun magit-rewrite-set-used ()
-  (interactive)
-  (magit-section-case (info)
-    ([commit pending]
-     (magit-rewrite-set-commit-property info 'used t)
-     (magit-refresh))))
-
-(defun magit-rewrite-set-unused ()
-  (interactive)
-  (magit-section-case (info)
-    ([commit pending]
-     (magit-rewrite-set-commit-property info 'used nil)
-     (magit-refresh))))
-
-(defun magit-rewrite-start (from &optional onto)
-  (interactive (list (magit-read-rev-with-default "Rewrite from")))
-  (when (magit-anything-modified-p)
-    (user-error "You have uncommitted changes"))
-  (or (not (magit-read-rewrite-info))
-      (user-error "Rewrite in progress"))
-  (let* ((orig (magit-rev-parse "HEAD"))
-         (base (if (or (eq magit-rewrite-inclusive t)
-                       (and (eq magit-rewrite-inclusive 'ask)
-                            (y-or-n-p "Include selected revision in rewrite? ")))
-                   (or (car (magit-commit-parents from))
-                       (user-error "Can't rewrite a parentless commit"))
-                 from))
-         (pending (magit-git-lines "rev-list" (concat base ".."))))
-    (magit-write-rewrite-info `((orig ,orig)
-                                (pending ,@(mapcar #'list pending))))
-    (magit-run-git "reset" "--hard" base "--")))
-
-(defun magit-rewrite-stop (&optional noconfirm)
-  (interactive)
-  (let* ((info (magit-read-rewrite-info)))
-    (or info
-        (user-error "No rewrite in progress"))
-    (when (or noconfirm
-              (yes-or-no-p "Stop rewrite? "))
-      (magit-write-rewrite-info nil)
-      (magit-refresh))))
-
-(defun magit-rewrite-abort ()
-  (interactive)
-  (let* ((info (magit-read-rewrite-info))
-         (orig (cadr (assq 'orig info))))
-    (or info
-        (user-error "No rewrite in progress"))
-    (when (magit-anything-modified-p)
-      (user-error "You have uncommitted changes"))
-    (when (yes-or-no-p "Abort rewrite? ")
-      (magit-write-rewrite-info nil)
-      (magit-run-git "reset" "--hard" orig "--"))))
-
-(defun magit-rewrite-finish ()
-  (interactive)
-  (magit-rewrite-finish-step)
-  (magit-refresh))
-
-(defun magit-rewrite-finish-step ()
-  (let ((info (magit-read-rewrite-info)))
-    (or info
-        (user-error "No rewrite in progress"))
-    (let* ((pending (cdr (assq 'pending info)))
-           (first-unused
-            (let ((rpend (reverse pending)))
-              (while (and rpend (plist-get (cdr (car rpend)) 'used))
-                (setq rpend (cdr rpend)))
-              (car rpend)))
-           (commit (car first-unused)))
-      (cond ((not first-unused)
-             (magit-rewrite-stop t))
-            ((magit-cherry-pick-commit commit)
-             (magit-rewrite-set-commit-property commit 'used t)
-             (magit-rewrite-finish-step))))))
->>>>>>> 21ff16d5
 
 ;;;;; Fetching
 
