--- conflicted
+++ resolved
@@ -1070,16 +1070,10 @@
 to `evil-execute-repeat-info'")
     (evil-test-buffer
       (evil-local-mode 1)
-<<<<<<< HEAD
       (setq evil-repeat-info-ring (make-ring 10))
       (ring-insert evil-repeat-info-ring '((kill-buffer nil)))
       (evil-execute-repeat-info (ring-ref evil-repeat-info-ring 0))
-      (should (not (looking-at ";; This"))))) ;
-=======
-      (setq evil-repeat-info '((kill-buffer nil)))
-      (evil-execute-repeat-info evil-repeat-info)
       (should (not (looking-at ";; This")))))
->>>>>>> e98d2116
 
   (ert-info ("Verify an error is raised when using `evil-repeat' command")
     (evil-test-buffer
