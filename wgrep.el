--- conflicted
+++ resolved
@@ -4,11 +4,7 @@
 ;; Keywords: grep edit extensions
 ;; URL: http://github.com/mhayashi1120/Emacs-wgrep/raw/master/wgrep.el
 ;; Emacs: GNU Emacs 22 or later
-<<<<<<< HEAD
-;; Version: 2.1.4
-=======
-;; Version: 2.1.5
->>>>>>> 1239f07e
+;; Version: 2.1.6
 
 ;; This program is free software; you can redistribute it and/or
 ;; modify it under the terms of the GNU General Public License as
