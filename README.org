@@html: <a href="https://melpa.org/#/mastodon"><img alt="MELPA" src="https://melpa.org/packages/mastodon-badge.svg"/></a>@@

@@html: <a href="https://ci.codeberg.org/martianh/mastodon.el"><img alt="Build Status" src="https://ci.codeberg.org/api/badges/martianh/mastodon.el/status.svg"></a>@@

* README

=mastodon.el= is an Emacs client for the AcitivityPub social networks that
implement the Mastodon API. For info see https://joinmastodon.org/.

** Installation

Clone this repository and add the lisp directory to your load path.
Then, require it and go.

#+BEGIN_SRC emacs-lisp
    (add-to-list 'load-path "/path/to/mastodon.el/lisp")
    (require 'mastodon)
#+END_SRC

Or, with =use-package=:

#+BEGIN_SRC emacs-lisp
  (use-package mastodon
    :ensure t)
#+END_SRC

The minimum Emacs version is now 27.1. But if you are running an older version
it shouldn't be very hard to get it working.

*** MELPA

Add =MELPA= to your archives:

#+BEGIN_SRC emacs-lisp
  (require 'package)
  (add-to-list 'package-archives
               '("melpa" . "http://melpa.org/packages/") t)
#+END_SRC

Update and install:

=M-x package-refresh-contents RET=

=M-x package-install RET mastodon RET=

*** Emoji

=mastodon-mode= will enable [[https://github.com/iqbalansari/emacs-emojify][Emojify]] if it is loaded in your Emacs environment, so
there's no need to write your own hook anymore. =emojify-mode= is not required.

*** Discover

=mastodon-mode= can provide a context menu for its keybindings if [[https://github.com/mickeynp/discover.el][Discover]] is
installed. It is not required.

if you have Discover, add the following to your Emacs init configuration:

#+BEGIN_SRC emacs-lisp
  (require 'mastodon-discover)
  (with-eval-after-load 'mastodon (mastodon-discover))
#+END_SRC

Or, with =use-package=:

#+BEGIN_SRC emacs-lisp
  (use-package mastodon
    :ensure t
    :config
    (mastodon-discover))
#+END_SRC

** Usage

*** Logging in to your instance

You need to set 2 variables in your init file to get started:

1. =mastodon-instance-url=
2. =mastodon-active-user=

(see their doc strings for details). For example If you want to post
toots as "example_user@social.instance.org", then put this in your init
file:

#+BEGIN_SRC emacs-lisp
    (setq mastodon-instance-url "https://social.instance.org"
          mastodon-active-user "example_user")
#+END_SRC

Then *restart* Emacs and run =M-x mastodon=. Make sure you are connected
to internet before you do this. If you have multiple mastodon accounts
you can activate one at a time by changing those two variables and
restarting Emacs.

If you were using mastodon.el before 2FA was implemented and the above steps
do not work, delete the old file specified by =mastodon-client--token-file= and
restart Emacs and follow the steps again.

*** Timelines

=M-x mastodon=

Opens a =*mastodon-home*= buffer in the major mode and displays toots. If your
credentials are not yet saved, you will be prompted for email and password.
The app registration process will take place if your =mastodon-token-file= does
not contain =:client_id= and =:client_secret=.

**** Keybindings

|----------------+---------------------------------------------------------------------------|
| Key            | Action                                                                    |
|----------------+---------------------------------------------------------------------------|
|                | *Help*                                                                      |
| =?=              | Show discover menu of all bindings, if =discover= is available              |
|----------------+---------------------------------------------------------------------------|
|                | *Timeline actions*                                                          |
| =n=              | Go to next item (toot, notification)                                      |
| =p=              | Go to previous item (toot, notification)                                  |
| =M-n=/=<tab>=    | Go to the next interesting thing that has an action                       |
| =M-p=/=<S-tab>=  | Go to the previous interesting thing that has an action                   |
| =F=              | Open federated timeline                                                   |
| =H=              | Open home timeline                                                        |
| =L=              | Open local timeline                                                       |
| =N=              | Open notifications timeline                                               |
| =@=              | Open mentions-only notifications timeline                                 |
| =u=              | Update current timeline                                                   |
| =T=              | Open thread for toot at point                                             |
| =#=              | Prompt for tag and open its timeline                                      |
| =A=              | Open author profile of toot at point                                      |
| =P=              | Open profile of user attached to toot at point                            |
| =O=              | View own profile                                                          |
| =U=              | update your profile bio note                                              |
| =;=              | view instance description for toot at point                               |
| =,=              | view favouriters of toot at point                                         |
| =.=              | view boosters of toot at point                                            |
|----------------+---------------------------------------------------------------------------|
|                | *Other views*                                                               |
| =S=              | search (posts, users, tags) (NB: only posts you have interacted with)     |
| =I=, =c=, =d=        | view, create, and delete filters                                          |
| =R=, =a=, =j=        | view/accept/reject follow requests                                        |
| =G=              | view follow suggestions                                                   |
| =V=              | view your favourited toots                                                |
| =K=              | view bookmarked toots                                                     |
| =X=              | view/edit/create/delete lists                                             |
| =s=              | view your scheduled toots                                                 |
|----------------+---------------------------------------------------------------------------|
|                | *Toot actions*                                                              |
| =t=              | Compose a new toot                                                        |
| =c=              | Toggle content warning content                                            |
| =b=              | Boost toot under =point=                                                    |
| =f=              | Favourite toot under =point=                                                |
| =k=              | toggle bookmark of toot at point                                          |
| =r=              | Reply to toot under =point=                                                 |
| =v=              | Vote on poll at point                                                     |
| =C=              | copy url of toot at point                                                 |
| =C-RET=          | play video/gif at point (requires =mpv=)                                    |
| =e=              | edit your toot at point                                                   |
| =E=              | view edits of toot at point                                               |
| =i=              | (un)pin your toot at point                                                |
| =d=              | delete your toot at point, and reload current timeline                    |
| =D=              | delete and redraft toot at point, preserving reply/CW/visibility          |
| (=S-C-=) =W=, =M=, =B= | (un)follow, (un)mute, (un)block author of toot at point                   |
|----------------+---------------------------------------------------------------------------|
|                | *Profile view*                                                              |
| =C-c C-c=        | cycle between statuses, followers, following, and statuses without boosts |
|                | =mastodon-profile--account-account-to-list= (see lists view)                |
|----------------+---------------------------------------------------------------------------|
|                | *Notifications view*                                                        |
| =a=, =j=           | accept/reject follow request                                              |
| =c=              | clear notification at point                                               |
|                | see =mastodon-notifications--get-*= functions for filtered views            |
|----------------+---------------------------------------------------------------------------|
|                | *Quitting*                                                                  |
| =q=              | Quit mastodon buffer, leave window open                                   |
| =Q=              | Quit mastodon buffer and kill window                                      |
|----------------+---------------------------------------------------------------------------|

**** Toot byline legend

|---------------+------------------------|
| Marker        | Meaning                |
|---------------+------------------------|
| =(B)=           | I boosted this toot    |
| =(F)=           | I favourited this toot |
| =(🔖)= (or (=K=)) | I bookmarked this toot |
|---------------+------------------------|

*** Composing toots

=M-x mastodon-toot= (or =t= from a mastodon.el buffer).

Pops a new buffer/window in =mastodon-toot= minor mode. Enter the
contents of your toot here. =C-c C-c= sends the toot. =C-c C-k= cancels.
Both actions kill the buffer and window.

Autocompletion of mentions and tags is provided by =completion-at-point-functions= (capf) backends. =mastodon-toot--enable-completion= is enabled by default. If you want to enable =company-mode= in the toot compose buffer, set =mastodon-toot--use-company-for-completion= to =t=. (=mastodon.el= used to run its own native company backends, but these have been removed in favour of capfs.)

Replies preserve visibility status/content warnings, and include boosters by default.

Server's max toot length, and attachment previews, are shown.

You can download and use your instance's custom emoji
(=mastodon-toot--download-custom-emoji=, =mastodon-toot--enable-custom-emoji=).

**** Keybindings

|---------+----------------------------------|
| Key     | Action                           |
|---------+----------------------------------|
| =C-c C-c= | Send toot                        |
| =C-c C-k= | Cancel toot                      |
| =C-c C-w= | Add content warning              |
| =C-c C-v= | Change toot visibility           |
| =C-c C-n= | Add sensitive media/nsfw flag    |
| =C-c C-a= | Upload attachment(s)             |
| =C-c !=   | Remove all attachments           |
| =C-c C-e= | Add emoji (if =emojify= installed) |
| =C-c C-p= | Create a poll                    |
| =C-c C-l= | Set toot language                |
|---------+----------------------------------|

**** Draft toots

- Compose buffer text is saved as you type, kept in =mastodon-toot-current-toot-text=.
- =mastodon-toot--save-draft=: save the current toot as a draft.
- =mastodon-toot--open-draft-toot=: Open a compose buffer and insert one of your draft toots.
- =mastodon-toot--delete-draft-toot=: Delete a draft toot.
- =mastodon-toot--delete-all-drafts=: Delete all your drafts.

*** Other commands and account settings:

In addition to =mastodon=, the following three functions are autoloaded and should
work without first loading =mastodon.el=:
- =mastodon-toot=: Compose new toot
- =mastodon-notifications-get=: View all notifications
- =mastodon-url-lookup=: Attempt to load a URL in =mastodon.el=. URL may be at
  point or provided in the minibuffer.


- =mastodon-tl--view-instance-description=: View information about the instance
  that the author of the toot at point is on.
- =mastodon-tl--view-own-instance=: View information about your own instance.
- =mastodon-search--trending-tags=: View a list of trending hashtags on your
  instance.


- =mastodon-tl--add-toot-account-at-point-to-list=: Add the account of the toot at point to a list.


- =mastodon-tl--follow-tag=: Follow a tag (works like following a user)
- =mastodon-tl--unfollow-tag=: Unfollow a tag
- =mastodon-tl--list-followed-tags=: View a list of tags you're following.


- =mastodon-switch-to-buffer=: switch between mastodon buffers.


- =mastodon-profile--update-display-name=: Update the display name for your
  account.
- =mastodon-profile--update-user-profile-note=: Update your bio note.
- =mastodon-profile--update-meta-fields=: Update your metadata fields.
- =mastodon-profile--set-default-toot-visibility=: Set the default visibility
  for your toots.
- =mastodon-profile--account-locked-toggle=: Toggle the locked status of your
  account. Locked accounts have to manually approve follow requests.
- =mastodon-profile--account-discoverable-toggle=: Toggle the discoverable
  status of your account. Non-discoverable accounts are not listed in the
  profile directory.
- =mastodon-profile--account-bot-toggle=: Toggle whether your account is flagged
  as a bot.
- =mastodon-profile--account-sensitive-toggle=: Toggle whether your posts are
  marked as sensitive (nsfw) by default.

*** Customization

See =M-x customize-group RET mastodon= to view all customize options.

- Timeline options:
   - Use proportional fonts
   - Default number of posts displayed
   - Timestamp format
   - Relative timestamps
   - Display user avatars
   - Avatar image height
   - Enable image caching
   - Hide replies in timelines

- Compose options:
   - Completion style for mentions and tags
   - Enable custom emoji
   - Display toot being replied to
   - Set default reply visibility

*** Alternative timeline layout

The incomparable Nicholas Rougier has written an alternative timeline layout for =mastodon.el=.

The repo is at https://github.com/rougier/mastodon-alt.

*** Live-updating timelines: =mastodon-async-mode=

(code taken from https://github.com/alexjgriffith/mastodon-future.el.)

Works for federated, local, and home timelines and for notifications. It's a
little touchy, one thing to avoid is trying to load a timeline more than once
at a time. It can go off the rails a bit, but it's still pretty cool. The
current maintainer of =mastodon.el= is unable to debug or improve this feature.

To enable, it, add =(require 'mastodon-async)= to your =init.el=. Then you can
view a timeline with one of the commands that begin with
=mastodon-async--stream-=.

*** Translating toots

You can translate toots with =mastodon-toot--translate-toot-text= (=a= in a timeline). At the moment
this requires [[https://codeberg.org/martianh/lingva.el][lingva.el]], a little interface I wrote to https://lingva.ml, to
be installed to work.

You could easily modify the simple function to use your Emacs translator of
choice (=libretrans.el= , =google-translate=, =babel=, =go-translate=, etc.), you just
need to fetch the toot's content with =(mastodon-tl--content toot)= and pass it
to your translator function as its text argument. Here's what
=mastodon-toot--translate-toot-text= looks like:

#+begin_src emacs-lisp
  (defun mastodon-toot--translate-toot-text ()
    "Translate text of toot at point.
    Uses `lingva.el'."
      (interactive)
      (let* ((toot (mastodon-tl--property 'toot-json)))
        (if toot
            (lingva-translate nil (mastodon-tl--content toot))
          (message "No toot to translate?"))))
#+end_src

** Dependencies

Hard dependencies (should all install with =mastodon.el=):
- =request= (for uploading attachments), https://github.com/tkf/emacs-request
- =persist= for storing some settings across sessions
- =ts= for poll relative expiry times

Optional dependencies:
- =emojify= for inserting and viewing emojis
- =mpv= and =mpv.el= for viewing videos and gifs
- =lingva.el= for translating toots

** Network compatibility

=mastodon.el= should work with ActivityPub servers that implement the Mastodon API.

Apart from Mastodon itself, it is currently known to work with Pleroma and
Gotosocial. If you attempt to use =mastodon.el= with another server that
implements the Mastodon API and run into problems, feel free to open an issue.

** Contributing

PRs, issues, feature requests, and general feedback are very welcome!

*** Bug reports

1. =mastodon.el= has bugs, as well as lots of room for improvement.
2. I receive very little feedback, so if I don't run into the bug it often doesn't get fixed.
3. If you run into something that seems broken, first try running =mastodon.el=
   in emacs with no init file (i.e. =emacs -q= (instructions and code for doing
   this are [[https://codeberg.org/martianh/mastodon.el/issues/300][here]]) to see if it also happens independently of your own config
   (it probably does).
4. Enable debug on error (=toggle-debug-on-error=), make the bug happen again,
   and copy the backtrace that appears.
5. Open an issue here and explain what is going on. Provide your emacs version and what kind of server your account is on.

*** Fixes and features

1. Create an [[https://codeberg.org/martianh/mastodon.el/issues][issue]] detailing what you'd like to do.
2. Fork the repository and create a branch off of =develop=.
3. Run the tests and ensure that your code doesn't break any of them.
4. Create a pull request referencing the issue created in step 1.

<<<<<<< HEAD
*** coding style
=======
*** Coding style
>>>>>>> b9368c00

- This library uses an unconvential double dash (=--=) between file namespaces and function names, which contradicts normal Elisp style. This needs to be respected until the whole library is changed.
- Use =aggressive-indent-mode= or similar to keep your code indented.
- Single spaces end sentences in docstrings.
- There's no need for a blank line after the first docstring line (one is added automatically when documentation is displayed).

<<<<<<< HEAD
** Supporting mastodon.el

If you'd like to support continued development of =mastodon.el=, I accept
donations via paypal: https://paypal.me/martianh. If you would
=======
** Supporting =mastodon.el=

If you'd like to support continued development of =mastodon.el=, I accept
donations via paypal: [[https://paypal.me/martianh][paypal.me/martianh]]. If you would
>>>>>>> b9368c00
prefer a different payment method, write to me at that address and I can
provide IBAN or other details.

I don't have a tech worker's income, so even a small tip would help out.

** Contributors

=mastodon.el= is the work of a number of people.

Some significant contributors are:

- https://github.com/jdenen [original author]
- http://atomized.org
- https://alexjgriffith.itch.io
- https://github.com/hdurer
- https://codeberg.org/Red_Starfish<|MERGE_RESOLUTION|>--- conflicted
+++ resolved
@@ -376,28 +376,17 @@
 3. Run the tests and ensure that your code doesn't break any of them.
 4. Create a pull request referencing the issue created in step 1.
 
-<<<<<<< HEAD
-*** coding style
-=======
 *** Coding style
->>>>>>> b9368c00
 
 - This library uses an unconvential double dash (=--=) between file namespaces and function names, which contradicts normal Elisp style. This needs to be respected until the whole library is changed.
 - Use =aggressive-indent-mode= or similar to keep your code indented.
 - Single spaces end sentences in docstrings.
 - There's no need for a blank line after the first docstring line (one is added automatically when documentation is displayed).
 
-<<<<<<< HEAD
-** Supporting mastodon.el
+** Supporting =mastodon.el=
 
 If you'd like to support continued development of =mastodon.el=, I accept
-donations via paypal: https://paypal.me/martianh. If you would
-=======
-** Supporting =mastodon.el=
-
-If you'd like to support continued development of =mastodon.el=, I accept
-donations via paypal: [[https://paypal.me/martianh][paypal.me/martianh]]. If you would
->>>>>>> b9368c00
+donations via paypal: [[https://paypal.me/martianh][https://paypal.me/martianh]]. If you would
 prefer a different payment method, write to me at that address and I can
 provide IBAN or other details.
 
