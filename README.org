--- conflicted
+++ resolved
@@ -17,7 +17,7 @@
 |                | display toots/follows/followers counts                                             |
 |                | links/tags/mentions in profile bios are active links                               |
 |                | show a lock icon for locked accounts                                               |
-| =G=            | view follow suggestions                                                            |
+| =G=              | view follow suggestions                                                            |
 | =R=, =a=, =r=        | view/accept/reject follow requests                                                 |
 | =V=              | view your favorited toots                                                          |
 | =i=              | toggle pinning of toots                                                            |
@@ -25,7 +25,7 @@
 | =O=              | jump to own profile                                                                |
 | Notifications: |                                                                                    |
 |                | follow requests now also appear in notifications                                   |
-| =a=, =j=         | accept/reject follow request                                                       |
+| =a=, =j=           | accept/reject follow request                                                       |
 |                | notifications for when a user posts (=mastodon-tl--enable-notify-user-posts=)        |
 | Timelines:     |                                                                                    |
 | =C=              | copy url of toot at point                                                          |
@@ -33,7 +33,8 @@
 | =D=              | delete and redraft toot at point, preserving reply/CW/visibility                   |
 | =W=, =M=, =B=        | (un)follow, (un)mute, (un)block author of toot at point                            |
 | =k=, =K=           | toggle bookmark of toot at point, view bookmarked toots                            |
-| =I=, =c=, =d=      | view, create, and delete filters                                                   |
+| =I=, =c=, =d=        | view, create, and delete filters                                                   |
+|                | display image captions                                                             |
 |                | display polls and vote on them                                                     |
 |                | images are links to the full image, can be zoomed/rotated/saved (see image keymap) |
 |                | images scale properly                                                              |
@@ -67,16 +68,6 @@
 
 To enable, it, add =(require 'mastodon-async)= to your =init.el=. Then you can view a timeline with one of the commands that begin with =mastodon-async--stream-=.
 
-<<<<<<< HEAD
-** NB: dependencies
-
-This version depends on the library =request= (for uploading attachments). You can install it from MELPA, or https://github.com/tkf/emacs-request. It also depends on =seq=.
-
-Optional dependencies:
-- =company= for autocompletion of mentions when composing a toot
-- =emojify= for inserting and viewing emojis
-- =mpv= and =mpv.el= for viewing videos and gifs
-=======
 ** translating toots
 
 You can translate toots with =mastodon-toot--translate-toot-text=. At the moment this requires [[https://codeberg.org/martianh/lingva.el][lingva.el]], a little interface I wrote to https://lingva.ml, to be installed to work.
@@ -94,10 +85,15 @@
           (message "No toot to translate?"))))
 #+end_src
 
-** NB: dependency
-
-This version depends on the library =request= (for uploading attachments). If you installed =mastodon.el= from MELPA, it should be fine, else you can install it yourself from MELPA or https://github.com/tkf/emacs-request.
->>>>>>> fb690584
+** NB: dependencies
+
+This version depends on the library =request= (for uploading attachments). You can install it from MELPA, or https://github.com/tkf/emacs-request. It also depends on =seq=.
+
+Optional dependencies:
+- =company= for autocompletion of mentions when composing a toot
+- =emojify= for inserting and viewing emojis
+- =mpv= and =mpv.el= for viewing videos and gifs
+- =lingva.el= for translating toots
 
 ** NB: bugs
 
@@ -107,11 +103,7 @@
 
 ** contributing
 
-<<<<<<< HEAD
-Contributions are welcome!
-=======
-Contributions are welcome. Feel free to open an issue or get in touch with me on mastodon:
->>>>>>> fb690584
+Contributions are welcome.
 
 1. Create an here on codeberg detailing the feature you'd like to add.
 2. Fork the repository and create a branch off of =develop=.
