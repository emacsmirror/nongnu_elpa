#+TEXINFO_DIR_CATEGORY: Emacs
#+TEXINFO_DIR_TITLE: Mastodon: (mastodon).
#+TEXINFO_DIR_DESC: Client for Mastodon on ActivityPub networks.

@@html: <a href="https://elpa.nongnu.org/nongnu/mastodon.html"><img alt="ELPA" src="https://elpa.nongnu.org/nongnu/mastodon.svg"></a>@@

@@html: <a href="https://melpa.org/#/mastodon"><img alt="MELPA" src="https://melpa.org/packages/mastodon-badge.svg"></a>@@

# @@html: <a href="https://ci.codeberg.org/martianh/mastodon.el"><img alt="Build Status" src="https://ci.codeberg.org/api/badges/martianh/mastodon.el/status.svg"></a>@@

* README

=mastodon.el= is an Emacs client for the AcitivityPub social networks that
implement the Mastodon API. For info see [[https://joinmastodon.org/][joinmastodon.org]].

NB: =mastodon.el= now ships this readme as an .info file, so if you have it installed you should be able to browse this readme inside emacs. =C-h i= for info, then =m masto RET= should load it for you.

** Installation

You can install =mastodon.el= from ELPA, MELPA, or directly from this repo. It is also available as a GUIX package.

*** ELPA

You should be able to directly install with:

=M-x package-refresh-contents RET=

=M-x package-install RET mastodon RET=

*** MELPA

Add =MELPA= to your archives:

#+BEGIN_SRC emacs-lisp
  (require 'package)
  (add-to-list 'package-archives
               '("melpa" . "http://melpa.org/packages/") t)
#+END_SRC

Update and install:

=M-x package-refresh-contents RET=

=M-x package-install RET mastodon RET=

*** Repo

Clone this repository and add the lisp directory to your load path.
Then, require it and go.

#+BEGIN_SRC emacs-lisp
    (add-to-list 'load-path "/path/to/mastodon.el/lisp")
    (require 'mastodon)
#+END_SRC

Or, with =use-package=:

#+BEGIN_SRC emacs-lisp
  (use-package mastodon
    :ensure t)
#+END_SRC

The minimum Emacs version is now 27.1. But if you are running an older version
it shouldn't be very hard to get it working.

*** Emoji

Since Emacs 28, it has builtin emoji support with =emoji.el=. If you prefer to use [[https://github.com/iqbalansari/emacs-emojify][Emojify]], =require= it and set =mastodon-use-emojify= to non-nil to display emoji in timelines and to use it when composing toots. =Emoji.el= is the better option, but for now only =emojify= supports downloading and using custom emoji from your instance. From personal experience, =emojify= also tends to result in less TOFU.

*** Discover

=mastodon-mode= can provide a context menu for its keybindings if [[https://github.com/mickeynp/discover.el][Discover]] is
installed. It is not required.

if you have Discover, add the following to your Emacs init configuration:

#+BEGIN_SRC emacs-lisp
  (require 'mastodon-discover)
  (with-eval-after-load 'mastodon (mastodon-discover))
#+END_SRC

Or, with =use-package=:

#+BEGIN_SRC emacs-lisp
  (use-package mastodon
    :ensure t
    :config
    (mastodon-discover))
#+END_SRC

** Usage

*** Logging in to your instance

You need to set 2 variables in your init file to get started:

1. =mastodon-instance-url=
2. =mastodon-active-user=

(see their doc strings for details). For example If you want to post
toots as "example_user@social.instance.org", then put this in your init
file:

#+BEGIN_SRC emacs-lisp
    (setq mastodon-instance-url "https://social.instance.org"
          mastodon-active-user "example_user")
#+END_SRC

Then *restart* Emacs and run =M-x mastodon=. Make sure you are connected
to internet before you do this. If you have multiple mastodon accounts
you can activate one at a time by changing those two variables and
restarting Emacs.

If you were using mastodon.el before 2FA was implemented and the above steps
do not work, delete the old file specified by =mastodon-client--token-file= and
restart Emacs and follow the steps again.

*** Timelines

=M-x mastodon=

Opens a =*mastodon-home*= buffer in the major mode and displays toots. If your
credentials are not yet saved, you will be prompted for email and password.
The app registration process will take place if your =mastodon-token-file= does
not contain =:client_id= and =:client_secret=.

**** Keybindings

For a full list of commands and variables, see [[file:mastodon-index.org][mastodon-index.org]].

|----------------+---------------------------------------------------------------------------------|
| Key            | Action                                                                          |
|----------------+---------------------------------------------------------------------------------|
|                | *Help*                                                                            |
| =?=              | Show discover menu of all bindings, if =discover= is available                    |
|----------------+---------------------------------------------------------------------------------|
|                | *Timeline actions*                                                                |
| =n=              | Go to next item (toot, notification, user)                                      |
| =p=              | Go to previous item (toot, notification, user)                                  |
| =M-n=/=<tab>=    | Go to the next interesting thing that has an action                             |
| =M-p=/=<S-tab>=  | Go to the previous interesting thing that has an action                         |
| =F=              | Open federated timeline (1 prefix arg: hide-replies, 2 prefix args: media only) |
| =H=              | Open home timeline  (1 prefix arg: hide-replies)                                |
| =L=              | Open local timeline (1 prefix arg: hide-replies, 2 prefix args: media only)     |
| =N=              | Open notifications timeline                                                     |
| =@=              | Open mentions-only notifications timeline                                       |
| =u=              | Update current timeline                                                         |
| =T=              | Open thread for toot at point                                                   |
| =#=              | Prompt for tag and open its timeline                                            |
| =A=              | Open author profile of toot at point                                            |
| =P=              | Open profile of user attached to toot at point                                  |
| =O=              | View own profile                                                                |
| =U=              | update your profile bio note                                                    |
| =;=              | view instance description for toot at point                                     |
| =:=              | view followed tags and load a tag timeline                                      |
| =C-:=            | view timeline of all followed tags                                              |
| =,=              | view favouriters of toot at point                                               |
| =.=              | view boosters of toot at point                                                  |
| =/=              | switch between mastodon buffers                                                 |
| =\=              | prompt for an instance domain and view its local timeline (if poss)             |
| =Z=              | report user/toot at point to instances moderators                               |
|----------------+---------------------------------------------------------------------------------|
|                | *Other views*                                                                     |
| =s=              | search (posts, users, tags) (NB: only posts you have interacted with)           |
| =I=, =c=, =d=        | view, create, and delete filters                                                |
| =R=, =a=, =j=        | view/accept/reject follow requests                                              |
| =G=              | view follow suggestions                                                         |
| =V=              | view your favourited toots                                                      |
| =K=              | view bookmarked toots                                                           |
| =X=              | view/edit/create/delete lists                                                   |
| =S=              | view your scheduled toots                                                       |
|----------------+---------------------------------------------------------------------------------|
|                | *Toot actions*                                                                    |
| =t=              | Compose a new toot                                                              |
| =c=              | Toggle content warning content                                                  |
| =b=              | Boost toot under =point=                                                          |
| =f=              | Favourite toot under =point=                                                      |
| =k=              | toggle bookmark of toot at point                                                |
| =r=              | Reply to toot under =point=                                                       |
| =v=              | Vote on poll at point                                                           |
| =C=              | copy url of toot at point                                                       |
| =C-RET=          | play video/gif at point (requires =mpv=)                                          |
| =e=              | edit your toot at point                                                         |
| =E=              | view edits of toot at point                                                     |
| =i=              | (un)pin your toot at point                                                      |
| =d=              | delete your toot at point, and reload current timeline                          |
| =D=              | delete and redraft toot at point, preserving reply/CW/visibility                |
| =!=              | toggle folding of toot at point                                                 |
| (=S-C-=) =W=, =M=, =B= | (un)follow, (un)mute, (un)block author of toot at point                         |
|----------------+---------------------------------------------------------------------------------|
|                | *Profile view*                                                                    |
| =C-c C-c=        | cycle between statuses, statuses without boosts, followers, and following       |
|                | =mastodon-profile--account-account-to-list= (see lists view)                      |
|----------------+---------------------------------------------------------------------------------|
|                | *Notifications view*                                                              |
| =a=, =j=           | accept/reject follow request                                                    |
| =C-k=            | clear notification at point                                                     |
|                | see =mastodon-notifications--get-*= functions for filtered views                  |
|----------------+---------------------------------------------------------------------------------|
|                | *Quitting*                                                                        |
| =q=              | Quit mastodon buffer, leave window open                                         |
| =Q=              | Quit mastodon buffer and kill window                                            |
| =C-M-q=          | Quit and kill all mastodon buffers                                              |
|----------------+---------------------------------------------------------------------------------|

**** Toot byline legend

|---------------+------------------------|
| Marker        | Meaning                |
|---------------+------------------------|
| =(🔁)= (or =(B)=) | I boosted this toot    |
| =(⭐)= (or =(F)=) | I favourited this toot |
| =(🔖)= (or (=K=)) | I bookmarked this toot |
|---------------+------------------------|

*** Composing toots

=M-x mastodon-toot= (or =t= from a mastodon.el buffer) opens a new buffer/window
in =text-mode= and =mastodon-toot= minor mode. Enter the contents of your toot
here. =C-c C-c= sends the toot. =C-c C-k= cancels. Both actions kill the buffer
and window. Further keybindings are displayed in the buffer, and in the following subsection.

Replies preserve visibility status/content warnings, and include boosters by default. If the region is active when you start a reply, it will be yanked into the compose buffer prefixed with =>= to form a rough reply quote.

Server's max toot length, with running char count, and attachment previews, are shown.

You can download and use your instance's custom emoji
(=mastodon-toot--download-custom-emoji=, =mastodon-toot--enable-custom-emoji=).

If you want to view some of the toot being replied to in the compose buffer, set =mastodon-toot-display-orig-in-reply-buffer= to non-nil.

The compose buffer uses =text-mode= so any configuration you have for that mode
will be enabled. If any of your existing config conflicts with =mastodon-toot=,
you can disable it in the =mastodon-toot-mode-hook=. For example, the default
value of that hook is as follows:

#+begin_src emacs-lisp
(add-hook 'mastodon-toot-mode-hook
          (lambda ()
              (auto-fill-mode -1)))
#+end_src

**** Keybindings

|----------+-------------------------------|
| Key      | Action                        |
|----------+-------------------------------|
| =C-c C-c=  | Send toot                     |
| =C-c C-k=  | Cancel toot                   |
| =C-c C-w=  | Add content warning           |
| =C-c C-v=  | Change toot visibility        |
| =C-c C-n=  | Add sensitive media/nsfw flag |
| =C-c C-a=  | Upload attachment(s)          |
| =C-c !=    | Remove all attachments        |
| =C-c C-e=  | Insert emoji                  |
| =C-c C-p=  | Create a poll                 |
| =C-c C-l=  | Set toot language             |
| =-C-c C-s= | Schedule toot                 |
|----------+-------------------------------|

**** Autocompletion of mentions, tags and emoji

Autocompletion of mentions, tags, and emojis is provided by
=completion-at-point-functions= (capf) backends.
=mastodon-toot--enable-completion= is enabled by default.

To trigger completion, type a prefix followed by a few letters, =@= for
mentions, =#= for tags, and =:= for emoji (for now this only works when using =emojify.el=).

If you want to enable =company-mode= in the toot compose buffer, set
=mastodon-toot--use-company-for-completion= to =t=. (=mastodon.el= used to run its
own native company backends, but these have been removed in favour of capfs.)

If you don’t run =company= and want immediate, keyless completion, you’ll need
to have another completion engine running that handles capfs. A common
combination is =consult= and =corfu=.

**** Draft toots

- Compose buffer text is saved as you type, kept in =mastodon-toot-current-toot-text=.
- =mastodon-toot--save-draft=: save the current toot as a draft.
- =mastodon-toot--open-draft-toot=: Open a compose buffer and insert one of your draft toots.
- =mastodon-toot--delete-draft-toot=: Delete a draft toot.
- =mastodon-toot--delete-all-drafts=: Delete all your drafts.

*** Other commands and account settings:

In addition to =mastodon=, the following three functions are autoloaded and should
work without first loading a =mastodon.el= buffer:
- =mastodon-toot=: Compose new toot
- =mastodon-notifications-get=: View all notifications
- =mastodon-url-lookup=: Attempt to load a URL in =mastodon.el=. URL may be at
  point or provided in the minibuffer.


- =mastodon-tl--view-instance-description=: View information about the instance
  that the author of the toot at point is on.
- =mastodon-tl--view-own-instance=: View information about your own instance.
- =mastodon-search--trending-tags=: View a list of trending hashtags on your
  instance.
- =mastodon-search--trending-statuses=: View a list of trending statuses on your instance.


- =mastodon-tl--add-toot-account-at-point-to-list=: Add the account of the toot at point to a list.


- =mastodon-tl--dm-user=: Send a direct message to one of the users at point.


- =mastodon-profile--add-private-note-to-account=: Add a private note to another user’s account.
- =mastodon-profile--view-account-private-note=: View a private note on a user’s account.


- =mastodon-profile--show-familiar-followers=: Show a list of “familiar followers” for a given account. Familiar followers are accounts that you follow, and that follow the account.


- =mastodon-tl--follow-tag=: Follow a tag (works like following a user)
- =mastodon-tl--unfollow-tag=: Unfollow a tag
- =mastodon-tl--list-followed-tags=: View a list of tags you're following.
- =mastodon-tl--followed-tags-timeline=: View a timeline of all your followed tags.
- =mastodon-tl--some-followed-tags-timleine=: View a timeline of multiple tags, from your followed tags or any other.


- =mastodon-switch-to-buffer=: switch between mastodon buffers.


- =mastodon-profile--update-display-name=: Update the display name for your
  account.
- =mastodon-profile--update-user-profile-note=: Update your bio note.
- =mastodon-profile--update-meta-fields=: Update your metadata fields.
- =mastodon-profile--set-default-toot-visibility=: Set the default visibility
  for your toots.
- =mastodon-profile--account-locked-toggle=: Toggle the locked status of your
  account. Locked accounts have to manually approve follow requests.
- =mastodon-profile--account-discoverable-toggle=: Toggle the discoverable
  status of your account. Non-discoverable accounts are not listed in the
  profile directory.
- =mastodon-profile--account-bot-toggle=: Toggle whether your account is flagged
  as a bot.
- =mastodon-profile--account-sensitive-toggle=: Toggle whether your posts are
  marked as sensitive (nsfw) by default.

*** Customization

See =M-x customize-group RET mastodon= to view all customize options.

- Timeline options:
   - Use proportional fonts
   - Default number of posts displayed
   - Timestamp format
   - Relative timestamps
   - Display user avatars
   - Avatar image height
   - Enable image caching
   - Hide replies in timelines
   - Show toot stats in byline

- Compose options:
   - Completion style for mentions and tags
   - Enable custom emoji
   - Display toot being replied to
   - Set default reply visibility

- Nofitication options:
   - Display user's profile note in follow requests

*** Commands and variables index

An index of all user-facing commands and custom variables is available here: [[file:mastodon-index.org][mastodon-index.org]].

You can also hit =?= in any =mastodon.el= buffer to see the available bindings, or run =M-X= (upper-case =X=) to view all commands in the buffer with completion, and call one.

*** Alternative timeline layout

The incomparable Nicholas Rougier has written an alternative timeline layout
for =mastodon.el=.

The repo is at [[https://github.com/rougier/mastodon-alt][mastodon-alt]].

*** Live-updating timelines: =mastodon-async-mode=

(code taken from [[https://github.com/alexjgriffith/mastodon-future.el][mastodon-future]].)

Works for federated, local, and home timelines and for notifications. It's a
little touchy, one thing to avoid is trying to load a timeline more than once
at a time. It can go off the rails a bit, but it's still pretty cool. The
current maintainer of =mastodon.el= is unable to debug or improve this feature.

To enable, it, add =(require 'mastodon-async)= to your =init.el=. Then you can
view a timeline with one of the commands that begin with
=mastodon-async--stream-=.

*** Translating toots

You can translate toots with =mastodon-toot--translate-toot-text= (=a= in a
timeline). At the moment this requires [[https://codeberg.org/martianh/lingva.el][lingva.el]], a little interface I wrote
to [[https://lingva.ml][lingva.ml]], to be installed to work.

You could easily modify the simple function to use your Emacs translator of
choice (=libretrans.el= , =google-translate=, =babel=, =go-translate=, etc.), you just
need to fetch the toot's content with =(mastodon-tl--content toot)= and pass it
to your translator function as its text argument. Here's what
=mastodon-toot--translate-toot-text= looks like:

#+begin_src emacs-lisp
  (defun mastodon-toot--translate-toot-text ()
    "Translate text of toot at point.
    Uses `lingva.el'."
      (interactive)
      (let* ((toot (mastodon-tl--property 'item-json)))
        (if toot
            (lingva-translate nil (mastodon-tl--content toot))
          (message "No toot to translate?"))))
#+end_src

*** Bookmarks and =mastodon.el=

<<<<<<< HEAD
=mastodon.el= implements a basic bookmark record and handler. Currently, this means that you can bookmark a post item and later load it in thread view. This could be expanded to any item with an id, but probably not to things like timeline views. If you want to be able to bookmark something, open an issue and ask, it's trivial to expand the bookmarking code.
=======
=mastodon.el= implements a basic bookmark record and handler. Currently, this means that you can bookmark a post item and later load it in thread view. This could be expanded to any item with an id, but probably not to things like timeline views. If you want to be able to bookmark something, open an issue and ask, as it's trivial to expand the bookmarking code.
>>>>>>> da0e348b

** Dependencies

Hard dependencies (should all install with =mastodon.el=):
- =request= (for uploading attachments), [[https://github.com/tkf/emacs-request][emacs-request]]
- =persist= for storing some settings across sessions

Optional dependencies (install yourself, =mastodon.el= can use them):
- =emojify= to use custom emoji (else we use builtin =emoji.el=)
- =mpv= and =mpv.el= for viewing videos and gifs
- =lingva.el= for translating toots

** Network compatibility

=mastodon.el= should work with ActivityPub servers that implement the Mastodon API.

Apart from Mastodon itself, it is currently known to work with:
-  Pleroma ([[https://pleroma.social/][pleroma.social]])
- Akkoma ([[https://akkoma.social/][akkoma.social]])
- Gotosocial ([[https://gotosocial.org/][gotosocial.org]])

It does not support the non-Mastodon API servers Misskey ([[https://misskey.io/][misskey.io]]), Firefish ([[https://joinfirefish.org/][joinfirefish.org]], formerly Calkey) and Friendica, but it should fully support displaying and interacting with posts and users on those platforms.

If you attempt to use =mastodon.el= with a server and run into problems, feel
free to open an issue.

** Contributing

PRs, issues, feature requests, and general feedback are very welcome!

If you prefer emailing patches to the process described below, feel free to send them on. Ideally they'd be patches that can be applied with =git am=, if you want to actually contribute a commit.

*** Bug reports

1. =mastodon.el= has bugs, as well as lots of room for improvement.
2. I receive very little feedback, so if I don't run into the bug it often doesn't get fixed.
3. If you run into something that seems broken, first try running =mastodon.el=
   in emacs with no init file (i.e. =emacs -q= (instructions and code for doing
   this are [[https://codeberg.org/martianh/mastodon.el/issues/300][here]]) to see if it also happens independently of your own config
   (it probably does).
4. Else enable debug on error (=toggle-debug-on-error=), make the bug happen again,
   and copy the backtrace that appears.
5. Open an issue here and explain what is going on. Provide your emacs version and what kind of server your account is on.

*** Fixes and features

1. Create an [[https://codeberg.org/martianh/mastodon.el/issues][issue]] detailing what you'd like to do.
2. Fork the repository and create a branch off of =develop=.
3. Run the tests and ensure that your code doesn't break any of them.
4. Create a pull request (to develop) referencing the issue created in step 1.

*** Coding style

- This library uses an unconvential double dash (=--=) between file namespaces and function names, which contradicts normal Elisp style. This needs to be respected until the whole library is changed.
- Use =aggressive-indent-mode= or similar to keep your code indented.
- Single spaces end sentences in docstrings.
- There's no need for a blank line after the first docstring line (one is added automatically when documentation is displayed).

** Supporting =mastodon.el=

If you'd like to support continued development of =mastodon.el=, I accept
donations via paypal: [[https://paypal.me/martianh][paypal.me/martianh]]. If you would prefer a different
payment method, please write to me at <martianhiatus [at] riseup [dot] net> and I can
provide IBAN or other bank account details.

I don't have a tech worker's income, so even a small tip would help out.

** Contributors

=mastodon.el= is the work of a number of people.

Some significant contributors are:

- https://github.com/jdenen [original author]
- http://atomized.org
- https://alexjgriffith.itch.io
- https://github.com/hdurer
- https://codeberg.org/Red_Starfish

** screenshots

Here's a (federated) timeline:

[[file:screenshot-tl.png]]

Here's a notifcations view plus a compose buffer:

[[file:screenshot-notifs+compose.png]]<|MERGE_RESOLUTION|>--- conflicted
+++ resolved
@@ -415,11 +415,7 @@
 
 *** Bookmarks and =mastodon.el=
 
-<<<<<<< HEAD
-=mastodon.el= implements a basic bookmark record and handler. Currently, this means that you can bookmark a post item and later load it in thread view. This could be expanded to any item with an id, but probably not to things like timeline views. If you want to be able to bookmark something, open an issue and ask, it's trivial to expand the bookmarking code.
-=======
 =mastodon.el= implements a basic bookmark record and handler. Currently, this means that you can bookmark a post item and later load it in thread view. This could be expanded to any item with an id, but probably not to things like timeline views. If you want to be able to bookmark something, open an issue and ask, as it's trivial to expand the bookmarking code.
->>>>>>> da0e348b
 
 ** Dependencies
 
