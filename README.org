--- conflicted
+++ resolved
@@ -11,21 +11,11 @@
         now.  Get it out, get it tested, get feedback.
      + UPDATE :: The pull request is done.  Now it's time to be
                  patient.
-<<<<<<< HEAD
-   * put the project on Worg :: I guess it's only reasonable to put
-        =org-superstar= on Worg at that point.
-   * (optional) achieving ELPA compliance and getting on ELPA :: I
-        will try to get the package on ELPA too.  However, this seems
-        more involved than to get it on MELPA, with more checks and
-        monitoring before things can go live.
-=======
-
    * +put the project on Worg+ *UPDATE:* The project is now listed [[https://orgmode.org/worg/org-contrib/index.html][here]].
    * +reviewing open suggestions left on org-bullets+ UPDATE ::  Done.
    * +(optional) achieving ELPA compliance and getting on ELPA+
      I have decided against it for the time being.
 
->>>>>>> a0d2cfaa
 
 ** =2020-02-26=
    Version *1.0.0* has been released!  With this I consider the package
