--- conflicted
+++ resolved
@@ -218,43 +218,6 @@
 This function enables `undo-tree-mode' when Evil is activated in
 some buffer, but only if `global-undo-tree-mode' is also
 activated."
-<<<<<<< HEAD
-  (when (and (boundp 'global-undo-tree-mode)
-             (fboundp 'undo-tree-mode)
-             global-undo-tree-mode)
-    (undo-tree-mode 1)))
-
-(add-hook 'evil-local-mode-hook #'evil-turn-on-undo-tree-mode)
-
-(defadvice undo-tree-visualize (after evil activate)
-  "Initialize Evil in the visualization buffer."
-  (when evil-local-mode
-    (evil-initialize-state)))
-
-(when (boundp 'undo-tree-visualizer-mode-map)
-  (define-key undo-tree-visualizer-mode-map [remap evil-backward-char]
-    'undo-tree-visualize-switch-branch-left)
-  (define-key undo-tree-visualizer-mode-map [remap evil-forward-char]
-    'undo-tree-visualize-switch-branch-right)
-  (define-key undo-tree-visualizer-mode-map [remap evil-next-line]
-    'undo-tree-visualize-redo)
-  (define-key undo-tree-visualizer-mode-map [remap evil-previous-line]
-    'undo-tree-visualize-undo)
-  (define-key undo-tree-visualizer-mode-map [remap evil-ret]
-    'undo-tree-visualizer-set))
-
-(when (boundp 'undo-tree-visualizer-selection-mode-map)
-  (define-key undo-tree-visualizer-selection-mode-map [remap evil-backward-char]
-    'undo-tree-visualizer-select-left)
-  (define-key undo-tree-visualizer-selection-mode-map [remap evil-forward-char]
-    'undo-tree-visualizer-select-right)
-  (define-key undo-tree-visualizer-selection-mode-map [remap evil-next-line]
-    'undo-tree-visualizer-select-next)
-  (define-key undo-tree-visualizer-selection-mode-map [remap evil-previous-line]
-    'undo-tree-visualizer-select-previous)
-  (define-key undo-tree-visualizer-selection-mode-map [remap evil-ret]
-    'undo-tree-visualizer-set))
-=======
        (when global-undo-tree-mode (undo-tree-mode 1)))
 
      (add-hook 'evil-local-mode-hook #'evil-turn-on-undo-tree-mode)
@@ -291,7 +254,6 @@
          [remap evil-previous-line] 'undo-tree-visualizer-select-previous)
        (define-key undo-tree-visualizer-selection-mode-map
          [remap evil-ret] 'undo-tree-visualizer-set))))
->>>>>>> 58a90973
 
 ;;; Auto-complete
 (eval-after-load 'auto-complete
