;;; flycheck-testsuite.el --- Testsuite for Flycheck -*- lexical-binding: t; -*-

;; Copyright (c) 2013 Sebastian Wiesner <lunaryorn@gmail.com>
;;
;; Author: Sebastian Wiesner <lunaryorn@gmail.com>
;; URL: https://github.com/lunaryorn/flycheck

;; This file is not part of GNU Emacs.

;; This program is free software: you can redistribute it and/or modify
;; it under the terms of the GNU General Public License as published by
;; the Free Software Foundation, either version 3 of the License, or
;; (at your option) any later version.

;; This program is distributed in the hope that it will be useful,
;; but WITHOUT ANY WARRANTY; without even the implied warranty of
;; MERCHANTABILITY or FITNESS FOR A PARTICULAR PURPOSE.  See the
;; GNU General Public License for more details.

;; You should have received a copy of the GNU General Public License
;; along with this program.  If not, see <http://www.gnu.org/licenses/>.

;;; Commentary:

;; Entry point of the Flycheck test suite.

;; Test discovery and loading
;; --------------------------
;;
;; Find and load all tests.
;;
;; Test files and directories must match the
;; `flycheck-testsuite-test-file-pattern'.  Essentially this pattern matches all
;; directories and files starting with the prefix "test-".
;;
;; `flycheck-testsuite-load-tests' finds and loads all tests.

;; Resource handling
;; -----------------
;;
;; These functions can be used to load resources within a test.
;;
;; `flycheck-testsuite-resource-filename' gets the file name of resources.
;;
;; `flycheck-testsuite-with-resource-buffer' executes forms with a temporary
;; buffer using a resource file from the test suite.

;; Test helpers
;; ------------
;;
;; `flycheck-testsuite-with-hook' executes the body with a specified hook form.
;;
;; `flycheck-mode-no-check' enables Flycheck Mode in the current buffer without
;; starting a syntax check immediately.
;;
;; `flycheck-with-global-mode' enables Global Flycheck Mode while the body is
;; evaluated.
;;
;; `flycheck-testsuite-delete-temps' deletes Flycheck temporary files after the
;; body was evaluated.
;;
;; `flycheck-testsuite-with-help-buffer' kills the Help buffer after the body
;; was evaluated.
;;
;; `flycheck-testsuite-not-on-travis' signals an error if the test is run on
;; Travis CI.  Use in combination with `:expected-result' to skip tests on
;; Travis CI.

;; Test environment utilities
;; --------------------------
;;
;; `flycheck-testsuite-windows-p' determines whether the tests are running on
;; Windows.
;;
;; `flycheck-testsuite-min-emacs-version-p' determines whether Emacs has at
;; least the given version.
;;
;; `flycheck-testsuite-user-error-type' provides the type of `user-error',
;; depending on the Emacs version.

;; Test results
;; ------------
;;
;; The following functions are intended for use with as value for the
;; `:expected-result' keyword to `ert-deftest'.
;;
;; `flycheck-testsuite-fail-unless-checkers' marks a test as expected to fail if
;; the given syntax checkers are not installed.

;; Checking buffers
;; ----------------
;;
;; The following functions can be used to perform syntax checks in a test.
;;
;; `flycheck-testsuite-buffer-sync' starts a syntax check in the current buffer
;; and waits for the syntax check to complete.
;;
;; `flycheck-testsuite-wait-for-syntax-checker' waits until the syntax check in
;; the current buffer is finished.
;;
;; `flycheck-testsuite-disable-checkers' disables syntax checkers in the current
;; buffers.

;; Test predicates
;; ---------------
;;
;; `flycheck-testsuite-should-errors' tests that the current buffer has ERRORS.
;;
;; `flycheck-testsuite-should-syntax-check' tests that a syntax check results in
;; the specified errors.
;;
;; `flycheck-testsuite-ensure-clear' clear the error state of the current
;; buffer, and signals a test failure if clearing failed.


;;; Code:

(require 'flycheck)

(require 'ert)

(require 'cl)                           ; Required for letf used in mocker
(require 'mocker)

(require 'dash)
(require 's)

(require 'rx)
(require 'compile)                      ; For `compilation-next-error'
(require 'sh-script)                    ; For `sh-set-shell'

;; Modes used by our tests
(--each '(sh-script
<<<<<<< HEAD
          c++-mode
=======
          c-mode
>>>>>>> dc6fc4e6
          coffee-mode
          css-mode
          elixir-mode
          erlang
          elixir-mode
          go-mode
          haml-mode
          haskell-mode
          web-mode
          js2-mode
          js3-mode
          less-css-mode
          lua-mode
          cperl-mode
          php-mode
          puppet-mode
          rust-mode
          sass-mode
          scala-mode2
          scss-mode)
    (require it nil :no-error))


;;;; Directories
(defconst flycheck-testsuite-dir
  (file-name-directory (if load-in-progress load-file-name (buffer-file-name)))
  "The testsuite directory.")

(defconst flycheck-testsuite-resources-dir
  (expand-file-name "resources" flycheck-testsuite-dir)
  "Directory of test resources.")


;;;; Testsuite resource handling
(defun flycheck-testsuite-resource-filename (resource-file)
  "Determine the absolute file name of a RESOURCE-FILE.

Relative file names are expanded against
`flycheck-testsuite-resource-dir'."
  (expand-file-name resource-file flycheck-testsuite-resources-dir))

(defun flycheck-testsuite-locate-config-file (filename _checker)
  "Find a configuration FILENAME in the testsuite.

_CHECKER is ignored."
  (let* ((directory (flycheck-testsuite-resource-filename "checkers/config-files"))
         (filepath (expand-file-name filename directory)))
    (when (file-exists-p filepath)
      filepath)))

(defmacro flycheck-testsuite-with-resource-buffer (resource-file &rest body)
  "Create a temp buffer from a RESOURCE-FILE and execute BODY.

The absolute file name of RESOURCE-FILE is determined with
`flycheck-testsuite-resource-filename'."
  (declare (indent 1))
  `(let ((filename (flycheck-testsuite-resource-filename ,resource-file)))
     (should (file-exists-p filename))
     (with-temp-buffer
       (insert-file-contents filename t)
       (cd (file-name-directory filename))
       (rename-buffer (file-name-nondirectory filename))
       ,@body)))


;;;; Test helpers
(defmacro flycheck-testsuite-with-hook (hook-var form &rest body)
  "Set HOOK-VAR to FORM and evaluate BODY.

HOOK-VAR is a hook variable or a list thereof, which is set to
FORM before evaluating BODY.

After evaluation of BODY, set HOOK-VAR to nil."
  (declare (indent 2))
  `(let ((hooks (quote ,(if (listp hook-var) hook-var (list hook-var)))))
     (unwind-protect
          (progn
            (--each hooks (add-hook it #'(lambda () ,form)))
            ,@body)
        (--each hooks (set it nil)))))

(defun flycheck-mode-no-check ()
  "Enable Flycheck mode without checking automatically."
  (emacs-lisp-mode)
  (let ((flycheck-check-syntax-automatically nil))
    (flycheck-mode))
  (should-not (flycheck-deferred-check-p)))

(defmacro flycheck-with-global-mode (&rest body)
  "Execute BODY with Global Flycheck Mode enabled."
  (declare (indent 0))
  `(unwind-protect
       (progn
         (global-flycheck-mode 1)
         ,@body)
     (global-flycheck-mode -1)))

(defmacro flycheck-testsuite-delete-temps (&rest body)
  "Execute BODY and delete Flycheck's temporary files."
  (declare (indent 0))
  `(unwind-protect
       (progn ,@body)
     (flycheck-safe-delete-files flycheck-temp-files)
     (flycheck-safe-delete-directories flycheck-temp-directories)
     (setq flycheck-temp-files nil)
     (setq flycheck-temp-directories nil)))

(defmacro flycheck-testsuite-trap-temp-dir (dirname &rest body)
  "Trap a temporary DIRNAME inside BODY."
  (declare (indent 1))
  `(progn
     (flycheck-testsuite-delete-temps
      (should (equal flycheck-temp-directories (list ,dirname)))
      ,@body)
     (should-not (file-exists-p dirname))))

(defmacro flycheck-testsuite-trap-temp-file (filename &rest body)
  "Trap a temporary FILENAME inside BODY."
  (declare (indent 1))
  `(progn
     (flycheck-testsuite-delete-temps
       (should (equal flycheck-temp-files (list ,filename)))
       ,@body)
     (should-not (file-exists-p filename))))

(defmacro flycheck-testsuite-with-help-buffer (&rest body)
  "Execute BODY and kill the help buffer afterwards."
  (declare (indent 0))
  `(unwind-protect
       (progn ,@body)
     (when (buffer-live-p (get-buffer (help-buffer)))
       (kill-buffer (help-buffer)))))

(defun flycheck-testsuite-not-on-travis ()
  "Signal an error if run on Travis CI.

Use together with `:expected-result' to skip tests on travis CI."
  (when (flycheck-testsuite-travis-ci-p)
    (error "Test skipped on Travis CI.")))


;;;; Test environment helpers
(defun flycheck-testsuite-windows-p ()
  "Determine whether the testsuite is running on Windows."
  (memq system-type '(ms-dos windows-nt cygwin)))

(defun flycheck-testsuite-travis-ci-p ()
  "Determine whether the testsuite is running on Travis CI."
  (string= (getenv "TRAVIS") "true"))

(defun flycheck-testsuite-min-emacs-version-p (major &optional minor)
  "Determine whether Emacs has the required version.

Return t if Emacs is at least MAJOR.MINOR, or nil otherwise."
  (when (>= emacs-major-version major)
    (or (null minor) (>= emacs-minor-version minor))))

(defconst flycheck-testsuite-user-error-type
  (if (flycheck-testsuite-min-emacs-version-p 24 3) 'user-error 'error)
  "The `user-error' type used by Flycheck.")


;;;; Test results
(defun flycheck-testsuite-fail-unless-checkers (&rest checkers)
  "Skip the test unless all CHECKERS are present on the system.

Return `:passed' if all CHECKERS are installed, or `:failed' otherwise."
  (if (-all? 'flycheck-check-executable checkers)
      :passed
    :failed))

(defalias 'flycheck-testsuite-fail-unless-checker
  'flycheck-testsuite-fail-unless-checkers)


;;;; Checking buffers
(defvar-local flycheck-testsuite-syntax-checker-finished nil
  "Non-nil if the current checker has finished.")

(add-hook 'flycheck-after-syntax-check-hook
          (lambda () (setq flycheck-testsuite-syntax-checker-finished t)))

(defconst flycheck-testsuite-checker-wait-time 5
  "Time to wait until a checker is finished in seconds.

After this time has elapsed, the checker is considered to have
failed, and the test aborted with failure.")

(defun flycheck-testsuite-wait-for-syntax-checker ()
  "Wait until the syntax check in the current buffer is finished."
  (let ((starttime (float-time)))
    (while (and (not flycheck-testsuite-syntax-checker-finished)
                (< (- (float-time) starttime) flycheck-testsuite-checker-wait-time))
      (sleep-for 1))
    (unless (< (- (float-time) starttime) flycheck-testsuite-checker-wait-time)
      (flycheck-stop-checker)
      (error "Syntax check did not finish after %s seconds"
             flycheck-testsuite-checker-wait-time)))
  (setq flycheck-testsuite-syntax-checker-finished nil))

(defun flycheck-testsuite-buffer-sync ()
  "Check the current buffer synchronously."
  (setq flycheck-testsuite-syntax-checker-finished nil)
  (should (not (flycheck-running-p)))
  (flycheck-mode)                       ; This will only start a deferred check,
  (flycheck-buffer)                     ; so we need an explicit manual check
  ;; After starting the check, the checker should either be running now, or
  ;; already be finished (if it was fast).
  (should (or flycheck-current-process
              flycheck-testsuite-syntax-checker-finished))
  ;; Also there should be no deferred check pending anymore
  (should-not (flycheck-deferred-check-p))
  (flycheck-testsuite-wait-for-syntax-checker))

(defun flycheck-testsuite-ensure-clear ()
  "Clear the current buffer.

Raise an assertion error if the buffer is not clear afterwards."
  (flycheck-clear)
  (should (not flycheck-current-errors))
  (should (not (--any? (overlay-get it 'flycheck-overlay)
                       (overlays-in (point-min) (point-max))))))


;;;; Test predicates
(defun flycheck-testsuite-should-overlay (overlay error)
  "Test that OVERLAY is in REGION and corresponds to ERROR."
  (let* ((region (flycheck-error-region-for-mode error 'sexps))
         (message (flycheck-error-message error))
         (level (flycheck-error-level error))
         (face (if (eq level 'warning)
                   'flycheck-warning
                 'flycheck-error))
         (category (if (eq level 'warning)
                       'flycheck-warning-overlay
                     'flycheck-error-overlay))
         (fringe-icon (if (eq level 'warning)
                          '(left-fringe question-mark flycheck-fringe-warning)
                        `(left-fringe ,flycheck-fringe-exclamation-mark
                                      flycheck-fringe-error))))
    (should overlay)
    (should (overlay-get overlay 'flycheck-overlay))
    (should (= (overlay-start overlay) (car region)))
    (should (= (overlay-end overlay) (cdr region)))
    (should (eq (overlay-get overlay 'face) face))
    (should (equal (get-char-property 0 'display
                                      (overlay-get overlay 'before-string))
                   fringe-icon))
    (should (eq (overlay-get overlay 'category) category))
    (should (equal (overlay-get overlay 'flycheck-error) error))
    (should (string= (overlay-get overlay 'help-echo) message))))

(defun flycheck-testsuite-should-error (line column message level &rest properties)
  "Test that EXPECTED-ERR is an error in the current buffer.

Test that the error is contained in `flycheck-current-errors',
and that there is an overlay for this error at the correct
position.

LINE, COLUMN, MESSAGE and LEVEL are the expected properties of
the error.  PROPERTIES specify additional properties of the expected ERROR.

Signal a test failure if this error is not present."
  (let* ((filename (-if-let (member (plist-member properties :filename))
                     (cadr member) (buffer-file-name)))
         (checker (-if-let (member (plist-member properties :checker))
                    (cadr member) (or flycheck-checker flycheck-last-checker)))
         (buffer (or (plist-get properties :buffer) (current-buffer)))
         (real-error (flycheck-error-new
                      :buffer buffer :filename filename :checker checker
                      :line line :column column :message message :level level))
         (overlay (--first (equal (overlay-get it 'flycheck-error) real-error)
                           (flycheck-overlays-in 0 (+ 1 (buffer-size))))))
    (should (-contains? flycheck-current-errors real-error))
    (flycheck-testsuite-should-overlay overlay real-error)))

(defun flycheck-testsuite-should-errors (&rest errors)
  "Test that the current buffers has ERRORS.

Without ERRORS test that there are any errors in the current
buffer.

With ERRORS, test that each error in ERRORS is present in the
current buffer, and that the number of errors in the current
buffer is equal to the number of given ERRORS.

Each error in ERRORS is a list as expected by
`flycheck-testsuite-should-error'."
  (if (not errors)
      (should flycheck-current-errors)
    (dolist (err errors)
      (apply #'flycheck-testsuite-should-error err))
    (should (= (length errors) (length flycheck-current-errors)))
    (should (= (length errors)
               (length (flycheck-overlays-in (point-min) (point-max)))))))

(defun flycheck-testsuite-should-syntax-check
  (resource-file modes disabled-checkers &rest errors)
  "Test a syntax check in RESOURCE-FILE with MODES.

RESOURCE-FILE is the file to check.  MODES is a single major mode
symbol or a list thereof, specifying the major modes to syntax
check with.  DISABLED-CHECKERS is a syntax checker or a list
thereof to disable before checking the file.  ERRORS is the list
of expected errors."
  (when (symbolp modes)
    (setq modes (list modes)))
  (when (symbolp disabled-checkers)
    (setq disabled-checkers (list disabled-checkers)))
  (--each modes
    (let ((flycheck-checkers (--remove (memq it disabled-checkers)
                                       flycheck-checkers)))
     (flycheck-testsuite-with-resource-buffer resource-file
       (funcall it)
       ;; Configure config file locating for unit tests
       (--each '(flycheck-locate-config-file-absolute-path
                 flycheck-testsuite-locate-config-file)
         (add-hook 'flycheck-locate-config-file-functions it :append :local))
       (let ((process-hook-called 0))
         (add-hook 'flycheck-process-error-functions
                   (lambda (_err)
                     (setq process-hook-called (1+ process-hook-called))
                     nil)
                   nil :local)
         (flycheck-testsuite-buffer-sync)
         (should (= process-hook-called (length errors))))
       (if errors
           (apply #'flycheck-testsuite-should-errors errors)
         (should-not flycheck-current-errors))
       (flycheck-testsuite-ensure-clear)))))


;;;; Customization
(ert-deftest flycheck-checkers-not-empty ()
  "Test that there are any registered checkers."
  (should flycheck-checkers))

(ert-deftest flycheck-checkers-sound ()
  "Test that `flycheck-checkers' is sound.

Any checker in this list should be valid and registered."
  (dolist (checker flycheck-checkers)
    (should (flycheck-valid-checker-p checker))
    (should (flycheck-registered-checker-p checker))))

(ert-deftest flycheck-checkers-complete ()
  "Test that `flycheck-checkers' is complete.

All declared checkers should be registered."
  (let ((declared-checkers (flycheck-defined-checkers)))
    (should declared-checkers)
    (dolist (checker declared-checkers)
      (should (memq checker flycheck-checkers))
      (should (flycheck-registered-checker-p checker)))))

(ert-deftest flycheck-checkers-patterns-or-parser ()
  "Test that all `flycheck-checkers' have parser and patterns."
  (dolist (checker flycheck-checkers)
    (let ((patterns (flycheck-checker-error-patterns checker))
          (parser (flycheck-checker-error-parser checker)))
      (should checker)
      (should (or (and (eq parser 'flycheck-parse-with-patterns) patterns)
                  (null patterns))))))

(ert-deftest flycheck-locate-config-file-functions ()
  (should (equal flycheck-locate-config-file-functions
                 '(flycheck-locate-config-file-absolute-path
                   flycheck-locate-config-file-projectile
                   flycheck-locate-config-file-ancestor-directories
                   flycheck-locate-config-file-home))))

(ert-deftest flycheck-process-error-functions ()
  (should (equal flycheck-process-error-functions '(flycheck-add-overlay))))

(ert-deftest flycheck-highlighting-mode ()
  (should (eq flycheck-highlighting-mode 'sexps)))

(ert-deftest flycheck-check-syntax-automatically ()
  (should (equal flycheck-check-syntax-automatically
                 '(save idle-change new-line mode-enabled))))

(ert-deftest flycheck-display-errors-function ()
  (should (eq flycheck-display-errors-function
              #'flycheck-display-error-messages)))


;;;; Version information
(ert-deftest flycheck-library-version ()
  :expected-result (if (executable-find "carton") :passed :failed)
  (let* ((source-dir (expand-file-name ".." flycheck-testsuite-dir))
         (default-directory (file-name-as-directory source-dir))
         (version (car (process-lines "carton" "version"))))
    (should (string= version (flycheck-library-version)))))

(ert-deftest flycheck-package-version ()
  (require 'package)
  (let ((package-alist '((flycheck . [(2 12) nil "Foo"]))))
    (should (string= "2.12" (flycheck-package-version)))))

(ert-deftest flycheck-version ()
  (let* ((source-dir (expand-file-name ".." flycheck-testsuite-dir))
         (default-directory (file-name-as-directory source-dir))
         (version (car (process-lines "carton" "version"))))
    ;; Just the library version
    (should (string= version (flycheck-version)))
    ;; Library and package version
    (let ((package-alist '((flycheck . [(0 5) nil "Foo"]))))
      (should (string= (format "%s (package: 0.5)" version)
                       (flycheck-version))))))


;;;; Global syntax checking
(ert-deftest flycheck-may-enable-mode-no-undo-buffers ()
  (with-temp-buffer
    (should-not (flycheck-may-enable-mode)))
  (with-temp-buffer
    (setq buffer-file-name "foo")
    (emacs-lisp-mode)
    (should (flycheck-get-checker-for-buffer))
    (rename-buffer " foo")
    (should (string= (buffer-name) " foo"))
    (should-not (flycheck-may-enable-mode))))

(ert-deftest flycheck-may-enable-mode-tramp ()
  :expected-result :failed
  (error "Implement me: Find a dummy tramp backend to use for this test!"))

(ert-deftest flycheck-may-enable-mode-no-checker-found ()
  (with-temp-buffer
    (setq buffer-file-name "foo")
    (rename-buffer "foo")
    (text-mode)
    (should-not (s-starts-with? " " (buffer-name)))
    (should-not (flycheck-get-checker-for-buffer))
    (should-not (flycheck-may-enable-mode))))

(ert-deftest flycheck-may-enable-mode-checker-found ()
  (with-temp-buffer
    (setq buffer-file-name "foo")
    (rename-buffer "foo")
    (emacs-lisp-mode)
    (should (flycheck-get-checker-for-buffer))
    (should (flycheck-may-enable-mode))))

(ert-deftest flycheck-global-mode-no-undo-buffers ()
  (flycheck-with-global-mode
    (with-temp-buffer
      (setq buffer-file-name "foo")
      (rename-buffer " foo")
      (emacs-lisp-mode)
      (should-not flycheck-mode))))

(ert-deftest flycheck-global-mode-no-checker-found ()
  (flycheck-with-global-mode
    (with-temp-buffer
      (rename-buffer "foo")
      (text-mode)
      (should-not flycheck-mode))))

(ert-deftest flycheck-global-mode-checker-found ()
  (flycheck-with-global-mode
    (with-temp-buffer
      (setq buffer-file-name "foo")
      (rename-buffer "foo")
      (emacs-lisp-mode)
      (should flycheck-mode))))


;;;; Deferred syntax checking
(ert-deftest flycheck-buffer-deferred ()
  "Test that deferred checking is enabled correctly."
  (with-temp-buffer
    (should-not (flycheck-deferred-check-p))
    (flycheck-buffer-deferred)
    (should (flycheck-deferred-check-p))
    (flycheck-clean-deferred-check)
    (should-not (flycheck-deferred-check-p))))

(ert-deftest flycheck-perform-deferred-syntax-check-no-check ()
  "Test that a deferred syntax check is correctly performed."
  (mocker-let
      ((flycheck-buffer-automatically (&optional error condition)
                                      ((:min-occur 0 :max-occur 0))))
    (with-temp-buffer
      (flycheck-perform-deferred-syntax-check)))
  (mocker-let
      ((flycheck-buffer-automatically (&optional error condition)
                                      ((:input '(nil nil)))))
    (with-temp-buffer
      (flycheck-buffer-deferred)
      (flycheck-perform-deferred-syntax-check))))

;;;; Automatic syntax checking
(ert-deftest flycheck-may-check-automatically ()
  (--each '(save idle-change new-line mode-enabled)
    (with-temp-buffer
      (should (flycheck-may-check-automatically it))
      (should (flycheck-may-check-automatically))
      ;; No automatic check allowed
      (let ((flycheck-check-syntax-automatically nil))
        (should-not (flycheck-may-check-automatically it))
        (should (flycheck-may-check-automatically)))
      ;; Disable just a specific event
      (let ((flycheck-check-syntax-automatically
             (remq it flycheck-check-syntax-automatically)))
        (should flycheck-check-syntax-automatically)
        (should-not (flycheck-may-check-automatically it))
        (should (flycheck-may-check-automatically))))))

(ert-deftest flycheck-check-syntax-automatically ()
  ;; If an automatic check was about to happen, we have a deferred check pending
  ;; afterwards, because the temporary resource buffer has no associated window
  ;; and is thus not checked immediately.  This allows us to neatly test whether
  ;; an automatic test happened
  (--each '(save idle-change new-line mode-enabled)
    (flycheck-testsuite-with-resource-buffer "automatic-check-dummy.el"
      (flycheck-mode-no-check)
      (flycheck-buffer-automatically it)
      (should (flycheck-deferred-check-p)))
    ;; Disable automatic checks completely
    (flycheck-testsuite-with-resource-buffer "automatic-check-dummy.el"
      (flycheck-mode-no-check)
      (let ((flycheck-check-syntax-automatically nil))
        (flycheck-buffer-automatically it))
      (should-not (flycheck-deferred-check-p)))
    ;; Disable just a specific event
    (flycheck-testsuite-with-resource-buffer "automatic-check-dummy.el"
      (flycheck-mode-no-check)
      (let ((flycheck-check-syntax-automatically
             (remq it flycheck-check-syntax-automatically)))
        (should flycheck-check-syntax-automatically)
        (flycheck-buffer-automatically it))
      (should-not (flycheck-deferred-check-p)))))

(ert-deftest flycheck-check-syntax-automatically-mode-enabled ()
  (flycheck-testsuite-with-resource-buffer "automatic-check-dummy.el"
    (emacs-lisp-mode)
    (should-not (flycheck-deferred-check-p))
    (let ((flycheck-check-syntax-automatically
           (remq 'mode-enabled flycheck-check-syntax-automatically)))
      (flycheck-mode))
    (should-not (flycheck-deferred-check-p)))
  (flycheck-testsuite-with-resource-buffer "automatic-check-dummy.el"
    (emacs-lisp-mode)
    (should-not (flycheck-deferred-check-p))
    (let ((flycheck-check-syntax-automatically '(mode-enabled)))
      (flycheck-mode))
    (should (flycheck-deferred-check-p))))

(ert-deftest flycheck-check-syntax-automatically-idle-change ()
  (flycheck-testsuite-with-resource-buffer "automatic-check-dummy.el"
    (emacs-lisp-mode)
    (flycheck-mode-no-check)
    (let ((flycheck-check-syntax-automatically
           (remq 'idle-change flycheck-check-syntax-automatically)))
      (insert "Hello world")
      (sleep-for 0.55))
    (should-not (flycheck-deferred-check-p)))
  (flycheck-testsuite-with-resource-buffer "automatic-check-dummy.el"
    (emacs-lisp-mode)
    (flycheck-mode-no-check)
    (let ((flycheck-check-syntax-automatically '(idle-change)))
      (insert "Hello world")
      (sleep-for 0.55))
    (should (flycheck-deferred-check-p)))
  (flycheck-testsuite-with-resource-buffer "automatic-check-dummy.el"
    (emacs-lisp-mode)
    (flycheck-mode-no-check)
    (let ((flycheck-check-syntax-automatically '(idle-change))
          (flycheck-idle-change-delay 1.5))
      (insert "Hello world")
      (sleep-for 0.55)
      (should-not (flycheck-deferred-check-p))
      (sleep-for 1))
    (should (flycheck-deferred-check-p))))

(ert-deftest flycheck-check-syntax-automatically-new-line ()
  (flycheck-testsuite-with-resource-buffer "automatic-check-dummy.el"
    (flycheck-mode-no-check)
    (let ((flycheck-check-syntax-automatically
           (remq 'new-line flycheck-check-syntax-automatically)))
      (insert "\n"))
    (should-not (flycheck-deferred-check-p)))
  (flycheck-testsuite-with-resource-buffer "automatic-check-dummy.el"
    (flycheck-mode-no-check)
    (let ((flycheck-check-syntax-automatically '(new-line)))
      (insert "\n"))
    (should (flycheck-deferred-check-p))))

(ert-deftest flycheck-check-syntax-automatically-save ()
  (flycheck-testsuite-with-resource-buffer "automatic-check-dummy.el"
    (flycheck-mode-no-check)
    (set-buffer-modified-p t)
    (let ((flycheck-check-syntax-automatically
           (remq 'save flycheck-check-syntax-automatically)))
      (save-buffer 0)
      (should-not (flycheck-deferred-check-p))))
  (flycheck-testsuite-with-resource-buffer "automatic-check-dummy.el"
    (flycheck-mode-no-check)
    (set-buffer-modified-p t)
    (let ((flycheck-check-syntax-automatically '(save)))
      (save-buffer 0))
    (should (flycheck-deferred-check-p))))

(ert-deftest flycheck-buffer-automatically-mode-disabled ()
  (with-temp-buffer
    (should-not flycheck-mode)
    (should-not (flycheck-deferred-check-p))
    (flycheck-buffer-automatically)
    (should-not (flycheck-deferred-check-p))))

(ert-deftest flycheck-buffer-automatically-deferred ()
  "Test that `flycheck-buffer-safe' properly defers the check."
  (with-temp-buffer
    (let ((flycheck-check-syntax-automatically nil))
      (flycheck-mode))
    (should-not (flycheck-deferred-check-p))
    (flycheck-buffer-automatically)
    (should (flycheck-deferred-check-p))))


;;;; Utility functions
(ert-deftest flycheck-temp-dir-system ()
  (let ((dirname (flycheck-temp-dir-system "flycheck-test")))
    (flycheck-testsuite-trap-temp-dir dirname
      (should (s-starts-with? temporary-file-directory dirname))
      (should (s-starts-with? "flycheck-test"
                              (file-name-nondirectory dirname)))
      (should (file-directory-p dirname)))))

(ert-deftest flycheck-temp-file-system-no-filename ()
  "Test `flycheck-temp-file-system' without a filename."
  (let ((filename (flycheck-temp-file-system nil "flycheck-test")))
    (flycheck-testsuite-trap-temp-file filename
      (should (s-starts-with? temporary-file-directory filename))
      (should (s-starts-with? "flycheck-test" (file-name-nondirectory filename)))
      (should (file-exists-p filename)))))

(ert-deftest flycheck-temp-file-system-filename ()
  "Test `flycheck-temp-file-system' with an extension."
  (let* ((filename (flycheck-temp-file-system "spam/with/eggs.el"
                                              "flycheck-test"))
         (dirname (directory-file-name (file-name-directory filename))))
    (flycheck-testsuite-trap-temp-dir dirname
      (should (string= "eggs.el" (file-name-nondirectory filename)))
      (should (s-starts-with? temporary-file-directory filename))
      (should (s-starts-with? "flycheck-test" (file-name-nondirectory dirname)))
      (should (file-directory-p dirname)))))

(ert-deftest flycheck-temp-file-inplace-basename ()
  "Test `flycheck-temp-file-inplace' with a base name."
  (let ((filename (flycheck-temp-file-inplace "eggs.el" "flycheck-test")))
    (flycheck-testsuite-trap-temp-file filename
      (should (string= filename (expand-file-name "flycheck-test-eggs.el" nil)))
      (should-not (file-exists-p filename)))))

(ert-deftest flycheck-temp-file-inplace-path ()
  "Test `flycheck-temp-file-inplace' with complete path."
  (let ((filename (flycheck-temp-file-inplace "spam/with/eggs.el"
                                              "flycheck-test")))
    (flycheck-testsuite-trap-temp-file filename
      (should (string= filename (expand-file-name "flycheck-test-eggs.el"
                                                  "spam/with")))
      (should-not (file-exists-p filename)))))

(ert-deftest flycheck-temp-file-inplace-no-filename ()
  "Test `flycheck-temp-file-inplace' without a path."
  (let ((filename (flycheck-temp-file-inplace nil "flycheck-test")))
    (flycheck-testsuite-trap-temp-file filename
      (should-not (file-name-extension filename))
      (should (s-starts-with? "flycheck-test"
                              (file-name-nondirectory filename)))
      (should (file-exists-p filename)))))

(ert-deftest flycheck-same-files-p ()
  "Test `flycheck-same-files-p'."
  (should (flycheck-same-files-p "./flycheck.el" "./flycheck.el"))
  (should (flycheck-same-files-p "./flycheck.el" "flycheck.el"))
  (should-not (flycheck-same-files-p "../flycheck/flycheck.el" "tests.el")))

(ert-deftest flycheck-save-buffer-to-file ()
  "Test `flycheck-save-buffer-to-file'."
  (let ((filename (expand-file-name "tests-temp")))
    (unwind-protect
        (with-temp-buffer
          (should-not (file-exists-p filename))
          (insert "Hello world")
          (flycheck-save-buffer-to-file filename)
          (should (file-exists-p filename))
          (with-temp-buffer
            (insert-file-contents-literally filename)
            (should (string= (buffer-string) "Hello world"))))
      (ignore-errors (delete-file filename)))))

(ert-deftest flycheck-option-with-value-argument ()
  "Test concatenation of options and arguments."
  (should (equal (flycheck-option-with-value-argument "--foo" "bar")
                 '("--foo" "bar")))
  (should (equal (flycheck-option-with-value-argument "--foo=" "bar")
                 '("--foo=bar"))))

(ert-deftest flycheck-prepend-with-option ()
  (should (null (flycheck-prepend-with-option "-f" nil)))
  (should (equal (flycheck-prepend-with-option "-L" '("foo" "bar"))
                 '("-L" "foo" "-L" "bar"))))

(ert-deftest flycheck-temporary-buffer-p ()
  (with-temp-buffer
    (should (flycheck-temporary-buffer-p)))
  (with-temp-buffer
    (rename-buffer " foo")
    (should (flycheck-temporary-buffer-p)))
  (with-temp-buffer
    (rename-buffer "foo")
    (should-not (flycheck-temporary-buffer-p))))

(ert-deftest flycheck-safe-delete-directories-recursive ()
  (let ((dirname (flycheck-temp-dir-system "flycheck-test")))
    (unwind-protect
        (let ((filename (expand-file-name "foo" dirname)))
          (process-lines "touch" filename)
          (should (s-starts-with? dirname filename))
          (should (file-exists-p filename))
          (flycheck-safe-delete-directories (list dirname))
          (should-not (file-exists-p filename))
          (should-not (file-directory-p dirname))
          (should-not (file-exists-p dirname)))
      (ignore-errors (delete-directory dirname :recursive)))))


;;;; Checker declarations
(ert-deftest flycheck-error-pattern-p ()
  (should (flycheck-error-pattern-p '("foo" . warning)))
  (should-not (flycheck-error-pattern-p '("bar" . foo)))
  (should-not (flycheck-error-pattern-p '("bar" warning)))
  (should-not (flycheck-error-pattern-p "foo"))
  (should-not (flycheck-error-pattern-p 'warning)))

(ert-deftest flycheck-command-argument-p-symbols ()
  (--each '(source source-inplace source-original temporary-directory)
    (should (flycheck-command-argument-p it))))

(ert-deftest flycheck-command-argument-p-config-file ()
  (should (flycheck-command-argument-p '(config-file "foo" bar)))
  (should-not (flycheck-command-argument-p '(config-file "foo" 'bar)))
  (should-not (flycheck-command-argument-p '(config-file "foo"))))

(ert-deftest flycheck-command-argument-p-option ()
  (should (flycheck-command-argument-p '(option "foo" bar)))
  (should (flycheck-command-argument-p '(option "foo" bar filter)))
  (should-not (flycheck-command-argument-p '(option "foo" 'bar)))
  (should-not (flycheck-command-argument-p '(option "foo" bar 'filter)))
  (should-not (flycheck-command-argument-p '(option "foo"))))

(ert-deftest flycheck-command-argument-p-option-list ()
  (should (flycheck-command-argument-p '(option-list "foo" bar)))
  (should (flycheck-command-argument-p '(option-list "foo" bar filter)))
  (should-not (flycheck-command-argument-p '(option-list "foo" 'bar)))
  (should-not (flycheck-command-argument-p '(option-list "foo" bar 'filter)))
  (should-not (flycheck-command-argument-p '(option-list "foo"))))

(ert-deftest flycheck-command-argument-p-eval ()
  (should (flycheck-command-argument-p '(eval bar)))
  (should (flycheck-command-argument-p '(eval (bar))))
  (should-not (flycheck-command-argument-p '(eval)))
  (should-not (flycheck-command-argument-p '(eval foo bar))))

(ert-deftest flycheck-command-argument-p-invalid-argument ()
  (should-not (flycheck-command-argument-p 100))
  (should-not (flycheck-command-argument-p 'foo))
  (should-not (flycheck-command-argument-p '(foo bar))))


;;;; Checker API
(defvar flycheck-test-config-var)
(defvar flycheck-test-option-var)

(ert-deftest flycheck-substitute-argument-source ()
  (flycheck-testsuite-with-resource-buffer "substitute-dummy"
    (unwind-protect
        (progn
          (should (equal (flycheck-substitute-argument 'source-original 'emacs-lisp)
                         (buffer-file-name)))

          (let ((filename (flycheck-substitute-argument 'source-inplace 'emacs-lisp)))
            (should (equal filename (flycheck-testsuite-resource-filename
                                     "flycheck-substitute-dummy")))
            (should (file-exists-p filename)))

          (let ((filename (flycheck-substitute-argument 'source 'emacs-lisp)))
            (should (s-starts-with? temporary-file-directory filename))
            (should (file-exists-p filename)))))
    (flycheck-safe-delete-files flycheck-temp-files)))

(ert-deftest flycheck-substitute-argument-temporary-directory ()
  (with-temp-buffer
    (unwind-protect
        (progn
          (let ((dirname (flycheck-substitute-argument 'temporary-directory
                                                       'emacs-lisp)))
            (should (file-directory-p dirname))
            (should (s-starts-with? temporary-file-directory dirname))))
      (flycheck-safe-delete-directories flycheck-temp-directories))))

(ert-deftest flycheck-substitute-argument-config-file ()
  (let ((flycheck-test-config-var "substitute-dummy")
        (config-file (flycheck-testsuite-resource-filename "substitute-dummy")))
    (mocker-let
        ((locate-config-file-nil
          (filename checker)
          ((:input '("substitute-dummy" emacs-lisp) :output nil
                   :min-occur 2 :max-occur 2)))
         (locate-config-file-real
          (filename checker)
          ((:input '("substitute-dummy" emacs-lisp) :output config-file
                   :min-occur 2 :max-occur 2))))
      (let ((flycheck-locate-config-file-functions
             '(locate-config-file-nil locate-config-file-real)))
        (should (equal (flycheck-substitute-argument
                        '(config-file "--foo" flycheck-test-config-var)
                        'emacs-lisp)
                       (list "--foo" config-file)))
        (should (equal (flycheck-substitute-argument
                        '(config-file "--foo=" flycheck-test-config-var)
                        'emacs-lisp)
                       (list (concat "--foo=" config-file))))))))

(ert-deftest flycheck-substitute-argument-option ()
  (let ((flycheck-test-option-var "bar"))
    (should (equal (flycheck-substitute-argument
                    '(option "--foo" flycheck-test-option-var) 'emacs-lisp)
                   '("--foo" "bar")))
    (should (equal (flycheck-substitute-argument
                    '(option "--foo=" flycheck-test-option-var) 'emacs-lisp)
                   '("--foo=bar"))))
  (let ((flycheck-test-option-var 200))
    (should-error (flycheck-substitute-argument
                   '(option "--foo" flycheck-test-option-var) 'emacs-lisp))
    (should (equal (flycheck-substitute-argument
                    '(option "--foo" flycheck-test-option-var number-to-string) 'emacs-lisp)
                   '("--foo" "200")))
    (should (equal (flycheck-substitute-argument
                    '(option "--foo=" flycheck-test-option-var number-to-string) 'emacs-lisp)
                   '("--foo=200"))))
  (let (flycheck-test-option-var)
    (should-not (flycheck-substitute-argument
                 '(option "--foo" flycheck-test-option-var) 'emacs-lisp))
    ;; Catch an error, because `number-to-string' is called with nil
    (should-error (flycheck-substitute-argument
                   '(option "--foo" flycheck-test-option-var number-to-string) 'emacs-lisp)
                  :type 'wrong-type-argument)
    (should-error (flycheck-substitute-argument
                   '(option "--foo=" flycheck-test-option-var number-to-string) 'emacs-lisp)
                  :type 'wrong-type-argument)))

(ert-deftest flycheck-substitute-argument-option-list ()
  (let ((flycheck-test-option-var "spam"))
    (should-error (flycheck-substitute-argument
                   '(option-list "--foo" flycheck-test-option-var) 'emacs-lisp)))
  (let ((flycheck-test-option-var '("spam" "eggs")))
    (should (equal (flycheck-substitute-argument
                    '(option-list "--foo" flycheck-test-option-var) 'emacs-lisp)
                   '("--foo" "spam" "--foo" "eggs"))))
  (let ((flycheck-test-option-var '(10 20)))
    (should-error (flycheck-substitute-argument
                   '(option-list "--foo" flycheck-test-option-var) 'emacs-lisp))
    (should (equal (flycheck-substitute-argument
                    '(option-list "--foo" flycheck-test-option-var number-to-string) 'emacs-lisp)
                   '("--foo" "10" "--foo" "20"))))
  (let (flycheck-test-option-var)
    (should-not (flycheck-substitute-argument
                 '(option-list "--foo" flycheck-test-option-var) 'emacs-lisp)))
  (let ((flycheck-test-option-var '(nil)))
    ;; Catch an error, because `number-to-string' is called with nil
    (should-error (flycheck-substitute-argument
                   '(option-list "--foo" flycheck-test-option-var number-to-string) 'emacs-lisp)
                  :type 'wrong-type-argument)))

(ert-deftest flycheck-substitute-argument-eval ()
  (let ((flycheck-test-option-var '("Hello " "World")))
    (should (equal (flycheck-substitute-argument '(eval flycheck-test-option-var) 'emacs-lisp)
                   '("Hello " "World"))))
  (should (equal (flycheck-substitute-argument '(eval (concat "Hello" "World")) 'emacs-lisp)
                 "HelloWorld"))
  (should-not (flycheck-substitute-argument
               '(eval (when (string= "foo" "bar") "yes")) 'emacs-lisp))
  (should-error (flycheck-substitute-argument '(eval 200) 'emacs-lisp))
  (should-error (flycheck-substitute-argument '(eval '("foo" 200)) 'emacs-lisp)))

(ert-deftest flycheck-substitute-argument-unknown ()
  (--each '(flycheck-substitute-argument flycheck-substitute-shell-argument)
    (should-error (funcall it '(foo "bar") 'emacs-lisp))
    (should-error (funcall it 200 'emacs-lisp))))

(ert-deftest flycheck-substitute-shell-argument-source ()
  (flycheck-testsuite-with-resource-buffer "substitute-dummy"
    (--each '(source source-inplace source-original)
      (should (equal (flycheck-substitute-shell-argument it 'emacs-lisp)
                     (buffer-file-name))))))

(ert-deftest flycheck-substitute-shell-argument-temporary-directory ()
  (mocker-let
      ((flycheck-substitute-argument
        (arg checker)
        ((:input '(temporary-directory emacs-lisp) :output "spam with eggs"))))
    (should (equal (flycheck-substitute-shell-argument 'temporary-directory
                                                       'emacs-lisp)
                   "spam\\ with\\ eggs"))))

(ert-deftest flycheck-substitute-shell-argument-config-file ()
  (let ((filename "spam with eggs"))
    (mocker-let
        ((flycheck-substitute-argument
          (arg checker)
          ((:input '((config-file "--foo" flycheck-test-config-var) emacs-lisp)
                   :output (list "--foo" filename))
           (:input '((config-file "--foo=" flycheck-test-config-var) emacs-lisp)
                   :output (list (concat "--foo=" filename))))))
      (should (equal (flycheck-substitute-shell-argument
                      '(config-file "--foo" flycheck-test-config-var)
                      'emacs-lisp)
                     (concat "--foo " (shell-quote-argument filename))))
      (should (equal (flycheck-substitute-shell-argument
                      '(config-file "--foo=" flycheck-test-config-var)
                      'emacs-lisp)
                     (shell-quote-argument (concat "--foo=" filename)))))))

(ert-deftest flycheck-substitute-shell-argument-option ()
  (mocker-let
      ((flycheck-substitute-argument
        (arg checker)
        ((:input '((option "--foo" flycheck-test-option-var) emacs-lisp)
                 :output '("--foo" "spam with eggs"))
         (:input '((option "--foo=" flycheck-test-option-var) emacs-lisp)
                 :output '("--foo=spam with eggs"))
         (:input '((option "--foo" flycheck-test-option-var number-to-string)
                   emacs-lisp)
                 :output '("--foo" "spam with eggs"))
         (:input '((option "--foo=" flycheck-test-option-var number-to-string)
                   emacs-lisp)
                 :output '("--foo=spam with eggs")))))
    (should (equal (flycheck-substitute-shell-argument
                    '(option "--foo" flycheck-test-option-var)
                    'emacs-lisp)
                   "--foo spam\\ with\\ eggs"))
    (should (equal (flycheck-substitute-shell-argument
                    '(option "--foo=" flycheck-test-option-var)
                    'emacs-lisp)
                   "--foo\\=spam\\ with\\ eggs"))
    (should (equal (flycheck-substitute-shell-argument
                    '(option "--foo" flycheck-test-option-var number-to-string)
                    'emacs-lisp)
                   "--foo spam\\ with\\ eggs"))
    (should (equal (flycheck-substitute-shell-argument
                    '(option "--foo=" flycheck-test-option-var number-to-string)
                    'emacs-lisp)
                   "--foo\\=spam\\ with\\ eggs"))))

(ert-deftest flycheck-substitute-shell-argument-option-list ()
  (let ((flycheck-test-option-var "spam"))
    (should-error (flycheck-substitute-shell-argument
                   '(option-list "--foo" flycheck-test-option-var) 'emacs-lisp)))
  (let ((flycheck-test-option-var '("spam" "with eggs")))
    (should (equal (flycheck-substitute-shell-argument
                    '(option-list "--foo" flycheck-test-option-var) 'emacs-lisp)
                   "--foo spam --foo with\\ eggs")))
  (let ((flycheck-test-option-var '(10 20)))
    (should-error (flycheck-substitute-shell-argument
                   '(option-list "--foo" flycheck-test-option-var) 'emacs-lisp))
    (should (equal (flycheck-substitute-shell-argument
                    '(option-list "--foo" flycheck-test-option-var number-to-string) 'emacs-lisp)
                   "--foo 10 --foo 20")))
  (let (flycheck-test-option-var)
    (should (equal (flycheck-substitute-shell-argument
                    '(option-list "--foo" flycheck-test-option-var) 'emacs-lisp)
                   "")))
  (let ((flycheck-test-option-var '(nil)))
    ;; Catch an error, because `number-to-string' is called with nil
    (should-error (flycheck-substitute-shell-argument
                   '(option-list "--foo" flycheck-test-option-var number-to-string) 'emacs-lisp)
                  :type 'wrong-type-argument)))

(ert-deftest flycheck-substitute-shell-argument-eval ()
  (mocker-let
      ((flycheck-substitute-argument
        (arg checker)
        ((:input '((eval foo) emacs-lisp) :output '("foo bar" "spam eggs")))))
    (should (equal (flycheck-substitute-shell-argument '(eval foo) 'emacs-lisp)
                   "foo\\ bar spam\\ eggs"))))

(ert-deftest flycheck-checker-modes ()
  (dolist (checker flycheck-checkers)
    (should (listp (flycheck-checker-modes checker)))
    (should (-all? #'symbolp (flycheck-checker-modes checker)))))

(ert-deftest flycheck-checker-executable ()
  (dolist (checker flycheck-checkers)
    (should (stringp (flycheck-checker-executable checker)))))

(ert-deftest flycheck-check-executable ()
  (dolist (checker flycheck-checkers)
    (if (executable-find (flycheck-checker-executable checker))
        (should (flycheck-check-executable checker))
      (should-not (flycheck-check-executable checker)))))


;;;; Configuration file functions
(ert-deftest flycheck-locate-config-file-absolute-path ()
  (with-temp-buffer
    (cd flycheck-testsuite-dir)
    (should-not (flycheck-locate-config-file-absolute-path "flycheck-testsuite.el"
                                                           'emacs-lisp))
    (should (equal (flycheck-locate-config-file-absolute-path "../Makefile"
                                                              'emacs-lisp)
                   (expand-file-name "../Makefile" flycheck-testsuite-dir)))))

(ert-deftest flycheck-locate-config-file-projectile ()
  (require 'projectile)
  (with-temp-buffer
    (set-visited-file-name (expand-file-name "foo" flycheck-testsuite-dir)
                           :no-query)
    (should (projectile-project-p))
    (should (equal
             (flycheck-locate-config-file-projectile "Makefile" 'emacs-lisp)
             (expand-file-name "../Makefile" flycheck-testsuite-dir)))
    (should-not (flycheck-locate-config-file-projectile "Foo" 'emacs-lisp)))
  (with-temp-buffer
    (set-visited-file-name (expand-file-name "foo" temporary-file-directory)
                           :no-query)
    (should-not (projectile-project-p))
    (should-not (flycheck-locate-config-file-projectile "Foo" 'emacs-dir))))

(ert-deftest flycheck-locate-config-file-ancestor-directories ()
  (with-temp-buffer
    (setq buffer-file-name (expand-file-name "flycheck-testsuite.el"
                                             flycheck-testsuite-dir))
    (should-not (flycheck-locate-config-file-ancestor-directories "foo" 'emacs-lisp))
    (should (equal (flycheck-locate-config-file-ancestor-directories
                    "flycheck-testrunner.el" 'emacs-lisp)
                   (expand-file-name "flycheck-testrunner.el" flycheck-testsuite-dir)))
    (should (equal (flycheck-locate-config-file-ancestor-directories
                    "Makefile" 'emacs-lisp)
                   (expand-file-name "../Makefile" flycheck-testsuite-dir)))))

(ert-deftest flycheck-locate-config-file-home ()
  (let ((old-home (getenv "HOME")))
    (unwind-protect
        (progn
          (setenv "HOME" flycheck-testsuite-dir)
          (should-not (flycheck-locate-config-file-home "foo" 'emacs-lisp))
          (should-not (flycheck-locate-config-file-home "Makefile" 'emacs-lisp))
          (should (equal (flycheck-locate-config-file-home
                          "flycheck-testsuite.el" 'emacs-lisp)
                         (expand-file-name "flycheck-testsuite.el"
                                           flycheck-testsuite-dir))))
      (setenv "HOME" old-home))))


;;;; Generic option filters
(ert-deftest flycheck-option-int ()
  (should (null (flycheck-option-int nil)))
  (should (equal (flycheck-option-int 10) "10")))

(ert-deftest flycheck-option-comma-separated-list ()
  (should (null (flycheck-option-comma-separated-list nil)))
  (should (null (flycheck-option-comma-separated-list '(nil))))
  (should (null (flycheck-option-comma-separated-list '(10 20) nil (lambda (x) nil))))
  (should (equal (flycheck-option-comma-separated-list '("foo" "bar"))
                 "foo,bar"))
  (should (equal (flycheck-option-comma-separated-list '("foo" "bar") ":")
                 "foo:bar"))
  (should (equal (flycheck-option-comma-separated-list '(10 20) nil #'number-to-string)
                 "10,20")))


;;;; Checker selection
(ert-deftest flycheck-select-checker-automatically ()
  "Test automatic checker selection.

Have Flycheck select a checker automatically, then change the
list of registered checkers, and test that a new checker is
selected."
  :expected-result (flycheck-testsuite-fail-unless-checkers 'python-pylint 'python-flake8)
  (flycheck-testsuite-with-resource-buffer "errors-from-different-checkers.py"
    (python-mode)
    (set (make-local-variable 'flycheck-checkers) '(python-pylint python-flake8))
    (flycheck-mode)
    (flycheck-buffer)
    (flycheck-testsuite-wait-for-syntax-checker)
    (should (= (length flycheck-current-errors) 1))
    (flycheck-testsuite-should-error 3 nil "Unused import re" 'warning)
    (should (not flycheck-checker))
    (should (eq flycheck-last-checker 'python-pylint))
    (flycheck-clear-errors)
    (should (not flycheck-current-errors))
    (setq flycheck-checkers '(python-flake8))
    (flycheck-buffer)
    (flycheck-testsuite-wait-for-syntax-checker)
    (should (= (length flycheck-current-errors) 1))
    (flycheck-testsuite-should-error 3 1 "F401 're' imported but unused" 'warning)
    (should (not flycheck-checker))
    (should (eq flycheck-last-checker 'python-flake8))))

(ert-deftest flycheck-select-checker ()
  "Test that checkers are properly selected.

Select two different checkers and test that each one is properly
executed, and has its errors reported."
  :expected-result (flycheck-testsuite-fail-unless-checkers 'python-pylint 'python-flake8)
  (flycheck-testsuite-with-resource-buffer "errors-from-different-checkers.py"
    (python-mode)
    (set (make-local-variable 'flycheck-checkers) '(python-pylint))
    (should (-all? 'flycheck-may-use-checker flycheck-checkers))
    (should (not flycheck-checker))
    (flycheck-mode)
    (flycheck-buffer)
    (flycheck-testsuite-wait-for-syntax-checker)
    (should (= (length flycheck-current-errors) 1))
    (flycheck-testsuite-should-error 3 nil "Unused import re" 'warning)
    (flycheck-select-checker 'python-flake8)
    (flycheck-testsuite-wait-for-syntax-checker)
    (should (= (length flycheck-current-errors) 1))
    (flycheck-testsuite-should-error 3 1 "F401 're' imported but unused" 'warning)
    (should (eq flycheck-checker 'python-flake8))))

(ert-deftest flycheck-select-checker-unusable ()
  "Test that selecting an unusable checker fails.

Select a checker that is not usable in a buffer, and test that an
error is signaled on all subsequent checks."
  :expected-result (flycheck-testsuite-fail-unless-checkers 'python-pylint 'bash)
  (flycheck-testsuite-with-resource-buffer "errors-from-different-checkers.py"
    (python-mode)
    (set (make-local-variable 'flycheck-checkers) '(python-pylint))
    (should (not flycheck-checker))
    (flycheck-mode)
    (flycheck-buffer)
    (flycheck-testsuite-wait-for-syntax-checker)
    (should (= (length flycheck-current-errors) 1))
    (flycheck-testsuite-should-error 3 nil "Unused import re" 'warning)
    (let* ((error-data (should-error (flycheck-select-checker 'bash)
                                     :type flycheck-testsuite-user-error-type)))
      (should (string= (cadr error-data)
                       "Configured syntax checker bash cannot be used"))
      (should (string= flycheck-mode-line " FlyC!"))
      ;; A subsequent syntax checker should still fail, and not fall back to
      ;; automatic selection
      (should-error (flycheck-buffer) :type flycheck-testsuite-user-error-type)
      (should (string= flycheck-mode-line " FlyC!")))))


;;;; Documentation
(defmacro flycheck-with-doc-buffer (doc-file &rest body)
  "Create a temp buffer from DOC-FILE and execute BODY."
  (declare (indent 1))
  `(let* ((filename (expand-file-name (concat "../doc/" ,doc-file)
                                      flycheck-testsuite-dir)))
     (should (file-exists-p filename))
     (with-temp-buffer
       (insert-file-contents filename)
       ,@body)))

(ert-deftest doc-all-checkers-documented ()
  "Test that all registered checkers are documented in the Flycheck manual."
  (flycheck-with-doc-buffer "checkers.texi"
    ;; Search for the beginning of the list of checkers
    (re-search-forward (rx "@itemize"))
    (dolist (checker flycheck-checkers)
      (forward-line 1)
      (should (looking-at (rx line-start "@iflyc " symbol-start
                              (group (one-or-more not-newline))
                              symbol-end line-end)))
      (should (equal (match-string 1) (symbol-name checker))))
    (forward-line 1)
    (should (looking-at (rx "@end itemize")))))

(ert-deftest doc-all-options-documented ()
  "Tests that all option variables are documented in the manual."
  (let ((config-vars (sort (-flatten (-keep #'flycheck-checker-option-vars
                                            (flycheck-defined-checkers)))
                           #'string<)))
    (flycheck-with-doc-buffer "usage.texi"
      ;; Go to the beginning of the configuration section
      (re-search-forward (rx "@node Configuration"))
      ;; Go to the beginning of the option variable listing
      (re-search-forward (rx "configured via options."))
      ;; Verify that all variables are documented
      (dolist (var config-vars)
        (re-search-forward (rx line-start "@defopt " symbol-start
                               (group (one-or-more not-newline))
                               symbol-end line-end))
        (should (equal (match-string 1) (symbol-name var)))))))

(ert-deftest doc-all-config-vars-documented ()
  "Tests that all configuration file variables are documented in the manual."
  (let ((option-file-vars (sort (-keep #'flycheck-checker-config-file-var
                                       (flycheck-defined-checkers))
                                #'string<)))
    (flycheck-with-doc-buffer "usage.texi"
      ;; Go to the beginning of the configuration section
      (re-search-forward (rx "@node Configuration"))
      ;; Go to the beginning of the option variable listing
      (re-search-forward (rx "configuration file variables"))
      ;; Verify that all variables are documented
      (dolist (var option-file-vars)
        (re-search-forward (rx line-start "@defopt " symbol-start
                               (group (one-or-more not-newline))
                               symbol-end line-end))
        (should (equal (match-string 1) (symbol-name var)))))))

(ert-deftest flycheck-describe-checker-pops-up-help ()
  "Test that describing a syntax checker pops up a help buffer."
  (dolist (checker (flycheck-defined-checkers))
    (flycheck-testsuite-with-help-buffer
      (flycheck-describe-checker checker)
      (should (buffer-live-p (get-buffer (help-buffer))))
      (should (get-buffer-window (help-buffer)))
      (with-current-buffer (help-buffer)
        (goto-char (point-min))
        (re-search-forward (rx symbol-start (group (one-or-more not-newline))
                               symbol-end " is a Flycheck syntax checker"))
        (should (= (match-beginning 0) 1))
        (should (string= (match-string 1) (symbol-name checker)))))))

(ert-deftest flycheck-describe-checker-navigate-to-source ()
  "Test that checkers are properly described."
  (dolist (checker (flycheck-defined-checkers))
    (flycheck-testsuite-with-help-buffer
      (flycheck-describe-checker checker)
      (with-current-buffer (help-buffer)
        (goto-char (point-min))
        (re-search-forward
         (rx "`" (minimal-match (zero-or-more not-newline)) "'"))
        (should (string= (match-string 0) "`flycheck.el'"))
        (push-button (+ 2 (match-beginning 0)))
        (unwind-protect
            (progn
              (should (string= (buffer-name) "flycheck.el"))
              (should (looking-at
                       (rx line-start "("
                           symbol-start "flycheck-define-checker" symbol-end " "
                           symbol-start (group (one-or-more not-newline)) symbol-end
                           line-end)))
              (should (string= (match-string 1) (symbol-name checker))))
          (kill-buffer))))))

(ert-deftest flycheck-describe-checker-executable-name ()
  "Test that the command name appears in syntax checker help."
  (dolist (checker (flycheck-defined-checkers))
    (flycheck-testsuite-with-help-buffer
      (flycheck-describe-checker checker)
      (with-current-buffer (help-buffer)
        (goto-char (point-min))
        (re-search-forward
         "This\\s-+syntax\\s-+checker\\s-+executes\\s-+\"\\(.+?\\)\"\\(?:\\.\\|,\\)")
        (should (string= (match-string 1)
                         (flycheck-checker-executable checker)))))))

(ert-deftest flycheck-describe-checker-config-file-var ()
  "Test that the config file var appears in syntax checker help."
  (dolist (checker (flycheck-defined-checkers))
    (flycheck-testsuite-with-help-buffer
      (flycheck-describe-checker checker)
      (with-current-buffer (help-buffer)
        (let ((config-file-var (flycheck-checker-config-file-var checker)))
          (if (not config-file-var)
              (should-not (s-contains? "configuration file"
                                       (buffer-substring (point-min) (point-max))))
            (goto-char (point-min))
            (re-search-forward
             ", using\\s-+a\\s-+configuration\\s-+file\\s-+from\\s-+`\\(.+?\\)'\\.")
            (should (equal (match-string 1) (symbol-name config-file-var)))))))))

(ert-deftest flycheck-describe-checker-option-vars ()
  "Test that option variables appear in syntax checker help."
  (dolist (checker (flycheck-defined-checkers))
    (flycheck-testsuite-with-help-buffer
      (flycheck-describe-checker checker)
      (with-current-buffer (help-buffer)
        (let ((option-vars (sort (flycheck-checker-option-vars checker)
                                 #'string<))
              ;; The regular expression to find the beginning of the option
              ;; variable list
              (regexp "This\\s-+syntax\\s-+checker\\s-+can\\s-+be\\s-+configured\\s-+with\\s-+these\\s-+options:\n"))
          (goto-char (point-min))
          (if (not option-vars)
              ;; If there are no variables, we should not see a list of them
              (should-not (re-search-forward regexp nil :no-error))
            ;; Find the beginning of the option var listing
            (re-search-forward regexp)
            (goto-char (match-end 0))
            ;; Test that each variable is properly listed
            (dolist (var option-vars)
              (forward-line 1)
              (should (looking-at "^     \\* `\\(.+?\\)'$"))
              (should (equal (match-string 1) (symbol-name var))))
            ;; After the list of options there should be a blank line to
            ;; separate the variable list from the actual docstring
            (forward-line 1)
            (should (looking-at "^$"))))))))

(ert-deftest flycheck-describe-checker-docstring ()
  "Test that the docstring appears in syntax checker help."
  (dolist (checker (flycheck-defined-checkers))
    (flycheck-testsuite-with-help-buffer
      (flycheck-describe-checker checker)
      (with-current-buffer (help-buffer)
        (should (s-contains? (flycheck-checker-documentation checker)
                             (buffer-substring (point-min) (point-max))))))))


;;;; Checker error API
(ert-deftest flycheck-error-line-region ()
  (with-temp-buffer
    (insert "Hello\n    World\n")
    (should (equal (flycheck-error-line-region (flycheck-error-new-at 1 1))
                   '(1 . 6)))
    (should (equal (flycheck-error-line-region (flycheck-error-new-at 2 4))
                   '(11 . 16)))
    ;; An error column beyond the end of the line is simply ignored just like
    ;; all other error columns
    (should (equal (flycheck-error-line-region (flycheck-error-new-at 2 10))
                   '(11 . 16)))
    ;; An error line beyond the end of file should highlight the last line
    (should (equal (flycheck-error-line-region (flycheck-error-new-at 4 3))
                   '(16 . 17)))))

(ert-deftest flycheck-error-column-region ()
  (with-temp-buffer
    (insert "Hello\n    World\n")
    (should-not (flycheck-error-column-region (flycheck-error-new-at 1 nil)))
    (should (equal (flycheck-error-column-region (flycheck-error-new-at 1 4))
                   '(4 . 5)))
    (should (equal (flycheck-error-column-region (flycheck-error-new-at 2 6))
                   '(12 . 13)))
    ;; A column beyond the end of a line
    (should (equal (flycheck-error-column-region (flycheck-error-new-at 1 7))
                   '(6 . 7)))
    ;; A column right at the end of the last empty line of a file (an important
    ;; special case, because the Emacs Lisp checker reports undefined functions
    ;; at this place!)
    (should (equal (flycheck-error-column-region (flycheck-error-new-at 3 1))
                   '(16 . 17)))
    ;; A column beyond the end of file
    (should (equal (flycheck-error-column-region (flycheck-error-new-at 4 2))
                   '(16 . 17)))))

(ert-deftest flycheck-error-sexp-region ()
  (with-temp-buffer
    (insert "    (message)\n    (message")
    (emacs-lisp-mode)
    (should-not (flycheck-error-sexp-region (flycheck-error-new-at 1 2)))
    (should (equal (flycheck-error-sexp-region (flycheck-error-new-at 1 5))
                   '(5 . 14)))
    (should (equal (flycheck-error-sexp-region (flycheck-error-new-at 1 8))
                   '(6 . 13)))
    ;; An incomplete expression
    (should-not (flycheck-error-sexp-region (flycheck-error-new-at 2 5)))))

(ert-deftest flycheck-error-region-for-mode ()
  (with-temp-buffer
    (insert "    (message) ;; Hello world\n    (message")
    (emacs-lisp-mode)
    ;; Test an expression at the error column for all modes
    (let ((err (flycheck-error-new-at 1 7)))
      (should (equal (flycheck-error-region-for-mode err 'lines) '(5 . 29)))
      (should (equal (flycheck-error-region-for-mode err 'columns) '(7 . 8)))
      (should (equal (flycheck-error-region-for-mode err 'sexps) '(6 . 13))))
    ;; Test an error column which does not point to an expression
    (let ((err (flycheck-error-new-at 2 5)))
      (should (equal (flycheck-error-region-for-mode err 'lines) '(34 . 42)))
      (--each '(columns sexps)
        (should (equal (flycheck-error-region-for-mode err it) '(34 . 35)))))
    ;; Test an error without column for all modes
    (let ((err (flycheck-error-new-at 1 nil)))
      (--each '(lines columns sexps)
        (should (equal (flycheck-error-region-for-mode err it) '(5 . 29)))))))

(ert-deftest flycheck-error-pos ()
  (with-temp-buffer
    (insert "    Hello\n   World\n")
    (should (= (flycheck-error-pos (flycheck-error-new-at 1 1)) 1))
    (should (= (flycheck-error-pos (flycheck-error-new-at 1 4)) 4))
    (should (= (flycheck-error-pos (flycheck-error-new-at 1 nil)) 5))
    (should (= (flycheck-error-pos (flycheck-error-new-at 2 nil)) 14))
    (should (= (flycheck-error-pos (flycheck-error-new-at 3 1)) 19))
    (should (= (flycheck-error-pos (flycheck-error-new-at 4 1)) 19))
    (should (= (flycheck-error-pos (flycheck-error-new-at 4 nil)) 19))))

(ert-deftest flycheck-error-format ()
  (should (string= (flycheck-error-format
                    (flycheck-error-new-at 3 5 'warning "Hello world"
                                           :checker 'emacs-lisp))
                   "3:5:warning: Hello world (emacs-lisp)"))
  (should (string= (flycheck-error-format
                    (flycheck-error-new-at 20 7 'error "Spam with eggs"
                                           :checker 'ruby))
                   "20:7:error: Spam with eggs (ruby)"))
  (should (string= (flycheck-error-format
                    (flycheck-error-new-at 14 nil 'warning "Oh no"
                                           :checker 'python-flake8))
                   "14:warning: Oh no (python-flake8)"))
  ;; Specific test for https://github.com/magnars/s.el/issues/34
  (should (string= (flycheck-error-format
                    (flycheck-error-new-at 14 15 'error "dash\\nbroken"
                                           :checker 'foo))
                   "14:15:error: dash\\nbroken (foo)")))


;;;; Error parsers
(defconst flycheck-checkstyle-xml
  "<?xml version=\"1.0\" encoding=\"utf-8\"?>
<checkstyle version=\"4.3\">
  <file name=\"test-javascript/missing-semicolon.js\">
    <error line=\"3\" column=\"21\" severity=\"error\" message=\"Missing semicolon.\" source=\"Missing semicolon.\" />
    <error line=\"3\" severity=\"warning\" message=\"Implied global &apos;alert&apos;\" source=\"jshint.implied-globals\" />
  </file>
  <file name=\"test-javascript/missing-quote.js\">
    <error line=\"undefined\" column=\"undefined\" severity=\"error\" message=\"Cannot read property &apos;id&apos; of undefined\" source=\"\" />
  </file>
</checkstyle>"
  "Example Checkstyle output from jshint.")

(defconst flycheck-expected-errors
  (list
   (flycheck-error-new
    :filename "test-javascript/missing-semicolon.js"
    :line 3
    :column 21
    :level 'error
    :message "Missing semicolon.")
   (flycheck-error-new
    :filename "test-javascript/missing-semicolon.js"
    :line 3
    :column nil
    :level 'warning
    :message "Implied global 'alert'")
   (flycheck-error-new
    :filename "test-javascript/missing-quote.js"
    :line nil
    :column nil
    :level 'error
    :message "Cannot read property 'id' of undefined"))
  "Errors to be parsed from `flycheck-checkstyle-xml'.")


(ert-deftest flycheck-parse-checkstyle-xml ()
  "Test Checkstyle parsing with xml.el"
  (let ((flycheck-xml-parser 'flycheck-parse-xml-region))
    (should (equal (flycheck-parse-checkstyle flycheck-checkstyle-xml nil nil)
                   flycheck-expected-errors))))

(ert-deftest flycheck-parse-checkstyle-libxml2 ()
  "Test Checkstyle parsing with libxml2."
  :expected-result (if (fboundp 'libxml-parse-xml-region) :passed :failed)
  (let ((flycheck-xml-parser 'libxml-parse-xml-region))
    (should (equal (flycheck-parse-checkstyle flycheck-checkstyle-xml nil nil)
                   flycheck-expected-errors))))

(ert-deftest flycheck-parse-checkstyle-auto ()
  "Test Checkstyle parsing with the automatically chosen parsed."
  (should (equal (flycheck-parse-checkstyle flycheck-checkstyle-xml nil nil)
                 flycheck-expected-errors)))


;;;; Error overlay management
(ert-deftest flycheck-overlay-categories ()
  (--each '(flycheck-error-overlay flycheck-warning-overlay)
    (should (get it 'flycheck-overlay)))
  (should (= (get 'flycheck-error-overlay 'priority) 110))
  (should (= (get 'flycheck-warning-overlay 'priority) 100))
  (should (eq (get 'flycheck-error-overlay 'face) 'flycheck-error))
  (should (eq (get 'flycheck-warning-overlay 'face) 'flycheck-warning))
  (should (eq (get 'flycheck-error-overlay 'flycheck-fringe-face)
              'flycheck-fringe-error))
  (should (eq (get 'flycheck-warning-overlay 'flycheck-fringe-face)
              'flycheck-fringe-warning))
  (should (eq (get 'flycheck-error-overlay 'flycheck-fringe-bitmap)
              flycheck-fringe-exclamation-mark))
  (should (symbolp flycheck-fringe-exclamation-mark))
  (should (eq (get 'flycheck-warning-overlay 'flycheck-fringe-bitmap)
              'question-mark))
  (should (string= (get 'flycheck-error-overlay 'help-echo)
                   "Unknown error."))
  (should (string= (get 'flycheck-warning-overlay 'help-echo)
                   "Unknown warning.")))

(ert-deftest flycheck-add-overlay-category ()
  (with-temp-buffer
    (insert "Foo")
    (let ((overlay (flycheck-add-overlay (flycheck-error-new-at 1 1 'warning))))
      (should (eq (overlay-get overlay 'category) 'flycheck-warning-overlay)))
    (let ((overlay (flycheck-add-overlay (flycheck-error-new-at 1 1 'error))))
      (should (eq (overlay-get overlay 'category) 'flycheck-error-overlay)))
    (let ((err (should-error (flycheck-add-overlay (flycheck-error-new-at 1 1 'foo)))))
      (should (string= (cadr err) "Invalid error level foo")))
    (let ((err (should-error (flycheck-add-overlay (flycheck-error-new-at 1 1)))))
      (should (string= (cadr err) "Invalid error level nil")))))

(ert-deftest flycheck-add-overlay-help-echo ()
  (with-temp-buffer
    (--each '(error warning)
      (let ((overlay (flycheck-add-overlay
                      (flycheck-error-new-at 1 1 it "A bar message"))))
        (should (string= (overlay-get overlay 'help-echo) "A bar message"))))))

(ert-deftest flycheck-add-overlay-flycheck-error ()
  (with-temp-buffer
    (insert "Foo bar")
    (let* ((err (flycheck-error-new-at 1 1 'warning))
           (overlay (flycheck-add-overlay err)))
      (should (eq (overlay-get overlay 'flycheck-error) err)))))

(ert-deftest flycheck-add-overlay-fringe-icon ()
  (with-temp-buffer
    (insert "Hello\n    World")
    (let ((flycheck-indication-mode nil))
      (--each '(error warning)
        (let ((overlay (flycheck-add-overlay (flycheck-error-new-at 1 1 it))))
          (should-not (overlay-get overlay 'before-string)))))
    ;; An unknown indication mode should cause no error indication
    (let ((flycheck-indication-mode 'foo))
      (--each '(error warning)
        (let ((overlay (flycheck-add-overlay (flycheck-error-new-at 1 1 it))))
          (should-not (overlay-get overlay 'before-string)))))
    ;; Test the bitmap and face of fringe icons
    (--each '(warning error)
      (pcase-let* ((overlay (flycheck-add-overlay (flycheck-error-new-at 1 1 it)))
                   (category (overlay-get overlay 'category))
                   (before-string (overlay-get overlay 'before-string))
                   (`(_ ,bitmap ,face) (get-text-property 0 'display before-string)))
        (should (eq face (get category 'flycheck-fringe-face)))
        (should (eq bitmap (get category 'flycheck-fringe-bitmap)))))
    ;; Test the various indication modes
    (--each '(left-fringe right-fringe)
      (let ((flycheck-indication-mode it))
        (pcase-let* ((err (flycheck-error-new-at 1 1 'error))
                     (overlay (flycheck-add-overlay err))
                     (before-string (overlay-get overlay 'before-string))
                     (`(,side _ _) (get-text-property 0 'display before-string)))
          (should (eq side it)))))))

(ert-deftest flycheck-add-overlay-with-narrowing ()
  "Test that all overlays are added at the right positions with narrowing in place."
  (flycheck-testsuite-with-resource-buffer "narrowing.el"
    (emacs-lisp-mode)
    (flycheck-mode)
    ;; Narrow to the function and check the buffer
    (re-search-forward "(defun .*")
    (forward-line 1)
    (narrow-to-defun)
    (should (buffer-narrowed-p))
    (flycheck-testsuite-buffer-sync)
    ;; We should have two errors highlighted between point min and max now
    (should (= (length (flycheck-overlays-in (point-min) (point-max))) 2))
    ;; Remove restrictions and test that all errors are reported
    (widen)
    (should (= (length (flycheck-overlays-in (point-min) (point-max))) 4))
    (flycheck-testsuite-should-errors
     '(9 1 "`message' called with 0 args to fill 1\n    format field(s)" warning)
     '(11 8 "`message' called with 0 args to fill 1\n    format field(s)" warning)
     '(12 nil "First sentence should end with punctuation" warning
          :checker emacs-lisp-checkdoc)
     '(15 1 "`message' called with 0 args to fill 1\n    format field(s)" warning))))


;;;; Error navigation
(defun flycheck-test-next-error-function (next-error-fn)
   (let (error-data)
      (flycheck-testsuite-with-resource-buffer "many-errors-for-navigation.el"
        (emacs-lisp-mode)
        (flycheck-mode)
        (flycheck-testsuite-buffer-sync)
        (goto-char (point-min))
        (funcall next-error-fn)
        (should (= (point) 152))
        (funcall next-error-fn)
        (should (= (point) 175))
        (funcall next-error-fn)
        (should (= (point) 244))
        (setq error-data (should-error (funcall next-error-fn)
                                       :type flycheck-testsuite-user-error-type))
        (should (string= (cadr error-data) "No more Flycheck errors"))
        ;; Now try prefix argument and reset
        (funcall next-error-fn 2 t)
        (should (= (point) 175))
        ;; And a negative prefix argument now
        (funcall next-error-fn -1)
        (should (= (point) 152))
        (setq error-data (should-error (funcall next-error-fn 10)
                                       :type flycheck-testsuite-user-error-type))
        (should (string= (cadr error-data) "No more Flycheck errors")))))

(ert-deftest flycheck-next-error-compile-mode ()
  "Test navigation to the next error by means of compile mode."
  (flycheck-test-next-error-function #'next-error))

(ert-deftest flycheck-next-error ()
  "Test navigation to the next error."
  (flycheck-test-next-error-function #'flycheck-next-error))

(defun flycheck-test-previous-error-function (previous-error-fn)
  (let (error-data)
    (flycheck-testsuite-with-resource-buffer "many-errors-for-navigation.el"
      (emacs-lisp-mode)
      (flycheck-mode)
      (flycheck-testsuite-buffer-sync)
      (goto-char (point-max))
      (funcall previous-error-fn)
      (should (= (point) 244))
      (funcall previous-error-fn)
      (should (= (point) 175))
      (funcall previous-error-fn)
      (should (= (point) 152))
      (setq error-data (should-error (funcall previous-error-fn)
                                     :type flycheck-testsuite-user-error-type))
      (should (string= (cadr error-data) "No more Flycheck errors"))
      ;; Now go to buffer end again, and try a prefix arg
      (goto-char (point-max))
      (funcall previous-error-fn 2)
      (should (= (point) 175))
      (funcall previous-error-fn -1)
      (should (= (point) 244))
      (setq error-data (should-error (funcall previous-error-fn 10)
                                     :type flycheck-testsuite-user-error-type))
      (should (string= (cadr error-data) "No more Flycheck errors")))))

(ert-deftest flycheck-previous-error-compile-mode ()
  "Test navigation to the previous error by means of compile mode."
  (flycheck-test-previous-error-function #'previous-error))

(ert-deftest flycheck-previous-error ()
  "Test navigation to the previous error."
  (flycheck-test-previous-error-function #'flycheck-previous-error))

(defun flycheck-test-first-error-function (first-error-fn)
  (let (error-data)
    (flycheck-testsuite-with-resource-buffer "many-errors-for-navigation.el"
      (emacs-lisp-mode)
      (flycheck-mode)
      (flycheck-testsuite-buffer-sync)
      (goto-char (point-max))
      (funcall first-error-fn)
      (should (= (point) 152))
      (funcall first-error-fn)
      (should (= (point) 152))
      (funcall first-error-fn 2)
      (should (= (point) 175))
      (setq error-data (should-error (funcall first-error-fn 10)
                                     :type flycheck-testsuite-user-error-type))
      (should (string= (cadr error-data) "No more Flycheck errors")))))

(ert-deftest flycheck-first-error-compile-mode ()
  "Test navigation to the first error by means of compile mode."
  (flycheck-test-first-error-function #'first-error))

(ert-deftest flycheck-first-error ()
  "Test navigation to the first error."
  (flycheck-test-first-error-function #'flycheck-first-error))

(ert-deftest flycheck-next-error-does-not-cross-narrowing ()
  "Test that error navigation does not cross restrictions"
  (flycheck-testsuite-with-resource-buffer "narrowing.el"
    (emacs-lisp-mode)
    (flycheck-mode)
    (re-search-forward "(defun .*")
    (forward-line 1)
    (narrow-to-defun 1)
    (should (buffer-narrowed-p))
    (flycheck-testsuite-buffer-sync)
    (flycheck-next-error 1 :reset)
    (should (= (point) 166))
    (flycheck-next-error)
    (should (= (point) 198))
    (should-error (flycheck-next-error)
                  :type flycheck-testsuite-user-error-type)
    (flycheck-previous-error)
    (should (= (point) 166))
    (should-error (flycheck-previous-error)
                  :type flycheck-testsuite-user-error-type)))


;;;; Error list
(ert-deftest flycheck-error-list-buffer-label ()
  (with-temp-buffer
    (rename-buffer "Foo")
    (should (string= (flycheck-error-list-buffer-label (current-buffer))
                     "#<buffer Foo>")))
  (with-temp-buffer
    (set-visited-file-name (expand-file-name "foo/bar" flycheck-testsuite-dir)
                           :no-query)
    (cd flycheck-testsuite-dir)
    (should (string= (flycheck-error-list-buffer-label (current-buffer))
                     "foo/bar"))))

(ert-deftest flycheck-error-list-error-label ()
  (with-temp-buffer
    (rename-buffer "Foo")
    (should (string= (flycheck-error-list-error-label (flycheck-error-new-at 1 1))
                     "#<buffer Foo>")))
  (with-temp-buffer
    (set-visited-file-name (expand-file-name "foo/bar" flycheck-testsuite-dir)
                           :no-query)
    (cd flycheck-testsuite-dir)
    (should (string= (flycheck-error-list-error-label (flycheck-error-new-at 1 1))
                     "foo/bar")))
  (with-temp-buffer
    (cd flycheck-testsuite-dir)
    (let* ((filename (expand-file-name "spam/with/eggs" flycheck-testsuite-dir))
           (err (flycheck-error-new-at 1 1 'warning "Foo" :filename filename)))
      (should (string= (flycheck-error-list-error-label err)
                       "spam/with/eggs")))))

(ert-deftest flycheck-error-list-insert-header ()
  (with-temp-buffer
    (rename-buffer "Foo")
    (flycheck-error-list-insert-header (current-buffer))
    (should (string= (buffer-string)
                     (format "

\C-l
*** #<buffer Foo>: Syntax and style errors (Flycheck v%s)
"
                             (flycheck-version)))))
  (with-temp-buffer
    (set-visited-file-name (expand-file-name "spam/with/eggs" flycheck-testsuite-dir)
                           :no-query)
    (cd flycheck-testsuite-dir)
    (flycheck-error-list-insert-header (current-buffer))
    (should (string= (buffer-string)
                     (format "

\C-l
*** spam/with/eggs: Syntax and style errors (Flycheck v%s)
"
                             (flycheck-version))))))

(ert-deftest flycheck-error-list-insert-errors ()
  (let (buf1 buf2)
    (with-temp-buffer
      (setq buf1 (current-buffer))
      (cd (expand-file-name ".." flycheck-testsuite-dir))
      (rename-buffer "Spam")
      (with-temp-buffer
        (setq buf2 (current-buffer))
        (set-visited-file-name (expand-file-name "spam/with/eggs" flycheck-testsuite-dir)
                               :no-query)
        (cd flycheck-testsuite-dir)
        (with-temp-buffer
          (let ((errors (list (flycheck-error-new-at 4 nil 'warning "Warning 1"
                                                     :buffer buf1 :checker 'emacs-lisp)
                              (flycheck-error-new-at 6 10 'error "Error 1"
                                                     :buffer buf2 :checker 'ruby)
                              (flycheck-error-new-at 15 8 'error "Error 2"
                                                     :buffer buf1 :checker 'python-flake8
                                                     :filename (expand-file-name "foo/bar" flycheck-testsuite-dir)))))
            (flycheck-error-list-insert-errors errors))
          (should (string= (buffer-string) "\
#<buffer Spam>:4:warning: Warning 1 (emacs-lisp)
spam/with/eggs:6:10:error: Error 1 (ruby)
foo/bar:15:8:error: Error 2 (python-flake8)
")))))))

(ert-deftest flycheck-error-list-refresh ()
  (unwind-protect
      (flycheck-testsuite-with-resource-buffer "many-errors-for-error-list.el"
        (emacs-lisp-mode)
        (flycheck-testsuite-buffer-sync)
        (flycheck-list-errors)
        (with-current-buffer (flycheck-error-list-buffer)
          (should (string= (buffer-string) (format "

\C-l
*** many-errors-for-error-list.el: Syntax and style errors (Flycheck v%s)
many-errors-for-error-list.el:7:warning: You should have a section marked \";;; Code:\" (emacs-lisp-checkdoc)
many-errors-for-error-list.el:7:1:warning: `message' called with 0
    args to fill 1 format field(s) (emacs-lisp)
many-errors-for-error-list.el:9:2:warning: princ called with 0
    arguments, but requires 1-2 (emacs-lisp)
many-errors-for-error-list.el:14:1:warning: the function
    `i-do-not-exist' is not known to be defined. (emacs-lisp)
" (flycheck-version)))))
        (with-current-buffer "many-errors-for-error-list.el"
          ;; Remove a bunch of errors
          (setq flycheck-current-errors (-drop 2 flycheck-current-errors)))
        (with-current-buffer (flycheck-error-list-buffer)
          (flycheck-error-list-refresh)
          (should (string= (buffer-string) (format "

\C-l
*** many-errors-for-error-list.el: Syntax and style errors (Flycheck v%s)
many-errors-for-error-list.el:7:warning: You should have a section marked \";;; Code:\" (emacs-lisp-checkdoc)
many-errors-for-error-list.el:7:1:warning: `message' called with 0
    args to fill 1 format field(s) (emacs-lisp)
many-errors-for-error-list.el:9:2:warning: princ called with 0
    arguments, but requires 1-2 (emacs-lisp)
many-errors-for-error-list.el:14:1:warning: the function
    `i-do-not-exist' is not known to be defined. (emacs-lisp)


\C-l
*** many-errors-for-error-list.el: Syntax and style errors (Flycheck v%s)
many-errors-for-error-list.el:9:2:warning: princ called with 0
    arguments, but requires 1-2 (emacs-lisp)
many-errors-for-error-list.el:14:1:warning: the function
    `i-do-not-exist' is not known to be defined. (emacs-lisp)
" (flycheck-version) (flycheck-version))))))
    (kill-buffer (flycheck-error-list-buffer))))

(ert-deftest flycheck-list-errors ()
  (with-temp-buffer
    (should-not flycheck-mode)
    (let ((err (should-error (flycheck-list-errors)
                             :type flycheck-testsuite-user-error-type)))
      (should (string= (cadr err) "Flycheck mode not enabled"))))
  (should-not (get-buffer flycheck-error-list-buffer))
  (unwind-protect
      (flycheck-testsuite-with-resource-buffer "many-errors-for-error-list.el"
        (emacs-lisp-mode)
        (flycheck-testsuite-buffer-sync)
        (flycheck-list-errors)
        (let ((list-buffer (get-buffer flycheck-error-list-buffer)))
          (should list-buffer)
          ;; The list buffer should not be selected!
          (should-not (eq (current-buffer) list-buffer)))
        (with-current-buffer flycheck-error-list-buffer
          ;; Source buffer should be tracked
          (should (eq flycheck-error-list-source-buffer
                      (get-buffer "many-errors-for-error-list.el")))
          ;; Point must be on the beginning of the header line
          (should (looking-at "^*** many-errors-for-error-list\\.el:"))
          ;; Test the contents of the error buffer
          (should (string= (buffer-string) (format "

\C-l
*** many-errors-for-error-list.el: Syntax and style errors (Flycheck v%s)
many-errors-for-error-list.el:7:warning: You should have a section marked \";;; Code:\" (emacs-lisp-checkdoc)
many-errors-for-error-list.el:7:1:warning: `message' called with 0
    args to fill 1 format field(s) (emacs-lisp)
many-errors-for-error-list.el:9:2:warning: princ called with 0
    arguments, but requires 1-2 (emacs-lisp)
many-errors-for-error-list.el:14:1:warning: the function
    `i-do-not-exist' is not known to be defined. (emacs-lisp)
" (flycheck-version))))
          ;; Test navigation
          (compilation-next-error 1)
          (should (looking-at "^many-errors-for-error-list.el:7:warning:"))
          (compilation-next-error 1)
          (should (looking-at "^many-errors-for-error-list.el:7:1:warning:"))
          (compilation-next-error 1)
          (should (looking-at "^many-errors-for-error-list.el:9:2:warning:"))
          (compilation-next-error 1)
          (should (looking-at "^many-errors-for-error-list.el:14:1:warning:"))
          (should-error (compilation-next-error 1)))

        (kill-buffer (flycheck-error-list-buffer))
        (set-buffer "many-errors-for-error-list.el")

        ;; Test listing at current position only
        (goto-char (point-min))
        (goto-char (+ (line-beginning-position 8) 2))
        (flycheck-list-errors (point))
        (with-current-buffer flycheck-error-list-buffer
          (should (looking-at "^*** many-errors-for-error-list\\.el:"))
          ;; Test the contents of the error buffer
          (should (string= (buffer-string) (format "

\C-l
*** many-errors-for-error-list.el: Syntax and style errors (Flycheck v%s)
many-errors-for-error-list.el:9:2:warning: princ called with 0
    arguments, but requires 1-2 (emacs-lisp)
" (flycheck-version))))))
    (kill-buffer (flycheck-error-list-buffer))))


;;;; General error display
(ert-deftest flycheck-display-errors-function ()
  (should (eq flycheck-display-errors-function
              #'flycheck-display-error-messages)))

(ert-deftest flycheck-display-errors-no-function ()
  (let ((err (flycheck-error-new-at 10 20 'warning "This is a Flycheck error."))
        (flycheck-display-errors-function nil))
    ;; Error display must not fail with nil
    (with-current-buffer "*Messages*"
      (erase-buffer))
    (flycheck-display-errors (list err))
    (with-current-buffer "*Messages*"
      (should-not (s-contains? (flycheck-error-message err)
                               (buffer-string))))))

(ert-deftest flycheck-display-errors-custom-function ()
  (let ((err (flycheck-error-new-at 10 20 'warning "Foo")))
    (mocker-let
        ((display-function (errors) ((:input `((,err))))))
      (let ((flycheck-display-errors-function 'display-function))
        (flycheck-display-errors (list err))))))


;;;; Error display functions
(ert-deftest flycheck-display-error-messages ()
  (let ((err (flycheck-error-new-at 10 20 'warning
                                    "This is a Flycheck error.")))
    (with-current-buffer "*Messages*"
      (erase-buffer))
    (flycheck-display-error-messages (list err))
    (with-current-buffer "*Messages*"
      (should (s-contains? (flycheck-error-message err) (buffer-string))))))

(ert-deftest flycheck-display-errors-in-list ()
  (unwind-protect
      (flycheck-testsuite-with-resource-buffer "many-errors-for-error-list.el"
        (emacs-lisp-mode)
        (flycheck-testsuite-buffer-sync)

        (flycheck-display-errors-in-list (-take 2 flycheck-current-errors))
        (let ((list-buffer (get-buffer flycheck-error-list-buffer)))
          (should list-buffer)
          ;; The list buffer should not be selected!
          (should-not (eq (current-buffer) list-buffer)))
        (with-current-buffer (flycheck-error-list-buffer)
          (should (eq flycheck-error-list-source-buffer
                      (get-buffer "many-errors-for-error-list.el")))
          (should (looking-at "^*** many-errors-for-error-list\\.el:"))
          (should (string= (buffer-string) (format "

\C-l
*** many-errors-for-error-list.el: Syntax and style errors (Flycheck v%s)
many-errors-for-error-list.el:7:warning: You should have a section marked \";;; Code:\" (emacs-lisp-checkdoc)
many-errors-for-error-list.el:7:1:warning: `message' called with 0
    args to fill 1 format field(s) (emacs-lisp)
" (flycheck-version))))))
    (kill-buffer (flycheck-error-list-buffer))))


;;;; Working with error messages
(ert-deftest flycheck-copy-messages-as-kill ()
  (with-temp-buffer
    (insert "A test buffer to copy errors from")
    (let ((flycheck-highlighting-mode 'columns) ; Disable Sexps parsing
          (errors (list (flycheck-error-new-at 1 nil 'error "1st message")
                        (flycheck-error-new-at 1 10 'warning "2nd message"))))
      (-each errors #'flycheck-add-overlay)
      (mocker-let
          ((message (errors) ((:input '("1st message\n2nd message")))))
        (let ((flycheck-display-errors-function 'display-function))
          (flycheck-copy-messages-as-kill 10))))
    (should (equal (-take 2 kill-ring) '("1st message" "2nd message")))))

(ert-deftest flycheck-google-messages ()
  (with-temp-buffer
    (insert "A test buffer to copy errors from")
    (let ((flycheck-highlighting-mode 'columns) ; Disable Sexps parsing
          (errors (list (flycheck-error-new-at 1 nil 'error "1st message")
                        (flycheck-error-new-at 1 10 'warning "2nd message"))))
      (-each errors #'flycheck-add-overlay)
      (let ((err (should-error (flycheck-google-messages 10)
                               :type flycheck-testsuite-user-error-type)))
        (should (string= (cadr err) "Please install Google This from https://github.com/Bruce-Connor/emacs-google-this")))

      (mocker-let
          ((google-string (quote-flag s confirm)
                          ((:input '(nil "1st message" :no-confirm))
                           (:input '(nil "2nd message" :no-confirm))
                           (:input '(:quote "1st message" :no-confirm))
                           (:input '(:quote "2nd message" :no-confirm)))))
        (let* ((flycheck-google-max-messages 1)
               (err (should-error (flycheck-google-messages 10)
                                  :type flycheck-testsuite-user-error-type)))
          (should (string= (cadr err) "More than 1 messages at point")))
        (flycheck-google-messages 10)
        (flycheck-google-messages 10 :quote)))))


;;;; Checker process management
(ert-deftest flycheck-chaining-preserves-early-errors ()
  "Test that chaining preserves all errors from all checkers."
  (flycheck-testsuite-should-syntax-check
   "chained-errors.el" 'emacs-lisp-mode nil
   '(8 nil "You should have a section marked \";;; Code:\"" warning
       :checker emacs-lisp-checkdoc)
   '(8 1 "`message' called with 0 args to fill 1\n    format field(s)" warning)
   '(10 2 "princ called with 0 arguments, but\n    requires 1-2" warning)
   '(15 1 "the function `i-do-not-exist' is not\n    known to be defined." warning)))


;;;; Built-in checkers
(ert-deftest checker-bash-missing-semicolon ()
  "Test a syntax error from a missing semicolon."
  :expected-result (flycheck-testsuite-fail-unless-checker 'bash)
  (flycheck-testsuite-with-hook sh-mode-hook (sh-set-shell "bash" :no-query)
    (flycheck-testsuite-should-syntax-check
     "checkers/bash-syntax-error.bash" 'sh-mode nil
     '(5 nil "syntax error near unexpected token `fi'" error)
     '(5 nil "`fi'" error))))

<<<<<<< HEAD
(ert-deftest checker-c/c++-clang-warning ()
  :expected-result (flycheck-testsuite-fail-unless-checker 'c/c++-clang)
  (flycheck-testsuite-should-syntax-check
   "checkers/c-clang-warning.c" 'c-mode nil
   '(4 10 "unused variable 'unused'" warning)))

(ert-deftest checker-c/c++-clang-fatal-error ()
  :expected-result (flycheck-testsuite-fail-unless-checker 'c/c++-clang)
  (flycheck-testsuite-should-syntax-check
   "checkers/c-clang-fatal-error.c" 'c-mode nil
   '(1 10 "'non_existant_file.h' file not found" error)))

(ert-deftest checker-c/c++-clang-error ()
  :expected-result (flycheck-testsuite-fail-unless-checker 'c/c++-clang)
  (flycheck-testsuite-should-syntax-check
   "checkers/c++-clang-error.cpp" 'c++-mode nil
   '(5 18 "implicit instantiation of undefined template 'test<false>'" error)))
=======
(ert-deftest checker-c/c++-cppcheck-error ()
  :expected-result (flycheck-testsuite-fail-unless-checker 'c/c++-cppcheck)
  (flycheck-testsuite-should-syntax-check
   "checkers/c_c++-cppcheck-error.c" 'c-mode nil
   '(4 nil "Null pointer dereference" error)))

(ert-deftest checker-c/c++-cppcheck-warning ()
  :expected-result (flycheck-testsuite-fail-unless-checker 'c/c++-cppcheck)
  (flycheck-testsuite-should-syntax-check
   "checkers/c_c++-cppcheck-warning.c" 'c-mode nil
   '(2 nil "The expression \"x\" is of type 'bool' and it is compared against a integer value that is neither 1 nor 0." warning)))

(ert-deftest checker-c/c++-cppcheck-style ()
  :expected-result (flycheck-testsuite-fail-unless-checker 'c/c++-cppcheck)
  (flycheck-testsuite-should-syntax-check
   "checkers/c_c++-cppcheck-style.c" 'c-mode nil
   '(3 nil "Unused variable: unused" warning)))

(ert-deftest checker-c/c++-cppcheck-style-suppressed ()
  :expected-result (flycheck-testsuite-fail-unless-checker 'c/c++-cppcheck)
  (flycheck-testsuite-with-hook c-mode-hook
      (setq flycheck-cppcheck-checks nil)
    (flycheck-testsuite-should-syntax-check
     "checkers/c_c++-cppcheck-style.c" 'c-mode nil)))

(ert-deftest checker-c/c++-cppcheck-multiple-checks ()
  :expected-result (flycheck-testsuite-fail-unless-checker 'c/c++-cppcheck)
  (flycheck-testsuite-with-hook c++-mode-hook
      (setq flycheck-cppcheck-checks '("performance" "portability"))
      (flycheck-testsuite-should-syntax-check
       "checkers/c_c++-cppcheck-multiple-checks.cpp" 'c++-mode nil
       '(2 nil "Extra qualification 'A::' unnecessary and considered an error by many compilers." warning)
       '(9 nil "Prefix ++/-- operators should be preferred for non-primitive types. Pre-increment/decrement can be more efficient than post-increment/decrement. Post-increment/decrement usually involves keeping a copy of the previous value around and adds a little extra code." warning))))
>>>>>>> dc6fc4e6

(ert-deftest checker-coffeelint-error ()
  :expected-result (flycheck-testsuite-fail-unless-checker 'coffee-coffeelint)
  (flycheck-testsuite-should-syntax-check
   "checkers/coffee-coffeelint-error.coffee" 'coffee-mode nil
   '(4 nil "Throwing strings is forbidden" error)))

(ert-deftest checker-coffeelint-warning ()
  "Test a coffeelint error demoted to a warning via config file."
  :expected-result (flycheck-testsuite-fail-unless-checker 'coffee-coffeelint)
  (flycheck-testsuite-with-hook coffee-mode-hook
      (setq flycheck-coffeelintrc "coffeelint.json")
    (flycheck-testsuite-should-syntax-check
     "checkers/coffee-coffeelint-error.coffee" 'coffee-mode nil
     '(4 nil "Throwing strings is forbidden" warning))))

(ert-deftest checker-coffeelint-syntax-error ()
  :expected-result (flycheck-testsuite-fail-unless-checker 'coffee-coffeelint)
  (flycheck-testsuite-should-syntax-check
   "checkers/coffee-syntax-error.coffee" 'coffee-mode nil
   '(4 nil "missing \", starting" error :filename nil)))

(ert-deftest checker-css-csslint-warning ()
  :expected-result (flycheck-testsuite-fail-unless-checker 'css-csslint)
  (flycheck-testsuite-should-syntax-check
   "checkers/css-csslint-warning.css" 'css-mode nil
   '(3 6 "Heading (h1) should not be qualified." warning)))

(ert-deftest checker-css-csslint-syntax-error ()
  :expected-result (flycheck-testsuite-fail-unless-checker 'css-csslint)
  (flycheck-testsuite-should-syntax-check
   "checkers/css-syntax-error.css" 'css-mode nil
   '(4 16 "Expected LBRACE at line 4, col 16." error)
   '(4 16 "Unexpected token '100%' at line 4, col 16." error)
   '(4 20 "Unexpected token ';' at line 4, col 20." error)
   '(5 1 "Unexpected token '}' at line 5, col 1." error)))

(ert-deftest checker-elixir-error ()
  :expected-result (flycheck-testsuite-fail-unless-checker 'elixir)
  (flycheck-testsuite-should-syntax-check
   "checkers/elixir-error.ex" 'elixir-mode nil
   '(5 nil "function puts/1 undefined" error)))

(ert-deftest checker-elixir-warnings ()
  :expected-result (flycheck-testsuite-fail-unless-checker 'elixir)
  (flycheck-testsuite-should-syntax-check
   "checkers/elixir-warnings.ex" 'elixir-mode nil
   '(5 nil "variable a is unused" warning)
   '(6 nil "variable a shadowed in 'fun'" warning)
   '(14 nil "this clause cannot match because a previous clause at line 11 always matches" warning)))

(ert-deftest checker-emacs-lisp-checkdoc-warning ()
  "Test a checkdoc warning caused by a missing period in a docstring."
  (flycheck-testsuite-should-syntax-check
   "checkers/emacs-lisp-checkdoc-warning.el"
   'emacs-lisp-mode nil                 ; Checkdoc is chained after Emacs Lisp
   '(12 nil "First sentence should end with punctuation" warning
        :checker emacs-lisp-checkdoc)))

(ert-deftest checker-emacs-lisp-checkdoc-warning-compressed ()
  "Test a checkdoc warning caused by a missing period in a docstring."
  (flycheck-testsuite-should-syntax-check
   "checkers/emacs-lisp-checkdoc-warning.el.gz"
   'emacs-lisp-mode nil
   '(12 nil "First sentence should end with punctuation" warning
        :checker emacs-lisp-checkdoc)))

(ert-deftest checker-emacs-lisp-checkdoc-works-without-buffer-file-name ()
  "Test checkdoc checker in buffers without file names.

Regression test for https://github.com/lunaryorn/flycheck/issues/73 and
https://github.com/bbatsov/prelude/issues/259."
  (with-temp-buffer
    (insert ";;; Hello world\n(message \"foo\")")
    (emacs-lisp-mode)
    (should-not (buffer-file-name))
    (flycheck-testsuite-buffer-sync)
    ;; Just check that there are any errors, i.e. that the checker was used and
    ;; worked.
    (flycheck-testsuite-should-errors)))

(ert-deftest checker-emacs-lisp-checkdoc-inhibited-autoloads ()
  "Test that CheckDoc does not check autoloads buffers."
  (flycheck-testsuite-with-resource-buffer "checkers/emacs-lisp-checkdoc-warning.el"
    (emacs-lisp-mode)
    (should (flycheck-may-use-checker 'emacs-lisp-checkdoc))
    (rename-buffer "foo-autoloads.el")
    (should-not (flycheck-may-use-checker 'emacs-lisp-checkdoc))))

(ert-deftest checker-emacs-lisp-checkdoc-inhibited-autoloads-source ()
  "Test that CheckDoc does no check temporary autoload buffers."
  (flycheck-testsuite-with-resource-buffer "checkers/emacs-lisp-checkdoc-warning.el"
    (emacs-lisp-mode)
    (should (flycheck-may-use-checker 'emacs-lisp-checkdoc))
    (rename-buffer " *autoload-file*")
    (should-not (flycheck-may-use-checker 'emacs-lisp-checkdoc))))

(ert-deftest checker-emacs-lisp-checkdoc-inhibited-compiler-input ()
  "Test that CheckDoc does not check byte compiler input buffers."
  (flycheck-testsuite-with-resource-buffer "checkers/emacs-lisp-checkdoc-warning.el"
    (emacs-lisp-mode)
    (should (flycheck-may-use-checker 'emacs-lisp-checkdoc))
    (rename-buffer " *Compiler Input*")
    (should-not (flycheck-may-use-checker 'emacs-lisp-checkdoc))))

(ert-deftest checker-emacs-lisp-checkdoc-inhibited-cask ()
  (flycheck-testsuite-with-resource-buffer "checkers/emacs-lisp-checkdoc-warning.el"
    (emacs-lisp-mode)
    (should (flycheck-may-use-checker 'emacs-lisp-checkdoc))
    (setq buffer-file-name "/foo/bar/Cartony")  ; No real carton file
    (should (flycheck-may-use-checker 'emacs-lisp-checkdoc))
    (setq buffer-file-name "/foo/bar/Carton")
    (should-not (flycheck-may-use-checker 'emacs-lisp-checkdoc))
    (setq buffer-file-name "/foo/bar/Cask")
    (should-not (flycheck-may-use-checker 'emacs-lisp-checkdoc))))

(ert-deftest checker-emacs-lisp-sytnax-error ()
  (flycheck-testsuite-should-syntax-check
   "checkers/emacs-lisp-syntax-error.el" 'emacs-lisp-mode 'emacs-lisp-checkdoc
   '(3 1 "End of file during parsing" error)))

(ert-deftest checker-emacs-lisp-syntax-error-compressed ()
  (flycheck-testsuite-should-syntax-check
   "checkers/emacs-lisp-syntax-error.el.gz" 'emacs-lisp-mode 'emacs-lisp-checkdoc
   '(3 1 "End of file during parsing" error)))

(ert-deftest checker-emacs-lisp-error ()
  ;; Determine how the Emacs message for load file errors looks like: In Emacs
  ;; Snapshot, the message has three parts because the underlying file error is
  ;; contained in the message.  In stable release the file error itself is
  ;; missing and the message has only two parts.
  (let* ((parts (condition-case err
                    (require 'does-not-exist)
                  (file-error (cdr err))))
         (msg (format "Cannot open load file: %sdummy-package"
                      (if (= (length parts) 2) ""
                        "no such file or directory, "))))
    (flycheck-testsuite-should-syntax-check
     "checkers/emacs-lisp-error.el" 'emacs-lisp-mode 'emacs-lisp-checkdoc
     `(3 1 ,msg error))))

(ert-deftest checker-emacs-lisp-error-load-path ()
  (flycheck-testsuite-with-hook emacs-lisp-mode-hook
      (setq flycheck-emacs-lisp-load-path
            (list (flycheck-testsuite-resource-filename
                   "dummy-elpa/dummy-package-0.1")))
    (flycheck-testsuite-should-syntax-check
     "checkers/emacs-lisp-error.el" 'emacs-lisp-mode 'emacs-lisp-checkdoc)))

(ert-deftest checker-emacs-lisp-error-packages ()
  (flycheck-testsuite-with-hook emacs-lisp-mode-hook
      (setq flycheck-emacs-lisp-package-user-dir
            (flycheck-testsuite-resource-filename "dummy-elpa")
            flycheck-emacs-lisp-initialize-packages t)
    (flycheck-testsuite-should-syntax-check
     "checkers/emacs-lisp-error.el" 'emacs-lisp-mode 'emacs-lisp-checkdoc)))

(ert-deftest checker-emacs-lisp-warning ()
  (flycheck-testsuite-should-syntax-check
   "checkers/emacs-lisp-warning.el" 'emacs-lisp-mode 'emacs-lisp-checkdoc
   '(4 6 "message called with 0 arguments,\n    but requires 1+" warning)
   '(8 1 "the function `dummy-package-foo'\n    is not known to be defined." warning)))

(ert-deftest checker-emacs-lisp-warning-packages ()
  (flycheck-testsuite-with-hook emacs-lisp-mode-hook
      (setq flycheck-emacs-lisp-package-user-dir
            (flycheck-testsuite-resource-filename "dummy-elpa")
            flycheck-emacs-lisp-initialize-packages t)
    (flycheck-testsuite-should-syntax-check
     "checkers/emacs-lisp-warning.el" 'emacs-lisp-mode 'emacs-lisp-checkdoc
     '(4 6 "message called with 0 arguments,\n    but requires 1+" warning))))

(ert-deftest checker-emacs-lisp-inhibited-no-byte-compile ()
  "Test that Emacs Lisp does not check when byte compilation is
  disabled."
  (flycheck-testsuite-with-resource-buffer "checkers/emacs-lisp-warning.el"
    (emacs-lisp-mode)
    (set (make-local-variable 'no-byte-compile) t)
    (should (buffer-file-name))
    (should (not (flycheck-may-use-checker 'emacs-lisp)))))

(ert-deftest checker-emacs-lisp-inhibited-no-file-name ()
  "Test that Emacs Lisp does not check buffers without file names."
  (with-temp-buffer
    (insert "(message \"Hello World\")")
    (emacs-lisp-mode)
    (should (not (buffer-file-name)))
    (should (not (flycheck-may-use-checker 'emacs-lisp)))))

(ert-deftest checker-emacs-lisp-inhibited-autoloads ()
  "Test that Emacs Lisp does not check autoloads buffers.

These buffers are temporary buffers generated during package
installation, which may not be byte compiled, and hence the
checker will refuse to check these.

See URL `https://github.com/lunaryorn/flycheck/issues/45' and URL
`https://github.com/bbatsov/prelude/issues/253'."
  (flycheck-testsuite-with-resource-buffer "checkers/emacs-lisp-warning.el"
    (emacs-lisp-mode)
    (should (flycheck-may-use-checker 'emacs-lisp))
    (rename-buffer "foo-autoloads.el")
    (should (not (flycheck-may-use-checker 'emacs-lisp)))))

(ert-deftest checker-emacs-lisp-inhibited-compiler-input ()
  "Test that Emacs Lisp does not check byte compiler input buffers.

These temporary buffers are created during byte compilation, and
checking them interfers with package installation.

See URL `https://github.com/lunaryorn/flycheck/issues/45' and URL
`https://github.com/bbatsov/prelude/issues/253'."
(flycheck-testsuite-with-resource-buffer "checkers/emacs-lisp-warning.el"
    (emacs-lisp-mode)
    (should (flycheck-may-use-checker 'emacs-lisp))
    (rename-buffer " *Compiler Input*")
    (should (not (flycheck-may-use-checker 'emacs-lisp)))))

(ert-deftest checker-erlang-error ()
  :expected-result (flycheck-testsuite-fail-unless-checker 'erlang)
  (flycheck-testsuite-should-syntax-check
   "checkers/erlang-error.erl" 'erlang-mode nil
   '(7 nil "head mismatch" error)))

(ert-deftest checker-erlang-warning ()
  :expected-result (flycheck-testsuite-fail-unless-checker 'erlang)
  (flycheck-testsuite-should-syntax-check
   "checkers/erlang-warning.erl" 'erlang-mode nil
   '(6 nil "wrong number of arguments in format call" warning)))

(ert-deftest checker-go-gofmt-syntax-error ()
  "Test a syntax error."
  :expected-result (flycheck-testsuite-fail-unless-checker 'go-gofmt)
  (flycheck-testsuite-should-syntax-check
   "checkers/go-syntax-error.go" 'go-mode nil
   '(5 9 "expected '(', found 'IDENT' ta" error)
   '(6 1 "expected ')', found '}'" error)))

(ert-deftest checker-go-build-error ()
  "Test an import error."
  :expected-result (flycheck-testsuite-fail-unless-checker 'go-build)
  (flycheck-testsuite-should-syntax-check
   "checkers/go-testpackage/go-build-error.go" 'go-mode nil
   '(6 nil "undefined: fmt" error :checker go-build)))

(ert-deftest checker-go-test-error ()
  "Test an import error."
  :expected-result (flycheck-testsuite-fail-unless-checker 'go-test)
  (flycheck-testsuite-should-syntax-check
   "checkers/go-testpackage/go-test-error_test.go" 'go-mode nil
   '(8 nil "undefined: fmt" error :checker go-test)))

(ert-deftest checker-haml-error ()
  :expected-result (flycheck-testsuite-fail-unless-checker 'haml)
  (flycheck-testsuite-should-syntax-check
   "checkers/haml-error.haml" 'haml-mode nil
   '(5 nil "Inconsistent indentation: 3 spaces used for indentation, but the rest of the document was indented using 2 spaces." error :filename nil)))

(ert-deftest checker-haskell-hdevtools-error ()
  :expected-result (flycheck-testsuite-fail-unless-checker 'haskell-hdevtools)
  (flycheck-testsuite-should-syntax-check
   "checkers/haskell-hdevtools-error.hs" 'haskell-mode nil
   '(1 8 "Not in scope: `unknown'" error
       :checker haskell-hdevtools)))

(ert-deftest checker-haskell-hdevtools-warning ()
  :expected-result (flycheck-testsuite-fail-unless-checker 'haskell-hdevtools)
  (flycheck-testsuite-should-syntax-check
   "checkers/haskell-hdevtools-warning.hs" 'haskell-mode nil
   '(3 1 "Top-level binding with no type signature: foo :: Integer" warning
       :checker haskell-hdevtools)))

(ert-deftest checker-haskell-ghc-error ()
  :expected-result (flycheck-testsuite-fail-unless-checker 'haskell-ghc)
  (flycheck-testsuite-should-syntax-check
   "checkers/haskell-ghc-error.hs" 'haskell-mode 'haskell-hdevtools
   '(3 1 "parse error on input `module'" error
       :checker haskell-ghc)))

(ert-deftest checker-haskell-ghc-warning ()
  :expected-result (flycheck-testsuite-fail-unless-checker 'haskell-ghc)
  (flycheck-testsuite-should-syntax-check
   "checkers/haskell-ghc-warning.hs" 'haskell-mode 'haskell-hdevtools
   '(3 1 "Top-level binding with no type signature: foo :: Integer" warning
       :checker haskell-ghc)))

(ert-deftest checker-haskell-hlint-error ()
  :expected-result (flycheck-testsuite-fail-unless-checker 'haskell-hlint)
  (flycheck-testsuite-should-syntax-check
   "checkers/haskell-hlint-error.hs" 'haskell-mode nil
   '(4 1 "Eta reduce\nFound:\n  warnMe xs = map lines xs\nWhy not:\n  warnMe = map lines" error
       :checker haskell-hlint)))

(ert-deftest checker-haskell-hlint-warning ()
  :expected-result (flycheck-testsuite-fail-unless-checker 'haskell-hlint)
  (flycheck-testsuite-should-syntax-check
   "checkers/haskell-hlint-warning.hs" 'haskell-mode nil
   '(2 8 "Redundant bracket\nFound:\n  (putStrLn \"Foobar\")\nWhy not:\n  putStrLn \"Foobar\"" warning
       :checker haskell-hlint)))

(ert-deftest checker-html-tidy-warning-and-error ()
  "Test an error caused by an unknown tag."
  :expected-result (flycheck-testsuite-fail-unless-checker 'html-tidy)
  (flycheck-testsuite-should-syntax-check
   "checkers/html-tidy-warning-and-error.html" '(html-mode web-mode) nil
   '(3 1 "missing <!DOCTYPE> declaration" warning :filename nil)
   '(8 5 "<spam> is not recognized!" error :filename nil)
   '(8 5 "discarding unexpected <spam>" warning :filename nil)))

(ert-deftest checker-javascript-jshint-syntax-error ()
  "A missing semicolon."
  :expected-result (flycheck-testsuite-fail-unless-checker 'javascript-jshint)
  ;; Silence JS2 and JS3 parsers
  (let ((js2-mode-show-parse-errors nil)
        (js2-mode-show-strict-warnings nil)
        (js3-mode-show-parse-errors nil))
    (flycheck-testsuite-should-syntax-check
     "checkers/javascript-jshint-syntax-error.js" '(js-mode js2-mode js3-mode) nil
     '(3 25 "Unclosed string." error)
     '(4 1 "Unclosed string." error)
     '(3 11 "Unclosed string." error)
     '(3 nil "Unused variable: 'foo'" warning)
     '(4 1 "Missing semicolon." error))))

(ert-deftest checker-javascript-jshint-error ()
  "Use eval()"
  :expected-result (flycheck-testsuite-fail-unless-checker 'javascript-jshint)
  (flycheck-testsuite-should-syntax-check
   "checkers/javascript-jshint-error.js" '(js-mode js2-mode js3-mode) nil
   '(3 1 "eval can be harmful." error)))

(ert-deftest checker-javascript-jshint-warning ()
  "An unused variable."
  :expected-result (flycheck-testsuite-fail-unless-checker 'javascript-jshint)
  (flycheck-testsuite-should-syntax-check
   "checkers/javascript-jshint-warning.js" '(js-mode js2-mode js3-mode) nil
   '(5 nil "Unused variable: 'foo'" warning)))

(ert-deftest checker-json-jsonlint-error ()
  "Test a syntax error from multiple top-level objects."
  :expected-result (flycheck-testsuite-fail-unless-checker 'json-jsonlint)
  (flycheck-testsuite-should-syntax-check
   "checkers/json-jsonlint-error.json" 'text-mode nil
    '(1 42 "found: ',' - expected: 'EOF'." error)))

(ert-deftest checker-less-file-error ()
  :expected-result (flycheck-testsuite-fail-unless-checker 'less)
  (flycheck-testsuite-should-syntax-check
   "checkers/less-file-error.less" 'less-css-mode nil
   '(3 1 "'no-such-file.less' wasn't found" error)))

(ert-deftest checker-less-syntax-error ()
  :expected-result (flycheck-testsuite-fail-unless-checker 'less)
  (flycheck-testsuite-should-syntax-check
   "checkers/less-syntax-error.less" 'less-css-mode nil
   '(2 1 "missing closing `}`" error)))

(ert-deftest checker-lua-syntax-error ()
  :expected-result (flycheck-testsuite-fail-unless-checker 'lua)
  (flycheck-testsuite-should-syntax-check
   "checkers/lua-syntax-error.lua" 'lua-mode nil
   '(5 nil "unfinished string near '\"oh no'" error)))

(ert-deftest checker-perl-error ()
  "Test an unused variable with the Perl checker."
  :expected-result (flycheck-testsuite-fail-unless-checker 'perl)
  (flycheck-testsuite-should-syntax-check
   "checkers/perl-error.pl" '(perl-mode cperl-mode) nil
   '(4 nil "Name \"main::x\" used only once: possible typo" error)))

(ert-deftest checker-perl-syntax-error ()
  :expected-result (flycheck-testsuite-fail-unless-checker 'perl)
  "Test a syntax error with the Perl checker."
  (flycheck-testsuite-should-syntax-check
   "checkers/perl-syntax-error.pl" '(perl-mode cperl-mode) nil
   '(4 nil "syntax error" error)))

(ert-deftest checker-php-syntax-error ()
  "Test the T_PAAMAYIM_NEKUDOTAYIM error."
  :expected-result (flycheck-testsuite-fail-unless-checker 'php)
  (flycheck-testsuite-should-syntax-check
   "checkers/php-syntax-error.php" 'php-mode nil
   '(8 nil "syntax error, unexpected ')', expecting '('" error)))

(ert-deftest checker-php-phpcs-error ()
  "Test an uppercase keyword error by phpcs."
  :expected-result (flycheck-testsuite-fail-unless-checkers 'php 'php-phpcs)
  (flycheck-testsuite-should-syntax-check
   "checkers/php-phpcs-error.php" 'php-mode nil
   '(19 8 "TRUE, FALSE and NULL must be lowercase; expected \"false\" but found \"FALSE\"" error
        :checker php-phpcs)))

(ert-deftest checker-php-phpcs-error-phpcs-standard ()
  "Test an uppercase keyword error by phpcs."
  :expected-result (flycheck-testsuite-fail-unless-checkers 'php 'php-phpcs)
  (flycheck-testsuite-with-hook php-mode-hook
      (setq flycheck-phpcs-standard "Zend")
    (flycheck-testsuite-should-syntax-check
     "checkers/php-phpcs-error.php" 'php-mode nil
     '(21 1 "A closing tag is not permitted at the end of a PHP file" error
          :checker php-phpcs))))

(ert-deftest checker-puppet-parser-singleline-syntax-error ()
  "Test a real syntax error with puppet parser."
  :expected-result (flycheck-testsuite-fail-unless-checker 'puppet-parser)
  (flycheck-testsuite-should-syntax-check
   "checkers/puppet-parser-singleline.pp" 'puppet-mode nil
   '(3 nil "Syntax error at ','; expected '}'" error)))

(ert-deftest checker-puppet-parser-multiline-syntax-error ()
  "Test a real (multi line) syntax error with puppet parser."
  :expected-result (flycheck-testsuite-fail-unless-checker 'puppet-parser)
  (flycheck-testsuite-should-syntax-check
   "checkers/puppet-parser-multiline.pp" 'puppet-mode nil
   '(8 nil "Unclosed quote after '' in 'something
}
'" error)))

(ert-deftest checker-puppet-lint-warning ()
  :expected-result (flycheck-testsuite-fail-unless-checker 'puppet-lint)
  (flycheck-testsuite-should-syntax-check
   "checkers/puppet-lint-warning.pp" 'puppet-mode nil
   '(2 nil "case statement without a default case" warning
       :checker puppet-lint)))

(ert-deftest checker-puppet-lint-error ()
  :expected-result (flycheck-testsuite-fail-unless-checker 'puppet-lint)
  (flycheck-testsuite-should-syntax-check
   "checkers/puppet-lint/error/manifests/puppet-lint-error.pp" 'puppet-mode nil
   '(2 nil "mlayout not in autoload module layout" error
       :checker puppet-lint)))

(ert-deftest checker-python-flake8-syntax-error ()
  "Test a real syntax error with flake8."
  :expected-result (flycheck-testsuite-fail-unless-checker 'python-flake8)
  (flycheck-testsuite-should-syntax-check
   "checkers/python-syntax-error.py" 'python-mode 'python-pylint
    '(3 13 "E901 SyntaxError: invalid syntax" error)))

(ert-deftest checker-python-flake8-warning ()
  :expected-result (flycheck-testsuite-fail-unless-checker 'python-flake8)
  (flycheck-testsuite-should-syntax-check
   "checkers/python-flake8-warning.py" 'python-mode 'python-pylint
    '(3 1 "F401 're' imported but unused" warning)))

(ert-deftest checker-python-flake8-warning-ignored ()
  "Test an unused import being ignored with flake8."
  :expected-result (flycheck-testsuite-fail-unless-checker 'python-flake8)
  (flycheck-testsuite-with-hook python-mode-hook
      (setq flycheck-flake8rc "flake8rc")
    (flycheck-testsuite-should-syntax-check
     "checkers/python-flake8-warning.py" 'python-mode 'python-pylint)))

(ert-deftest checker-python-flake8-error ()
  :expected-result (flycheck-testsuite-fail-unless-checker 'python-flake8)
  (flycheck-testsuite-should-syntax-check
   "checkers/python-flake8-error.py" 'python-mode 'python-pylint
   '(6 13 "E251 unexpected spaces around keyword / parameter equals" error)
   '(6 15 "E251 unexpected spaces around keyword / parameter equals" error)))

(ert-deftest checker-python-flake8-error ()
  :expected-result (flycheck-testsuite-fail-unless-checker 'python-flake8)
  (flycheck-testsuite-with-hook python-mode-hook
      (setq flycheck-flake8rc "flake8rc")
    (flycheck-testsuite-should-syntax-check
     "checkers/python-flake8-error.py" 'python-mode 'python-pylint)))

(ert-deftest checker-python-flake8-warning-maximum-complexity ()
  "Test superfluous spaces with flake8."
  :expected-result (flycheck-testsuite-fail-unless-checker 'python-flake8)
  (flycheck-testsuite-with-hook python-mode-hook
      (setq flycheck-flake8-maximum-complexity 4)
    (flycheck-testsuite-should-syntax-check
     "checkers/python-flake8-warning-maximum-complexity.py"
     'python-mode 'python-pylint
     '(6 1 "C901 'foo' is too complex (4)" warning))))

(ert-deftest checker-python-flake8-error-maximum-line-length ()
  :expected-result (flycheck-testsuite-fail-unless-checker 'python-flake8)
  (flycheck-testsuite-with-hook python-mode-hook
      (setq flycheck-flake8-maximum-line-length 50)
    (flycheck-testsuite-should-syntax-check
     "checkers/python-flake8-error-maximum-line-length.py"
     'python-mode 'python-pylint
     '(5 51 "E501 line too long (61 > 50 characters)" error))))

(ert-deftest checker-python-flake8-warning-naming ()
  "PEP8 compliant names with Flake8 and pep8-naming."
  :expected-result (flycheck-testsuite-fail-unless-checker 'python-flake8)
  (flycheck-testsuite-should-syntax-check
   "checkers/python-flake8-warning-naming.py" 'python-mode 'python-pylint
   '(6 7 "N801 class names should use CapWords convention" warning)
   '(7 9 "N802 function name should be lowercase" warning)
   '(8 9 "N806 variable in function should be lowercase" warning)))

(ert-deftest checker-python-pylint-syntax-error ()
  "Test a real syntax error with pylint."
  :expected-result (flycheck-testsuite-fail-unless-checker 'python-pylint)
  (flycheck-testsuite-should-syntax-check
   "checkers/python-syntax-error.py" 'python-mode 'python-flake8
   '(3 nil "invalid syntax" error)))

(ert-deftest checker-python-pylint-error ()
  "Test an unknown module with pylint."
  :expected-result (flycheck-testsuite-fail-unless-checker 'python-pylint)
  (flycheck-testsuite-should-syntax-check
   "checkers/python-pylint-error.py" 'python-mode 'python-flake8
   '(3 nil "Unable to import 'spam'" error)))

(ert-deftest checker-python-pylint-used-map ()
  "Test usage of the map() builtin with the pylint checker."
  :expected-result (flycheck-testsuite-fail-unless-checker 'python-pylint)
  (flycheck-testsuite-should-syntax-check
   "checkers/python-pylint-warning.py" 'python-mode 'python-flake8
   '(3 nil "Used builtin function 'map'" warning)))

(ert-deftest checker-rst-warning ()
  :expected-result (flycheck-testsuite-fail-unless-checker 'rst)
  (flycheck-testsuite-should-syntax-check
   "checkers/rst-warning.rst" 'rst-mode nil
   '(8 nil "Title underline too short." warning)
   '(11 nil "Title underline too short." warning)))

(ert-deftest checker-rst-error ()
  :expected-result (flycheck-testsuite-fail-unless-checker 'rst)
  (flycheck-testsuite-should-syntax-check
   "checkers/rst-error.rst" 'rst-mode nil
   '(5 nil "Unknown target name: \"restructuredtext\"." error)
   '(7 nil "Unknown target name: \"cool\"." error)))

(ert-deftest checker-rst-severe ()
  :expected-result (flycheck-testsuite-fail-unless-checker 'rst)
  (flycheck-testsuite-should-syntax-check
   "checkers/rst-severe.rst" 'rst-mode nil
   '(6 nil "Unexpected section title." error)
   '(11 nil "Unexpected section title." error)))

(defun flycheck-testsuite-jruby-expected-result ()
  (if (flycheck-testsuite-travis-ci-p) :failed
    (flycheck-testsuite-fail-unless-checker 'ruby-jruby)))

(ert-deftest checker-ruby-jruby-syntax-error ()
  :expected-result (flycheck-testsuite-jruby-expected-result)
  (flycheck-testsuite-not-on-travis)
  (flycheck-testsuite-should-syntax-check
   "checkers/ruby-syntax-error.rb" 'ruby-mode '(ruby-rubocop ruby)
   '(5 nil "syntax error, unexpected tCONSTANT" error)))

(ert-deftest checker-ruby-jruby-warning ()
  :expected-result (flycheck-testsuite-jruby-expected-result)
  (flycheck-testsuite-not-on-travis)
  (flycheck-testsuite-should-syntax-check
   "checkers/ruby-warning.rb" 'ruby-mode '(ruby-rubocop ruby)
   '(3 nil "Useless use of == in void context." warning)))

(ert-deftest checker-ruby-rubocop-syntax-error ()
  :expected-result (flycheck-testsuite-fail-unless-checker 'ruby-rubocop)
  (flycheck-testsuite-should-syntax-check
   "checkers/ruby-syntax-error.rb" 'ruby-mode nil
   '(5 7 "unexpected token tCONSTANT" error)
   '(5 24 "unterminated string meets end of file" error)))

(ert-deftest checker-ruby-rubocop-warnings ()
  :expected-result (flycheck-testsuite-fail-unless-checker 'ruby-rubocop)
  (flycheck-testsuite-should-syntax-check
   "checkers/ruby-rubocop-warnings.rb" 'ruby-mode nil
   '(1 1 "Missing utf-8 encoding comment." warning)
   '(3 1 "Assigned but unused variable - arr" warning)
   '(3 14 "Use snake_case for symbols." warning)
   '(4 6 "Prefer single-quoted strings when you don't need string interpolation or special symbols." warning)))

(ert-deftest checker-ruby-rubocop-warnings-disabled ()
  :expected-result (flycheck-testsuite-fail-unless-checker 'ruby-rubocop)
  (flycheck-testsuite-with-hook ruby-mode-hook
      (setq flycheck-rubocoprc "rubocop.yml")
    (flycheck-testsuite-should-syntax-check
     "checkers/ruby-rubocop-warnings.rb" 'ruby-mode nil
     '(1 1 "Missing utf-8 encoding comment." warning)
     '(3 1 "Assigned but unused variable - arr" warning)
     '(4 6 "Prefer single-quoted strings when you don't need string interpolation or special symbols." warning))))

(ert-deftest checker-ruby-syntax-error ()
  :expected-result (flycheck-testsuite-fail-unless-checker 'ruby)
  (flycheck-testsuite-should-syntax-check
   "checkers/ruby-syntax-error.rb" 'ruby-mode '(ruby-rubocop)
   '(5 nil "syntax error, unexpected tCONSTANT, expecting $end" error)))

(ert-deftest checker-ruby-warning ()
  :expected-result (flycheck-testsuite-fail-unless-checker 'ruby)
  (flycheck-testsuite-should-syntax-check
   "checkers/ruby-warning.rb" 'ruby-mode '(ruby-rubocop)
   '(3 nil "possibly useless use of == in void context" warning)))

(ert-deftest checker-rust-syntax-error ()
  :expected-result (flycheck-testsuite-fail-unless-checker 'rust)
  (flycheck-testsuite-should-syntax-check
   "checkers/rust-syntax-error.rs" 'rust-mode nil
   '(3 10 "expected `{` but found `bla`" error)))

(ert-deftest checker-sass-error ()
  "Test a syntax error caused by inconsistent indentation."
  :expected-result (flycheck-testsuite-fail-unless-checker 'sass)
  (flycheck-testsuite-should-syntax-check
   "checkers/sass-error.sass" 'sass-mode nil
    '(5 nil "Inconsistent indentation: 3 spaces were used for indentation, but the rest of the document was indented using 2 spaces." error)))

(ert-deftest checker-scala-syntax-error ()
  :expected-result (if (flycheck-testsuite-travis-ci-p) :failed
                     (flycheck-testsuite-fail-unless-checker 'scala))
  (flycheck-testsuite-not-on-travis)
  (flycheck-testsuite-should-syntax-check
   "checkers/scala-syntax-error.scala" 'scala-mode nil
   '(3 nil "identifier expected but '{' found." error)))

(ert-deftest checker-scss-error ()
  :expected-result (flycheck-testsuite-fail-unless-checker 'scss)
  (flycheck-testsuite-should-syntax-check
   "checkers/scss-error.scss" 'scss-mode nil
   '(3 nil "Invalid CSS after \"        c olor:\": expected pseudoclass or pseudoelement, was \" red;\"" error)))

(ert-deftest checker-sh-bash-syntax-error ()
  :expected-result (flycheck-testsuite-fail-unless-checker 'sh-bash)
  (flycheck-testsuite-with-hook sh-mode-hook
      (sh-set-shell "sh" :no-query)
    (flycheck-testsuite-should-syntax-check
     "checkers/sh-bash-syntax-error.sh" 'sh-mode '(sh-dash)
     '(3 nil "syntax error near unexpected token `('" error)
     '(3 nil "`cat <(echo blah)'" error))))

(ert-deftest checker-sh-dash-syntax-error ()
  :expected-result (flycheck-testsuite-fail-unless-checker 'sh-dash)
  (flycheck-testsuite-with-hook sh-mode-hook
      (sh-set-shell "sh" :no-query)
    (flycheck-testsuite-should-syntax-check
     "checkers/sh-dash-syntax-error.sh" 'sh-mode '(sh-bash)
     '(5 nil "Syntax error: \"fi\" unexpected (expecting \"then\")" error))))

(ert-deftest checker-tex-chktex-warning ()
  :expected-result (flycheck-testsuite-fail-unless-checker 'tex-chktex)
  (flycheck-testsuite-should-syntax-check
   "checkers/tex-chktex-warning.tex" 'latex-mode nil
   '(9 28 "13:Intersentence spacing (`\\@') should perhaps be used." warning)))

(ert-deftest checker-tex-lacheck-warning ()
  :expected-result (flycheck-testsuite-fail-unless-checker 'tex-lacheck)
  (flycheck-testsuite-should-syntax-check
   "checkers/tex-lacheck-warning.tex" 'latex-mode 'tex-chktex
    '(9 nil "possible unwanted space at \"{\"" warning)))

(ert-deftest checker-xml-xmlstarlet-syntax-error ()
  "Test a lone closing tag."
  :expected-result (flycheck-testsuite-fail-unless-checker 'xml-xmlstarlet)
  (flycheck-testsuite-should-syntax-check
   "checkers/xml-syntax-error.xml" 'nxml-mode nil
   '(4 10 "Opening and ending tag mismatch: spam line 3 and with" error)))

(ert-deftest checker-zsh-syntax-error ()
  "Test a syntax error from a missing semicolon."
  :expected-result (flycheck-testsuite-fail-unless-checker 'zsh)
  (flycheck-testsuite-with-hook sh-mode-hook
      (sh-set-shell "zsh" :no-query)
    (flycheck-testsuite-should-syntax-check
     "checkers/zsh-syntax-error.zsh" 'sh-mode nil
     '(5 nil "parse error near `fi'" error))))

(provide 'flycheck-testsuite)

;; Local Variables:
;; coding: utf-8
;; End:

;;; flycheck-testsuite.el ends here<|MERGE_RESOLUTION|>--- conflicted
+++ resolved
@@ -131,11 +131,8 @@
 
 ;; Modes used by our tests
 (--each '(sh-script
-<<<<<<< HEAD
+          c-mode
           c++-mode
-=======
-          c-mode
->>>>>>> dc6fc4e6
           coffee-mode
           css-mode
           elixir-mode
@@ -2161,7 +2158,6 @@
      '(5 nil "syntax error near unexpected token `fi'" error)
      '(5 nil "`fi'" error))))
 
-<<<<<<< HEAD
 (ert-deftest checker-c/c++-clang-warning ()
   :expected-result (flycheck-testsuite-fail-unless-checker 'c/c++-clang)
   (flycheck-testsuite-should-syntax-check
@@ -2179,7 +2175,7 @@
   (flycheck-testsuite-should-syntax-check
    "checkers/c++-clang-error.cpp" 'c++-mode nil
    '(5 18 "implicit instantiation of undefined template 'test<false>'" error)))
-=======
+
 (ert-deftest checker-c/c++-cppcheck-error ()
   :expected-result (flycheck-testsuite-fail-unless-checker 'c/c++-cppcheck)
   (flycheck-testsuite-should-syntax-check
@@ -2213,7 +2209,6 @@
        "checkers/c_c++-cppcheck-multiple-checks.cpp" 'c++-mode nil
        '(2 nil "Extra qualification 'A::' unnecessary and considered an error by many compilers." warning)
        '(9 nil "Prefix ++/-- operators should be preferred for non-primitive types. Pre-increment/decrement can be more efficient than post-increment/decrement. Post-increment/decrement usually involves keeping a copy of the previous value around and adds a little extra code." warning))))
->>>>>>> dc6fc4e6
 
 (ert-deftest checker-coffeelint-error ()
   :expected-result (flycheck-testsuite-fail-unless-checker 'coffee-coffeelint)
