--- conflicted
+++ resolved
@@ -98,12 +98,7 @@
     symbol = interpreter.env.intern(name)
     checker = interpreter.env.intern(checker)
     checker.properties['flycheck-config-file'] = symbol
-<<<<<<< HEAD
-    symbol.properties['buffer-local'] = True
     doc = "Configuration file for `{0}'.".format(checker.name)
-=======
-    doc = "Configuration file for `{0}'".format(checker.name)
->>>>>>> 7e620f5f
     symbol.properties['variable-documentation'] = doc
 
 
