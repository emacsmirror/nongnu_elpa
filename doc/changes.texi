This appendix provides a comprehensive changelog of all releases:

@menu
* master        :: unreleased
* 0.14.1        :: Aug 15, 2013
* 0.14          :: Aug 15, 2013
* 0.13          :: Jun 28, 2013
* 0.12          :: May 18, 2013
* 0.11          :: May 01, 2013
* 0.10          :: Apr 21, 2013
* 0.9           :: Apr 13, 2013
* 0.8           :: Apr 09, 2013
* 0.7.1         :: Feb 23, 2013
* 0.7           :: Feb 14, 2013
* 0.6.1         :: Jan 30, 2013
* 0.6           :: Jan 29, 2013
* 0.5           :: Dec 28, 2012
* 0.4           :: Nov 21, 2012
* 0.3           :: Oct 20, 2012
* 0.2           :: Oct 15, 2012
* 0.1           :: Oct 11, 2012
@end menu

@macro ghissue{number, text}
@gh{lunaryorn/flycheck/issues/\number\, \text\}
@end macro

@node 0.1, 0.2, , Changes
@comment  node-name,  next,  previous,  up
@unnumberedsec 0.1 (Oct 11, 2012)

Initial release as flymake-checkers

@itemize @bullet
@item
New syntax checkers

@itemize @bullet
@item
TeX/LaTeX
@item
Shell scripts
@item
Python
@item
Ruby
@item
Coffeescript
@item
Emacs Lisp
@end itemize

@end itemize


@node 0.2, 0.3, 0.1, Changes
@comment  node-name,  next,  previous,  up
@unnumberedsec 0.2 (Oct 15, 2012)

@itemize @bullet
@item
New syntax checkers

@itemize @bullet
@item
PHP
@end itemize

@item
API changes

@itemize @bullet
@item
@ghissue{2, Simplify syntax checker declarations}
@end itemize

@end itemize

@node 0.3, 0.4, 0.2, Changes
@comment  node-name,  next,  previous,  up
@unnumberedsec 0.3 (Oct 20, 2012)

@itemize @bullet
@item
@ghissue{4, Replace @code{flymake-mode} with a custom syntax checking
minor mode}
@end itemize

@node 0.4, 0.5, 0.3, Changes
@comment  node-name,  next,  previous,  up
@unnumberedsec 0.4 (Nov 21, 2012)

@itemize @bullet
@item
@ghissue{5, Rename the project to Flycheck}
@item
New syntax checkers

@itemize @bullet
@item
@ghissue{9, HAML}
@item
@ghissue{9, CSS}
@item
@ghissue{9, Javascript with @command{jsl}}
@item
@ghissue{16, Javascript with @command{jshint}}
@item
@ghissue{12, JSON}
@item
LaTeX with @command{lacheck}
@end itemize

@item
Bug fixes
@itemize @bullet
@item
@ghissue{10, Fix type error when checking compressed Emacs Lisp}
@end itemize

@end itemize

@node 0.5, 0.6, 0.4, Changes
@comment  node-name,  next,  previous,  up
@unnumberedsec 0.5 (Dec 28, 2012)

@itemize @bullet
@item
New syntax checkers:

@itemize
@item
@ghissue{15, SASS}
@item
@ghissue{21, Perl}
@item
XML
@item
@ghissue{30, Lua}
@end itemize

@item
New features:

@itemize @bullet
@item
@ghissue{25, Support manual buffer-local selection of syntax checker}
@item
@ghissue{28, Add customizable error indicators}
@item
@ghissue{27, Echo error messages at point without 3rd-party libraries
like flymake-cursor}
@end itemize

@item
Improvements:

@itemize @bullet
@item
@ghissue{24, Remember the last automatically selected syntax checker}
@end itemize

@item
Bug fixes:

@itemize @bullet
@item
@ghissue{19, Fix syntax checking of buffers without backing files}
@end itemize

@item
API changes:

@itemize @bullet
@item
@ghissue{15, Replace underlying Flymake API with a custom syntax
checking implementation}
@end itemize

@end itemize

@node 0.6, 0.6.1, 0.5, Changes
@comment  node-name,  next,  previous,  up
@unnumberedsec 0.6 (Jan 29, 2013)

@itemize @bullet
@item
New syntax checkers:

@itemize @bullet
@item
@ghissue{53, Emacs Lisp with @code{checkdoc-current-buffer}}
@item
@ghissue{72, PHP with PHP CodeSniffer}
@end itemize

@item
Removed syntax checkers:

@itemize
@item
Javascript with @command{jsl}
@end itemize

@item
New features:

@itemize @bullet
@item
@ghissue{26, Error navigation with @code{next-error} and
@code{previous-error}}
@item
@ghissue{33, Fringe icons instead of error indicators}
@item
@ghissue{59, Menu entry for Flycheck}
@item
@ghissue{35, Customizable error highlighting@comma{} taking the column
number into account}
@item
Configuration files for syntax checkers
@item
Add configuration file support to the syntax checkers
@code{coffee-coffeelint}, @code{html-tidy}, @code{javascript-jshint},
@code{pyton-flake8} and @code{tex-chktex}
@item
@ghissue{58, Allow to compile a buffer with a syntax checker for testing
purposes}
@item
@ghissue{31, Use multiple syntax checkers during a syntax check}
@item
@ghissue{52, Add dedicated help for syntax checkers}
@end itemize

@item
Improvements:

@itemize @bullet
@item
@ghissue{55, Match error patterns in order of declaration}
@end itemize

@item
Bug fixes:

@itemize @bullet
@item
@ghissue{24, Inherit highlighting faces from built-in faces}
@item
@ghissue{36, Correct error patterns of the HTML syntax checker}
@item
@ghissue{42, Detect syntax errors in the @code{python-flake8} syntax
checker}
@item
Fix various regressions after introducing unit tests
@item
@ghissue{45, Inhibit syntax checking during package installation}
@item
@ghissue{54, Disable syntax checking in Tramp buffers}
@item
@ghissue{65, Preserve whitespace in error messages}
@end itemize

@item
API changes:
@itemize
@item
@ghissue{41, Replace syntax checker variables with syntax checker
declarations}
@item
@ghissue{38, Support parsing errors with arbitrary functions instead of
error patterns}
@item
@ghissue{38, Add an error parser for Checkstyle-like XML output}
@end itemize

@end itemize

@node 0.6.1, 0.7, 0.6, Changes
@comment  node-name,  next,  previous,  up
@unnumberedsec 0.6.1 (Jan 30, 2013)

@itemize @bullet
@item
Fix package dependencies
@end itemize

@node 0.7, 0.7.1, 0.6.1, Changes
@comment  node-name,  next,  previous,  up
@unnumberedsec 0.7 (Feb 14, 2013)

@itemize @bullet
@item
New features:

@itemize @bullet
@item
Navigate to source of syntax checker declarations from syntax checker
help
@item
@ghissue{60, Add online Info manual}
@end itemize

@item
Improvements:

@itemize @bullet
@item
Use pipes instead of TTYs to read output from syntax checkers
@item
@ghissue{80, Defer syntax checks for invisible buffers}
@item
@ghissue{62, Immediately display error messages after error navigation}
@end itemize

@item
Bug fixes:

@itemize @bullet
@item
Never select deleted buffers
@item
Do not let the debugger interfere with necessary cleanup actions
@item
@ghissue{78, Do not attempt to parse empty XML trees}
@item
@ghissue{81, Fix infinite recursion on Windows}
@end itemize

@end itemize

@node 0.7.1, 0.8, 0.7, Changes
@comment  node-name,  next,  previous,  up
@unnumberedsec 0.7.1 (Feb 23, 2013)

@itemize @bullet
@item
Bug fixes:

@itemize @bullet
@item
@ghissue{87, Do not signal errors from @code{flycheck-mode}}
@item
Correctly fall back to @env{HOME} when searching configuration files
@item
Correctly ascend to parent directory when searching configuration files
@end itemize

@item
API changes:

@itemize @bullet
@item
Rename @code{config} cell to @code{config-file}
@item
Allow to pass the result of @code{config-file} cells as single argument
@item
@ghissue{86, Add support for evaluating Lisp forms in syntax checker
commands}
@end itemize

@end itemize

@node 0.8, 0.9, 0.7.1, Changes
@comment  node-name,  next,  previous,  up
@unnumberedsec 0.8 (Apr 9, 2013)

@itemize @bullet
@item
New syntax checkers:

@itemize @bullet
@item
@ghissue{91, Go using @command{gofmt}}
@item
@ghissue{101, Rust using @command{rustc}}
@end itemize

@item
New features:

@itemize @bullet
@item
@ghissue{29, Add a global Flycheck mode}.  @code{(global-flycheck-mode)}
is now the recommended way to enable Flycheck
@item
@ghissue{72, Add support for syntax checker options}
@item
Add option for the coding standard used by the @code{php-phpcs} syntax
checker
@item
Add options for the maximum McCabe complexity and the maximum line
length to @code{python-flake8}
@end itemize

@item
Improvements:

@itemize @bullet
@item
Support McCabe warnings in @code{python-flake8}
@item
Support warnings from @command{flake8} 2
@item
@ghissue{94, Show long error messages in a popup buffer}
@item
@ghissue{96, Show all error messages at point}
@item
@ghissue{98, Add support for naming warings from @command{flake8} 2}
@item
Flycheck mode is not longer enabled for buffers whose names start with a
space
@item
@ghissue{100, Improve highlighting to reduce screen flickering}
@end itemize

@end itemize

@node 0.9, 0.10, 0.8, Changes
@comment  node-name,  next,  previous,  up
@unnumberedsec 0.9 (Apr 13, 2013)

@itemize @bullet
@item
New syntax checkers:

@itemize @bullet
@item
@ghissue{103, SCSS using @command{scss}}
@item
RST (ReStructuredText) using Docutils
@item
@ghissue{107, Go using @command{go build} and @command{go test}}
@end itemize

@item
Improvements:

@itemize @bullet
@item
Quit the error message window when navigating away from error locations
@end itemize

@end itemize

@node 0.10, 0.11, 0.9, Changes
@comment  node-name,  next,  previous,  up
@unnumberedsec 0.10 (Apr 21, 2013)

@itemize @bullet
@item
Flycheck uses @ref{Top, , cl-lib, cl} now.  This library is built-in as
of GNU Emacs 24.3.  For earlier releases of GNU Emacs 24 an additional
compatibility library will be installed from GNU ELPA.

@item
New syntax checkers:

@itemize @bullet
@item
@ghissue{112, POSIX Shell script using @command{bash}}
@item
@ghissue{113, Ruby using @command{rubocop}}
@item
@ghissue{108, Elixir}
@item
@ghissue{122, Erlang}
@end itemize

@item
Removed syntax checkers:

@itemize @bullet
@item
@ghissue{115, Python using Pyflakes}.  Use the superior Flake8 syntax
checker
@end itemize

@item
New features:

@itemize @bullet
@item
Add @code{flycheck-copy-messages-as-kill}, mapped to @kbd{C-c ! C-w}, to
copy all error messages under point into kill ring
@item
Add @code{flycheck-google-messages}, mapped to @kbd{C-c ! /}, to google
for error messages under point.  Needs the
@uref{https://github.com/Bruce-Connor/emacs-google-this, Google This}
library
@item
Syntax checkers can redirect output to a temporary directory now using
the @code{temporary-directory} argument symbol
@end itemize

@item
Improvements:

@itemize @bullet
@item
Call option filters for @code{nil} values, too
@item
@ghissue{112, Improve error parsing in Bash syntax checker}
@item
Error navigation does not cross restrictions in narrowed buffers anymore
@item
@ghissue{99, Try to preserve the non-directory part of the buffer's file
name when substituting the @code{source} symbol}
@end itemize

@item
Bug fixes:

@itemize @bullet
@item
Fix error highlighting and navigation in narrowed buffers
@item
@ghissue{118, Use a hopefully more reliable way to parse output of PHP
CodeSniffer}
@end itemize

@end itemize

@node 0.11, 0.12, 0.10, Changes
@comment  node-name,  next,  previous,  up
@unnumberedsec 0.11 (May 01, 2013)

@itemize @bullet
@item
New syntax checkers:

@itemize @bullet
@item
@ghissue{124, Scala}
@end itemize

@item
New features:

@itemize @bullet
@item
Customizable error indication with control of the fringe side, via
@code{flycheck-indication-mode}
@item
@ghissue{128, Customizable automatic syntax checking@comma{} via
@code{flycheck-check-syntax-automatically}}
@item
@ghissue{133, Customizable configuration file search@comma{} via
@code{flycheck-locate-config-file-functions}}
@item
Find configuration files in @uref{https://github.com/bbatsov/projectile,
Projectile} projects
@item
Add @code{flycheck-before-syntax-check-hook} and
@code{flycheck-syntax-check-failed-hook}
@end itemize

@item
Improvements:

@itemize @bullet
@item
@ghissue{123, The @code{ruby} syntax checker now differentiates warnings
from errors}
@item
Faces are now in a separate customization group
@end itemize

@item
Bug fixes:

@itemize
@item
Add missing customization group for syntax checker options
@end itemize

@end itemize

@node 0.12, 0.13, 0.11, Changes
@comment  node-name,  next,  previous,  up
@unnumberedsec 0.12 (May 18, 2013)

@itemize @bullet
@item
New syntax checkers:

@itemize @bullet
@item
@ghissue{136, Ruby using @command{jruby}}
@item
@ghissue{138, Puppet}
@end itemize

@item
New features:

@itemize @bullet
@item
Highlight error expressions by default, with the new @code{sexps}
highlighting mode
@item
@ghissue{140, Automatically check syntax some time after the last change
in the buffer}
@item
Add @code{flycheck-version} to determine the installed Flycheck version
@item
Add @code{flycheck-list-errors}, mapped to @kbd{C-c ! l}, to list all
errors in a separate buffer
@end itemize

@item
Improvements:

@itemize @bullet
@item
Defer syntax checks while a buffer is reverted, to avoid race conditions
@end itemize

@item
Bug fixes:

@itemize @bullet
@item
@ghissue{136, Correctly parse syntax errors from JRuby}
@end itemize

@end itemize

@node 0.13, 0.14, 0.12, Changes
@comment  node-name,  next,  previous,  up
@unnumberedsec 0.13 (Jun 28, 2013)

@itemize @bullet
@item
@b{Breaking changes}:

@itemize @bullet
@item
Obsolete @code{flycheck-warning-face} and @code{flycheck-error-face} in
favor @code{flycheck-warning} and @code{flycheck-error} respectively
@item
Obsolete @code{:predicate} forms in favor of @code{:predicate} functions
@item
@code{flycheck-def-config-file-var} does not automatically mark
variables as safe anymore
@end itemize

@item
New features:

@itemize @bullet
@item
Make fringe indicator faces customizable independently with
@code{flycheck-fringe-error} and @code{flycheck-fringe-warning}
@item
Improve the default faces by using underlines instead of foreground
colors, if possible
@item
@ghissue{141, Customizable error processing with
@code{flycheck-process-error-functions}}
@item
@ghissue{144, Make the delay before starting a syntax check customizable
via @code{flycheck-idle-change-delay}}
@item
@ghissue{156, Make display of errors under point customizable via
@code{flycheck-display-errors-function}}
@end itemize

@item
Improvements

@itemize @bullet
@item
Always highlight errors on top of warnings now
@item
@ghissue{141, Do not trigger syntax checks in the middle of commands}
@item
Add the current directory to load path in the @code{emacs-lisp} syntax
checker
@item
Do not longer use the @code{emacs-lisp-checkdoc} syntax checker in
Scratch buffers
@item
@ghissue{149, Do not flush temporary files onto disk}
@item
Syntax checkers may have error patterns and error parser now
@item
Predicate forms are now wrapped into functions and compiled into
functions during byte compilation
@item
Copy each message separately in @code{flycheck-copy-messages-as-kill}
@item
Mark some customizable variables as safe for file variable usage, most
notably @code{flycheck-indication-mode},
@code{flycheck-highlighting-mode} and @code{flycheck-idle-change-delay}.
@end itemize

@item
Bug fixes:

@itemize @bullet
@item
Fix error when searching for a configuration file outside a Projectile
project
@item
Do not start a syntax check before the @code{flycheck-mode-hook} was run
@item
Do not start automatic syntax checks if Flycheck Mode is disabled
@item
@ghissue{143, Defer the initial syntax check until after the current
interactive command}
@item
Correctly clean up information about running processes
@item
@ghissue{150, Fix compatibility with Emacs 24.2 and earlier}
@item
Fix version information on Emacs trunk builds
@end itemize

@end itemize
<<<<<<< HEAD
@node 0.14, master, 0.13, Changes
=======
@node 0.14, 0.14.1, 0.13, Changes
>>>>>>> 1dedcf76
@comment  node-name,  next,  previous,  up
@unnumberedsec 0.14 (Aug 15, 2013)

@itemize @bullet
@item
@b{Breaking changes}:

@itemize @bullet
@item
@ghissue{163, Introduce @code{flycheck-define-checker} and obsolete
@code{flycheck-declare-checker}}
@item
Remove the obsolete @code{flycheck-error-face} and
@code{flycheck-warning-face}
@item
@ghissue{176, Do not initialize packages by default in @code{emacs-lisp}
syntax checker for non-configuration files}
@item
@ghissue{179, Change the default @code{flycheck-highlighting-mode} to
@code{symbols}}
@item
@ghissue{184, Drop support for Pylint 0.x in @command{python-pylint}}
@end itemize

@item
New features:

@itemize
@item
@ghissue{166, List errors at point only with prefix arg to
@code{flycheck-list-errors}}
@item
@ghissue{166, Add new display function
@code{flycheck-display-errors-in-list} to display errors at point in the
error list}
@item
New @code{option-list} argument cell to pass option lists to a syntax
checker
@item
@ghissue{174, New @code{flycheck-emacs-lisp-load-path} option to
customize the @code{load-path} used by the @code{emacs-lisp} syntax
checker}
@item
@ghissue{176, New @code{flycheck-emacs-lisp-initialize-packages} option
to initialize packages in the @code{emacs-lisp} syntax checker}
@item
@ghissue{176, New @code{flycheck-emacs-lisp-package-user-dir} option to
configure the package directory for the @code{emacs-lisp} syntax
checker}
@item
New option filter @code{flycheck-option-comma-separated-list} for
options with comma separated lists as values
@item
@ghissue{179, New highlighting mode @code{symbols} to highlight the
symbol pointed to by an error}
@end itemize

@item
New syntax checkers:

@itemize @bullet
@item
@ghissue{160, LESS}
@item
@ghissue{162, Haskell with @command{ghc}@comma{} @command{hdevtools}
and @command{hlint}}
@item
@ghissue{170, C/C++ with @command{cppcheck}}
@item
@ghissue{172, C/C++ with @command{clang}}
@item
CoffeeScript with @command{coffee}
@item
@ghissue{180, XML with @command{xmllint}}
@item
@ghissue{167, D with @command{dmd}}
@end itemize

@item
Improvements:

@itemize @bullet
@item
@ghissue{157, Support Web Mode in @code{html-tidy} syntax checker}
@item
@ghissue{159, Support Rubocop 0.9 and drop support for older Rubocop
releases}
@item
Include the message ID in error messages from @command{python-pylint}
@end itemize

@item
Bug fixes:

@itemize @bullet
@item
Fix warnings about flawed definitions in @code{emacs-lisp} and
@code{emacs-lisp-checkdoc}, caused by faulty formatting of sexps
@item
@ghissue{166, Refresh error lists when pressing @kbd{g}}
@item
@ghissue{175, Do not obscure active minibuffer input when displaying
errors in the echo area}
@item
Fix universal prefix argument for @code{flycheck-next-error} at
@code{C-c ! n}
@item
@ghissue{192, Correctly parse output of @command{coffeelint} 0.5.7}
@item
@ghissue{184, Correctly parse output of @command{pylint} 1.0}
@end itemize

@end itemize

@node 0.14.1, master, 0.14, Changes
@comment  node-name,  next,  previous,  up
@unnumberedsec 0.14.1 (Aug 16, 2013)

@itemize
@item
Bug fixes:

@itemize
@item
@ghissue{194, Add a missing dependency}
@end itemize

@end itemize

@node master, , 0.14.1, Changes
@comment  node-name,  next,  previous,  up
@unnumberedsec master (unreleased)

@c Local Variables:
@c mode: texinfo
@c TeX-master: "flycheck"
@c End:<|MERGE_RESOLUTION|>--- conflicted
+++ resolved
@@ -717,11 +717,7 @@
 @end itemize
 
 @end itemize
-<<<<<<< HEAD
-@node 0.14, master, 0.13, Changes
-=======
 @node 0.14, 0.14.1, 0.13, Changes
->>>>>>> 1dedcf76
 @comment  node-name,  next,  previous,  up
 @unnumberedsec 0.14 (Aug 15, 2013)
 
