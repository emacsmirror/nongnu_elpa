\input texinfo
@setfilename flycheck.info
@settitle The Flycheck manual
@documentencoding UTF-8
@documentlanguage en

@c Macros

@c A Github link shortcut
@macro gh{url, text}
@uref{https://github.com/\url\, \text\}
@end macro

@macro flyc{checker}
@code{\checker\}
@end macro

@macro iflyc{checker}
@item @flyc{\checker\}
@end macro

@syncodeindex vr cp
@syncodeindex fn cp
@syncodeindex tp cp

@ifhtml
@html
<div id="frontmatter">

<p class="text-center lead">
Modern on-the-fly syntax checking for GNU Emacs 24
<small>(aka “Flymake done right”)</small>
</p>

<p class="text-center">
<small>Copyright © 2013 Sebastian Wiesner</small>
</p>

<p class="text-center">
<small>Flycheck is distributed under the
terms of the <a href="http://www.gnu.org/licenses/gpl-3.0.en.html"
target="_blank">GNU GPL 3 or any later version</a>.</small>
</p>

<p class="text-center">
<small>This manual is distributed under the terms of the <a
href="http://www.gnu.org/licenses/fdl-1.3.en.html" target="_blank">GNU
FDL 1.3 or any later version</a>, with no Invariant Sections, no
Front-Cover Texts, and no Back-Cover Texts.</small>
<p>

<p class="text-center">
<a class="btn btn-info btn-large" href="Introduction.html#Introduction">
Introduction
</a>
<a class="btn btn-primary btn-large"
   href="https://github.com/flycheck/flycheck"
   target="_blank">
Github
</a>
</p>
@end html

@center @image{screenshot,,,Flycheck in action}

@html
</div>
@end html

@end ifhtml

@copying
This manual is for Flycheck, the on-the-fly syntax checker for GNU Emacs.

Copyright @copyright{} 2013 Sebastian Wiesner

@quotation
  Permission is granted to copy, distribute and/or modify this document
  under the terms of the GNU Free Documentation License, Version 1.3 or
  any later version published by the Free Software Foundation; with no
  Invariant Sections, no Front-Cover Texts, and no Back-Cover Texts.  A
  copy of the license is included in the section entitled ``GNU Free
  Documentation License''.
@end quotation
@end copying

@dircategory Emacs
@direntry
* Flycheck: (flycheck). On the fly syntax checking (aka ``flymake done right'')
@end direntry

@titlepage
@end titlepage

@contents

@node Top, Introduction, (dir), (dir)
@top Flycheck manual

@insertcopying

@menu
* Introduction::                Introduce Flycheck, aka ``flymake done right''
* Usage::                       How to use Flycheck for on-the-fly syntax checking
* Extending::                   How to extend Flycheck with new syntax checkers
* API::                         An overview about the Flycheck API
* Contribution::                How to contribute to Flycheck development
* Changes::                     Changes to Flycheck
* Credits::                     Developers and contributors to Flycheck
* GNU Free Documentation License::  The license of this documentation
* Syntax checkers::             Available syntax checkers
* Definition Index::            An index of all types, functions and variables
@end menu

@node Introduction, Usage, Top, Top
@comment  node-name,  next,  previous,  up
@chapter Introduction

Flycheck (aka ``Flymake done right'') is a modern on-the-fly syntax
checking extension for GNU Emacs 24 with

@itemize @bullet
@item
ready-to-use syntax checkers for a bunch of languages,
@item
easy customization,
@item
a comprehensive manual,
@item
a dead simple, declarative API to create new syntax checkers,
@item
major-mode based selection of syntax checkers,
@item
multiple syntax checkers per buffer,
@item
optional error list popup,
@item
a ``doesn't get in your way'' guarantee,
@item
and a clean, concise and understandable implementation with decent test
coverage.
@end itemize

@ifhtml
@noindent
And this is how it looks in action, using the awesome
@uref{https://github.com/bbatsov/solarized-Emacs, solarized-light} color
theme and the great
@uref{http://www.marksimonson.com/fonts/view/anonymous-pro, Anonymous
Pro} font:
@center @image{screenshot,,,Flycheck in action}
@end ifhtml

@menu
* Features::                    What Flycheck can do for you
* Installation::                How to install Flycheck in your GNU Emacs 24
* Activation::                  How to activate Flycheck for on-the-fly syntax
                                 checking
@end menu

@node Features, Installation, Introduction, Introduction
@comment  node-name,  next,  previous,  up
@section Features

@itemize @bullet
@item
Automatic on-the-fly syntax checking while editing
@item
Fully automatic selection of the syntax checker
@item
Optional manual selection of a syntax checker with
@code{flycheck-select-checker} at @kbd{C-c ! s}
@item
Built-in syntax checkers for:

@itemize @bullet
@item
C/C++ (using @command{clang} and @command{cppcheck})
@item
CoffeeScript (using @command{coffee} and @command{coffeelint})
@item
CSS (using @command{csslint}))
@item
D (using @command{dmd})
@item
Elixir (using @command{elixirc})
@item
Emacs Lisp (using the byte compiler and CheckDoc)
@item
Erlang (using @command{erlc})
@item
Go (using @command{gofmt}, @command{go build} and @command{go test})
@item
Haml
@item
Haskell (using @command{ghc}, @command{hdevtools} and @command{hlint})
@item
HTML (using @command{tidy})
@item
Javascript (using @command{jshint} and @command{gjslint})
@item
JSON (using @command{jsonlint})
@item
LESS (using @command{lessc})
@item
Lua
@item
Perl
@item
PHP (using @command{php}, @command{phpmd} and @command{phpcs})
@item
Puppet (using @command{puppet parser} and @command{puppet-lint})
@item
Python (using @command{flake8}, @command{pylint}, or @command{pyflakes})
@item
Ruby (using @command{rubocop}, @command{ruby} or @command{jruby})
@item
Rust (using @command{rustc})
@item
RST (ReStructuredText, using Docutils)
@item
Sass
@item
Scala
@item
SCSS
@item
Shell scripts (using Bash, Dash, or Zsh depending on the type of shell
script)
@item
Slim
@item
TeX/LaTeX (using @command{chktex} or @command{lacheck})
@item
XML (using @command{xmlstarlet} or @command{xmllint})
@item
YAML (using @command{ruby})
@end itemize


@item
Nice error indication and highlighting
@item
Easy customization
@item
Syntax checker configuration with project-specific configuration files
and options
@item
Error navigation with @code{next-error} and @code{previous-error}
@item
Error list with @code{flycheck-list-errors} at @kbd{C-c ! l}
@item
Easy declarative API to define new syntax checkers
@item
Error parsers for structured markup formats (e.g. Checkdoc XML)
@end itemize

@subsection 3rd party extensions

The following extensions provide additional cool features for Flycheck:

@itemize @bullet
@item
@uref{https://github.com/flycheck/flycheck-cask} makes Flycheck use Cask
packages in @uref{https://github.com/cask/cask, Cask} projects.

@item
@uref{https://github.com/flycheck/flycheck-color-mode-line,
flycheck-color-mode-line.el} colors the mode line according to the
Flycheck status.

@item
@uref{https://github.com/flycheck/flycheck-d-unittest,
flycheck-d-unittests} adds a Flycheck checker to run unit tests for D
programs on the fly.

@end itemize

@node Installation, Activation, Features, Introduction
@comment  node-name,  next,  previous,  up
@section Installation

Install the ELPA package from @uref{http://melpa.milkbox.net, MELPA} or
@uref{http://marmalade-repo.org/, Marmalade} using @kbd{M-x
package-install RET flycheck}.  The former is the @emph{recommended}
repository.

Neither of these repositories is included in GNU Emacs by default.  You
need to enable these repositories explicitly.  For instance, to add the
MELPA repository, add the following code to @file{init.el}:

@lisp
(require 'package)
(add-to-list 'package-archives
             '("melpa" . "http://melpa.milkbox.net/packages/") t)
(package-initialize)
@end lisp

If you use @uref{https://github.com/cask/cask, Cask}, add the
following to your @file{Cask} file:

@lisp
(source gnu)
(source melpa)

(depends-on "flycheck")
@end lisp

Flycheck supports GNU Emacs 24.2 and newer on Linux, OS X and any other
decent flavor of Unix.  It should work with GNU Emacs 24.1, too, but it
is not tested against this version of Emacs.

Flycheck does not support Windows, but tries to be compatible with it.
You may try to use Flycheck on Windows.  It should mostly work, but
expect problems and issues.  Pull requests which improve Windows
compatibility are welcome.

Flycheck also does not support GNU Emacs 23 and other flavors of Emacs
(e.g. XEmacs, Aquamacs, etc.).  Don't try, it will @emph{not} work.

Most checkers depend on external tools to perform the actual syntax
checking.  Use @code{flycheck-describe-checker} to get help about a
syntax checker and its dependencies.

@node Activation,  , Installation, Introduction
@comment  node-name,  next,  previous,  up
@section Activation

Once installed, enable Flycheck mode with @kbd{M-x flycheck-mode}.  To
automatically enable Flycheck in all buffers, in which it can be used,
add the following to your @file{init.el} file:

@lisp
(add-hook 'after-init-hook #'global-flycheck-mode)
@end lisp

Flycheck will not check syntax in buffers for remote or encrypted
files.  The former is potentially slow, and the latter might leak
confidential data to temporary directories.

@node Usage, Extending, Introduction, Top
@comment  node-name,  next,  previous,  up
@chapter Usage

This chapter explains the usage of Flycheck.

@menu
* Syntax checking::             How syntax is checked
* Selection::                   How syntax checkers are selected
* Configuration::               How to configure individual syntax checkers
* Reporting::                   How syntax warnings and errors are reported
* Navigation::                  How to navigate syntax warnings and errors
* Mode line::                   How status information is displayed in the mode
                                 line
@end menu

@node Syntax checking, Selection, Usage, Usage
@comment  node-name,  next,  previous,  up
@section Syntax checking

By default, @code{flycheck-mode} checks syntax automatically when

@itemize
@item
the mode is enabled,
@item
the file is saved,
@item
or if new lines are inserted.
@end itemize

@noindent
However, you can customize automatic syntax checking with
@code{flycheck-check-syntax-automatically}:

@defopt flycheck-check-syntax-automatically
When Flycheck should check syntax automatically.

This variable is list of events that may trigger syntax checks.  The
following events are known:

@table @code
@item mode-enabled
Check syntax immediately if @code{flycheck-mode} is enabled.
@item save
Check syntax immediately after the buffer was saved.
@item new-line
Check syntax immediately after a new line was inserted into the buffer.
@item idle-change
Check syntax a short time after the last change to the buffer.
@end table

An syntax check is only conducted for events that are contained in this
list.  For instance, the following setting will cause Flycheck to
@emph{only} check if the mode is enabled or the buffer was saved, but
@emph{never} after changes to the buffer contents:

@lisp
(setq flycheck-check-syntax-automatically '(mode-enabled save))
@end lisp

If the list is empty syntax is never checked automatically.  In this
case, use @code{flycheck-buffer} to check syntax manually.
@end defopt

@defopt flycheck-idle-change-delay
How many seconds to wait before starting a syntax check.

After the buffer was changed, Flycheck waits as many seconds as the
value of this variable before starting a syntax check.  If the buffer is
changed during this time, Flycheck starts to wait again.

This variable has no effekt, if @code{idle-change} is not contained in
@code{flycheck-check-syntax-automatically}.
@end defopt

@noindent
Regardless of automatic syntax checking you can also check the buffer
manually:

@table @kbd
@item C-c ! c
@itemx M-x flycheck-buffer
@findex flycheck-buffer
Start a syntax check in the current buffer.
@end table

Each syntax check is comprised of the following steps:

@enumerate
@item
Run hooks in @code{flycheck-before-syntax-check-hook}.
@item
Clear error information from previous syntax checks.
@item
Select a suitable syntax checker.  @xref{Selection}, for more
information on how syntax checkers are selected.
@item
Copy the contents of the buffer to be checked to a temporary file.
@item
Execute the syntax checker.
@item
Parse the output of the tool, and report all errors and warnings.
@xref{Reporting}, for more information.
@item
If the buffer can be checked with another syntax checker, continue from
step 4, but with the next syntax checker.  This is called ``chaining''
of syntax checkers.
@item
Run hooks in @code{flycheck-after-syntax-check-hook}.
@end enumerate

@defopt flycheck-after-syntax-check-hook
Functions to run after each syntax check.

This hook is run after a syntax check was finished.

At this point, @b{all} chained checkers were run, and all errors were
parsed, highlighted and reported.  @xref{Reporting}, for more
information about error reporting.  The variable
@code{flycheck-current-errors} contains all errors from all syntax
checkers run during the syntax check, so you can use the various error
analysis functions.

Note that this hook does @b{not} run after each individual syntax
checker in the syntax checker chain, but only after the @b{last
checker}.

This variable is a normal hook. @xref{Hooks, , ,elisp}.
@end defopt

@defopt flycheck-before-syntax-check-hook
Functions to run before each syntax check.

This hook is run right before a syntax check starts.

Error information from the previous syntax check is @b{not} cleared
before this hook runs.

Note that this hook does not @b{run} before each individual syntax
checker in the syntax checker chain, but only before the @b{first
checker}.

This variable is a normal hook. @xref{Hooks, , ,elisp}.
@end defopt

There is also a hook run whenever a syntax check fails:

@defopt flycheck-syntax-check-failed-hook
Functions to run if a syntax check failed.

This hook is run whenever an error occurs during Flycheck's
internal processing.  No information about the error is given to
this hook.

You should use this hook to conduct additional cleanup actions
when Flycheck failed.

This variable is a normal hook. @xref{Hooks, , ,elisp}.
@end defopt


@node Selection, Configuration, Syntax checking, Usage
@comment  node-name,  next,  previous,  up
@section Syntax checker selection

By default Flycheck automatically selects a suitable syntax checker from
@code{flycheck-checkers}:

@defopt flycheck-checkers
A list of all syntax checkers to use as candidates for automatic checker
selection.

The first suitable syntax checker from this list is used to check a
buffer.  A syntax checker is suitable, if

@itemize @bullet
@item
it may be used for the current major mode,
@item
its predicate matches,
@item
and if the syntax checking tool exists.
@end itemize

A syntax checker contained in this list is said to be @dfn{registered}.

@xref{Syntax checkers}, for a list of available checkers.
@end defopt

If no suitable syntax checker is found the syntax check is
@emph{silently} omitted.  @emph{No} error is signaled, and only a
specific indicator informs about the omitted syntax check.  @xref{Mode
line}.

You can manually select a specific syntax checker for the current
buffer, too:

@table @kbd
@item C-c ! s
@itemx M-x flycheck-select-checker
@findex flycheck-select-checker
Select a syntax checker for the current buffer.

With prefix arg, deselect the current syntax checker if any, and
re-enable automatic selection.

Any defined syntax checker can be selected with this command, regardless
of the contents of @code{flycheck-checkers}.
@end table

By default, the prompt uses IDO for completion and matching, but you can
change the completion system in use:

@defopt flycheck-completion-system
The completion system to use.

@table @code
@item ido
Use IDO. This is default, but @code{grizzl} is the recommended system.

@item grizzl
Use @uref{https://github.com/d11wtq/grizzl, Grizzl}.  This is the
recommended system, but you need to install Grizzl separately.

@item nil
Use the standard unfancy @code{completing-read}.  This is @b{not}
recommended.
@end table
@end defopt

@noindent
@code{flycheck-select-checker} sets @code{flycheck-checker}:

@defvar flycheck-checker
Syntax checker to use for the current buffer.

The variable is buffer local, and safe as file local variable for
registered checkers.

If unset, automatically select a suitable syntax checker.

If set, only use this syntax checker.  Automatic selection is
@emph{disabled}.  If the syntax checker is unusable, signal an error.
@end defvar

@noindent
You may directly set this variable, e.g. via file local variables.  For
instance, you can use the following file local variable within a Python
source file to always check this file with @command{pylint}:

@example
# Local Variables:
# flycheck-checker: python-pylint
# End:
@end example

@noindent
@xref{Specifying File Variables, , ,emacs}, for more information about
file variables.

Each syntax checker provides documentation with information about the
executable the syntax checker uses, in which buffers it will be used for
syntax checks, and whether it can be configured.  @xref{Configuration},
for more information about syntax checker configuration.

@table @kbd
@item C-c ! ?
@itemx M-x flycheck-describe-checker
@findex flycheck-describe-checker
Show the documentation of a syntax checker.
@end table

@node Configuration, Reporting, Selection, Usage
@comment  node-name,  next,  previous,  up
@section Syntax checker configuration

@subsection Syntax checker options

Some syntax checkers can be configured via options.  The following
options are provided by Flycheck (use @kbd{C-h v} or @kbd{M-x
describe-variable} on the variable name for detailed help):

@defopt flycheck-clang-definitions
Additional preprocessor definitions for @code{c/c++-clang}.
@end defopt

@defopt flycheck-clang-include-path
Include search path for @code{c/c++-clang}.
@end defopt

@defopt flycheck-clang-includes
Additional include files for @code{c/c++-clang}.
@end defopt

@defopt flycheck-clang-language-standard
The language standard for @code{c/c++-clang}.
@end defopt

@defopt flycheck-clang-no-rtti
Whether to disable RTTI in @code{c/c++-clang}.
@end defopt

@defopt flycheck-clang-standard-library
The standard library to use for @code{c/c++-clang}.
@end defopt

@defopt flycheck-clang-warnings
Additional warnings to enable in @code{c/c++-clang}.
@end defopt

@defopt flycheck-cppcheck-checks
Additional checks to use in @code{c/c++-cppcheck}.
@end defopt

@defopt flycheck-emacs-lisp-initialize-packages
Whether to initialize packages (see @code{package-initialize}) before
invoking the byte compiler in the @code{emacs-lisp} syntax checker.

When @code{nil}, never initialize packages.  When @code{auto},
initialize packages only when checking files from the user's Emacs
configuration in @code{user-emacs-directory}.  For any other non-nil
value, always initialize packages.
@end defopt

@defopt flycheck-emacs-lisp-load-path
The @code{load-path} to use while checking with @code{emacs-lisp}.

The directory of the file being checked is always added to
@code{load-path}, regardless of the value of this variable.

Note that changing this variable can lead to wrong results of the
syntax check, e.g. if an unexpected version of a required library
is used.
@end defopt

@defopt flycheck-emacs-lisp-package-user-dir
The package directory for the @code{emacs-lisp} syntax checker.
@end defopt

@defopt flycheck-flake8-maximum-complexity
The maximum McCabe complexity the @code{python-flake8} syntax checker
allows without reporting a warning.
@end defopt

@defopt flycheck-flake8-maximum-line-length
The maximum length of a line in characters the @code{python-flake8}
syntax checker allows without reporting an error.
@end defopt

@defopt flycheck-phpcs-standard
The coding standard the syntax checker @code{php-phpcs} shall use.
@end defopt

@defopt flycheck-phpmd-rulesets
The rule sets for PHP Mess Detector @code{php-phpmd} shall use
@end defopt

@subsection Syntax checker configuration files

Some syntax checkers also read configuration files denoted by associated
@dfn{configuration file variables}.  The following configuration files
are provided by Flycheck:

@defopt flycheck-chktexrc
The configuration file for the @code{tex-chktex} syntax checker.
@end defopt

@defopt flycheck-coffeelintrc
The configuration file for the @code{coffee-coffeelint} syntax checker.
@end defopt

@defopt flycheck-flake8rc
The configuration file for the @code{python-flake8} syntax checker.
@end defopt

@defopt flycheck-gjslintrc
The configuration file for the @code{javascript-gjslint} syntax checker.
@end defopt

@defopt flycheck-jshintrc
The configuration file for the @code{javascript-jshint} syntax checker.
@end defopt

@defopt flycheck-pylintrc
The configuration file for the @code{python-pylint} syntax checker.
@end defopt

@defopt flycheck-rubocoprc
The configuration file for the @code{ruby-rubocop} syntax checker.
@end defopt

@defopt flycheck-tidyrc
The configuration file for the @code{html-tidy} syntax checker.
@end defopt

The value of these variables is either a string or nil.  In the former
case, locate the configuration file using the functions in
@code{flycheck-locate-config-file-functions}:

@defopt flycheck-locate-config-file-functions
Functions to locate syntax checker configuration files.

Each function in this hook must accept two arguments: The value of the
configuration file variable, and the syntax checker symbol.  It must
return either a string with an absolute path to the configuration file,
or nil, if it cannot locate the configuration file.

The functions in this hook are called in order of appearance, until a
function returns non-nil.  The configuration file returned by that
function is then given to the syntax checker if it exists.
@end defopt

With the default value of this variable, configuration files are located
by the following algorithm:

@enumerate
@item
If the configuration file variable contains a path a directory
separator, expand the path against the buffer's default directory and
use the resulting path as configuration file.
@item
If @uref{https://github.com/bbatsov/projectile, Projectile} is available
and the current buffer is part of a project project, search the
configuration file in the root directory of the project.
@item
If the buffer has a file name, search the buffer's directory and any
ancestors thereof for the configuration file.
@item
Eventually attempt to locate the configuration file in the user's home
directory.
@end enumerate

If any of these steps succeeds, the subsequent steps are not executed.

If the configuration file is found, pass it to the syntax checker upon
invocation.

If the configuration file is not found, or if the value of the variable
is nil, invoke the syntax checker without a configuration file.

Customize these variables using @kbd{M-x customize-group RET
flycheck-config-files}.  Use @code{flycheck-describe-checker} to find
out whether a syntax checker has a configuration file.

You may also use these variables as file-local variables.  For instance,
the following checks the Javascript file always with @file{.jshintrc}
from the parent directory:

@example
// Local variables:
// flycheck-jshintrc: "../.jshintrc"
// End:
@end example

@node Reporting, Navigation, Configuration, Usage
@comment  node-name,  next,  previous,  up
@section Error reporting

Errors and warnings from a syntax checker are

@itemize @bullet
@item
reported in the mode line or in a popup buffer, depending on the length
of the error messages,
@item
indicated according to @code{flycheck-indication-mode},
@item
and highlighted in the buffer with @code{flycheck-error} and
@code{flycheck-warning} faces respectively, according to
@code{flycheck-highlighting-mode}
@end itemize

@defvr {Face} flycheck-error
@defvrx {Face} flycheck-warning
The faces to use to highlight errors and warnings respectively.

Note that the default faces provided by GNU Emacs are ill-suited to
highlight errors because these are relatively pale and do not specify a
background color or underline.  Hence highlights are easily overlook and
even @b{invisible} for white space.

For best error highlighting customize these faces, or choose a color
theme that has reasonable Flycheck faces, for instance the excellent
@url{https://github.com/bbatsov/solarized-emacs,Solarized theme}.
@end defvr

@defopt flycheck-highlighting-mode
This variable determines how to highlight errors:

@table @code
@item columns
Highlights the error column.  If the error does not have a column,
highlight the whole line.

@item symbols
Highlights the symbol at the error column, if there is any, otherwise
behave like @code{columns}.  This is the default.

@item sexps
Highlights the expression at the error column, if there is any,
otherwise behave like @code{columns}.  Note that this mode can be
@b{very} slow in some major modes.

@item lines
Highlights the whole line of the error.

@item nil
Do not highlight errors at all.  However, errors will still be reported
in the mode line and in error message popups, and indicated according to
@code{flycheck-indication-mode}.
@end table
@end defopt

@defvr {Face} flycheck-fringe-error
@defvrx {Face} flycheck-fringe-warning
The faces of fringe indicators for errors and warnings respectively.
@end defvr

@defopt flycheck-indication-mode
This variable determines how to indicate errors:

If set to @code{left-fringe} or @code{right-fringe}, indicate errors and
warnings in the left and right fringe respectively.

If set to @code{nil}, do not indicate errors.  Errors will still be
reported in the mode line and in error message popups, and highlighted
according to @code{flycheck-highlighting-mode}.
@end defopt

You can also completely customize error processing by hooking into
Flycheck:

@defopt flycheck-process-error-functions
Functions to process errors.

Each function in this hook must accept a single argument:  The Flycheck
error to process.  @xref{Error API}, for more information about Flycheck
error objects.

The functions in this hook are called in order of appearance, until a
function returns non-nil.  Thus, a function in this hook may return nil,
to allow for further processing of the error, or t, to indicate that the
error was fully processed and inhibit any further processing.
@end defopt

You can also show a list with all errors in the current buffer:

@table @kbd
@item C-c ! l
@itemx M-x flycheck-list-errors
@findex flycheck-list-errors
List all errors in the current buffer in a separate buffer.

The error list automatically refreshes after a syntax check, and follows
the current buffer, that is, if you switch to another buffer, the error
list is updated to show the errors of the new buffer.
@end table

If you hover a highlighted error with the mouse, a tooltip with the
top-most error message will be shown.

Flycheck also displays errors under point after a short delay:

@defopt flycheck-display-errors-delay
Delay in seconds before displaying errors at point.

Use floating point numbers to express fractions of seconds.
@end defopt

The error is displayed via @code{flycheck-display-errors-function}:

@defopt flycheck-display-errors-function
A function to display errors under point.

If set to a function, call the function with a list of all errors to
show.  If set to nil, to not display errors at all.

The default function is @code{flycheck-display-error-messages}.
@end defopt

The following display functions are available:
@table @code
@item flycheck-display-error-messages
@findex flycheck-display-error-messages
Show error messages separated by empty lines in the echo area.  If the
error messages are too long for the echo area, show the error messages
in a popup buffer instead.

See @code{display-message-or-buffer} for details on when popup buffers
are used.

@item flycheck-display-errors-in-list
@findex flycheck-display-errors-in-list
Show errors in the error list from @code{flycheck-list-errors} or
@kbd{C-c ! l}.

Note that this function does @b{not} actually show the error list
itself, but only adds the errors at point to it.  You need to open the
error list manually with @kbd{C-c ! l} first.
@end table

You can also work with the error messages at point, and copy them into
the kill ring or search them on Google:

@table @kbd
@item C-c ! C-w
@itemx M-x flycheck-copy-messages-as-kill
@findex flycheck-copy-messages-as-kill
Copy all Flycheck error messages at the current point into kill ring.

@item C-c ! /
@itemx M-x flycheck-google-messages
@findex flycheck-google-messages
Google for all Flycheck error messages at the current point.

If there are more than @code{flycheck-google-max-messages} errors at
point, signal an error, to avoid spamming your browser with Google tabs.

Requires the @uref{https://github.com/Bruce-Connor/emacs-google-this,
Google This} library which is available on
@uref{http://melpa.milkbox.net/, MELPA}.

@item C-c ! C
@itemx M-x flycheck-clear
@findex flycheck-clear
Clear all Flycheck errors and warnings in the current buffer.
@end table

@node Navigation, Mode line, Reporting, Usage
@comment  node-name,  next,  previous,  up
@section Error navigation

Flycheck integrates into standard error navigation commands of Emacs.
If @b{no} compilation buffer (including those from @kbd{M-x compile},
@kbd{M-x grep}, @kbd{M-x occur}, etc.) is visible, @kbd{M-g n}
(@code{next-error}) and @kbd{M-g p} (@code{previous-error}) will
navigate between Flycheck warnings and errors in the current buffer.
@xref{Compilation Mode, , ,emacs}, for more information about these
commands.

You can disable this integration by setting
@code{flycheck-next-error-navigation} to nil:

@defopt flycheck-standard-error-navigation
If non-nil, enable navigation of Flycheck errors with the standard
@code{next-error} and friends.

Otherwise, do not integrate in standard error navigation, and let these
functions only navigate compilation mode errors.

Changes to this variable only take effect when enabling
@code{flycheck-mode}.
@end defopt

Visible compilation buffers take precedence over Flycheck navigation.
If such a buffer is visible, @kbd{M-g n} and @kbd{M-g p} will ignore
Flycheck errors and warnings, and navigate errors (or generally results)
reported by the compilation buffer instead.

To address this issue, Flycheck provides independent error navigation
commands:

@table @kbd
@item C-c ! n
@itemx M-x flycheck-next-error
@findex flycheck-next-error
Jump to the next Flycheck error.

With prefix argument, jump forwards by as many errors as specified by
the prefix argument, e.g. @kbd{M-3 C-c ! n} will move to the 3rd error
from the current point.

@item C-c ! p
@itemx M-x flycheck-previous-error
@findex flycheck-previous-error
Jump to the previous Flycheck error.

With prefix argument, jump backwards by as many errors as specified by
the prefix argument, e.g. @kbd{M-3 C-c ! p} will move to the 3rd
previous error from the current point.

@item M-x flycheck-first-error
Jump to the first Flycheck error.

With prefix argument, jump forwards to by as many errors as specified by
the prefix argument, e.g. @kbd{M-3 M-x flycheck-first-error} moves to
the 3rd error from the beginning of the buffer.

@end table

These functions are not affected by the value of
@code{flycheck-standard-error-navigation}.

@node Mode line,  , Navigation, Usage
@comment  node-name,  next,  previous,  up
@section Mode line

Flycheck indicates its state in the mode line:

@table @samp
@item FlyC
There are no errors in the current buffer.
@item FlyC*
A syntax check is being performed currently.
@item FlyC:3/4
There are three errors and four warnings in the current buffer.
@item FlyC-
Automatic syntax checker selection did not find a suitable syntax
checker.  @xref{Selection}, for more information.
@item FlyC!
The syntax check failed.  Inspect the @code{*Messages*} buffer for
details.
@item FlyC?
The syntax check had a dubious result.  The definition of the syntax
checker may be flawed.  Inspect the @code{*Messages*} buffer for
details.  This indicator should never be displayed for built-in syntax
checkers.  If it is, please report this issue to the Flycheck
developers.  @xref{Reporting issues}.
@end table

@node Extending, API, Usage, Top
@comment  node-name,  next,  previous,  up
@chapter Extending

This chapter explains how to add new syntax checkers to Flycheck, and
provides examples for common use cases.

If you define a new syntax checker, @emph{please} contribute it to
Flycheck to make it available to other users, too.  @xref{Contributing
syntax checkers}, for more information.

@menu
* Definition::                  How to define syntax checkers
* Error levels::                Built-in error levels and how to define new
* Error parsers::               Built-in error parsers
* Option filters::              Built-in option filters
* Examples::                    Examples on how to define syntax checkers
@end menu

@node Definition, Error levels, Extending, Extending
@comment  node-name,  next,  previous,  up
@section Definition of syntax checkers

You define new syntax checkers with @code{flycheck-define-checker}:

@defmac flycheck-define-checker symbol docstring &rest properties
Define @var{symbol} as new syntax checker with @var{docstring} and
@var{properties}.

@var{docstring} provides documentation for the syntax checker.  Use
@kbd{C-c ! ?} or @kbd{M-x flycheck-describe-checker} to view the
documentation of a syntax checker.

The following @var{properties} constitute a syntax checker:

@table @code
@item :command (@var{command} @var{arg} ...)
An unquoted list describing the syntax checker command to execute.

@var{command} is checked for existence with @code{executable-find}
before executing a syntax checker.

In @var{command} and @var{arg}, the following special symbols and sexps
are substituted before executing the syntax checker:

@table @code
@item source
This symbol is substituted with the file to check.  This file is a
temporary file with the contents of the buffer to check, created in the
system's temporary directory.

If the buffer to check has a file name, the non-directory component of
the name of the temporary file will be the same as in the buffer's file
name, to support languages which enforce specific rules on the file name
(e.g. the file must be named after the containing feature, class, etc.).

If the buffer to check has no file name, the name of the temporary file
is random.

This symbol is the @b{preferred} way to pass the input file to your
syntax checker.

@item source-inplace
This symbol is substituted with the file to check.  This file is a
temporary file with the contents of the buffer to check, created @b{in
the same directory} as the buffer's file.  The name of the file is
random.

If the buffer has no file name, this symbol is equivalent to
@code{source}.

This symbol should be used if and only if the syntax check @b{needs
other files} from the source directory (e.g. include files in C, or
Python modules).

@item source-original
This symbol is substituted with @code{buffer-file-name}, or an empty
string, if the buffer has no file name.

This symbol is provided to @b{additionally} pass the real name of the
file to check to a syntax checker.

It should @b{never} be used as primary input to the syntax checker,
unless both @code{source} and @code{source-original} are absolutely not
applicable.  In this case, be sure to add a predicate to your syntax
checker that inhibits the syntax check, if the buffer has no file name,
or was modified, for otherwise the syntax check will fail or return
out-dated errors:

@lisp
:predicate (lambda () (and (buffer-file-name)
                           (not (buffer-modified-p)))
@end lisp

@item temporary-directory
This symbol is substituted with the path of an existing temporary
directory, which is unique on each execution of the syntax checker.

Use this symbol if you need to move files created by a syntax checker
out of the way.

See the declaration of the @code{elixir} syntax checker for an
application of this symbol.

@item (config-file @var{option} @var{variable})
This cell is substituted with a configuration file for the syntax
checker.  @var{option} is a string containing the option that specifies
a configuration file to the syntax checker tool.

@var{variable} is a symbol referring to a variable from which to obtain
the name or path of the configuration file.  @xref{Configuration}, for
more information about syntax checker configuration.  Define this
variable with @code{flycheck-def-config-file-var}.

If the configuration file is found, the cell is substituted with the
@var{option} and the absolute path to the configuration file as string.
Otherwise the cell is simply dropped from the arguments of the syntax
checker.

If @var{option} ends with a @code{=} character, @var{option} and the
absolute path to the configuration file are concatenated and given as a
single argument to the syntax checker.  Otherwise, @var{option} and the
configuration file path are given as two separate arguments.

@item (option @var{option} @var{variable} [@var{filters}])
This cell is substituted with the value of @var{variable}.  @var{option}
is a string containing the option for with to specify the value.
@var{filter} is an optional function to be applied to the value of
@var{variable} before substitution.  @xref{Option filters}, for a list
of built-in option filters.

@var{variable} is a symbol referring to a variable whose value to use.
@xref{Configuration}, for more information about syntax checker
configuration.  Define this variable with
@code{flycheck-def-option-var}.

If @var{variable} is not @var{nil} after applying @var{filter}, the cell
is substituted with the @var{option} and the value of @var{variable}
after applying @var{filter}.  Otherwise the cell is simply dropped from
the arguments of the syntax checker.

An @var{option} ending with a @code{=} character is treated like in a
@code{config-file} cell.

@item (option-list @var{option} @var{variable} [@var{prepend-fn} [@var{filter}]])
This cell is similar to @code{option}, but for option lists.

The value of @var{variable} must be a list, and @var{option} is
prepended to each non-nil item in the list, using the function
@var{prepend-fn}.  @var{prepend-fn} is called with @var{option} as first
and each item in the list as second argument.  It should return the
result of prepending @var{option} to the item, either as list or as
string.  If omitted, it defaults to @code{list}, so by default,
@var{option} will be prepended as a separate argument.

@var{filter} is an optional function to be applied to each item in the
list before substitution.  Items for which the filter returns nil are
dropped.  @xref{Option filters}, for a list of built-in option filters.

@item (option-flag @var{option} @var{variable})
This cell is substituted with @var{option}, if the value of
@var{variable} is non-nil.  Otherwise it is simply dropped from the
argument list.

@item (eval @var{form})
This cell is substituted with a result of evaluating @var{form}.
@var{form} must either return a string or a list of strings, or
@code{nil} to indicate that nothing should be substituted for
@var{cell}.  In case of other return values an error is signaled.
@emph{No} further substitutions are performed, neither in @var{form}
before it is evaluated, nor in the result of evaluating FORM.
@end table

Note that substitution is @b{not} recursive.  No symbols or cells are
substituted within the body of cells!

This property is @b{mandatory}.

@item :error-patterns ((@var{level} @var{sexp}) ...)
An unquoted list of one or more error patterns to parse the output of
the syntax checker @code{:command}.

@var{level} is a Flycheck error level, and denotes the severity of
errors matched by the pattern.  This mainly affects the visual
representation of matched errors in buffers.

Flycheck provides the built-in error levels @code{error} and
@code{warning}.  You can define your own error levels with
@code{flycheck-define-error-level}.

The @var{level} is followed by one or more @code{rx} @var{sexp}
elements.  See the docstring of the function @code{rx} for more
information.  In addition to the standard forms of @code{rx}, Flycheck
supports the following additional forms to make specific parts of the
error output available to Flycheck:

@table @code
@item line
Matches the line number the error refers to, as a sequence of one or
more digits.

@item column
Matches a column number the error refers to, as a sequence of one or
more digits.

@item (file-name @var{sexp} ...)
Matches the file name the error refers to.  @var{sexp} matches the name
of the file.  If no @var{sexp} is given, use a default body of
@code{(minimal-match (one-or-more not-newline))}, which is equivalent to
@code{".+?"}.

@item (message @var{sexp} ...)
Matches the error message to be shown to the user.  @var{sexp} matches
the text of the message.  If no @var{sexp} is given, use a default body
of @code{(one-or-more not-newline)}, which is equivalent to @code{".+"}.
@end table

Each of these items is optional, however error messages without a
@code{line} will be ignored and are not shown in the buffer.

The patterns are applied in the order of declaration to the whole output
of the syntax checker.  Output already matched by a pattern will not be
matched by subsequent patterns.  In other words, the first pattern wins.

@item :error-parser @var{function}
@itemx :error-parser (lambda (ouptut checker buffer) @var{body} ...)
A function to parse the output of the syntax checker, either as unquoted
function symbol or @code{lambda} form.

The function must accept three arguments @var{output}, @var{checker} and
@var{buffer}, where @var{output} is the output of the syntax checker as
string, @var{checker} the syntax checker that was used, and
@code{buffer} a buffer object representing the checker buffer.

The function must return a list of @code{flycheck-error} objects parsed
from @var{output}.  @xref{Error API}, for information about
@code{flycheck-error}.  @xref{Error parsers}, for a list of built-in
error parsers.

If this property is given, it takes precedence over
@code{:error-patterns}.  To use an error parser together with patterns,
you must manually call @code{flycheck-parse-output-with-patterns} in
your error parser to apply the error patterns.  You can then manipulate
the @code{flycheck-error} objects returned by this function.

@item :modes @var{mode}
@itemx :modes (@var{mode}...)
An unquoted major mode symbol or an unquoted list thereof.

If given, this syntax checker is only used, if the major mode of the
buffer to check is equal (as in @code{eq}) to any given @var{mode}.

@item :predicate @var{function}
@itemx :error-parser (lambda () @var{body} ...)
A function to determines whether to use this syntax checker in the
current buffer, either as unquoted function symbol or as @code{lambda}
form.  The syntax checker is only used if this function returns non-nil
when called in the buffer to check.

If @var{:modes} is given, the function is only called in matching major
modes.  That means, if both @code{:modes} and @code{:predicate} are
given, @b{both} must match for this syntax checker to be used.

@item :next-checker (@var{item} ...)
An unquoted list defining the syntax checker to run after this checker.

Each @var{item} is either a syntax checker symbol or a cons cell
@code{(@var{predicate} . @var{checker})}.  In the former case, the
syntax checker is always considered.  In the later case, @var{checker}
is only considered if the @var{predicate} matches.

@var{predicate} is either @code{no-errors} or @code{warnings-only}:

@table @code
@item no-errors
The syntax @var{checker} is only considered if this syntax checker
reported no errors at all.
@item warnings-only
The syntax @var{checker} is only considered if this syntax checker only
reported warnings, but no errors.
@end table
@end table

@code{:command} is @b{mandatory}.  A syntax checker must also have at
least one of @code{:modes} and @code{:predicate}, and at least one of
@code{:error-patterns} or @code{:error-parser} are present, an error is
signaled.  If @code{:predicate} and @code{:modes} are given, both must
match for the syntax checker to be used.  @code{:next-checkers} is
entirely optional.

If any property has an invalid value, a (compile-time) error is
signaled.
@end defmac

A syntax checker define with @code{flycheck-define-checker} is already
suitable for manual checker selection with
@code{flycheck-select-checker}.  To make the syntax checker available
for automatic selection, add it to @code{flycheck-checkers}.
@xref{Selection}.

@defmac flycheck-def-config-file-var @var{symbol} @var{checker} @
  &optional @var{filename}
Define @var{symbol} as configuration file variable for a syntax
@var{checker}, with a default value of @var{filename}.

@var{symbol} is declared as customizable, buffer-local variable using
@code{defcustom}, to provide a configuration file for the given syntax
@var{checker}.  The variable has the customization type @code{string},
and gets a comprehensive docstring, including a reference to
@var{checker}.

@var{filename} is used as initial value for the variable.  If omitted,
the initial value is nil.

Use this macro together with the @code{config-file} cell in the command
of a syntax checker.
@end defmac

@defmac flycheck-def-option-var @var{symbol} @var{initial-value} @
  @var{checker} &optional @var{custom-args}
Define @var{symbol} as option variable for a syntax @var{checker}, with
the given @var{initial-value}.

@var{symbol} is declared as customizable variable, buffer-local variable
using @code{defcustom}, to provide an option for the given syntax
@var{checker}.  @var{symbol} gets a comprehensive docstring, including a
reference to @var{checker}.

@var{custom-args} are forwarded to @code{defcustom}.  Declare the
customization type here.

Use this macro together with the @code{option} cell in the command of a
syntax checker.
@end defmac

@node Error levels, Error parsers, Definition, Extending
@comment  node-name,  next,  previous,  up
@section Error levels

Flycheck provides two built-in error levels:

@table @code
@item error
Severe errors which cannot be ignored
@item warning
Potential errors which can be ignored
@end table

You can define your own error levels with
@code{flycheck-define-error-level}:

@deffn flycheck-define-error-level @var{level} &rest @var{properties}
Define a new error @var{level} with @var{properties}.

The following @var{properties} constitute an error level:

@table @code
@item :overlay-category @var{category}
The overlay @var{category} for @var{level}, as symbol.

An overlay category is a symbol whose properties provide the default
values for overlays of this category.  @xref{Overlay properties, ,
,elisp}, for more information about overlay properties and categories.

A category for an error level overlay should at least define the
@code{face} property, for error highlighting.  Other useful properties
for error level categories are @code{priority} to influence the stacking
of multiple error level overlays, and @code{help-echo} to define a
default error messages for errors without messages.
@item :fringe-face @var{face}
A face to use for fringe indicators for @var{level}, as symbol.
@item :fringe-bitmap @var{bitmap}
A fringe bitmap to use for fringe indicators for @var{level}, as symbol.

@xref{Fringe Bitmaps, , ,elisp}, for a list of built-in fringe bitmaps,
and instructions on how to define new bitmaps.
@end table

@end deffn

@node Error parsers, Option filters, Error levels, Extending
@comment  node-name,  next,  previous,  up
@section Error parsers

Syntax checkers may use more sophisticated error parsing by using the
@code{:error-parser} property.  @xref{Definition}, for information about
syntax checker definition.

Flycheck provides the following error parsers for use by syntax
checkers:

@table @code
@item flycheck-parse-with-patterns
Parse output with the @code{:error-patterns} of the syntax checker.
@item flycheck-parse-checkstyle
Parse XML output similar to @uref{http://checkstyle.sourceforge.net/,
Checkstyle}.
@end table

You may also define your own error parsers.  An error parser is a
function that takes three arguments:

@table @var
@item output
The complete output of the syntax checker as string.
@item checker
A symbol denoting the executed syntax checker.
@item buffer
A buffer object referring to the buffer that was syntax-checked.
@end table

The function shall return a list of Flycheck errors.  @xref{Error API},
for more information about Flycheck errors.

Flycheck provides some utility functions to implement error parsers.
@xref{Error parser API}.

@node Option filters, Examples, Error parsers, Extending
@comment  node-name,  next,  previous,  up
@section Option filters

Flycheck provides the following built-in option filters for use with the
@code{option} cell:

@table @code
@item flycheck-option-int
An integral option that handles @code{nil} correctly (unlike
@code{number-to-string}).

@item flycheck-option-comma-separated-list
An option for a comma separated list.
@end table

@node Examples,  , Option filters, Extending
@comment  node-name,  next,  previous,  up
@section Examples of syntax checkers

@menu
* Simple example::              How to define a basic syntax checker
* Predicate example::           How to control syntax checker usage
* Configuration example::       How to configure syntax checkers
* Chaining example::            How to execute more than one syntax checker
@end menu

@node Simple example, Predicate example, Examples, Examples
@comment  node-name,  next,  previous,  up
@subsection Basic syntax checkers

As explained in the previous chapter @ref{Extending} a syntax checker is
declared with @code{flycheck-define-checker}.

We will use this function to define a syntax checker using the PHP
CodeSniffer utility for the PHP programming language:

@lisp
(flycheck-define-checker php-phpcs
  "A PHP syntax checker using PHP_CodeSniffer.

See URL `http://pear.php.net/package/PHP_CodeSniffer/'."
  :command ("phpcs" "--report=checkstyle" source)
  :error-parser flycheck-parse-checkstyle
  :modes php-mode)
@end lisp

First we specify the @code{:command} to execute.  The first element of
the command list is the name of the executable, @command{phpcs} in our
case.  This command is checked for existence with @code{executable-find}
before using this syntax checker.  If the command does not exist, the
syntax checker is @emph{not} used.

The executable is following by the arguments, in this case some options
and the symbol @code{source}.  This symbol is replaced with the file to
check.  This file is a temporary file created in the system temporary
directory and containing the contents of the buffer to check.

Next we specify how to parse the output of the syntax checker.  PHP
CodeSniffer provides an option to output errors in an XML format similar
to the Java tool Checkstyle, so we use the built-in @emph{error parser}
@code{flycheck-parse-checkstyle} to parse the output.

Eventually we enable the syntax checker in PHP editing modes.

If the syntax checker does not provide any sort of structured output
format, we have to parse the error messages from the textual output.  To
do so, we can use @emph{error patterns}, like in the Pylint syntax
checker for the Python programming language:

@lisp
(flycheck-define-checker python-pylint
  "A Python syntax and style checker using Pylint.

See URL `http://pypi.python.org/pypi/pylint'."
  :command ("epylint" source-inplace)
  :error-patterns
  ((warning line-start (file-name) ":" line
            ": Warning (W" (zero-or-more not-newline) "): "
            (message) line-end)
   (error line-start (file-name) ":" line
          ": Error (E" (zero-or-more not-newline) "): "
          (message) line-end)
   (error line-start (file-name) ":" line ": [F] " (message) line-end))
  :modes python-mode)
@end lisp

Again, there is a @code{:command}, however we use the
@code{source-inplace} symbol this time.  This symbol causes the
temporary file to be created in the same directory as the original file,
making information from the source code tree available to the syntax
checker.  In case of Pylint, these are the Python packages from the
source code tree.

Next we give the list of @code{:error-patterns} to parse errors.  These
patterns extract the error location and the error message from the
output of @command{epylint}.  An error pattern is a list containing a
regular expression with match groups to extract the error information,
and an error level.

Eventually we enable the syntax checker in @code{python-mode}.

@node Predicate example, Configuration example, Simple example, Examples
@comment  node-name,  next,  previous,  up
@subsection Syntax checkers with predicates

In the previous examples the syntax checkers were specific to certain
major modes.  However, this is not always the case.  For instance, GNU
Emacs provides a single mode only for shell scripting in various Shell
languages.  A syntax checker for a specific shell must check whether the
edited shell script is written for the right shell:

@lisp
(flycheck-define-checker zsh
  "A Zsh syntax checker using the Zsh shell.

See URL `http://www.zsh.org/'."
  :command ("zsh" "-n" "-d" "-f" source)
  :error-patterns
  ((error line-start (file-name) ":" line ": " (message) line-end))
  :modes sh-mode
  :predicate (lambda () (eq sh-shell 'zsh)))
@end lisp

This syntax checker for the Zsh shell is enabled in @code{sh-mode} as
specified by @code{:modes}, however it specifies an additional
@code{:predicate} to determine whether the right shell is in use.  Hence
this syntax checker is only used if a Zsh shell scripting is being
edited in @code{sh-mode}, but not if a Bash or POSIX Shell script is
being edited.

A syntax checker may even go as far as not having @code{:modes} at all.
For instance, there is no special JSON mode, but syntax checking JSON is
still desirable.  Hence a JSON syntax checker may use the
@code{:predicate} to check the file extension:

@lisp
(flycheck-define-checker json-jsonlint
  "A JSON syntax and style checker using jsonlint.

See URL `https://github.com/zaach/jsonlint'."
  :command ("jsonlint" "-c" "-q" source)
  :error-patterns
  ((error line-start
          (file-name)
          ": line " line
          ", col " column ", "
          (message) line-end))
  :predicate
  (lambda ()
    (or
     (eq major-mode 'json-mode)
     (and buffer-file-name
          (string= "json" (file-name-extension buffer-file-name))))))
@end lisp

This syntax checker is now used whenever a file ends with @code{.json},
regardless of the major mode.

@node Configuration example, Chaining example, Predicate example, Examples
@comment  node-name,  next,  previous,  up
@subsection Configuration files for syntax checkers

Some syntax checkers can be configured using configuration files given
by an option.  Flycheck provides built-in support to handle such
configuration files:

@lisp
(flycheck-def-config-file-var flycheck-jshintrc javascript-jshint ".jshintrc")

(flycheck-define-checker javascript-jshint
  "A JavaScript syntax and style checker using jshint.

See URL `http://www.jshint.com'."
  :command ("jshint" "--checkstyle-reporter"
            (config-file "--config" flycheck-jshintrc) source)
  :error-parser flycheck-parse-checkstyle
  :modes (js-mode js2-mode js3-mode))
@end lisp

As you can see, we define a syntax checker for Javascript, using the
@command{jshint} utility.  This utility accepts a configuration file via
the @option{--config} option.

To use a configuration file with jshint, we first declare the variable
@code{flycheck-jshintrc} that provides the name of the file, as
oexplained in @ref{Configuration}.

In the @code{:command} we use a @code{config-file} element to pass the
configuration file to the syntax checker.  If the configuration file is
found, its path will be passed to the syntax checker, using the option
specified after the @code{config-file} symbol.  Otherwise the whole
element is simply omitted from the command line.

Some Syntax checkers can also be configured using options passed on the
command line.  Flycheck supports this case, too.  We will use this
facility to extend the PHP CodeSniffer syntax checker from the
@ref{Simple example} with support for coding standards:

@lisp
(flycheck-def-option-var flycheck-phpcs-standard nil phpcs
  "The coding standard for PHP CodeSniffer."
  :type '(choice (const :tag "Default standard" nil)
                 (string :tag "Standard name" nil)))
(put 'flycheck-phpcs-standard 'safe-local-variable #'stringp)

(flycheck-declare-checker php-phpcs
  "A PHP syntax checker using PHP_CodeSniffer."
  :command '("phpcs" "--report=checkstyle"
             (option "--standard=" flycheck-phpcs-standard)
             source)
  :error-parser 'flycheck-parse-checkstyle
  :modes 'php-mode)
@end lisp

The syntax checker is pretty much the same as before, except that a new
element was added to @code{:command}.  This element passes the value of
the new option variable @code{flycheck-phpcs-standard} to the syntax
checker.  This variable is declared with the special macro
@code{flycheck-def-option-var} at the beginning.


@node Chaining example,  , Configuration example, Examples
@comment  node-name,  next,  previous,  up
@subsection Chaining syntax checkers

For many languages, more than a single syntax checker is applicable.
For instance, Emacs Lisp can be checked for syntactic corrections with
the byte code compiler, and for adherence to the Emacs Lisp
documentation style using Checkdoc.  PHP, too, can be syntax checked
with the PHP parser, and verified against coding styles using PHP
CodeSniffer.

To support such cases, syntax checkers can be @dfn{chained} using the
@code{:next-checkers}.  The standard PHP syntax checker uses this to
run PHP CodeSniffer if there are no syntax errors:

@lisp
(flycheck-define-checker php
  "A PHP syntax checker using the PHP command line interpreter.

See URL `http://php.net/manual/en/features.commandline.php'."
  :command ("php" "-l" "-d" "error_reporting=E_ALL" "-d" "display_errors=1"
            "-d" "log_errors=0" source)
  :error-patterns
  ((error line-start (or "Parse" "Fatal" "syntax") " error" (any ":" ",") " "
          (message) " in " (file-name) " on line " line line-end))
  :modes (php-mode php+-mode)
  :next-checkers ((warnings-only . php-phpcs)))
@end lisp

Now PHP CodeSniffer will check the coding style, whenever a PHP syntax
check did not result in any errors, if PHP CodeSniffer syntax checker is
usable @emph{and} registered.

@node API, Contribution, Extending, Top
@comment  node-name,  next,  previous,  up
@chapter Flycheck API

This chapter provides a brief overview over the Flycheck API.

You may use this API to extend Flycheck, e.g. by implementing new error
parsers or more in-depth error analysis.  You will also find this API
helpful if you want to develop Flycheck itself.

As said this chapter merely provides an overview over the Flycheck API.
The documentation is therefore rather brief.  For a definite reference
on a function or variable, consult its docstring via
@code{describe-function} and @code{describe-variable} respectively.

@menu
* Error API::                   How to create and inspect Flycheck errors
* Error parser API::            Utilities for implementing error parsers
@end menu

@node Error API, Error parser API, API, API
@comment  node-name,  next,  previous,  up
@section Error API

Flycheck errors are represented by the CL structure @code{flycheck-error}.
@xref{Structures, , , cl}, for information about CL structures.

@deftp {Structure} flycheck-error @
  buffer checker filename line column message level

A Flycheck error with the following attributes, each of which may be
@code{nil}:

@table @code
@item buffer
The buffer object referring to the buffer this error belongs to.

Note that you do not need to set this attribute when creating errors in
an error parser.  Flycheck automatically keeps track of the buffer
itself.

@item checker
The syntax checker that reported this error.

@item filename
A string containing the filename the error refers to.

@item line
An integer providing the line the error refers to.

@item column
An integer providing the column the error refers to.

If this attribute is nil, Flycheck will assume the error to refer to the
whole line.

@item message
The human-readable error message as string.

@item level
The error level of the message, as symbol denoting an error level
defined with @code{flycheck-define-error-level}.
@end table

There are two constructors you may use to create errors:

@defun flycheck-error-new attributes
Create a new Flycheck error with the given @var{attributes}.

@var{attributes} are given as keyword arguments, for instance:

@lisp
(flycheck-error-new :line 10 :column 5 :message "Foo" :level 'warning)
@end lisp

@end defun

@defun flycheck-error-new-at line column &optional level message @
  &key checker filename buffer
Create a new Flycheck error at the given position.

@var{line} and @var{column} are the line and column of the new error
respectively.  The optional arguments @var{level} and @var{message} are
the level and the message respectively.

The @var{checker}, @var{filename} and @var{buffer} attributes may be
initialized as keyword arguments only.  Note that these keywords
arguments may only be used @b{together} with the optional arguments,
that is @var{level} and @var{message} must be specified explicitly to
use the keyword arguments.

If omitted, @var{buffer} defaults to the current buffer.
@end defun

@end deftp

The following functions are provided to work with errors:

@defun flycheck-error-with-buffer err &optional forms
Evaluate @var{forms} with the current buffer set to the buffer of
@var{err}.  If this buffer is not live, @var{forms} are not evaluated.
@end defun

@defun flycheck-error-line-region err
Get the error line region as @code{(@var{beg} . @var{end})}.
@end defun

@defun flycheck-error-column-region err
Get the error column region.

If @var{err} has no column, return @code{nil}.  Otherwise return the
region around the error column as cons cell @code{(@var{beg}
. @var{end})}.
@end defun

@defun flycheck-error-sexp-region err
Get the error expression region.

If @var{err} has an error column, return the region of the expression at
this column as cons cell @code{(@var{beg} . @var{end})}.  If @var{err}
has no error column, or if there is no expression at this column, return
@code{nil}
@end defun

@defun flycheck-error-pos err
Get the exact buffer position referred to by @var{err}.

This is the position that error navigation would jump to when navigating
to this error.
@end defun

@defun flycheck-error-format error
Format the @var{error} as a human-readable string.
@end defun

The following functions and variables may be used to analyze the errors
of a syntax check.

@defvar flycheck-current-errors
This buffer-local variable stores the errors of the last syntax check,
sorted by line and column number.
@end defvar

@defun flycheck-count-errors errors
Count the number of errors and warnings in @var{errors}.

Return a cons cell @code{(@var{no-errors} . @var{no-warnings})}.
@end defun

@defun flycheck-has-errors-p errors &optional level
Determine if there are any @var{errors} with the given @var{level}.

If @var{level} is omitted, determine whether @var{errors} is not nil.
Otherwise determine whether there are any errors whose level is equal to
the given @var{level}.
@end defun

@node Error parser API,  , Error API, API
@comment  node-name,  next,  previous,  up
@section Error parser API

@defun flycheck-parse-xml-string xml
Parse an @var{xml} string and return the parsed document tree.
@end defun

@node Contribution, Changes, API, Top
@comment  node-name,  next,  previous,  up
@chapter Contribution

Flycheck needs your help, in all aspects.  Please

@itemize @bullet
@item
report all bugs and issues you can find,
@item
tell us your ideas for improvements or new features,
@item
and send us your patches and pull requests!
@end itemize

This chapter helps you in doing so, by giving you guidelines for
contribution.

@menu
* Reporting issues::            How to report issues with Flycheck
* Contributing syntax checkers::  How to contribute your syntax checkers
* Contributing code::           How to contribute code
* Unit tests::                  How to write unit tests for your code
@end menu

@node Reporting issues, Contributing syntax checkers, Contribution, Contribution
@comment  node-name,  next,  previous,  up
@section Reporting issues

Please report any issues to the
@uref{https://github.com/flycheck/flycheck/issues,Flycheck issue
tracker}.

When doing so, please respect the following guidelines:

@itemize @bullet
@item
Check that the issue has not already been reported.
@item
Check that the issue has not already been fixed in the latest code.
@item
Be clear and precise.  If possible, name functions and command exactly.
@item
Open an issue with a clear title and description in grammatically
correct, complete sentences.  Include the version of Flycheck as shown
by @kbd{M-x flycheck-version}.
@end itemize

We will try to handle each issue appropriately, and adhering to these
guidelines helps us in doing so.


@node Contributing syntax checkers, Contributing code, Reporting issues, Contribution
@comment  node-name,  next,  previous,  up
@section Contributing syntax checkers

When creating a new syntax checker, either create an issue (see
@ref{Reporting issues}) and paste your syntax checker declaration, or
fork the repository, implement the syntax checker in Flycheck itself and
send us a pull request (see @ref{Contributing code}).

Whatever way you choose, please respect the following guidelines:

@itemize @bullet
@item
Provide a link to the website of the syntax checker tool.
@item
Show some example source code that triggered warnings or errors with the
syntax checker tool.
@item
If possible, please add unit tests for your new syntax
checker. @xref{Unit tests}.
@end itemize

@node Contributing code, Unit tests, Contributing syntax checkers, Contribution
@comment  node-name,  next,  previous,  up
@section Contributing code

Please contribute patches to Flycheck as pull requests on Github.

When doing so, please respect the following guidelines:

@itemize @bullet
@item
Read how to
@uref{http://gun.io/blog/how-to-github-fork-branch-and-pull-request,
properly contribute to open source projects on Github}.
@item
Use a topic branch to easily amend a pull request later, if necessary.
@item
Write
@uref{http://gun.io/blog/how-to-github-fork-branch-and-pull-request,
good commit messages}.
@item
Use the same coding style and spacing.
@item
Verify your Emacs Lisp code with @code{checkdoc} (@kbd{C-c ? d}).
@item
Add unit tests for your code, if possible.  @xref{Unit tests}.
@item
Open a @uref{https://help.github.com/articles/using-pull-requests,pull
request} that relates to but one subject with a clear title and
description in grammatically correct, complete sentences.  Be sure to
give use cases and rationale for your new feature.
@end itemize

We will try to respect and include each contribution, however we will
not do the following:

@itemize @bullet
@item
Include a feature without good use cases and rationale.
@item
Merge poorly written or incomplete code.
@end itemize

@noindent
You will be asked to improve your pull request in these cases.

@node Unit tests,  , Contributing code, Contribution
@comment  node-name,  next,  previous,  up
@section Writing unit tests

Flycheck has a comprehensive to maintain and ensure the functionality
and quality of the code.  Please add unit tests for your code if
possible.

The test suite is contained in the @file{tests/} directory and written
using the @ref{Top, , ERT, ert} library.

To add unit tests do the following:

@itemize @bullet
@item
Familiarize yourself with the @ref{Top, , ERT, ert} library.
@item
Familiarize yourself with the test suite in @file{flycheck-testsuite.el}.
@item
Add your tests at the appropriate.  Keep the order of tests
corresponding to the order of declarations in @file{flycheck.el}.
@item
Extend the provisioning script @file{vagrant/provision.sh} with the
dependencies of your tests, if necessary.  This includes syntax checker
tools.
@item
Install @uref{https://www.virtualbox.org/,Virtual Box} and
@uref{http://www.vagrantup.com/,Vagrant}.
@item
Run your tests with @command{make vagrant-test}.
@end itemize

You may also run the tests locally during development.  To do so:

@itemize @bullet
@item
Install @uref{https://github.com/cask/cask, Cask}.
@item
Setup your development environment with @command{cask install}.
@item
Run the tests with @command{tests/run.sh}.  Use @command{tests/run.sh
flake8} to run only tests whose names contain the string @code{flake8}.
@end itemize

@node Changes, Credits, Contribution, Top
@comment  node-name,  next,  previous,  up
@appendix Changes

This appendix provides a comprehensive changelog of all releases:

@menu
* master        :: unreleased
* 0.14.1        :: Aug 15, 2013
* 0.14          :: Aug 15, 2013
* 0.13          :: Jun 28, 2013
* 0.12          :: May 18, 2013
* 0.11          :: May 01, 2013
* 0.10          :: Apr 21, 2013
* 0.9           :: Apr 13, 2013
* 0.8           :: Apr 09, 2013
* 0.7.1         :: Feb 23, 2013
* 0.7           :: Feb 14, 2013
* 0.6.1         :: Jan 30, 2013
* 0.6           :: Jan 29, 2013
* 0.5           :: Dec 28, 2012
* 0.4           :: Nov 21, 2012
* 0.3           :: Oct 20, 2012
* 0.2           :: Oct 15, 2012
* 0.1           :: Oct 11, 2012
@end menu

@macro ghissue{number, text}
@gh{flycheck/flycheck/issues/\number\, \text\}
@end macro

@node 0.1, 0.2, Changes, Changes
@comment  node-name,  next,  previous,  up
@unnumberedsec 0.1 (Oct 11, 2012)

Initial release as flymake-checkers

@itemize @bullet
@item
New syntax checkers

@itemize @bullet
@item
TeX/LaTeX
@item
Shell scripts
@item
Python
@item
Ruby
@item
Coffeescript
@item
Emacs Lisp
@end itemize

@end itemize


@node 0.2, 0.3, 0.1, Changes
@comment  node-name,  next,  previous,  up
@unnumberedsec 0.2 (Oct 15, 2012)

@itemize @bullet
@item
New syntax checkers

@itemize @bullet
@item
PHP
@end itemize

@item
API changes

@itemize @bullet
@item
@ghissue{2, Simplify syntax checker declarations}
@end itemize

@end itemize

@node 0.3, 0.4, 0.2, Changes
@comment  node-name,  next,  previous,  up
@unnumberedsec 0.3 (Oct 20, 2012)

@itemize @bullet
@item
@ghissue{4, Replace @code{flymake-mode} with a custom syntax checking
minor mode}
@end itemize

@node 0.4, 0.5, 0.3, Changes
@comment  node-name,  next,  previous,  up
@unnumberedsec 0.4 (Nov 21, 2012)

@itemize @bullet
@item
@ghissue{5, Rename the project to Flycheck}
@item
New syntax checkers

@itemize @bullet
@item
@ghissue{9, HAML}
@item
@ghissue{9, CSS}
@item
@ghissue{9, Javascript with @command{jsl}}
@item
@ghissue{16, Javascript with @command{jshint}}
@item
@ghissue{12, JSON}
@item
LaTeX with @command{lacheck}
@end itemize

@item
Bug fixes:

@itemize @bullet
@item
@ghissue{10, Fix type error when checking compressed Emacs Lisp}
@end itemize

@end itemize

@node 0.5, 0.6, 0.4, Changes
@comment  node-name,  next,  previous,  up
@unnumberedsec 0.5 (Dec 28, 2012)

@itemize @bullet
@item
New syntax checkers:

@itemize @bullet
@item
@ghissue{15, SASS}
@item
@ghissue{21, Perl}
@item
XML
@item
@ghissue{30, Lua}
@end itemize

@item
New features:

@itemize @bullet
@item
@ghissue{25, Support manual buffer-local selection of syntax checker}
@item
@ghissue{28, Add customizable error indicators}
@item
@ghissue{27, Echo error messages at point without 3rd-party libraries
like flymake-cursor}
@end itemize

@item
Improvements:

@itemize @bullet
@item
@ghissue{24, Remember the last automatically selected syntax checker}
@end itemize

@item
Bug fixes:

@itemize @bullet
@item
@ghissue{19, Fix syntax checking of buffers without backing files}
@end itemize

@item
API changes:

@itemize @bullet
@item
@ghissue{15, Replace underlying Flymake API with a custom syntax
checking implementation}
@end itemize

@end itemize

@node 0.6, 0.6.1, 0.5, Changes
@comment  node-name,  next,  previous,  up
@unnumberedsec 0.6 (Jan 29, 2013)

@itemize @bullet
@item
New syntax checkers:

@itemize @bullet
@item
@ghissue{53, Emacs Lisp with @code{checkdoc-current-buffer}}
@item
@ghissue{72, PHP with PHP CodeSniffer}
@end itemize

@item
Removed syntax checkers:

@itemize @bullet
@item
Javascript with @command{jsl}
@end itemize

@item
New features:

@itemize @bullet
@item
@ghissue{26, Error navigation with @code{next-error} and
@code{previous-error}}
@item
@ghissue{33, Fringe icons instead of error indicators}
@item
@ghissue{59, Menu entry for Flycheck}
@item
@ghissue{35, Customizable error highlighting@comma{} taking the column
number into account}
@item
Configuration files for syntax checkers
@item
Add configuration file support to the syntax checkers
@code{coffee-coffeelint}, @code{html-tidy}, @code{javascript-jshint},
@code{pyton-flake8} and @code{tex-chktex}
@item
@ghissue{58, Allow to compile a buffer with a syntax checker for testing
purposes}
@item
@ghissue{31, Use multiple syntax checkers during a syntax check}
@item
@ghissue{52, Add dedicated help for syntax checkers}
@end itemize

@item
Improvements:

@itemize @bullet
@item
@ghissue{55, Match error patterns in order of declaration}
@end itemize

@item
Bug fixes:

@itemize @bullet
@item
@ghissue{24, Inherit highlighting faces from built-in faces}
@item
@ghissue{36, Correct error patterns of the HTML syntax checker}
@item
@ghissue{42, Detect syntax errors in the @code{python-flake8} syntax
checker}
@item
Fix various regressions after introducing unit tests
@item
@ghissue{45, Inhibit syntax checking during package installation}
@item
@ghissue{54, Disable syntax checking in Tramp buffers}
@item
@ghissue{65, Preserve whitespace in error messages}
@end itemize

@item
API changes:

@itemize @bullet
@item
@ghissue{41, Replace syntax checker variables with syntax checker
declarations}
@item
@ghissue{38, Support parsing errors with arbitrary functions instead of
error patterns}
@item
@ghissue{38, Add an error parser for Checkstyle-like XML output}
@end itemize

@end itemize

@node 0.6.1, 0.7, 0.6, Changes
@comment  node-name,  next,  previous,  up
@unnumberedsec 0.6.1 (Jan 30, 2013)

@itemize @bullet
@item
Fix package dependencies
@end itemize

@node 0.7, 0.7.1, 0.6.1, Changes
@comment  node-name,  next,  previous,  up
@unnumberedsec 0.7 (Feb 14, 2013)

@itemize @bullet
@item
New features:

@itemize @bullet
@item
Navigate to source of syntax checker declarations from syntax checker
help
@item
@ghissue{60, Add online Info manual}
@end itemize

@item
Improvements:

@itemize @bullet
@item
Use pipes instead of TTYs to read output from syntax checkers
@item
@ghissue{80, Defer syntax checks for invisible buffers}
@item
@ghissue{62, Immediately display error messages after error navigation}
@end itemize

@item
Bug fixes:

@itemize @bullet
@item
Never select deleted buffers
@item
Do not let the debugger interfere with necessary cleanup actions
@item
@ghissue{78, Do not attempt to parse empty XML trees}
@item
@ghissue{81, Fix infinite recursion on Windows}
@end itemize

@end itemize

@node 0.7.1, 0.8, 0.7, Changes
@comment  node-name,  next,  previous,  up
@unnumberedsec 0.7.1 (Feb 23, 2013)

@itemize @bullet
@item
Bug fixes:

@itemize @bullet
@item
@ghissue{87, Do not signal errors from @code{flycheck-mode}}
@item
Correctly fall back to @env{HOME} when searching configuration files
@item
Correctly ascend to parent directory when searching configuration files
@end itemize

@item
API changes:

@itemize @bullet
@item
Rename @code{config} cell to @code{config-file}
@item
Allow to pass the result of @code{config-file} cells as single argument
@item
@ghissue{86, Add support for evaluating Lisp forms in syntax checker
commands}
@end itemize

@end itemize

@node 0.8, 0.9, 0.7.1, Changes
@comment  node-name,  next,  previous,  up
@unnumberedsec 0.8 (Apr 9, 2013)

@itemize @bullet
@item
New syntax checkers:

@itemize @bullet
@item
@ghissue{91, Go using @command{gofmt}}
@item
@ghissue{101, Rust using @command{rustc}}
@end itemize

@item
New features:

@itemize @bullet
@item
@ghissue{29, Add a global Flycheck mode}.  @code{(global-flycheck-mode)}
is now the recommended way to enable Flycheck
@item
@ghissue{72, Add support for syntax checker options}
@item
Add option for the coding standard used by the @code{php-phpcs} syntax
checker
@item
Add options for the maximum McCabe complexity and the maximum line
length to @code{python-flake8}
@end itemize

@item
Improvements:

@itemize @bullet
@item
Support McCabe warnings in @code{python-flake8}
@item
Support warnings from @command{flake8} 2
@item
@ghissue{94, Show long error messages in a popup buffer}
@item
@ghissue{96, Show all error messages at point}
@item
@ghissue{98, Add support for naming warings from @command{flake8} 2}
@item
Flycheck mode is not longer enabled for buffers whose names start with a
space
@item
@ghissue{100, Improve highlighting to reduce screen flickering}
@end itemize

@end itemize

@node 0.9, 0.10, 0.8, Changes
@comment  node-name,  next,  previous,  up
@unnumberedsec 0.9 (Apr 13, 2013)

@itemize @bullet
@item
New syntax checkers:

@itemize @bullet
@item
@ghissue{103, SCSS using @command{scss}}
@item
RST (ReStructuredText) using Docutils
@item
@ghissue{107, Go using @command{go build} and @command{go test}}
@end itemize

@item
Improvements:

@itemize @bullet
@item
Quit the error message window when navigating away from error locations
@end itemize

@end itemize

@node 0.10, 0.11, 0.9, Changes
@comment  node-name,  next,  previous,  up
@unnumberedsec 0.10 (Apr 21, 2013)

@itemize @bullet
@item
Flycheck uses @ref{Top, , cl-lib, cl} now.  This library is built-in as
of GNU Emacs 24.3.  For earlier releases of GNU Emacs 24 an additional
compatibility library will be installed from GNU ELPA.

@item
New syntax checkers:

@itemize @bullet
@item
@ghissue{112, POSIX Shell script using @command{bash}}
@item
@ghissue{113, Ruby using @command{rubocop}}
@item
@ghissue{108, Elixir}
@item
@ghissue{122, Erlang}
@end itemize

@item
Removed syntax checkers:

@itemize @bullet
@item
@ghissue{115, Python using Pyflakes}.  Use the superior Flake8 syntax
checker
@end itemize

@item
New features:

@itemize @bullet
@item
Add @code{flycheck-copy-messages-as-kill}, mapped to @kbd{C-c ! C-w}, to
copy all error messages under point into kill ring
@item
Add @code{flycheck-google-messages}, mapped to @kbd{C-c ! /}, to google
for error messages under point.  Needs the
@uref{https://github.com/Bruce-Connor/emacs-google-this, Google This}
library
@item
Syntax checkers can redirect output to a temporary directory now using
the @code{temporary-directory} argument symbol
@end itemize

@item
Improvements:

@itemize @bullet
@item
Call option filters for @code{nil} values, too
@item
@ghissue{112, Improve error parsing in Bash syntax checker}
@item
Error navigation does not cross restrictions in narrowed buffers anymore
@item
@ghissue{99, Try to preserve the non-directory part of the buffer's file
name when substituting the @code{source} symbol}
@end itemize

@item
Bug fixes:

@itemize @bullet
@item
Fix error highlighting and navigation in narrowed buffers
@item
@ghissue{118, Use a hopefully more reliable way to parse output of PHP
CodeSniffer}
@end itemize

@end itemize

@node 0.11, 0.12, 0.10, Changes
@comment  node-name,  next,  previous,  up
@unnumberedsec 0.11 (May 01, 2013)

@itemize @bullet
@item
New syntax checkers:

@itemize @bullet
@item
@ghissue{124, Scala}
@end itemize

@item
New features:

@itemize @bullet
@item
Customizable error indication with control of the fringe side, via
@code{flycheck-indication-mode}
@item
@ghissue{128, Customizable automatic syntax checking@comma{} via
@code{flycheck-check-syntax-automatically}}
@item
@ghissue{133, Customizable configuration file search@comma{} via
@code{flycheck-locate-config-file-functions}}
@item
Find configuration files in @uref{https://github.com/bbatsov/projectile,
Projectile} projects
@item
Add @code{flycheck-before-syntax-check-hook} and
@code{flycheck-syntax-check-failed-hook}
@end itemize

@item
Improvements:

@itemize @bullet
@item
@ghissue{123, The @code{ruby} syntax checker now differentiates warnings
from errors}
@item
Faces are now in a separate customization group
@end itemize

@item
Bug fixes:

@itemize @bullet
@item
Add missing customization group for syntax checker options
@end itemize

@end itemize

@node 0.12, 0.13, 0.11, Changes
@comment  node-name,  next,  previous,  up
@unnumberedsec 0.12 (May 18, 2013)

@itemize @bullet
@item
New syntax checkers:

@itemize @bullet
@item
@ghissue{136, Ruby using @command{jruby}}
@item
@ghissue{138, Puppet}
@end itemize

@item
New features:

@itemize @bullet
@item
Highlight error expressions by default, with the new @code{sexps}
highlighting mode
@item
@ghissue{140, Automatically check syntax some time after the last change
in the buffer}
@item
Add @code{flycheck-version} to determine the installed Flycheck version
@item
Add @code{flycheck-list-errors}, mapped to @kbd{C-c ! l}, to list all
errors in a separate buffer
@end itemize

@item
Improvements:

@itemize @bullet
@item
Defer syntax checks while a buffer is reverted, to avoid race conditions
@end itemize

@item
Bug fixes:

@itemize @bullet
@item
@ghissue{136, Correctly parse syntax errors from JRuby}
@end itemize

@end itemize

@node 0.13, 0.14, 0.12, Changes
@comment  node-name,  next,  previous,  up
@unnumberedsec 0.13 (Jun 28, 2013)

@itemize @bullet
@item
@b{Breaking changes}:

@itemize @bullet
@item
Obsolete @code{flycheck-warning-face} and @code{flycheck-error-face} in
favor @code{flycheck-warning} and @code{flycheck-error} respectively
@item
Obsolete @code{:predicate} forms in favor of @code{:predicate} functions
@item
@code{flycheck-def-config-file-var} does not automatically mark
variables as safe anymore
@end itemize

@item
New features:

@itemize @bullet
@item
Make fringe indicator faces customizable independently with
@code{flycheck-fringe-error} and @code{flycheck-fringe-warning}
@item
Improve the default faces by using underlines instead of foreground
colors, if possible
@item
@ghissue{141, Customizable error processing with
@code{flycheck-process-error-functions}}
@item
@ghissue{144, Make the delay before starting a syntax check customizable
via @code{flycheck-idle-change-delay}}
@item
@ghissue{156, Make display of errors under point customizable via
@code{flycheck-display-errors-function}}
@end itemize

@item
Improvements

@itemize @bullet
@item
Always highlight errors on top of warnings now
@item
@ghissue{141, Do not trigger syntax checks in the middle of commands}
@item
Add the current directory to load path in the @code{emacs-lisp} syntax
checker
@item
Do not longer use the @code{emacs-lisp-checkdoc} syntax checker in
Scratch buffers
@item
@ghissue{149, Do not flush temporary files onto disk}
@item
Syntax checkers may have error patterns and error parser now
@item
Predicate forms are now wrapped into functions and compiled into
functions during byte compilation
@item
Copy each message separately in @code{flycheck-copy-messages-as-kill}
@item
Mark some customizable variables as safe for file variable usage, most
notably @code{flycheck-indication-mode},
@code{flycheck-highlighting-mode} and @code{flycheck-idle-change-delay}.
@end itemize

@item
Bug fixes:

@itemize @bullet
@item
Fix error when searching for a configuration file outside a Projectile
project
@item
Do not start a syntax check before the @code{flycheck-mode-hook} was run
@item
Do not start automatic syntax checks if Flycheck Mode is disabled
@item
@ghissue{143, Defer the initial syntax check until after the current
interactive command}
@item
Correctly clean up information about running processes
@item
@ghissue{150, Fix compatibility with Emacs 24.2 and earlier}
@item
Fix version information on Emacs trunk builds
@end itemize

@end itemize
@node 0.14, 0.14.1, 0.13, Changes
@comment  node-name,  next,  previous,  up
@unnumberedsec 0.14 (Aug 15, 2013)

@itemize @bullet
@item
@b{Breaking changes}:

@itemize @bullet
@item
@ghissue{163, Introduce @code{flycheck-define-checker} and obsolete
@code{flycheck-declare-checker}}
@item
Remove the obsolete @code{flycheck-error-face} and
@code{flycheck-warning-face}
@item
@ghissue{176, Do not initialize packages by default in @code{emacs-lisp}
syntax checker for non-configuration files}
@item
@ghissue{179, Change the default @code{flycheck-highlighting-mode} to
@code{symbols}}
@item
@ghissue{184, Drop support for Pylint 0.x in @command{python-pylint}}
@end itemize

@item
New features:

@itemize @bullet
@item
@ghissue{166, List errors at point only with prefix arg to
@code{flycheck-list-errors}}
@item
@ghissue{166, Add new display function
@code{flycheck-display-errors-in-list} to display errors at point in the
error list}
@item
New @code{option-list} argument cell to pass option lists to a syntax
checker
@item
@ghissue{174, New @code{flycheck-emacs-lisp-load-path} option to
customize the @code{load-path} used by the @code{emacs-lisp} syntax
checker}
@item
@ghissue{176, New @code{flycheck-emacs-lisp-initialize-packages} option
to initialize packages in the @code{emacs-lisp} syntax checker}
@item
@ghissue{176, New @code{flycheck-emacs-lisp-package-user-dir} option to
configure the package directory for the @code{emacs-lisp} syntax
checker}
@item
New option filter @code{flycheck-option-comma-separated-list} for
options with comma separated lists as values
@item
@ghissue{179, New highlighting mode @code{symbols} to highlight the
symbol pointed to by an error}
@end itemize

@item
New syntax checkers:

@itemize @bullet
@item
@ghissue{160, LESS}
@item
@ghissue{162, Haskell with @command{ghc}@comma{} @command{hdevtools}
and @command{hlint}}
@item
@ghissue{170, C/C++ with @command{cppcheck}}
@item
@ghissue{172, C/C++ with @command{clang}}
@item
CoffeeScript with @command{coffee}
@item
@ghissue{180, XML with @command{xmllint}}
@item
@ghissue{167, D with @command{dmd}}
@end itemize

@item
Improvements:

@itemize @bullet
@item
@ghissue{157, Support Web Mode in @code{html-tidy} syntax checker}
@item
@ghissue{159, Support Rubocop 0.9 and drop support for older Rubocop
releases}
@item
Include the message ID in error messages from @command{python-pylint}
@end itemize

@item
Bug fixes:

@itemize @bullet
@item
Fix warnings about flawed definitions in @code{emacs-lisp} and
@code{emacs-lisp-checkdoc}, caused by faulty formatting of sexps
@item
@ghissue{166, Refresh error lists when pressing @kbd{g}}
@item
@ghissue{175, Do not obscure active minibuffer input when displaying
errors in the echo area}
@item
Fix universal prefix argument for @code{flycheck-next-error} at
@code{C-c ! n}
@item
@ghissue{192, Correctly parse output of @command{coffeelint} 0.5.7}
@item
@ghissue{184, Correctly parse output of @command{pylint} 1.0}
@end itemize

@end itemize

@node 0.14.1, master, 0.14, Changes
@comment  node-name,  next,  previous,  up
@unnumberedsec 0.14.1 (Aug 16, 2013)

@itemize @bullet
@item
Bug fixes:

@itemize @bullet
@item
@ghissue{194, Add a missing dependency}
@end itemize

@end itemize

<<<<<<< HEAD
@node master,  , 0.14.1, Changes
=======
@node master, ,0.14.1, Changes
>>>>>>> 38ef22ad
@comment  node-name,  next,  previous,  up
@unnumberedsec master (unreleased)

@itemize @bullet
@item
Flycheck has a new home at @uref{https://github.com/flycheck/flycheck},
the online manual moved to @uref{http://flycheck.github.io}.

@item
@b{Breaking changes}:

@itemize @bullet
@item
Do not add the current directory to the @code{emacs-lisp} syntax checker
load path
@item
@ghissue{214, @code{flycheck-list-errors} cannot list errors at point
anymore}.  It does not accept a prefix argument anymore, and takes zero
arguments now
@item
@ghissue{214, @code{flycheck-display-errors-in-list} is gone}.  The
error list automatically highlights the error at point now
@end itemize

@item
Improvements:

@itemize @bullet
@item
@ghissue{236, YAML}
@item
@ghissue{245, Javascript with @command{gjslint}}
@item
@ghissue{246, Slim}
@item
@ghissue{249, PHP using @command{phpmd}}
@end itemize

@item
New features:

@itemize @bullet
@item
Support IDO or @uref{https://github.com/d11wtq/grizzl, Grizzl} as
completion systems for @code{flycheck-select-checker} at @kbd{C-c ! s}
@item
@ghissue{202, Disable standard error navigation with
@code{flycheck-standard-error-navigation}}
@item
@ghissue{207, Add @code{flycheck-clang-language-standard} to choose the
language standard for C/C++ syntax checking}
@item
@ghissue{207, Add @code{flycheck-clang-definitions} to set additional
definitions for C/C++ syntax checking}
@item
@ghissue{207, Add @code{flycheck-clang-no-rtti} to disable RTTI for
C/C++ syntax checking}
@item
Add new option cell @code{option-flag} for boolean flags in syntax
checker commands
@item
@ghissue{207, Add @code{flycheck-clang-includes} to include additional
files for C/C++ syntax checking}
@item
Add configuration file variable @code{flycheck-pylintrc} for Pylint
@item
<<<<<<< HEAD
@ghissue{212, Define new error levels with
@code{flycheck-define-error-level}}
@item
@ghissue{234, Add @code{flycheck-clang-standard-library} to choose the
standard library for C/C++ syntax checking}
@item
@ghissue{243, Customize the delay for displaying errors via
@code{flycheck-display-errors-delay}}
=======
@ghissue{214, New face @code{flycheck-error-list-highlight} to highlight
the errors at point in the error list}
@item
@ghissue{214, The error list now automatically updates to show the
errors of the current buffer}
>>>>>>> 38ef22ad
@end itemize

@item
Improvements:

@itemize @bullet
@item
@ghissue{204, Do not ignore convention warnings by @command{pylint}}
@item
<<<<<<< HEAD
@code{emacs-lisp-checkdoc} does not longer check @file{.dir-locals.el}
files
@item
@ghissue{222, Do not automatically check syntax in encrypted files}
@end itemize

@item
Bug fixes:

@itemize @bullet
@item
@ghissue{225, Find local includes in the Clang syntax checker}
@item
Do not emit spurious flawed definition warning in the @code{rst} syntax
checker
@item
@ghissue{251, Handle abbreviated file names in @command{luac}
output@comma{} by simply ignoring them}
=======
@ghissue{214, The error list now refreshes automatically after each
syntax check}
@item
@ghissue{214, The errors at point are now automatically highlighted in
the error list}
@item

>>>>>>> 38ef22ad
@end itemize

@end itemize

@node Credits, GNU Free Documentation License, Changes, Top
@comment  node-name,  next,  previous,  up
@appendix Credits

The following people contributed to Flycheck.  Their help and ideas,
their support and patches are greatly appreciated.

@itemize @bullet
@item
@gh{bbatsov, Bozhidar Batsov} provided valuable feedback and
refinements, brought Flycheck to a larger user base by adding it to his
awesome @gh{bbatsov/prelude, Prelude project}, and added a Ruby syntax
checker using @command{rubocop}.

@item
@gh{dhaley, Damon Haley} helped to shape and test the PHP CodeSniffer
checker.

@item
@gh{dholm, David Holm} added C/C++ syntax and style checkers using
@command{clang} and @command{cppcheck} respectively.

@item
@gh{wyuenho, Jimmy Yuen Ho Wong} added the HTML syntax checker and the
jshint Javascript checker, and did valuable testing and bug fixing.

@item
@gh{kwitek,Krzysztof Witkowski} implemented @code{eval} support in
Flycheck commands.

@item
@gh{magnars/,Magnar Sveen} developed the awesome @gh{magnars/dash.el,
dash.el} and @gh{magnars/s.el, s.el} libraries, that drive considerable
parts of Flycheck's internals.

@item
@gh{maio, Marian Schubert} added the Perl syntax checker.

@item
@gh{markhellewell, Mark Hellewell} added the Puppet syntax and style
checkers.

@item
@gh{scrooloose, Martin Grenfell} created the awesome Vim library
@gh{scrooloose/syntastic, syntastic} which inspired this project and
many of its checkers.

@item
@gh{BinaryKhaos,Matthias Dahl} improved the performance of Flycheck's
temp file handling.

@item
@gh{ptrv, Peter Vasil} contributed syntax checkers for XML, Lua and Go
(using @command{go build} and @command{go test}), added unit tests and
did valuable testing.

@item
@gh{rdallasgray, Robert Dallas Gray} made error display customizable
with @code{flycheck-display-errors-function}.

@item
@gh{robert-zaremba, Robert Zaremba} added Go syntax checker using
@command{gofmt}.

@item
@gh{steckerhalter, steckerhalter} provided the PHP CodeSniffer checker.

@item
@gh{purcell, Steve Purcell} implemented many checkers, contributed
important ideas to the design of the checker API and engaged in
worthwhile discussion to shape this project.

@item
@gh{syl20bnr, Sylvain Benner} added syntax checkers for Elixir and
Erlang, and wrote the cool @gh{flycheck/flycheck-color-mode-line,
flycheck-color-mode-line} extension.

@item
@gh{thisirs, Sylvain Rousseau} added a syntax checker for POSIX shell
script using @command{bash}, and improved error parsing in the Bash
script syntax checker.

@item
@gh{tom-tan, tom tan} added a syntax checker for the D programming
language using @command{dmd}, and wrote the cool
@gh{flycheck/flycheck-d-unittest, flycheck-d-unittest} extension.

@item
@gh{yannick1974, Yannick Roehlly} added support for PEP8 naming errors
to the Flake8 syntax checker.

@item
@gh{yasuyk, Yasuyuki Oka} added syntax checkers for YAML (using Ruby's
standard YAML parser), Javascript (using Google's Closure linter),
Slim and PHP (using PHP Mess Detector)

@item
@gh{vderyagin, Victor Deryagin} added the Rust syntax checker.
@end itemize

Of course we also need to thank @ref{Top, ,GNU Flymake, flymake}, the
first, respectable, though somewhat failed attempt at on-the-fly syntax
checking.

@node GNU Free Documentation License, Syntax checkers, Credits, Top
@comment  node-name,  next,  previous,  up
@appendix GNU Free Documentation License

@include fdl-1.3.texi

@node Syntax checkers, Definition Index, GNU Free Documentation License, Top
@comment  node-name,  next,  previous,  up
@appendix Available syntax checkers

The following syntax checkers are included in Flycheck, listed in the
order of their appearance in the default value of
@code{flycheck-checkers}:

@itemize @bullet
@iflyc bash
@iflyc c/c++-clang
@iflyc c/c++-cppcheck
@iflyc coffee
@iflyc coffee-coffeelint
@iflyc css-csslint
@iflyc d-dmd
@iflyc elixir
@iflyc emacs-lisp
@iflyc emacs-lisp-checkdoc
@iflyc erlang
@iflyc go-gofmt
@iflyc go-build
@iflyc go-test
@iflyc haml
@iflyc haskell-hdevtools
@iflyc haskell-ghc
@iflyc haskell-hlint
@iflyc html-tidy
@iflyc javascript-jshint
@iflyc javascript-gjslint
@iflyc json-jsonlint
@iflyc less
@iflyc lua
@iflyc perl
@iflyc php
@iflyc php-phpmd
@iflyc php-phpcs
@iflyc puppet-parser
@iflyc puppet-lint
@iflyc python-flake8
@iflyc python-pylint
@iflyc rst
@iflyc ruby-rubocop
@iflyc ruby
@iflyc ruby-jruby
@iflyc rust
@iflyc sass
@iflyc scala
@iflyc scss
@iflyc sh-dash
@iflyc sh-bash
@iflyc slim
@iflyc tex-chktex
@iflyc tex-lacheck
@iflyc xml-xmlstarlet
@iflyc xml-xmllint
@iflyc yaml-ruby
@iflyc zsh
@end itemize

Use @kbd{M-x flycheck-describe-checker} in this buffer to get help for
the syntax checker under point.

@node Definition Index,  , Syntax checkers, Top
@comment  node-name,  next,  previous,  up
@unnumbered Type, Function and Variable Definition Index

@printindex cp

@bye

@c Local Variables:
@c mode: texinfo
@c TeX-master: t
@c TeX-command-default: "Makeinfo"
@c coding: utf-8
@c End:<|MERGE_RESOLUTION|>--- conflicted
+++ resolved
@@ -2914,11 +2914,7 @@
 
 @end itemize
 
-<<<<<<< HEAD
-@node master,  , 0.14.1, Changes
-=======
-@node master, ,0.14.1, Changes
->>>>>>> 38ef22ad
+@node master, , 0.14.1, Changes
 @comment  node-name,  next,  previous,  up
 @unnumberedsec master (unreleased)
 
@@ -2985,7 +2981,12 @@
 @item
 Add configuration file variable @code{flycheck-pylintrc} for Pylint
 @item
-<<<<<<< HEAD
+@ghissue{214, New face @code{flycheck-error-list-highlight} to highlight
+the errors at point in the error list}
+@item
+@ghissue{214, The error list now automatically updates to show the
+errors of the current buffer}
+@item
 @ghissue{212, Define new error levels with
 @code{flycheck-define-error-level}}
 @item
@@ -2994,13 +2995,6 @@
 @item
 @ghissue{243, Customize the delay for displaying errors via
 @code{flycheck-display-errors-delay}}
-=======
-@ghissue{214, New face @code{flycheck-error-list-highlight} to highlight
-the errors at point in the error list}
-@item
-@ghissue{214, The error list now automatically updates to show the
-errors of the current buffer}
->>>>>>> 38ef22ad
 @end itemize
 
 @item
@@ -3010,7 +3004,12 @@
 @item
 @ghissue{204, Do not ignore convention warnings by @command{pylint}}
 @item
-<<<<<<< HEAD
+@ghissue{214, The error list now refreshes automatically after each
+syntax check}
+@item
+@ghissue{214, The errors at point are now automatically highlighted in
+the error list}
+@item
 @code{emacs-lisp-checkdoc} does not longer check @file{.dir-locals.el}
 files
 @item
@@ -3029,15 +3028,6 @@
 @item
 @ghissue{251, Handle abbreviated file names in @command{luac}
 output@comma{} by simply ignoring them}
-=======
-@ghissue{214, The error list now refreshes automatically after each
-syntax check}
-@item
-@ghissue{214, The errors at point are now automatically highlighted in
-the error list}
-@item
-
->>>>>>> 38ef22ad
 @end itemize
 
 @end itemize
