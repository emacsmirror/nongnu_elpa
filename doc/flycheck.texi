--- conflicted
+++ resolved
@@ -1007,10 +1007,7 @@
 
 @menu
 * Definition::                  How to define syntax checkers
-<<<<<<< HEAD
-=======
 * Error levels::                Built-in error levels and how to define new
->>>>>>> 4460fb7a
 * Error parsers::               Built-in error parsers
 * Option filters::              Built-in option filters
 * Examples::                    Examples on how to define syntax checkers
