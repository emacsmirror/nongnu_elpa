\input texinfo
@setfilename flycheck.info
@settitle The Flycheck manual
@documentencoding UTF-8
@documentlanguage en

@c Macros

@c A Github link shortcut
@macro gh{url, text}
@uref{https://github.com/\url\, \text\}
@end macro

@macro flyc{checker}
@code{\checker\}
@end macro

@macro iflyc{checker}
@item @flyc{\checker\}
@end macro

@syncodeindex vr cp
@syncodeindex fn cp
@syncodeindex tp cp

@ifhtml
@html
<div id="frontmatter">

<p class="text-center lead">
Modern on-the-fly syntax checking for GNU Emacs 24
<small>(aka “Flymake done right”)</small>
</p>

<p class="text-center">
<small>Copyright © 2013, 2014 Sebastian Wiesner</small>
</p>

<p class="text-center">
<small>Flycheck is distributed under the
terms of the <a href="http://www.gnu.org/licenses/gpl-3.0.en.html"
target="_blank">GNU GPL 3 or any later version</a>.</small>
</p>

<p class="text-center">
<small>This manual is distributed under the terms of the <a
href="http://www.gnu.org/licenses/fdl-1.3.en.html" target="_blank">GNU
FDL 1.3 or any later version</a>, with no Invariant Sections, no
Front-Cover Texts, and no Back-Cover Texts.</small>
<p>

<p class="text-center">
<a class="btn btn-info btn-large" href="Introduction.html#Introduction">
Introduction
</a>
<a class="btn btn-primary btn-large"
   href="https://github.com/flycheck/flycheck"
   target="_blank">
Github
</a>
<a class="btn btn-primary btn-large"
   href="https://github.com/flycheck/flycheck/wiki"
   target="_blank">
Wiki
</a>
</p>
@end html

@center @image{screenshot,,,Flycheck in action}

@html
</div>
@end html

@end ifhtml

@copying
This manual is for Flycheck, the on-the-fly syntax checker for GNU Emacs.

Copyright @copyright{} 2013, 2014 Sebastian Wiesner

@quotation
  Permission is granted to copy, distribute and/or modify this document
  under the terms of the GNU Free Documentation License, Version 1.3 or
  any later version published by the Free Software Foundation; with no
  Invariant Sections, no Front-Cover Texts, and no Back-Cover Texts.  A
  copy of the license is included in the section entitled ``GNU Free
  Documentation License''.
@end quotation
@end copying

@dircategory Emacs
@direntry
* Flycheck: (flycheck). On the fly syntax checking (aka ``flymake done right'')
@end direntry

@titlepage
@end titlepage

@contents

@node Top, Introduction, (dir), (dir)
@top Flycheck manual

@insertcopying

@menu
* Introduction::                Introduce Flycheck, aka ``flymake done right''
* Usage::                       How to use Flycheck for on-the-fly syntax checking
* Extending::                   How to extend Flycheck with new syntax checkers
* API::                         An overview about the Flycheck API
* Contribution::                How to contribute to Flycheck development
* Changes::                     Changes to Flycheck
* Credits::                     Developers and contributors to Flycheck
* GNU Free Documentation License::  The license of this documentation
* Syntax checkers::             Available syntax checkers
* Definition Index::            An index of all types, functions and variables
@end menu

@node Introduction, Usage, Top, Top
@comment  node-name,  next,  previous,  up
@chapter Introduction

Flycheck (aka ``Flymake done right'') is a modern on-the-fly syntax
checking extension for GNU Emacs 24 with

@itemize @bullet
@item
ready-to-use syntax checkers for a bunch of languages,
@item
easy customization,
@item
a comprehensive manual,
@item
a dead simple, declarative API to create new syntax checkers,
@item
major-mode based selection of syntax checkers,
@item
multiple syntax checkers per buffer,
@item
optional error list popup,
@item
a ``doesn't get in your way'' guarantee,
@item
and a clean, concise and understandable implementation with decent test
coverage.
@end itemize

@ifhtml
@noindent
And this is how it looks in action, using the awesome
@uref{https://github.com/bbatsov/zenburn-emacs, Zenburn} color theme and
the great @uref{https://github.com/adobe/source-code-pro, Source Code
Pro} font:
@center @image{screenshot,,,Flycheck in action}
@end ifhtml

@menu
* Features::                    What Flycheck can do for you
* Installation::                How to install Flycheck in your GNU Emacs 24
* Activation::                  How to activate Flycheck for on-the-fly syntax
                                 checking
@end menu

@node Features, Installation, Introduction, Introduction
@comment  node-name,  next,  previous,  up
@section Features

@itemize @bullet
@item
Automatic on-the-fly syntax checking while editing
@item
Fully automatic selection of the syntax checker
@item
Optional manual selection of a syntax checker with
@code{flycheck-select-checker} at @kbd{C-c ! s}
@item
Built-in syntax checkers for:

@itemize @bullet
@item
AsciiDoc (using @command{asciidoc})
@item
C/C++ (using @command{clang} and @command{cppcheck})
@item
CFEngine (using @command{cf-promises})
@item
Chef cookbooks (using @command{foodcritic}))
@item
CoffeeScript (using @command{coffee} and @command{coffeelint})
@item
CSS (using @command{csslint}))
@item
D (using @command{dmd})
@item
Elixir (using @command{elixirc})
@item
Emacs Lisp (using the byte compiler and CheckDoc)
@item
Erlang (using @command{erlc})
@item
ERuby (using @command{erubis})
@item
Go (using @command{gofmt}, @command{go build} and @command{go test})
@item
Haml (using @command{haml})
@item
Handlebars (using @command{handlebars})
@item
Haskell (using @command{ghc} and @command{hlint})
@item
HTML (using @command{tidy})
@item
Javascript (using @command{jshint}, @command{eslint} and @command{gjslint})
@item
JSON (using @command{jsonlint})
@item
LESS (using @command{lessc})
@item
Lua (using @command{luac})
@item
Perl (using @command{perl})
@item
PHP (using @command{php}, @command{phpmd} and @command{phpcs})
@item
Puppet (using @command{puppet parser} and @command{puppet-lint})
@item
Python (using @command{flake8} or @command{pylint})
@item
Racket
@item
ReStructuredText (using @command{rst2pseudoxml.py} from Docutils)
@item
Ruby (using @command{rubocop}, @command{ruby} , @command{jruby} or
@command{ruby-lint})
@item
Rust (using @command{rustc})
@item
Sass (using @command{sass})
@item
Scala (using @command{scalac})
@item
SCSS (using @command{scss})
@item
Shell scripts (using @command{bash}, @command{dash}, or @command{zsh}
depending on the type of shell script)
@item
Slim (using @command{slimrb})
@item
TeX/LaTeX (using @command{chktex} or @command{lacheck})
@item
Texinfo (using @command{makeinfo})
@item
Verilog (using @command{verilator})
@item
XML (using @command{xmlstarlet} or @command{xmllint})
@item
YAML (using @command{js-yaml} or @command{ruby})
@end itemize


@item
Nice error indication and highlighting
@item
Easy customization
@item
Syntax checker configuration with project-specific configuration files
and options
@item
Error navigation with @code{next-error} and @code{previous-error}
@item
Error list with @code{flycheck-list-errors} at @kbd{C-c ! l}
@item
Easy declarative API to define new syntax checkers
@item
Error parsers for structured markup formats (e.g. Checkdoc XML)
@end itemize

@subsection 3rd party extensions

The following extensions provide additional cool features for Flycheck:

@itemize @bullet
@item
@uref{https://github.com/flycheck/flycheck-cask, flycheck-cask} makes
Flycheck use Cask packages in @uref{https://github.com/cask/cask, Cask}
projects.

@item
@uref{https://github.com/flycheck/flycheck-color-mode-line,
flycheck-color-mode-line.el} colors the mode line according to the
Flycheck status.

@item
@uref{https://github.com/flycheck/flycheck-d-unittest,
flycheck-d-unittests} adds a Flycheck checker to run unit tests for D
programs on the fly.

@item
@uref{https://github.com/flycheck/flycheck-hdevtools,
flycheck-hdevtools} adds a Flycheck syntax checker for Haskell based on
@uref{https://github.com/bitc/hdevtools/, hdevtools}.

@item
@uref{https://github.com/flycheck/flycheck-haskell} improves Haskell
support in Flycheck, by configuring Flycheck according to the current
Cabal project, and using Cabal sandbox packages.

@item
@uref{https://github.com/flycheck/flycheck-mercury,flycheck-mercury}
adds a Flycheck syntax checker for the @uref{http://mercurylang.org/,
Mercury Language}.

@end itemize

@node Installation, Activation, Features, Introduction
@comment  node-name,  next,  previous,  up
@section Installation

Install the ELPA package from @uref{http://melpa.milkbox.net, MELPA} or
@uref{http://marmalade-repo.org/, Marmalade} using @kbd{M-x
package-install RET flycheck}.  The former is the @emph{recommended}
repository.

Neither of these repositories is included in GNU Emacs by default.  You
need to enable these repositories explicitly.  For instance, to add the
MELPA repository, add the following code to @file{init.el}:

@lisp
(require 'package)
(add-to-list 'package-archives
             '("melpa" . "http://melpa.milkbox.net/packages/") t)
(package-initialize)
@end lisp

If you use @uref{https://github.com/cask/cask, Cask}, add the
following to your @file{Cask} file:

@lisp
(source gnu)
(source melpa)

(depends-on "flycheck")
@end lisp

Flycheck supports Emacs 24.  It is tested with Emacs 24.3, and Emacs
snapshot builds.  It should work with GNU Emacs 24.1 and 24.2 as well,
but it is not tested against these versions.  If it does not work with
these versions, please report an issue.

Flycheck does not support Windows, but tries to be compatible with it.
You may try to use Flycheck on Windows.  It should mostly work, but
expect problems and issues.  Pull requests which improve Windows
compatibility are welcome.

Flycheck also does not support GNU Emacs 23 and other flavors of Emacs
(e.g. XEmacs, Aquamacs, etc.).  Don't try, it will @emph{not} work.

Most checkers depend on external tools to perform the actual syntax
checking.  Use @code{flycheck-describe-checker} to get help about a
syntax checker and its dependencies.

@node Activation,  , Installation, Introduction
@comment  node-name,  next,  previous,  up
@section Activation

Once installed, enable Flycheck mode with @kbd{M-x flycheck-mode}.  To
automatically enable Flycheck in all buffers, in which it can be used,
add the following to your @file{init.el} file:

@lisp
(add-hook 'after-init-hook #'global-flycheck-mode)
@end lisp

Flycheck will not check syntax in buffers for remote or encrypted
files.  The former is potentially slow, and the latter might leak
confidential data to temporary directories.

@node Usage, Extending, Introduction, Top
@comment  node-name,  next,  previous,  up
@chapter Usage

This chapter explains the usage of Flycheck.

@menu
* Syntax checking::             How syntax is checked
* Selection::                   How syntax checkers are selected
* Configuration::               How to configure individual syntax checkers
* Reporting::                   How syntax warnings and errors are reported
* Navigation::                  How to navigate syntax warnings and errors
* Mode line::                   How status information is displayed in the mode
                                 line
@end menu

@node Syntax checking, Selection, Usage, Usage
@comment  node-name,  next,  previous,  up
@section Syntax checking

By default, @code{flycheck-mode} checks syntax automatically when

@itemize
@item
the mode is enabled,
@item
the file is saved,
@item
or if new lines are inserted.
@end itemize

@noindent
However, you can customize automatic syntax checking with
@code{flycheck-check-syntax-automatically}:

@defopt flycheck-check-syntax-automatically
When Flycheck should check syntax automatically.

This variable is list of events that may trigger syntax checks.  The
following events are known:

@table @code
@item mode-enabled
Check syntax immediately if @code{flycheck-mode} is enabled.
@item save
Check syntax immediately after the buffer was saved.
@item new-line
Check syntax immediately after a new line was inserted into the buffer.
@item idle-change
Check syntax a short time after the last change to the buffer.
@end table

An syntax check is only conducted for events that are contained in this
list.  For instance, the following setting will cause Flycheck to
@emph{only} check if the mode is enabled or the buffer was saved, but
@emph{never} after changes to the buffer contents:

@lisp
(setq flycheck-check-syntax-automatically '(mode-enabled save))
@end lisp

If the list is empty syntax is never checked automatically.  In this
case, use @code{flycheck-buffer} to check syntax manually.
@end defopt

@defopt flycheck-idle-change-delay
How many seconds to wait before starting a syntax check.

After the buffer was changed, Flycheck waits as many seconds as the
value of this variable before starting a syntax check.  If the buffer is
changed during this time, Flycheck starts to wait again.

This variable has no effekt, if @code{idle-change} is not contained in
@code{flycheck-check-syntax-automatically}.
@end defopt

@noindent
Regardless of automatic syntax checking you can also check the buffer
manually:

@table @kbd
@item C-c ! c
@itemx M-x flycheck-buffer
@findex flycheck-buffer
Start a syntax check in the current buffer.
@end table

Each syntax check is comprised of the following steps:

@enumerate
@item
Run hooks in @code{flycheck-before-syntax-check-hook}.
@item
Clear error information from previous syntax checks.
@item
Select a suitable syntax checker.  @xref{Selection}, for more
information on how syntax checkers are selected.
@item
Copy the contents of the buffer to be checked to a temporary file.
@item
Execute the syntax checker.
@item
Parse the output of the tool, and report all errors and warnings.
@xref{Reporting}, for more information.
@item
If the buffer can be checked with another syntax checker, continue from
step 4, but with the next syntax checker.  This is called ``chaining''
of syntax checkers.
@item
Run hooks in @code{flycheck-after-syntax-check-hook}.
@end enumerate

@defopt flycheck-after-syntax-check-hook
Functions to run after each syntax check.

This hook is run after a syntax check was finished.

At this point, @b{all} chained checkers were run, and all errors were
parsed, highlighted and reported.  @xref{Reporting}, for more
information about error reporting.  The variable
@code{flycheck-current-errors} contains all errors from all syntax
checkers run during the syntax check, so you can use the various error
analysis functions.

Note that this hook does @b{not} run after each individual syntax
checker in the syntax checker chain, but only after the @b{last
checker}.

This variable is a normal hook. @xref{Hooks, , ,elisp}.
@end defopt

@defopt flycheck-before-syntax-check-hook
Functions to run before each syntax check.

This hook is run right before a syntax check starts.

Error information from the previous syntax check is @b{not} cleared
before this hook runs.

Note that this hook does not @b{run} before each individual syntax
checker in the syntax checker chain, but only before the @b{first
checker}.

This variable is a normal hook. @xref{Hooks, , ,elisp}.
@end defopt

There is also a hook run whenever a syntax check fails:

@defopt flycheck-syntax-check-failed-hook
Functions to run if a syntax check failed.

This hook is run whenever an error occurs during Flycheck's
internal processing.  No information about the error is given to
this hook.

You should use this hook to conduct additional cleanup actions
when Flycheck failed.

This variable is a normal hook. @xref{Hooks, , ,elisp}.
@end defopt


@node Selection, Configuration, Syntax checking, Usage
@comment  node-name,  next,  previous,  up
@section Syntax checker selection

By default Flycheck automatically selects a suitable syntax checker from
all @dfn{enabled} syntax checkers, that is, all syntax checkers
contained in @code{flycheck-checkers} and not in
@code{flycheck-disabled-checkers}:

@defopt flycheck-checkers
A list of all syntax checkers to use as candidates for automatic checker
selection.

The first suitable syntax checker from this list is used to check a
buffer.  A syntax checker is suitable, if

@itemize @bullet
@item
it may be used for the current major mode,
@item
its predicate matches,
@item
and if the syntax checking tool exists.
@end itemize

A syntax checker contained in this list is said to be @dfn{registered}.

@xref{Syntax checkers}, for a list of available checkers.

You should not need to change this option normally.  Please use
@code{flycheck-disabled-checkers} to disable specific syntax checkers.
@end defopt

@defopt flycheck-disabled-checkers
A list of all syntax checkers which must @emph{not} be used for
automatic checker selection.

This variable overrides a @code{flycheck-checkers}: A syntax checker in
this list will never be used, even if it is contained in
@code{flycheck-checkers}.

A syntax checker contained in this list is said to be @dfn{disabled}.
If a syntax checker is registered and not disabled, it is @dfn{enabled}.

Use this option to disable specific syntax checkers.
@end defopt

If no suitable syntax checker is found the syntax check is
@emph{silently} omitted.  @emph{No} error is signaled, and only a
specific indicator informs about the omitted syntax check.  @xref{Mode
line}.

You can manually select a specific syntax checker for the current
buffer, too:

@table @kbd
@item C-c ! s
@itemx M-x flycheck-select-checker
@findex flycheck-select-checker
Select a syntax checker for the current buffer.

With prefix arg, deselect the current syntax checker if any, and
re-enable automatic selection.

Any defined syntax checker can be selected with this command, regardless
of whether it is contained in @code{flycheck-checkers} or
@code{flycheck-disabled-checkers}.
@end table

By default, the prompt uses IDO for completion and matching, but you can
change the completion system in use:

@defopt flycheck-completion-system
The completion system to use.

@table @code
@item ido
Use IDO.

IDO is a built-in alternative completion system, without good flex
matching and a powerful UI.  You may want to install
@uref{https://github.com/lewang/flx, flx-ido} to improve the flex
matching in IDO.

@item grizzl
Use @uref{https://github.com/d11wtq/grizzl, Grizzl}.

Grizzl is an alternative completion system with powerful flex matching,
but a very limited UI.

@item nil
Use the standard unfancy @code{completing-read}.

@code{completing-read} has a very simple and primitive UI, and does not
offer flex matching.  This is the default setting, though, to match
Emacs' defaults.  With this system, you may want enable
@code{icomplete-mode} to improve the display of completion candidates at
least.
@end table
@end defopt

@noindent
@code{flycheck-select-checker} sets @code{flycheck-checker}:

@defvar flycheck-checker
Syntax checker to use for the current buffer.

The variable is buffer local, and safe as file local variable for
registered checkers.

If unset, automatically select a suitable syntax checker.

If set, only use this syntax checker.  Automatic selection is
@emph{disabled}.  If the syntax checker is unusable, signal an error.
@end defvar

@noindent
You may directly set this variable, e.g. via file local variables.  For
instance, you can use the following file local variable within a Python
source file to always check this file with @command{pylint}:

@example
# Local Variables:
# flycheck-checker: python-pylint
# End:
@end example

@noindent
@xref{Specifying File Variables, , ,emacs}, for more information about
file variables.

Each syntax checker provides documentation with information about the
executable the syntax checker uses, in which buffers it will be used for
syntax checks, and whether it can be configured.  @xref{Configuration},
for more information about syntax checker configuration.

@table @kbd
@item C-c ! ?
@itemx M-x flycheck-describe-checker
@findex flycheck-describe-checker
Show the documentation of a syntax checker.
@end table

@node Configuration, Reporting, Selection, Usage
@comment  node-name,  next,  previous,  up
@section Syntax checker configuration

@subsection Syntax checker executables

For each syntax checker, there is a buffer-local, customizable variable
@code{flycheck-@var{checker}-executable}, where @var{checker} is the
name of the syntax checker.

The value of this variable is either nil, or a string.  In the former
case, Flycheck uses the default executable from the syntax checker
definition when executing the syntax checker.  In the latter case, it
uses the value of the variable as executable.

Use these variables to override the executable from the definition per
buffer.  For instance, you could use a different Emacs version with the
@code{emacs-lisp} or @code{emacs-lisp-checkdoc}.

You can either set this variable directly in your @file{init.el}, or
change it interactively:

@table @kbd
@item C-c ! e
@itemx M-x flycheck-set-checker-executable
@findex flycheck-set-checker-executable
Set the executable of a syntax checker in the current buffer.

Prompt for a syntax checker, and an executable file, and set the
corresponding executable variable.

With prefix arg, prompt for a syntax checker and reset its executable to
the default.
@end table

@subsection Syntax checker options

Some syntax checkers can be configured via options.  The following
options are provided by Flycheck (use @kbd{C-h v} or @kbd{M-x
describe-variable} on the variable name for detailed help):

@defopt flycheck-clang-definitions
Additional preprocessor definitions for @code{c/c++-clang}.
@end defopt

@defopt flycheck-clang-include-path
Include search path for @code{c/c++-clang}.
@end defopt

@defopt flycheck-clang-includes
Additional include files for @code{c/c++-clang}.
@end defopt

@defopt flycheck-clang-language-standard
The language standard for @code{c/c++-clang}.
@end defopt

@defopt flycheck-clang-ms-extensions
Whether to enable Microsoft extensions in @code{c/c++-clang}.
@end defopt

@defopt flycheck-clang-no-rtti
Whether to disable RTTI in @code{c/c++-clang}.
@end defopt

@defopt flycheck-clang-standard-library
The standard library to use for @code{c/c++-clang}.
@end defopt

@defopt flycheck-clang-warnings
Additional warnings to enable in @code{c/c++-clang}.
@end defopt

@defopt flycheck-cppcheck-checks
Additional checks to use in @code{c/c++-cppcheck}.
@end defopt

@defopt flycheck-emacs-lisp-initialize-packages
Whether to initialize packages (see @code{package-initialize}) before
invoking the byte compiler in the @code{emacs-lisp} syntax checker.

When @code{nil}, never initialize packages.  When @code{auto},
initialize packages only when checking files from the user's Emacs
configuration in @code{user-emacs-directory}.  For any other non-nil
value, always initialize packages.
@end defopt

@defopt flycheck-emacs-lisp-load-path
The @code{load-path} to use while checking with @code{emacs-lisp}.

The directory of the file being checked is always added to
@code{load-path}, regardless of the value of this variable.

Note that changing this variable can lead to wrong results of the
syntax check, e.g. if an unexpected version of a required library
is used.
@end defopt

@defopt flycheck-emacs-lisp-package-user-dir
The package directory for the @code{emacs-lisp} syntax checker.
@end defopt

@defopt flycheck-eslint-rulesdir
A directory with custom rules for the @code{javascript-eslint} syntax
checker.
@end defopt

@defopt flycheck-flake8-maximum-complexity
The maximum McCabe complexity the @code{python-flake8} syntax checker
allows without reporting a warning.
@end defopt

@defopt flycheck-flake8-maximum-line-length
The maximum length of a line in characters the @code{python-flake8}
syntax checker allows without reporting an error.
@end defopt

@defopt flycheck-ghc-no-user-package-database
Whether to disable the user package database for @code{haskell-ghc}.
@end defopt

@defopt flycheck-ghc-package-databases
A list of package database for @code{haskell-ghc}.
@end defopt

@defopt flycheck-ghc-search-path
A list of module directories for the search path of @code{haskell-ghc}.
@end defopt

@defopt flycheck-phpcs-standard
The coding standard @code{php-phpcs} shall use.
@end defopt

@defopt flycheck-phpmd-rulesets
The rule sets @code{php-phpmd} shall use.
@end defopt

@defopt flycheck-rubocop-lint-only
Whether to disable style checks for @code{ruby-rubocop}.
@end defopt

@defopt flycheck-sass-compass
Whether to enable the Compass CSS framework for @code{sass}.
@end defopt

@defopt flycheck-scss-compass
Whether to enable the Compass CSS framework for @code{scss}.
@end defopt

@defopt flycheck-sphinx-warn-on-missing-references
Whether to warn about missing references in @code{rst-sphinx}
@end defopt

@subsection Syntax checker configuration files

Some syntax checkers also read configuration files denoted by associated
@dfn{configuration file variables}.  The following configuration files
are provided by Flycheck:

@defopt flycheck-chktexrc
The configuration file for the @code{tex-chktex} syntax checker.
@end defopt

@defopt flycheck-coffeelintrc
The configuration file for the @code{coffee-coffeelint} syntax checker.
@end defopt

@defopt flycheck-eslintrc
The configuration file for the @code{javascript-eslint} syntax checker.
@end defopt

@defopt flycheck-flake8rc
The configuration file for the @code{python-flake8} syntax checker.
@end defopt

@defopt flycheck-gjslintrc
The configuration file for the @code{javascript-gjslint} syntax checker.
@end defopt

@defopt flycheck-jshintrc
The configuration file for the @code{javascript-jshint} syntax checker.
@end defopt

@defopt flycheck-pylintrc
The configuration file for the @code{python-pylint} syntax checker.
@end defopt

@defopt flycheck-rubocoprc
The configuration file for the @code{ruby-rubocop} syntax checker.
@end defopt

@defopt flycheck-tidyrc
The configuration file for the @code{html-tidy} syntax checker.
@end defopt

The value of these variables is either a string or nil.  In the former
case, locate the configuration file using the functions in
@code{flycheck-locate-config-file-functions}:

@defopt flycheck-locate-config-file-functions
Functions to locate syntax checker configuration files.

Each function in this hook must accept two arguments: The value of the
configuration file variable, and the syntax checker symbol.  It must
return either a string with an absolute path to the configuration file,
or nil, if it cannot locate the configuration file.

The functions in this hook are called in order of appearance, until a
function returns non-nil.  The configuration file returned by that
function is then given to the syntax checker if it exists.
@end defopt

With the default value of this variable, configuration files are located
by the following algorithm:

@enumerate
@item
If the configuration file variable contains a path a directory
separator, expand the path against the buffer's default directory and
use the resulting path as configuration file.
@item
If @uref{https://github.com/bbatsov/projectile, Projectile} is available
and the current buffer is part of a project project, search the
configuration file in the root directory of the project.
@item
If the buffer has a file name, search the buffer's directory and any
ancestors thereof for the configuration file.
@item
Eventually attempt to locate the configuration file in the user's home
directory.
@end enumerate

If any of these steps succeeds, the subsequent steps are not executed.

If the configuration file is found, pass it to the syntax checker upon
invocation.

If the configuration file is not found, or if the value of the variable
is nil, invoke the syntax checker without a configuration file.

Customize these variables using @kbd{M-x customize-group RET
flycheck-config-files}.  Use @code{flycheck-describe-checker} to find
out whether a syntax checker has a configuration file.

You may also use these variables as file-local variables.  For instance,
the following checks the Javascript file always with @file{.jshintrc}
from the parent directory:

@example
// Local variables:
// flycheck-jshintrc: "../.jshintrc"
// End:
@end example

@node Reporting, Navigation, Configuration, Usage
@comment  node-name,  next,  previous,  up
@section Error reporting

Errors and warnings from a syntax checker are

@itemize @bullet
@item
reported in the mode line or in a popup buffer, depending on the length
of the error messages,
@item
indicated according to @code{flycheck-indication-mode},
@item
and highlighted in the buffer with @code{flycheck-error} and
@code{flycheck-warning} faces respectively, according to
@code{flycheck-highlighting-mode}
@end itemize

@defvr {Face} flycheck-error
@defvrx {Face} flycheck-warning
The faces to use to highlight errors and warnings respectively.

Note that the default faces provided by GNU Emacs are ill-suited to
highlight errors because these are relatively pale and do not specify a
background color or underline.  Hence highlights are easily overlook and
even @b{invisible} for white space.

For best error highlighting customize these faces, or choose a color
theme that has reasonable Flycheck faces, for instance the excellent
@url{https://github.com/bbatsov/solarized-emacs,Solarized theme}.
@end defvr

@defopt flycheck-highlighting-mode
This variable determines how to highlight errors:

@table @code
@item columns
Highlights the error column.  If the error does not have a column,
highlight the whole line.

@item symbols
Highlights the symbol at the error column, if there is any, otherwise
behave like @code{columns}.  This is the default.

@item sexps
Highlights the expression at the error column, if there is any,
otherwise behave like @code{columns}.  Note that this mode can be
@b{very} slow in some major modes.

@item lines
Highlights the whole line of the error.

@item nil
Do not highlight errors at all.  However, errors will still be reported
in the mode line and in error message popups, and indicated according to
@code{flycheck-indication-mode}.
@end table
@end defopt

@defvr {Face} flycheck-fringe-error
@defvrx {Face} flycheck-fringe-warning
The faces of fringe indicators for errors and warnings respectively.
@end defvr

@defopt flycheck-indication-mode
This variable determines how to indicate errors:

If set to @code{left-fringe} or @code{right-fringe}, indicate errors and
warnings in the left and right fringe respectively.

If set to @code{nil}, do not indicate errors.  Errors will still be
reported in the mode line and in error message popups, and highlighted
according to @code{flycheck-highlighting-mode}.
@end defopt

You can also completely customize error processing by hooking into
Flycheck:

@defopt flycheck-process-error-functions
Functions to process errors.

Each function in this hook must accept a single argument:  The Flycheck
error to process.  @xref{Error API}, for more information about Flycheck
error objects.

The functions in this hook are called in order of appearance, until a
function returns non-nil.  Thus, a function in this hook may return nil,
to allow for further processing of the error, or t, to indicate that the
error was fully processed and inhibit any further processing.
@end defopt

You can also show a list with all errors in the current buffer:

@table @kbd
@item C-c ! l
@itemx M-x flycheck-list-errors
@findex flycheck-list-errors
List all errors in the current buffer in a separate buffer.

The error list automatically refreshes after a syntax check, and follows
the current buffer, that is, if you switch to another buffer, the error
list is updated to show the errors of the new buffer.
@end table

If you hover a highlighted error with the mouse, a tooltip with the
top-most error message will be shown.

Flycheck also displays errors under point after a short delay:

@defopt flycheck-display-errors-delay
Delay in seconds before displaying errors at point.

Use floating point numbers to express fractions of seconds.
@end defopt

The error is displayed via @code{flycheck-display-errors-function}:

@defopt flycheck-display-errors-function
A function to display errors under point.

If set to a function, call the function with a list of all errors to
show.  If set to nil, to not display errors at all.

The default function is @code{flycheck-display-error-messages}.
@end defopt

The following display functions are available:
@table @code
@item flycheck-display-error-messages
@findex flycheck-display-error-messages
Show error messages separated by empty lines in the echo area.  If the
error messages are too long for the echo area, show the error messages
in a popup buffer instead.

See @code{display-message-or-buffer} for details on when popup buffers
are used.

@item flycheck-display-errors-in-list
@findex flycheck-display-errors-in-list
Show errors in the error list from @code{flycheck-list-errors} or
@kbd{C-c ! l}.

Note that this function does @b{not} actually show the error list
itself, but only adds the errors at point to it.  You need to open the
error list manually with @kbd{C-c ! l} first.
@end table

You can also work with the error messages at point, and copy them into
the kill ring or search them on Google:

@table @kbd
@item C-c ! C-w
@itemx M-x flycheck-copy-messages-as-kill
@findex flycheck-copy-messages-as-kill
Copy all Flycheck error messages at the current point into kill ring.

@item C-c ! /
@itemx M-x flycheck-google-messages
@findex flycheck-google-messages
Google for all Flycheck error messages at the current point.

If there are more than @code{flycheck-google-max-messages} errors at
point, signal an error, to avoid spamming your browser with Google tabs.

Requires the @uref{https://github.com/Bruce-Connor/emacs-google-this,
Google This} library which is available on
@uref{http://melpa.milkbox.net/, MELPA}.

@item C-c ! C
@itemx M-x flycheck-clear
@findex flycheck-clear
Clear all Flycheck errors and warnings in the current buffer.
@end table

@node Navigation, Mode line, Reporting, Usage
@comment  node-name,  next,  previous,  up
@section Error navigation

Flycheck integrates into standard error navigation commands of Emacs.
If @b{no} compilation buffer (including those from @kbd{M-x compile},
@kbd{M-x grep}, @kbd{M-x occur}, etc.) is visible, @kbd{M-g n}
(@code{next-error}) and @kbd{M-g p} (@code{previous-error}) will
navigate between Flycheck warnings and errors in the current buffer.
@xref{Compilation Mode, , ,emacs}, for more information about these
commands.

You can disable this integration by setting
@code{flycheck-next-error-navigation} to nil:

@defopt flycheck-standard-error-navigation
If non-nil, enable navigation of Flycheck errors with the standard
@code{next-error} and friends.

Otherwise, do not integrate in standard error navigation, and let these
functions only navigate compilation mode errors.

Changes to this variable only take effect when enabling
@code{flycheck-mode}.
@end defopt

Visible compilation buffers take precedence over Flycheck navigation.
If such a buffer is visible, @kbd{M-g n} and @kbd{M-g p} will ignore
Flycheck errors and warnings, and navigate errors (or generally results)
reported by the compilation buffer instead.

To address this issue, Flycheck provides independent error navigation
commands:

@table @kbd
@item C-c ! n
@itemx M-x flycheck-next-error
@findex flycheck-next-error
Jump to the next Flycheck error.

With prefix argument, jump forwards by as many errors as specified by
the prefix argument, e.g. @kbd{M-3 C-c ! n} will move to the 3rd error
from the current point.

@item C-c ! p
@itemx M-x flycheck-previous-error
@findex flycheck-previous-error
Jump to the previous Flycheck error.

With prefix argument, jump backwards by as many errors as specified by
the prefix argument, e.g. @kbd{M-3 C-c ! p} will move to the 3rd
previous error from the current point.

@item M-x flycheck-first-error
Jump to the first Flycheck error.

With prefix argument, jump forwards to by as many errors as specified by
the prefix argument, e.g. @kbd{M-3 M-x flycheck-first-error} moves to
the 3rd error from the beginning of the buffer.

@end table

These functions are not affected by the value of
@code{flycheck-standard-error-navigation}.

@node Mode line,  , Navigation, Usage
@comment  node-name,  next,  previous,  up
@section Mode line

Flycheck indicates its state in the mode line:

@table @samp
@item FlyC
There are no errors in the current buffer.
@item FlyC*
A syntax check is being performed currently.
@item FlyC:3/4
There are three errors and four warnings in the current buffer.
@item FlyC-
Automatic syntax checker selection did not find a suitable syntax
checker.  @xref{Selection}, for more information.
@item FlyC!
The syntax check failed.  Inspect the @code{*Messages*} buffer for
details.
@item FlyC?
The syntax check had a dubious result.  The definition of the syntax
checker may be flawed.  Inspect the @code{*Messages*} buffer for
details.  This indicator should never be displayed for built-in syntax
checkers.  If it is, please report this issue to the Flycheck
developers.  @xref{Reporting issues}.
@end table

@node Extending, API, Usage, Top
@comment  node-name,  next,  previous,  up
@chapter Extending

This chapter explains how to add new syntax checkers to Flycheck, and
provides examples for common use cases.

If you define a new syntax checker, @emph{please} contribute it to
Flycheck to make it available to other users, too.  @xref{Contributing
syntax checkers}, for more information.

@menu
* Definition::                  How to define syntax checkers
* Error levels::                Built-in error levels and how to define new
* Error parsers::               Built-in error parsers
* Option filters::              Built-in option filters
* Extending checkers::          How to extend defined syntax checkers
* Examples::                    Examples on how to define syntax checkers
@end menu

@node Definition, Error levels, Extending, Extending
@comment  node-name,  next,  previous,  up
@section Definition of syntax checkers

You define new syntax checkers with @code{flycheck-define-checker}:

@defmac flycheck-define-checker symbol docstring &rest properties
Define @var{symbol} as new syntax checker with @var{docstring} and
@var{properties}.

@var{docstring} provides documentation for the syntax checker.  Use
@kbd{C-c ! ?} or @kbd{M-x flycheck-describe-checker} to view the
documentation of a syntax checker.

The following @var{properties} constitute a syntax checker:

@table @code
@item :command (@var{executable} @var{arg} ...)
An unquoted list describing the syntax checker command to execute.

@var{executable} must be a string with the executable of this syntax
checker.

A customizable, buffer-local variable
@code{flycheck-@var{symbol}-executable} is implicitly defined to allow
overriding of the executable.  If this variable is non-nil, Flycheck
uses the value of the variable as executable, otherwise it falls back to
@var{executable}.  In either case, the executable is checked with
@code{executable-find} before use.

Each @var{arg} is an argument to the executable, either as string, or as
one of the following special symbols and forms:

@table @code
@item source
The file to check.

This file is a temporary file with the contents of the buffer to check,
created in the system's temporary directory.

If the buffer to check has a file name, the non-directory component of
the name of the temporary file will be the same as in the buffer's file
name, to support languages which enforce specific rules on the file name
(e.g. the file must be named after the containing feature, class, etc.).

If the buffer to check has no file name, the name of the temporary file
is random.

This symbol is the @b{preferred} way to pass the input file to your
syntax checker.

@item source-inplace
The file to check.

This file is a temporary file with the contents of the buffer to check,
created @b{in the same directory} as the buffer's file.  The name of the
file is random.

If the buffer has no file name, this symbol is equivalent to
@code{source}.

This symbol should be used if and only if the syntax check @b{needs
other files} from the source directory (e.g. include files in C, or
Python modules).

@item source-original
The file name of the current buffer, as by @code{buffer-file-name}, or
an empty string, if the buffer has no file name.

This symbol is provided to @b{additionally} pass the real name of the
file to check to a syntax checker.

It should @b{never} be used as primary input to the syntax checker,
unless both @code{source} and @code{source-original} are absolutely not
applicable.  In this case, be sure to add a predicate to your syntax
checker that inhibits the syntax check, if the buffer has no file name,
or was modified, for otherwise the syntax check will fail or return
out-dated errors:

@lisp
:predicate (lambda () (and (buffer-file-name)
                           (not (buffer-modified-p)))
@end lisp

@item temporary-directory
The path to an existing temporary directory, which is unique on each
execution of the syntax checker.

Use this symbol if you need to move files created by a syntax checker
out of the way.

See the declaration of the @code{elixir} syntax checker for an
application of this symbol.

@item temporary-file-name
The path to a temporary file, which is unique on each execution of the
syntax checker.  The file is @emph{not} created automatically.

Use this symbol if you need to move files created by a syntax checker
out of the way.

See the declaration of the @code{go-build} syntax checker for an
application of this symbol.

@item (config-file @var{option} @var{variable})
A configuration file for this syntax checker.

@var{option} is a string containing the option that specifies a
configuration file to the syntax checker tool.

@var{variable} is a symbol referring to a variable from which to obtain
the name or path of the configuration file.  @xref{Configuration}, for
more information about syntax checker configuration.  Define this
variable with @code{flycheck-def-config-file-var}.

If the configuration file is found, pass the @var{option} and the
absolute path to the configuration file to the syntax checker.
Otherwise the cell is simply dropped from the arguments of the syntax
checker.

If @var{option} ends with a @code{=} character, @var{option} and the
absolute path to the configuration file are concatenated and given as a
single argument to the syntax checker.  Otherwise, @var{option} and the
configuration file path are given as two separate arguments.

@item (option @var{option} @var{variable} [@var{filters}])
The value of a variable.

@var{option} is a string containing the option for with to specify the
value.  @var{filter} is an optional function to be applied to the value
of @var{variable} before use.  @xref{Option filters}, for a list of
built-in option filters.

@var{variable} is a symbol referring to a variable whose value to use.
@xref{Configuration}, for more information about syntax checker
configuration.  Define this variable with
@code{flycheck-def-option-var}.

If @var{variable} is not @code{nil} after applying @var{filter}, pass
@var{option} and the value of @var{variable} after applying
@var{filter}.  Otherwise the cell is simply dropped from the arguments
of the syntax checker.

An @var{option} ending with a @code{=} character is treated like in a
@code{config-file} cell.

@item (option-list @var{option} @var{variable} [@var{prepend-fn} [@var{filter}]])
Like @code{option}, but for lists of options.

@var{option} is a string containing the option to specify.
@var{variable} is a variable whose value must be a list.
@var{prepend-fn} is a function called with @var{option} as first and the
item of the list as second argument.  It should return the result
of prepending @var{option} to the item, either as list or as string.  If
omitted, it defaults to @code{list}, so by default, @var{option} will be
prepended as a separate argument.

@var{filter} is an optional function to be applied to each item in the
list before use.  @xref{Option filters}, for a list of built-in option
filters.

For each item in the value of @var{variable}, which is not @code{nil}
after applying @var{filter}, pass @var{option} the the item after
applying @var{filter}, as returned by @var{prepend-fn}.

Nil items are simply ignored.

@item (option-flag @var{option} @var{variable})
Like @code{option}, but for boolean flags.

@var{option} is a string containing the option to
specify. @var{variable} is a symbol referring to a variable.

If @var{variable} is non-nil, pass @var{option} to the syntax checker.
Otherwise just ignore this argument.

@item (eval @var{form})
The result of evaluating @var{form}.

@var{form} is an arbitrary Emacs Lisp form.  It is evaluated literally
@emph{each time} the syntax checker is executed.  Special forms and
symbols in @var{form} are @emph{not} replaced!

@var{form} must evaluate either to a string, a list of strings or nil.
For any other result, signal an error.

If the result of @var{form} is not nil, pass the result to the syntax
checker @emph{literally}.  Special symbols and forms in the result of
@var{form} are @emph{not} replaced.
@end table

Note these special forms and symbols do @b{not} apply recursively.
Within the body of a cell, special forms and symbols are @b{not}
replaced!

This property is @b{mandatory}.

@item :error-patterns ((@var{level} @var{sexp}) ...)
An unquoted list of one or more error patterns to parse the output of
the syntax checker @code{:command}.

@var{level} is a Flycheck error level, and denotes the severity of
errors matched by the pattern.  This mainly affects the visual
representation of matched errors in buffers.

Flycheck provides the built-in error levels @code{error} and
@code{warning}.  You can define your own error levels with
@code{flycheck-define-error-level}.

The @var{level} is followed by one or more @code{rx} @var{sexp}
elements.  See the docstring of the function @code{rx} for more
information.  In addition to the standard forms of @code{rx}, Flycheck
supports the following additional forms to make specific parts of the
error output available to Flycheck:

@table @code
@item line
Matches the line number the error refers to, as a sequence of one or
more digits.

@item column
Matches a column number the error refers to, as a sequence of one or
more digits.

@item (file-name @var{sexp} ...)
Matches the file name the error refers to.  @var{sexp} matches the name
of the file.  If no @var{sexp} is given, use a default body of
@code{(minimal-match (one-or-more not-newline))}, which is equivalent to
@code{".+?"}.

@item (message @var{sexp} ...)
Matches the error message to be shown to the user.  @var{sexp} matches
the text of the message.  If no @var{sexp} is given, use a default body
of @code{(one-or-more not-newline)}, which is equivalent to @code{".+"}.
@end table

Each of these items is optional, however error messages without a
@code{line} will be ignored and are not shown in the buffer.

The patterns are applied in the order of declaration to the whole output
of the syntax checker.  Output already matched by a pattern will not be
matched by subsequent patterns.  In other words, the first pattern wins.

@item :error-parser @var{function}
@itemx :error-parser (lambda (ouptut checker buffer) @var{body} ...)
A function to parse the output of the syntax checker, either as unquoted
function symbol or @code{lambda} form.

The function must accept three arguments @var{output}, @var{checker} and
@var{buffer}, where @var{output} is the output of the syntax checker as
string, @var{checker} the syntax checker that was used, and
@code{buffer} a buffer object representing the checker buffer.

The function must return a list of @code{flycheck-error} objects parsed
from @var{output}.  @xref{Error API}, for information about
@code{flycheck-error}.  @xref{Error parsers}, for a list of built-in
error parsers.

If this property is given, it takes precedence over
@code{:error-patterns}.  To use an error parser together with patterns,
you must manually call @code{flycheck-parse-output-with-patterns} in
your error parser to apply the error patterns.  You can then manipulate
the @code{flycheck-error} objects returned by this function.

@item :modes @var{mode}
@itemx :modes (@var{mode}...)
An unquoted major mode symbol or an unquoted list thereof.

If given, this syntax checker is only used, if the major mode of the
buffer to check is equal (as in @code{eq}) to any given @var{mode}.

@item :predicate @var{function}
@itemx :error-parser (lambda () @var{body} ...)
A function to determines whether to use this syntax checker in the
current buffer, either as unquoted function symbol or as @code{lambda}
form.  The syntax checker is only used if this function returns non-nil
when called in the buffer to check.

If @var{:modes} is given, the function is only called in matching major
modes.  That means, if both @code{:modes} and @code{:predicate} are
given, @b{both} must match for this syntax checker to be used.

@item :next-checker (@var{item} ...)
An unquoted list defining the syntax checker to run after this checker.

Flycheck tries all items in the order of declaration, and runs the first
usable one.  Subsequent items are @emph{not} used.

Each @var{item} is either a syntax checker symbol or a cons cell
@code{(@var{predicate} . @var{checker})}.

In the former case, the syntax checker is usable, if it is eligible for
automatic selection.  In the latter case, the @var{predicate} must also
match.

@var{predicate} is either @code{no-errors} or @code{warnings-only}:

@table @code
@item no-errors
The syntax @var{checker} is only considered if this syntax checker
reported no errors at all.
@item warnings-only
The syntax @var{checker} is only considered if this syntax checker only
reported warnings, but no errors.
@end table
@end table

@code{:command} is @b{mandatory}.  A syntax checker must also have at
least one of @code{:modes} and @code{:predicate}, and at least one of
@code{:error-patterns} or @code{:error-parser} are present, an error is
signaled.  If @code{:predicate} and @code{:modes} are given, both must
match for the syntax checker to be used.  @code{:next-checkers} is
entirely optional.

If any property has an invalid value, a (compile-time) error is
signaled.
@end defmac

A syntax checker define with @code{flycheck-define-checker} is already
suitable for manual checker selection with
@code{flycheck-select-checker}.  To make the syntax checker available
for automatic selection, add it to @code{flycheck-checkers}.
@xref{Selection}.

@defmac flycheck-def-config-file-var @var{symbol} @var{checker} @
  &optional @var{filename}
Define @var{symbol} as configuration file variable for a syntax
@var{checker}, with a default value of @var{filename}.

@var{symbol} is declared as customizable, buffer-local variable using
@code{defcustom}, to provide a configuration file for the given syntax
@var{checker}.  The variable has the customization type @code{string},
and gets a comprehensive docstring, including a reference to
@var{checker}.

@var{filename} is used as initial value for the variable.  If omitted,
the initial value is nil.

Use this macro together with the @code{config-file} cell in the command
of a syntax checker.
@end defmac

@defmac flycheck-def-option-var @var{symbol} @var{initial-value} @
  @var{checker} &optional @var{custom-args}
Define @var{symbol} as option variable for a syntax @var{checker}, with
the given @var{initial-value}.

@var{symbol} is declared as customizable variable, buffer-local variable
using @code{defcustom}, to provide an option for the given syntax
@var{checker}.  @var{symbol} gets a comprehensive docstring, including a
reference to @var{checker}.

@var{custom-args} are forwarded to @code{defcustom}.  Declare the
customization type here.

Use this macro together with the @code{option} cell in the command of a
syntax checker.
@end defmac

@node Error levels, Error parsers, Definition, Extending
@comment  node-name,  next,  previous,  up
@section Error levels

Flycheck provides two built-in error levels:

@table @code
@item error
Severe errors which cannot be ignored
@item warning
Potential errors which can be ignored
@item info
Informational annotations
@end table

You can define your own error levels with
@code{flycheck-define-error-level}:

@deffn flycheck-define-error-level @var{level} &rest @var{properties}
Define a new error @var{level} with @var{properties}.

The following @var{properties} constitute an error level:

@table @code
@item :overlay-category @var{category}
The overlay @var{category} for @var{level}, as symbol.

An overlay category is a symbol whose properties provide the default
values for overlays of this category.  @xref{Overlay properties, ,
,elisp}, for more information about overlay properties and categories.

A category for an error level overlay should at least define the
@code{face} property, for error highlighting.  Other useful properties
for error level categories are @code{priority} to influence the stacking
of multiple error level overlays, and @code{help-echo} to define a
default error messages for errors without messages.
@item :fringe-face @var{face}
A face to use for fringe indicators for @var{level}, as symbol.
@item :fringe-bitmap @var{bitmap}
A fringe bitmap to use for fringe indicators for @var{level}, as symbol.

@xref{Fringe Bitmaps, , ,elisp}, for a list of built-in fringe bitmaps,
and instructions on how to define new bitmaps.
@end table

@end deffn

@node Error parsers, Option filters, Error levels, Extending
@comment  node-name,  next,  previous,  up
@section Error parsers

Syntax checkers may use more sophisticated error parsing by using the
@code{:error-parser} property.  @xref{Definition}, for information about
syntax checker definition.

Flycheck provides the following error parsers for use by syntax
checkers:

@table @code
@item flycheck-parse-with-patterns
Parse output with the @code{:error-patterns} of the syntax checker.
@item flycheck-parse-checkstyle
Parse XML output similar to @uref{http://checkstyle.sourceforge.net/,
Checkstyle}.
@end table

You may also define your own error parsers.  An error parser is a
function that takes three arguments:

@table @var
@item output
The complete output of the syntax checker as string.
@item checker
A symbol denoting the executed syntax checker.
@item buffer
A buffer object referring to the buffer that was syntax-checked.
@end table

The function shall return a list of Flycheck errors.  @xref{Error API},
for more information about Flycheck errors.

Flycheck provides some utility functions to implement error parsers.
@xref{Error parser API}.

@node Option filters, Examples, Error parsers, Extending
@comment  node-name,  next,  previous,  up
@section Option filters

Flycheck provides the following built-in option filters for use with the
@code{option} cell:

@table @code
@item flycheck-option-int
An integral option that handles @code{nil} correctly (unlike
@code{number-to-string}).

@item flycheck-option-comma-separated-list
An option for a comma separated list.
@end table

@node Extending checkers, Examples, Option filters, Extending
@comment  node-name,  next,  previous,  up
@section Extending syntax checkers

There are some means to extend defined syntax checkers:

@defun flycheck-add-next-checker checker next-checker &optional append
Add a @var{next-checker} to run after @var{checker}.

@var{checker} is a syntax checker symbol.  @var{next-checker} is either
a syntax checker symbol or a cons cell in the format of a single entry
to the @code{:next-checkers} property.

@var{next-checker} is prepended before other checkers to run after
@var{checker}, unless @var{append} is non-nil.
@end defun

@node Examples,  , Option filters, Extending
@comment  node-name,  next,  previous,  up
@section Examples of syntax checkers

@menu
* Simple example::              How to define a basic syntax checker
* Predicate example::           How to control syntax checker usage
* Configuration example::       How to configure syntax checkers
* Chaining example::            How to execute more than one syntax checker
@end menu

@node Simple example, Predicate example, Examples, Examples
@comment  node-name,  next,  previous,  up
@subsection Basic syntax checkers

As explained in the previous chapter @ref{Extending} a syntax checker is
declared with @code{flycheck-define-checker}.

We will use this function to define a syntax checker using the PHP
CodeSniffer utility for the PHP programming language:

@lisp
(flycheck-define-checker php-phpcs
  "A PHP syntax checker using PHP_CodeSniffer.

See URL `http://pear.php.net/package/PHP_CodeSniffer/'."
  :command ("phpcs" "--report=checkstyle" source)
  :error-parser flycheck-parse-checkstyle
  :modes php-mode)
@end lisp

First we specify the @code{:command} to execute.  The first element of
the command list is the name of the executable, @command{phpcs} in our
case.  This command is checked for existence with @code{executable-find}
before using this syntax checker.  If the command does not exist, the
syntax checker is @emph{not} used.

The executable is following by the arguments, in this case some options
and the symbol @code{source}.  This symbol is replaced with the file to
check.  This file is a temporary file created in the system temporary
directory and containing the contents of the buffer to check.

Next we specify how to parse the output of the syntax checker.  PHP
CodeSniffer provides an option to output errors in an XML format similar
to the Java tool Checkstyle, so we use the built-in @emph{error parser}
@code{flycheck-parse-checkstyle} to parse the output.

Eventually we enable the syntax checker in PHP editing modes.

If the syntax checker does not provide any sort of structured output
format, we have to parse the error messages from the textual output.  To
do so, we can use @emph{error patterns}, like in the Pylint syntax
checker for the Python programming language:

@lisp
(flycheck-define-checker python-pylint
  "A Python syntax and style checker using Pylint.

See URL `http://pypi.python.org/pypi/pylint'."
  :command ("epylint" source-inplace)
  :error-patterns
  ((warning line-start (file-name) ":" line
            ": Warning (W" (zero-or-more not-newline) "): "
            (message) line-end)
   (error line-start (file-name) ":" line
          ": Error (E" (zero-or-more not-newline) "): "
          (message) line-end)
   (error line-start (file-name) ":" line ": [F] " (message) line-end))
  :modes python-mode)
@end lisp

Again, there is a @code{:command}, however we use the
@code{source-inplace} symbol this time.  This symbol causes the
temporary file to be created in the same directory as the original file,
making information from the source code tree available to the syntax
checker.  In case of Pylint, these are the Python packages from the
source code tree.

Next we give the list of @code{:error-patterns} to parse errors.  These
patterns extract the error location and the error message from the
output of @command{epylint}.  An error pattern is a list containing a
regular expression with match groups to extract the error information,
and an error level.

Eventually we enable the syntax checker in @code{python-mode}.

@node Predicate example, Configuration example, Simple example, Examples
@comment  node-name,  next,  previous,  up
@subsection Syntax checkers with predicates

In the previous examples the syntax checkers were specific to certain
major modes.  However, this is not always the case.  For instance, GNU
Emacs provides a single mode only for shell scripting in various Shell
languages.  A syntax checker for a specific shell must check whether the
edited shell script is written for the right shell:

@lisp
(flycheck-define-checker zsh
  "A Zsh syntax checker using the Zsh shell.

See URL `http://www.zsh.org/'."
  :command ("zsh" "-n" "-d" "-f" source)
  :error-patterns
  ((error line-start (file-name) ":" line ": " (message) line-end))
  :modes sh-mode
  :predicate (lambda () (eq sh-shell 'zsh)))
@end lisp

This syntax checker for the Zsh shell is enabled in @code{sh-mode} as
specified by @code{:modes}, however it specifies an additional
@code{:predicate} to determine whether the right shell is in use.  Hence
this syntax checker is only used if a Zsh shell scripting is being
edited in @code{sh-mode}, but not if a Bash or POSIX Shell script is
being edited.

A syntax checker may even go as far as not having @code{:modes} at all.
For instance, there is no special JSON mode, but syntax checking JSON is
still desirable.  Hence a JSON syntax checker may use the
@code{:predicate} to check the file extension:

@lisp
(flycheck-define-checker json-jsonlint
  "A JSON syntax and style checker using jsonlint.

See URL `https://github.com/zaach/jsonlint'."
  :command ("jsonlint" "-c" "-q" source)
  :error-patterns
  ((error line-start
          (file-name)
          ": line " line
          ", col " column ", "
          (message) line-end))
  :predicate
  (lambda ()
    (or
     (eq major-mode 'json-mode)
     (and buffer-file-name
          (string= "json" (file-name-extension buffer-file-name))))))
@end lisp

This syntax checker is now used whenever a file ends with @code{.json},
regardless of the major mode.

@node Configuration example, Chaining example, Predicate example, Examples
@comment  node-name,  next,  previous,  up
@subsection Configuration files for syntax checkers

Some syntax checkers can be configured using configuration files given
by an option.  Flycheck provides built-in support to handle such
configuration files:

@lisp
(flycheck-def-config-file-var flycheck-jshintrc javascript-jshint ".jshintrc")

(flycheck-define-checker javascript-jshint
  "A JavaScript syntax and style checker using jshint.

See URL `http://www.jshint.com'."
  :command ("jshint" "--checkstyle-reporter"
            (config-file "--config" flycheck-jshintrc) source)
  :error-parser flycheck-parse-checkstyle
  :modes (js-mode js2-mode js3-mode))
@end lisp

As you can see, we define a syntax checker for Javascript, using the
@command{jshint} utility.  This utility accepts a configuration file via
the @option{--config} option.

To use a configuration file with jshint, we first declare the variable
@code{flycheck-jshintrc} that provides the name of the file, as
oexplained in @ref{Configuration}.

In the @code{:command} we use a @code{config-file} element to pass the
configuration file to the syntax checker.  If the configuration file is
found, its path will be passed to the syntax checker, using the option
specified after the @code{config-file} symbol.  Otherwise the whole
element is simply omitted from the command line.

Some Syntax checkers can also be configured using options passed on the
command line.  Flycheck supports this case, too.  We will use this
facility to extend the PHP CodeSniffer syntax checker from the
@ref{Simple example} with support for coding standards:

@lisp
(flycheck-def-option-var flycheck-phpcs-standard nil phpcs
  "The coding standard for PHP CodeSniffer."
  :type '(choice (const :tag "Default standard" nil)
                 (string :tag "Standard name" nil)))
(put 'flycheck-phpcs-standard 'safe-local-variable #'stringp)

(flycheck-declare-checker php-phpcs
  "A PHP syntax checker using PHP_CodeSniffer."
  :command '("phpcs" "--report=checkstyle"
             (option "--standard=" flycheck-phpcs-standard)
             source)
  :error-parser 'flycheck-parse-checkstyle
  :modes 'php-mode)
@end lisp

The syntax checker is pretty much the same as before, except that a new
element was added to @code{:command}.  This element passes the value of
the new option variable @code{flycheck-phpcs-standard} to the syntax
checker.  This variable is declared with the special macro
@code{flycheck-def-option-var} at the beginning.


@node Chaining example,  , Configuration example, Examples
@comment  node-name,  next,  previous,  up
@subsection Chaining syntax checkers

For many languages, more than a single syntax checker is applicable.
For instance, Emacs Lisp can be checked for syntactic corrections with
the byte code compiler, and for adherence to the Emacs Lisp
documentation style using Checkdoc.  PHP, too, can be syntax checked
with the PHP parser, and verified against coding styles using PHP
CodeSniffer.

To support such cases, syntax checkers can be @dfn{chained} using the
@code{:next-checkers}.  The standard PHP syntax checker uses this to
run PHP CodeSniffer if there are no syntax errors:

@lisp
(flycheck-define-checker php
  "A PHP syntax checker using the PHP command line interpreter.

See URL `http://php.net/manual/en/features.commandline.php'."
  :command ("php" "-l" "-d" "error_reporting=E_ALL" "-d" "display_errors=1"
            "-d" "log_errors=0" source)
  :error-patterns
  ((error line-start (or "Parse" "Fatal" "syntax") " error" (any ":" ",") " "
          (message) " in " (file-name) " on line " line line-end))
  :modes (php-mode php+-mode)
  :next-checkers ((warnings-only . php-phpcs)))
@end lisp

Now PHP CodeSniffer will check the coding style, whenever a PHP syntax
check did not result in any errors, if PHP CodeSniffer syntax checker is
usable @emph{and} registered.

@node API, Contribution, Extending, Top
@comment  node-name,  next,  previous,  up
@chapter Flycheck API

This chapter provides a brief overview over the Flycheck API.

You may use this API to extend Flycheck, e.g. by implementing new error
parsers or more in-depth error analysis.  You will also find this API
helpful if you want to develop Flycheck itself.

As said this chapter merely provides an overview over the Flycheck API.
The documentation is therefore rather brief.  For a definite reference
on a function or variable, consult its docstring via
@code{describe-function} and @code{describe-variable} respectively.

@menu
* Error API::                   How to create and inspect Flycheck errors
* Error parser API::            Utilities for implementing error parsers
@end menu

@node Error API, Error parser API, API, API
@comment  node-name,  next,  previous,  up
@section Error API

Flycheck errors are represented by the CL structure @code{flycheck-error}.
@xref{Structures, , , cl}, for information about CL structures.

@deftp {Structure} flycheck-error @
  buffer checker filename line column message level

A Flycheck error with the following attributes, each of which may be
@code{nil}:

@table @code
@item buffer
The buffer object referring to the buffer this error belongs to.

Note that you do not need to set this attribute when creating errors in
an error parser.  Flycheck automatically keeps track of the buffer
itself.

@item checker
The syntax checker that reported this error.

@item filename
A string containing the filename the error refers to.

@item line
An integer providing the line the error refers to.

@item column
An integer providing the column the error refers to.

If this attribute is nil, Flycheck will assume the error to refer to the
whole line.

@item message
The human-readable error message as string.

@item level
The error level of the message, as symbol denoting an error level
defined with @code{flycheck-define-error-level}.
@end table

There are two constructors you may use to create errors:

@defun flycheck-error-new attributes
Create a new Flycheck error with the given @var{attributes}.

@var{attributes} are given as keyword arguments, for instance:

@lisp
(flycheck-error-new :line 10 :column 5 :message "Foo" :level 'warning)
@end lisp

@end defun

@defun flycheck-error-new-at line column &optional level message @
  &key checker filename buffer
Create a new Flycheck error at the given position.

@var{line} and @var{column} are the line and column of the new error
respectively.  The optional arguments @var{level} and @var{message} are
the level and the message respectively.

The @var{checker}, @var{filename} and @var{buffer} attributes may be
initialized as keyword arguments only.  Note that these keywords
arguments may only be used @b{together} with the optional arguments,
that is @var{level} and @var{message} must be specified explicitly to
use the keyword arguments.

If omitted, @var{buffer} defaults to the current buffer.
@end defun

@end deftp

The following functions are provided to work with errors:

@defun flycheck-error-with-buffer err &optional forms
Evaluate @var{forms} with the current buffer set to the buffer of
@var{err}.  If this buffer is not live, @var{forms} are not evaluated.
@end defun

@defun flycheck-error-line-region err
Get the error line region as @code{(@var{beg} . @var{end})}.
@end defun

@defun flycheck-error-column-region err
Get the error column region.

If @var{err} has no column, return @code{nil}.  Otherwise return the
region around the error column as cons cell @code{(@var{beg}
. @var{end})}.
@end defun

@defun flycheck-error-sexp-region err
Get the error expression region.

If @var{err} has an error column, return the region of the expression at
this column as cons cell @code{(@var{beg} . @var{end})}.  If @var{err}
has no error column, or if there is no expression at this column, return
@code{nil}
@end defun

@defun flycheck-error-pos err
Get the exact buffer position referred to by @var{err}.

This is the position that error navigation would jump to when navigating
to this error.
@end defun

@defun flycheck-error-format error
Format the @var{error} as a human-readable string.
@end defun

The following functions and variables may be used to analyze the errors
of a syntax check.

@defvar flycheck-current-errors
This buffer-local variable stores the errors of the last syntax check,
sorted by line and column number.
@end defvar

@defun flycheck-count-errors errors
Count the number of errors and warnings in @var{errors}.

Return a cons cell @code{(@var{no-errors} . @var{no-warnings})}.
@end defun

@defun flycheck-has-errors-p errors &optional level
Determine if there are any @var{errors} with the given @var{level}.

If @var{level} is omitted, determine whether @var{errors} is not nil.
Otherwise determine whether there are any errors whose level is equal to
the given @var{level}.
@end defun

@node Error parser API,  , Error API, API
@comment  node-name,  next,  previous,  up
@section Error parser API

@defun flycheck-parse-xml-string xml
Parse an @var{xml} string and return the parsed document tree.
@end defun

@node Contribution, Changes, API, Top
@comment  node-name,  next,  previous,  up
@chapter Contribution

Flycheck needs your help, in all aspects.  Please

@itemize @bullet
@item
report all bugs and issues you can find,
@item
tell us your ideas for improvements or new features,
@item
and send us your patches and pull requests!
@end itemize

This chapter helps you in doing so, by giving you guidelines for
contribution.

@menu
* Reporting issues::            How to report issues with Flycheck
* Contributing syntax checkers::  How to contribute your syntax checkers
* Contributing code::           How to contribute code
@end menu

@node Reporting issues, Contributing syntax checkers, Contribution, Contribution
@comment  node-name,  next,  previous,  up
@section Reporting issues

Please report any issues to the
@uref{https://github.com/flycheck/flycheck/issues,Flycheck issue
tracker}.

When doing so, please respect the following guidelines:

@itemize @bullet
@item
Check that the issue has not already been reported.
@item
Check that the issue has not already been fixed in the latest code.
@item
Be clear and precise.  If possible, name functions and command exactly.
@item
Open an issue with a clear title and description in grammatically
correct, complete sentences.  Include the version of Flycheck as shown
by @kbd{M-x flycheck-version}.
@end itemize

We will try to handle each issue appropriately, and adhering to these
guidelines helps us in doing so.


@node Contributing syntax checkers, Contributing code, Reporting issues, Contribution
@comment  node-name,  next,  previous,  up
@section Contributing syntax checkers

When creating a new syntax checker, either create an issue (see
@ref{Reporting issues}) and paste your syntax checker declaration, or
fork the repository, implement the syntax checker in Flycheck itself and
send us a pull request (see @ref{Contributing code}).

Whatever way you choose, please respect the following guidelines:

@itemize @bullet
@item
Provide a link to the website of the syntax checker tool.
@item
Show some example source code that triggered warnings or errors with the
syntax checker tool.
@item
If possible, please add unit tests for your new syntax checker.
@end itemize

@node Contributing code,  , Contributing syntax checkers, Contribution
@comment  node-name,  next,  previous,  up
@section Contributing code

Please contribute patches to Flycheck as pull requests on Github.

When doing so, please respect the following guidelines:

@itemize @bullet
@item
Read how to
@uref{http://gun.io/blog/how-to-github-fork-branch-and-pull-request,
properly contribute to open source projects on Github}.
@item
Use a topic branch to easily amend a pull request later, if necessary.
@item
Write
@uref{http://gun.io/blog/how-to-github-fork-branch-and-pull-request,
good commit messages}.
@item
Use the same coding style and spacing.
@item
Verify your Emacs Lisp code with @code{checkdoc} (@kbd{C-c ? d}).
@item
Add unit tests for your code, if possible.
@item
Open a @uref{https://help.github.com/articles/using-pull-requests,pull
request} that relates to but one subject with a clear title and
description in grammatically correct, complete sentences.  Be sure to
give use cases and rationale for your new feature.
@end itemize

We will try to respect and include each contribution, however we will
not do the following:

@itemize @bullet
@item
Include a feature without good use cases and rationale.
@item
Merge poorly written or incomplete code.
@end itemize

@noindent
You will be asked to improve your pull request in these cases.

@node Changes, Credits, Contribution, Top
@comment  node-name,  next,  previous,  up
@appendix Changes

This appendix provides a comprehensive changelog of all releases:

@menu
* master        :: unreleased
* 0.16          :: Jan 11, 2014
* 0.15          :: Nov 15, 2013
* 0.14.1        :: Aug 15, 2013
* 0.14          :: Aug 15, 2013
* 0.13          :: Jun 28, 2013
* 0.12          :: May 18, 2013
* 0.11          :: May 01, 2013
* 0.10          :: Apr 21, 2013
* 0.9           :: Apr 13, 2013
* 0.8           :: Apr 09, 2013
* 0.7.1         :: Feb 23, 2013
* 0.7           :: Feb 14, 2013
* 0.6.1         :: Jan 30, 2013
* 0.6           :: Jan 29, 2013
* 0.5           :: Dec 28, 2012
* 0.4           :: Nov 21, 2012
* 0.3           :: Oct 20, 2012
* 0.2           :: Oct 15, 2012
* 0.1           :: Oct 11, 2012
@end menu

@macro ghissue{number, text}
@gh{flycheck/flycheck/issues/\number\, \text\}
@end macro

@node 0.1, 0.2, Changes, Changes
@comment  node-name,  next,  previous,  up
@unnumberedsec 0.1 (Oct 11, 2012)

Initial release as flymake-checkers

@itemize @bullet
@item
New syntax checkers

@itemize @bullet
@item
TeX/LaTeX
@item
Shell scripts
@item
Python
@item
Ruby
@item
Coffeescript
@item
Emacs Lisp
@end itemize

@end itemize


@node 0.2, 0.3, 0.1, Changes
@comment  node-name,  next,  previous,  up
@unnumberedsec 0.2 (Oct 15, 2012)

@itemize @bullet
@item
New syntax checkers

@itemize @bullet
@item
PHP
@end itemize

@item
API changes

@itemize @bullet
@item
@ghissue{2, Simplify syntax checker declarations}
@end itemize

@end itemize

@node 0.3, 0.4, 0.2, Changes
@comment  node-name,  next,  previous,  up
@unnumberedsec 0.3 (Oct 20, 2012)

@itemize @bullet
@item
@ghissue{4, Replace @code{flymake-mode} with a custom syntax checking
minor mode}
@end itemize

@node 0.4, 0.5, 0.3, Changes
@comment  node-name,  next,  previous,  up
@unnumberedsec 0.4 (Nov 21, 2012)

@itemize @bullet
@item
@ghissue{5, Rename the project to Flycheck}
@item
New syntax checkers

@itemize @bullet
@item
@ghissue{9, HAML}
@item
@ghissue{9, CSS}
@item
@ghissue{9, Javascript with @command{jsl}}
@item
@ghissue{16, Javascript with @command{jshint}}
@item
@ghissue{12, JSON}
@item
LaTeX with @command{lacheck}
@end itemize

@item
Bug fixes:

@itemize @bullet
@item
@ghissue{10, Fix type error when checking compressed Emacs Lisp}
@end itemize

@end itemize

@node 0.5, 0.6, 0.4, Changes
@comment  node-name,  next,  previous,  up
@unnumberedsec 0.5 (Dec 28, 2012)

@itemize @bullet
@item
New syntax checkers:

@itemize @bullet
@item
@ghissue{15, SASS}
@item
@ghissue{21, Perl}
@item
XML
@item
@ghissue{30, Lua}
@end itemize

@item
New features:

@itemize @bullet
@item
@ghissue{25, Support manual buffer-local selection of syntax checker}
@item
@ghissue{28, Add customizable error indicators}
@item
@ghissue{27, Echo error messages at point without 3rd-party libraries
like flymake-cursor}
@end itemize

@item
Improvements:

@itemize @bullet
@item
@ghissue{24, Remember the last automatically selected syntax checker}
@end itemize

@item
Bug fixes:

@itemize @bullet
@item
@ghissue{19, Fix syntax checking of buffers without backing files}
@end itemize

@item
API changes:

@itemize @bullet
@item
@ghissue{15, Replace underlying Flymake API with a custom syntax
checking implementation}
@end itemize

@end itemize

@node 0.6, 0.6.1, 0.5, Changes
@comment  node-name,  next,  previous,  up
@unnumberedsec 0.6 (Jan 29, 2013)

@itemize @bullet
@item
New syntax checkers:

@itemize @bullet
@item
@ghissue{53, Emacs Lisp with @code{checkdoc-current-buffer}}
@item
@ghissue{72, PHP with PHP CodeSniffer}
@end itemize

@item
Removed syntax checkers:

@itemize @bullet
@item
Javascript with @command{jsl}
@end itemize

@item
New features:

@itemize @bullet
@item
@ghissue{26, Error navigation with @code{next-error} and
@code{previous-error}}
@item
@ghissue{33, Fringe icons instead of error indicators}
@item
@ghissue{59, Menu entry for Flycheck}
@item
@ghissue{35, Customizable error highlighting@comma{} taking the column
number into account}
@item
Configuration files for syntax checkers
@item
Add configuration file support to the syntax checkers
@code{coffee-coffeelint}, @code{html-tidy}, @code{javascript-jshint},
@code{pyton-flake8} and @code{tex-chktex}
@item
@ghissue{58, Allow to compile a buffer with a syntax checker for testing
purposes}
@item
@ghissue{31, Use multiple syntax checkers during a syntax check}
@item
@ghissue{52, Add dedicated help for syntax checkers}
@end itemize

@item
Improvements:

@itemize @bullet
@item
@ghissue{55, Match error patterns in order of declaration}
@end itemize

@item
Bug fixes:

@itemize @bullet
@item
@ghissue{24, Inherit highlighting faces from built-in faces}
@item
@ghissue{36, Correct error patterns of the HTML syntax checker}
@item
@ghissue{42, Detect syntax errors in the @code{python-flake8} syntax
checker}
@item
Fix various regressions after introducing unit tests
@item
@ghissue{45, Inhibit syntax checking during package installation}
@item
@ghissue{54, Disable syntax checking in Tramp buffers}
@item
@ghissue{65, Preserve whitespace in error messages}
@end itemize

@item
API changes:

@itemize @bullet
@item
@ghissue{41, Replace syntax checker variables with syntax checker
declarations}
@item
@ghissue{38, Support parsing errors with arbitrary functions instead of
error patterns}
@item
@ghissue{38, Add an error parser for Checkstyle-like XML output}
@end itemize

@end itemize

@node 0.6.1, 0.7, 0.6, Changes
@comment  node-name,  next,  previous,  up
@unnumberedsec 0.6.1 (Jan 30, 2013)

@itemize @bullet
@item
Fix package dependencies
@end itemize

@node 0.7, 0.7.1, 0.6.1, Changes
@comment  node-name,  next,  previous,  up
@unnumberedsec 0.7 (Feb 14, 2013)

@itemize @bullet
@item
New features:

@itemize @bullet
@item
Navigate to source of syntax checker declarations from syntax checker
help
@item
@ghissue{60, Add online Info manual}
@end itemize

@item
Improvements:

@itemize @bullet
@item
Use pipes instead of TTYs to read output from syntax checkers
@item
@ghissue{80, Defer syntax checks for invisible buffers}
@item
@ghissue{62, Immediately display error messages after error navigation}
@end itemize

@item
Bug fixes:

@itemize @bullet
@item
Never select deleted buffers
@item
Do not let the debugger interfere with necessary cleanup actions
@item
@ghissue{78, Do not attempt to parse empty XML trees}
@item
@ghissue{81, Fix infinite recursion on Windows}
@end itemize

@end itemize

@node 0.7.1, 0.8, 0.7, Changes
@comment  node-name,  next,  previous,  up
@unnumberedsec 0.7.1 (Feb 23, 2013)

@itemize @bullet
@item
Bug fixes:

@itemize @bullet
@item
@ghissue{87, Do not signal errors from @code{flycheck-mode}}
@item
Correctly fall back to @env{HOME} when searching configuration files
@item
Correctly ascend to parent directory when searching configuration files
@end itemize

@item
API changes:

@itemize @bullet
@item
Rename @code{config} cell to @code{config-file}
@item
Allow to pass the result of @code{config-file} cells as single argument
@item
@ghissue{86, Add support for evaluating Lisp forms in syntax checker
commands}
@end itemize

@end itemize

@node 0.8, 0.9, 0.7.1, Changes
@comment  node-name,  next,  previous,  up
@unnumberedsec 0.8 (Apr 9, 2013)

@itemize @bullet
@item
New syntax checkers:

@itemize @bullet
@item
@ghissue{91, Go using @command{gofmt}}
@item
@ghissue{101, Rust using @command{rustc}}
@end itemize

@item
New features:

@itemize @bullet
@item
@ghissue{29, Add a global Flycheck mode}.  @code{(global-flycheck-mode)}
is now the recommended way to enable Flycheck
@item
@ghissue{72, Add support for syntax checker options}
@item
Add option for the coding standard used by the @code{php-phpcs} syntax
checker
@item
Add options for the maximum McCabe complexity and the maximum line
length to @code{python-flake8}
@end itemize

@item
Improvements:

@itemize @bullet
@item
Support McCabe warnings in @code{python-flake8}
@item
Support warnings from @command{flake8} 2
@item
@ghissue{94, Show long error messages in a popup buffer}
@item
@ghissue{96, Show all error messages at point}
@item
@ghissue{98, Add support for naming warings from @command{flake8} 2}
@item
Flycheck mode is not longer enabled for buffers whose names start with a
space
@item
@ghissue{100, Improve highlighting to reduce screen flickering}
@end itemize

@end itemize

@node 0.9, 0.10, 0.8, Changes
@comment  node-name,  next,  previous,  up
@unnumberedsec 0.9 (Apr 13, 2013)

@itemize @bullet
@item
New syntax checkers:

@itemize @bullet
@item
@ghissue{103, SCSS using @command{scss}}
@item
RST (ReStructuredText) using Docutils
@item
@ghissue{107, Go using @command{go build} and @command{go test}}
@end itemize

@item
Improvements:

@itemize @bullet
@item
Quit the error message window when navigating away from error locations
@end itemize

@end itemize

@node 0.10, 0.11, 0.9, Changes
@comment  node-name,  next,  previous,  up
@unnumberedsec 0.10 (Apr 21, 2013)

@itemize @bullet
@item
Flycheck uses @ref{Top, , cl-lib, cl} now.  This library is built-in as
of GNU Emacs 24.3.  For earlier releases of GNU Emacs 24 an additional
compatibility library will be installed from GNU ELPA.

@item
New syntax checkers:

@itemize @bullet
@item
@ghissue{112, POSIX Shell script using @command{bash}}
@item
@ghissue{113, Ruby using @command{rubocop}}
@item
@ghissue{108, Elixir}
@item
@ghissue{122, Erlang}
@end itemize

@item
Removed syntax checkers:

@itemize @bullet
@item
@ghissue{115, Python using Pyflakes}.  Use the superior Flake8 syntax
checker
@end itemize

@item
New features:

@itemize @bullet
@item
Add @code{flycheck-copy-messages-as-kill}, mapped to @kbd{C-c ! C-w}, to
copy all error messages under point into kill ring
@item
Add @code{flycheck-google-messages}, mapped to @kbd{C-c ! /}, to google
for error messages under point.  Needs the
@uref{https://github.com/Bruce-Connor/emacs-google-this, Google This}
library
@item
Syntax checkers can redirect output to a temporary directory now using
the @code{temporary-directory} argument symbol
@end itemize

@item
Improvements:

@itemize @bullet
@item
Call option filters for @code{nil} values, too
@item
@ghissue{112, Improve error parsing in Bash syntax checker}
@item
Error navigation does not cross restrictions in narrowed buffers anymore
@item
@ghissue{99, Try to preserve the non-directory part of the buffer's file
name when substituting the @code{source} symbol}
@end itemize

@item
Bug fixes:

@itemize @bullet
@item
Fix error highlighting and navigation in narrowed buffers
@item
@ghissue{118, Use a hopefully more reliable way to parse output of PHP
CodeSniffer}
@end itemize

@end itemize

@node 0.11, 0.12, 0.10, Changes
@comment  node-name,  next,  previous,  up
@unnumberedsec 0.11 (May 01, 2013)

@itemize @bullet
@item
New syntax checkers:

@itemize @bullet
@item
@ghissue{124, Scala}
@end itemize

@item
New features:

@itemize @bullet
@item
Customizable error indication with control of the fringe side, via
@code{flycheck-indication-mode}
@item
@ghissue{128, Customizable automatic syntax checking@comma{} via
@code{flycheck-check-syntax-automatically}}
@item
@ghissue{133, Customizable configuration file search@comma{} via
@code{flycheck-locate-config-file-functions}}
@item
Find configuration files in @uref{https://github.com/bbatsov/projectile,
Projectile} projects
@item
Add @code{flycheck-before-syntax-check-hook} and
@code{flycheck-syntax-check-failed-hook}
@end itemize

@item
Improvements:

@itemize @bullet
@item
@ghissue{123, The @code{ruby} syntax checker now differentiates warnings
from errors}
@item
Faces are now in a separate customization group
@end itemize

@item
Bug fixes:

@itemize @bullet
@item
Add missing customization group for syntax checker options
@end itemize

@end itemize

@node 0.12, 0.13, 0.11, Changes
@comment  node-name,  next,  previous,  up
@unnumberedsec 0.12 (May 18, 2013)

@itemize @bullet
@item
New syntax checkers:

@itemize @bullet
@item
@ghissue{136, Ruby using @command{jruby}}
@item
@ghissue{138, Puppet}
@end itemize

@item
New features:

@itemize @bullet
@item
Highlight error expressions by default, with the new @code{sexps}
highlighting mode
@item
@ghissue{140, Automatically check syntax some time after the last change
in the buffer}
@item
Add @code{flycheck-version} to determine the installed Flycheck version
@item
Add @code{flycheck-list-errors}, mapped to @kbd{C-c ! l}, to list all
errors in a separate buffer
@end itemize

@item
Improvements:

@itemize @bullet
@item
Defer syntax checks while a buffer is reverted, to avoid race conditions
@end itemize

@item
Bug fixes:

@itemize @bullet
@item
@ghissue{136, Correctly parse syntax errors from JRuby}
@end itemize

@end itemize

@node 0.13, 0.14, 0.12, Changes
@comment  node-name,  next,  previous,  up
@unnumberedsec 0.13 (Jun 28, 2013)

@itemize @bullet
@item
@b{Breaking changes}:

@itemize @bullet
@item
Obsolete @code{flycheck-warning-face} and @code{flycheck-error-face} in
favor @code{flycheck-warning} and @code{flycheck-error} respectively
@item
Obsolete @code{:predicate} forms in favor of @code{:predicate} functions
@item
@code{flycheck-def-config-file-var} does not automatically mark
variables as safe anymore
@end itemize

@item
New features:

@itemize @bullet
@item
Make fringe indicator faces customizable independently with
@code{flycheck-fringe-error} and @code{flycheck-fringe-warning}
@item
Improve the default faces by using underlines instead of foreground
colors, if possible
@item
@ghissue{141, Customizable error processing with
@code{flycheck-process-error-functions}}
@item
@ghissue{144, Make the delay before starting a syntax check customizable
via @code{flycheck-idle-change-delay}}
@item
@ghissue{156, Make display of errors under point customizable via
@code{flycheck-display-errors-function}}
@end itemize

@item
Improvements

@itemize @bullet
@item
Always highlight errors on top of warnings now
@item
@ghissue{141, Do not trigger syntax checks in the middle of commands}
@item
Add the current directory to load path in the @code{emacs-lisp} syntax
checker
@item
Do not longer use the @code{emacs-lisp-checkdoc} syntax checker in
Scratch buffers
@item
@ghissue{149, Do not flush temporary files onto disk}
@item
Syntax checkers may have error patterns and error parser now
@item
Predicate forms are now wrapped into functions and compiled into
functions during byte compilation
@item
Copy each message separately in @code{flycheck-copy-messages-as-kill}
@item
Mark some customizable variables as safe for file variable usage, most
notably @code{flycheck-indication-mode},
@code{flycheck-highlighting-mode} and @code{flycheck-idle-change-delay}.
@end itemize

@item
Bug fixes:

@itemize @bullet
@item
Fix error when searching for a configuration file outside a Projectile
project
@item
Do not start a syntax check before the @code{flycheck-mode-hook} was run
@item
Do not start automatic syntax checks if Flycheck Mode is disabled
@item
@ghissue{143, Defer the initial syntax check until after the current
interactive command}
@item
Correctly clean up information about running processes
@item
@ghissue{150, Fix compatibility with Emacs 24.2 and earlier}
@item
Fix version information on Emacs trunk builds
@end itemize

@end itemize
@node 0.14, 0.14.1, 0.13, Changes
@comment  node-name,  next,  previous,  up
@unnumberedsec 0.14 (Aug 15, 2013)

@itemize @bullet
@item
@b{Breaking changes}:

@itemize @bullet
@item
@ghissue{163, Introduce @code{flycheck-define-checker} and obsolete
@code{flycheck-declare-checker}}
@item
Remove the obsolete @code{flycheck-error-face} and
@code{flycheck-warning-face}
@item
@ghissue{176, Do not initialize packages by default in @code{emacs-lisp}
syntax checker for non-configuration files}
@item
@ghissue{179, Change the default @code{flycheck-highlighting-mode} to
@code{symbols}}
@item
@ghissue{184, Drop support for Pylint 0.x in @command{python-pylint}}
@end itemize

@item
New features:

@itemize @bullet
@item
@ghissue{166, List errors at point only with prefix arg to
@code{flycheck-list-errors}}
@item
@ghissue{166, Add new display function
@code{flycheck-display-errors-in-list} to display errors at point in the
error list}
@item
New @code{option-list} argument cell to pass option lists to a syntax
checker
@item
@ghissue{174, New @code{flycheck-emacs-lisp-load-path} option to
customize the @code{load-path} used by the @code{emacs-lisp} syntax
checker}
@item
@ghissue{176, New @code{flycheck-emacs-lisp-initialize-packages} option
to initialize packages in the @code{emacs-lisp} syntax checker}
@item
@ghissue{176, New @code{flycheck-emacs-lisp-package-user-dir} option to
configure the package directory for the @code{emacs-lisp} syntax
checker}
@item
New option filter @code{flycheck-option-comma-separated-list} for
options with comma separated lists as values
@item
@ghissue{179, New highlighting mode @code{symbols} to highlight the
symbol pointed to by an error}
@end itemize

@item
New syntax checkers:

@itemize @bullet
@item
@ghissue{160, LESS}
@item
@ghissue{162, Haskell with @command{ghc}@comma{} @command{hdevtools}
and @command{hlint}}
@item
@ghissue{170, C/C++ with @command{cppcheck}}
@item
@ghissue{172, C/C++ with @command{clang}}
@item
CoffeeScript with @command{coffee}
@item
@ghissue{180, XML with @command{xmllint}}
@item
@ghissue{167, D with @command{dmd}}
@end itemize

@item
Improvements:

@itemize @bullet
@item
@ghissue{157, Support Web Mode in @code{html-tidy} syntax checker}
@item
@ghissue{159, Support Rubocop 0.9 and drop support for older Rubocop
releases}
@item
Include the message ID in error messages from @command{python-pylint}
@end itemize

@item
Bug fixes:

@itemize @bullet
@item
Fix warnings about flawed definitions in @code{emacs-lisp} and
@code{emacs-lisp-checkdoc}, caused by faulty formatting of sexps
@item
@ghissue{166, Refresh error lists when pressing @kbd{g}}
@item
@ghissue{175, Do not obscure active minibuffer input when displaying
errors in the echo area}
@item
Fix universal prefix argument for @code{flycheck-next-error} at
@code{C-c ! n}
@item
@ghissue{192, Correctly parse output of @command{coffeelint} 0.5.7}
@item
@ghissue{184, Correctly parse output of @command{pylint} 1.0}
@end itemize

@end itemize

@node 0.14.1, 0.15, 0.14, Changes
@comment  node-name,  next,  previous,  up
@unnumberedsec 0.14.1 (Aug 16, 2013)

@itemize @bullet
@item
Bug fixes:

@itemize @bullet
@item
@ghissue{194, Add a missing dependency}
@end itemize

@end itemize

@node 0.15, 0.16, 0.14.1, Changes
@comment  node-name,  next,  previous,  up
@unnumberedsec 0.15 (Nov 15, 2013)

@itemize @bullet
@item
Flycheck has a new home at @uref{https://github.com/flycheck/flycheck},
the online manual moved to @uref{http://flycheck.github.io}.

@item
@b{Breaking changes}:

@itemize @bullet
@item
Do not add the current directory to the @code{emacs-lisp} syntax checker
load path
@item
@ghissue{214, @code{flycheck-list-errors} cannot list errors at point
anymore}.  It does not accept a prefix argument anymore, and takes zero
arguments now
@item
@ghissue{214, @code{flycheck-display-errors-in-list} is gone}.  The
error list automatically highlights the error at point now
@item
Remove obsolete @code{flycheck-declare-checker}
@end itemize

@item
New syntax checkers:

@itemize @bullet
@item
@ghissue{236, YAML}
@item
@ghissue{245, Javascript with @command{gjslint}}
@item
@ghissue{246, Slim}
@item
@ghissue{249, PHP using @command{phpmd}}
@end itemize

@item
New features:

@itemize @bullet
@item
Support IDO or @uref{https://github.com/d11wtq/grizzl, Grizzl} as
completion systems for @code{flycheck-select-checker} at @kbd{C-c ! s}
@item
@ghissue{202, Disable standard error navigation with
@code{flycheck-standard-error-navigation}}
@item
@ghissue{207, Add @code{flycheck-clang-language-standard} to choose the
language standard for C/C++ syntax checking}
@item
@ghissue{207, Add @code{flycheck-clang-definitions} to set additional
definitions for C/C++ syntax checking}
@item
@ghissue{207, Add @code{flycheck-clang-no-rtti} to disable RTTI for
C/C++ syntax checking}
@item
Add new option cell @code{option-flag} for boolean flags in syntax
checker commands
@item
@ghissue{207, Add @code{flycheck-clang-includes} to include additional
files for C/C++ syntax checking}
@item
Add configuration file variable @code{flycheck-pylintrc} for Pylint
@item
@ghissue{214, New faces @code{flycheck-error-list-highlight-at-point}
and @code{flycheck-error-list-highlight} to highlight the errors at
point and at the current line respectively in the error list}
@item
@ghissue{214, The error list now automatically updates to show the
errors of the current buffer}
@item
@ghissue{212, Define new error levels with
@code{flycheck-define-error-level}}
@item
@ghissue{234, Add @code{flycheck-clang-standard-library} to choose the
standard library for C/C++ syntax checking}
@item
@ghissue{243, Customize the delay for displaying errors via
@code{flycheck-display-errors-delay}}
@item
@ghissue{215, Add @code{info} level for informational annotations by
syntax checkers}
@item
@ghissue{259, Add a new symbol @code{temporary-file-name} to pass
temporary file names to syntax checkers}
@end itemize

@item
Improvements:

@itemize @bullet
@item
@ghissue{214, The error list now refreshes automatically after each
syntax check}
@item
@ghissue{214, The errors at point are now automatically highlighted in
the error list}
@item
@code{emacs-lisp-checkdoc} does not longer check @file{.dir-locals.el}
files
@item
@ghissue{222, Do not automatically check syntax in encrypted files}
@item
@ghissue{215, Parse notes from @code{c/c++-clang} into info level
messages}
@item
@ghissue{204, Parse convention warnings from @command{pylint}} to
@ghissue{215, info level}
@item
@ghissue{215, Demote naming warnings from @code{python-flake8} to info
level}
@item
@ghissue{256, Support @code{enh-ruby-mode} in Ruby syntax checkers}
@item
Parse columns from @code{python-pylint} errors
@item
Do not compress temporary files for syntax checks if the original file
was compressed
@end itemize

@item
Bug fixes:

@itemize @bullet
@item
@ghissue{225, Find local includes in the Clang syntax checker}
@item
Do not emit spurious flawed definition warning in the @code{rst} syntax
checker
@item
@ghissue{251, Handle abbreviated file names in @command{luac}
output@comma{} by simply ignoring them}
@item
@ghissue{259, Correctly redirect the output binary of the
@code{go-build} syntax checker}
@item
@ghissue{263, Fix Cppcheck parsing with the built-in Emacs XML parser}
@end itemize

@end itemize

@node 0.16, master, 0.15, Changes
@comment  node-name,  next,  previous,  up
@unnumberedsec 0.16 (Jan 11, 2014)

@itemize @bullet
@item @b{Breaking changes}:

@itemize @bullet
@item
Argument substitution is no longer performed on syntax checker
executables.  The executable must be a string.
@item
@ghissue{275, Split out @code{haskell-hdevtools} into a separate
package}.  See @uref{https://github.com/flycheck/flycheck-hdevtools,
flycheck-hdevtools}
@item
Drop support for coffeelint 0.x
@item
@ghissue{230, The error list is reimplemented on top of Tabulated List
Mode}.  This greatly changes the appearance and behaviour of the error
list.
@end itemize

@item
New syntax checkers:

@itemize @bullet
@item
@ghissue{250, Ruby with @command{ruby-lint}}
@item
@ghissue{270, Handlebars}
@item
@ghissue{253, YAML with @command{yaml-jsyaml}}
@item
@ghissue{255, Chef recipes with @command{foodcritic}}
@item
@ghissue{276, AsciiDoc}
@item
@ghissue{271, CFEngine}
@item
@ghissue{277, Racket}
@item
Texinfo
@item
@ghissue{296, Verilog}
@item
@ghissue{291, Javascript with @command{eslint}}
@item
@ghissue{285, ERuby}
@end itemize

@item
New features:

@itemize @bullet
@item
@ghissue{272, Define variables to override the executables of syntax
checkers}
@item
@ghissue{272, Interactively set the executable of a syntax checker with
@code{flycheck-set-checker-executable}}
@item
@ghissue{269, Disable syntax checkers easily with
@code{flycheck-disabled-checkers}}
@item
@ghissue{268, Add support for the Compass CSS framework in the
@code{sass} and @code{scss} checkers@comma{} with
@code{flycheck-sass-compass} and @code{flycheck-scss-compass}
respectively}
@item
@ghissue{287, Disable style checks in @code{ruby-rubocop} with
@code{flycheck-rubocop-lint-only}}
@item
@ghissue{283, Add support for Microsoft extensions in @code{c/c++-clang}
via @code{flycheck-clang-ms-extensions}}
@item
@ghissue{230, New faces @code{flycheck-error-list-info}@comma{}
@code{flycheck-error-list-warning}@comma{}
@code{flycheck-error-list-error}@comma{}
@code{flycheck-error-list-line-number} and
@code{flycheck-error-list-column-number}}
@item
Add @code{flycheck-ghc-no-user-package-database} to disable the user
package database for @code{haskell-ghc}
@item
Add @code{flycheck-ghc-package-databases} to add additional package
databases to @code{haskell-ghc}
@item
Add @code{flycheck-ghc-search-path} to add additional directories to the
search path of @code{haskell-ghc}
@end itemize

@item
Improvements:

@itemize @bullet
@item
Demote Rubocop convention messages to @code{info} level
@item
@ghissue{282, Stop Flycheck before the buffer is reverted}
@item
Properly resolve local module imports in @code{haskell-ghc}
@end itemize

@item
Bug fixes:

@itemize @bullet
@item
@ghissue{280, Make relative imports work with @code{python-pylint}}
@item
Fix parsing of errors in @code{scss} and @code{sass}
@end itemize

@end itemize

@node master, , 0.16, Changes
@comment  node-name, next,  previous,  up
@unnumberedsec master (unreleased)

@itemize @bullet
@item @b{Breaking changes}:

@itemize @bullet
@item
The default @code{flycheck-completion-system} was changes to nil,
i.e. the built-in @code{completing-read}, for compliance with Emacs'
defaults.  To restore the previous behaviour, add the following to your
@file{init.el}:

@lisp
(eval-after-load 'flycheck '(setq flycheck-completion-system 'ido))
@end lisp

@end itemize

@item
<<<<<<< HEAD
New syntax checkers:

@itemize @bullet
@item
RST (ReStructuredText) using Sphinx
=======
New features:

@itemize @bullet
@item
@ghissue{266, Extend syntax checkers with
@code{flycheck-add-next-checkers}}
>>>>>>> 241b353b
@end itemize

@item
Improvements:

@itemize @bullet
@item
@ghissue{301, Immediately re-check the buffer when it was changed during
a syntax check}
@item
@ghissue{305, Do not defer syntax checker after idle change timeout}
@item
Do not use the generic @code{rst} syntax checker in Sphinx projects
anymore, to avoid false positives by Sphinx-only markup
@end itemize

@end itemize

@node Credits, GNU Free Documentation License, Changes, Top
@comment  node-name,  next,  previous,  up
@appendix Credits

Flycheck is written and maintained by @gh{lunaryorn, Sebastian Wiesner},
with contributions from the following people.  Their help and ideas,
their support and patches are greatly appreciated.

@itemize @bullet
@item
@gh{bbatsov, Bozhidar Batsov} provided valuable feedback and
refinements, brought Flycheck to a larger user base by adding it to his
awesome @gh{bbatsov/prelude, Prelude project}, and added a Ruby syntax
checker using @command{rubocop}.

@item
@gh{bbbscarter, Simon Carter} provided valuable feedback about automatic
syntax checking, and took great effort to debug some very subtle issues
in it.

@item
@gh{dhaley, Damon Haley} helped to shape and test the PHP CodeSniffer
checker.

@item
@gh{dholm, David Holm} added C/C++ syntax and style checkers using
@command{clang} and @command{cppcheck} respectively, and contributed a
Verilog syntax checker using @command{verilator}.

@item
@gh{gfrey, Gereon Frey} fixed the @command{go-build} syntax checker and
improved its tests.

@item
@gh{wyuenho, Jimmy Yuen Ho Wong} added the HTML syntax checker and the
jshint Javascript checker, and did valuable testing and bug fixing.

@item
@gh{kwitek,Krzysztof Witkowski} implemented @code{eval} support in
Flycheck commands.

@item
@gh{magnars/,Magnar Sveen} developed the awesome @gh{magnars/dash.el,
dash.el} and @gh{magnars/s.el, s.el} libraries, that drive considerable
parts of Flycheck's internals.

@item
@gh{maio, Marian Schubert} added the Perl syntax checker.

@item
@gh{markhellewell, Mark Hellewell} added the Puppet syntax and style
checkers.

@item
@gh{scrooloose, Martin Grenfell} created the awesome Vim library
@gh{scrooloose/syntastic, syntastic} which inspired this project and
many of its checkers.

@item
@gh{BinaryKhaos, Matthias Dahl} improved the performance of Flycheck's
temp file handling.

@item
@gh{mitchty, Mitch Tishmack} added support for Microsoft extensions to
the Clang syntax checker.

@item
@gh{ptrv, Peter Vasil} contributed syntax checkers for XML, Lua and Go
(using @command{go build} and @command{go test}), added unit tests and
did valuable testing.

@item
@gh{rdallasgray, Robert Dallas Gray} made error display customizable
with @code{flycheck-display-errors-function}.

@item
@gh{robert-zaremba, Robert Zaremba} added Go syntax checker using
@command{gofmt}.

@item
@gh{steckerhalter, steckerhalter} provided the PHP CodeSniffer checker.

@item
@gh{purcell, Steve Purcell} implemented many checkers, contributed
important ideas to the design of the checker API and engaged in
worthwhile discussion to shape this project.

@item
@gh{syl20bnr, Sylvain Benner} added syntax checkers for Elixir and
Erlang, and wrote the cool @gh{flycheck/flycheck-color-mode-line,
flycheck-color-mode-line} extension.

@item
@gh{thisirs, Sylvain Rousseau} added a syntax checker for POSIX shell
script using @command{bash}, and improved error parsing in the Bash
script syntax checker.

@item
@gh{tzz, Ted Zlatanov} added a syntax checker for CFEngine.

@item
@gh{tom-tan, tom tan} added a syntax checker for the D programming
language using @command{dmd}, and wrote the cool
@gh{flycheck/flycheck-d-unittest, flycheck-d-unittest} extension.

@item
@gh{yannick1974, Yannick Roehlly} added support for PEP8 naming errors
to the Flake8 syntax checker.

@item
@gh{yasuyk, Yasuyuki Oka} contributed a lot of syntax checkers for
various languages, including AsciiDoc, Chef recipes, ERuby, Handlebars,
Javascript, PHP, Racket, Ruby, Slim and YAML.

@item
@gh{vderyagin, Victor Deryagin} added the Rust syntax checker.
@end itemize

Of course we also need to thank @ref{Top, ,GNU Flymake, flymake}, the
first, respectable, though somewhat failed attempt at on-the-fly syntax
checking.

@node GNU Free Documentation License, Syntax checkers, Credits, Top
@comment  node-name,  next,  previous,  up
@appendix GNU Free Documentation License

@include fdl-1.3.texi

@node Syntax checkers, Definition Index, GNU Free Documentation License, Top
@comment  node-name,  next,  previous,  up
@appendix Available syntax checkers

The following syntax checkers are included in Flycheck, listed in the
order of their appearance in the default value of
@code{flycheck-checkers}:

@itemize @bullet
@iflyc asciidoc
@iflyc bash
@iflyc c/c++-clang
@iflyc c/c++-cppcheck
@iflyc cfengine
@iflyc chef-foodcritic
@iflyc coffee
@iflyc coffee-coffeelint
@iflyc css-csslint
@iflyc d-dmd
@iflyc elixir
@iflyc emacs-lisp
@iflyc emacs-lisp-checkdoc
@iflyc erlang
@iflyc eruby-erubis
@iflyc go-gofmt
@iflyc go-build
@iflyc go-test
@iflyc haml
@iflyc handlebars
@iflyc haskell-ghc
@iflyc haskell-hlint
@iflyc html-tidy
@iflyc javascript-jshint
@iflyc javascript-eslint
@iflyc javascript-gjslint
@iflyc json-jsonlint
@iflyc less
@iflyc lua
@iflyc perl
@iflyc php
@iflyc php-phpmd
@iflyc php-phpcs
@iflyc puppet-parser
@iflyc puppet-lint
@iflyc python-flake8
@iflyc python-pylint
@iflyc racket
@iflyc rst
@iflyc rst-sphinx
@iflyc ruby-rubocop
@iflyc ruby-rubylint
@iflyc ruby
@iflyc ruby-jruby
@iflyc rust
@iflyc sass
@iflyc scala
@iflyc scss
@iflyc sh-dash
@iflyc sh-bash
@iflyc slim
@iflyc tex-chktex
@iflyc tex-lacheck
@iflyc texinfo
@iflyc verilog-verilator
@iflyc xml-xmlstarlet
@iflyc xml-xmllint
@iflyc yaml-jsyaml
@iflyc yaml-ruby
@iflyc zsh
@end itemize

Use @kbd{M-x flycheck-describe-checker} in this buffer to get help for
the syntax checker under point.

@node Definition Index,  , Syntax checkers, Top
@comment  node-name,  next,  previous,  up
@unnumbered Type, Function and Variable Definition Index

@printindex cp

@bye

@c Local Variables:
@c mode: texinfo
@c TeX-master: t
@c TeX-command-default: "Makeinfo"
@c coding: utf-8
@c End:<|MERGE_RESOLUTION|>--- conflicted
+++ resolved
@@ -3358,20 +3358,20 @@
 @end itemize
 
 @item
-<<<<<<< HEAD
 New syntax checkers:
 
 @itemize @bullet
 @item
 RST (ReStructuredText) using Sphinx
-=======
+@end itemize
+
+@item
 New features:
 
 @itemize @bullet
 @item
 @ghissue{266, Extend syntax checkers with
 @code{flycheck-add-next-checkers}}
->>>>>>> 241b353b
 @end itemize
 
 @item
