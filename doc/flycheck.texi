\input texinfo
@setfilename flycheck.info
@settitle The Flycheck manual
@documentencoding UTF-8
@documentlanguage en

@c Macros

@c A Github link shortcut
@macro gh{url, text}
@uref{https://github.com/\url\, \text\}
@end macro

@macro flyc{checker}
@code{\checker\}
@end macro

@macro iflyc{checker}
@item @flyc{\checker\}
@end macro

@syncodeindex vr cp
@syncodeindex fn cp
@syncodeindex tp cp

@ifhtml
@html
<div id="frontmatter">

<p class="text-center lead">
Modern on-the-fly syntax checking for GNU Emacs 24
<small>(aka “Flymake done right”)</small>
</p>

<p class="text-center">
<small>Copyright © 2013 Sebastian Wiesner</small>
</p>

<p class="text-center">
<small>Flycheck is distributed under the
terms of the <a href="http://www.gnu.org/licenses/gpl-3.0.en.html"
target="_blank">GNU GPL 3 or any later version</a>.</small>
</p>

<p class="text-center">
<small>This manual is distributed under the terms of the <a
href="http://www.gnu.org/licenses/fdl-1.3.en.html" target="_blank">GNU
FDL 1.3 or any later version</a>, with no Invariant Sections, no
Front-Cover Texts, and no Back-Cover Texts.</small>
<p>

<p class="text-center">
<a class="btn btn-info btn-large" href="Introduction.html#Introduction">
Introduction
</a>
<a class="btn btn-primary btn-large"
   href="https://github.com/flycheck/flycheck"
   target="_blank">
Github
</a>
</p>
@end html

@center @image{screenshot,,,Flycheck in action}

@html
</div>
@end html

@end ifhtml

@copying
This manual is for Flycheck, the on-the-fly syntax checker for GNU Emacs.

Copyright @copyright{} 2013 Sebastian Wiesner

@quotation
  Permission is granted to copy, distribute and/or modify this document
  under the terms of the GNU Free Documentation License, Version 1.3 or
  any later version published by the Free Software Foundation; with no
  Invariant Sections, no Front-Cover Texts, and no Back-Cover Texts.  A
  copy of the license is included in the section entitled ``GNU Free
  Documentation License''.
@end quotation
@end copying

@dircategory Emacs
@direntry
* Flycheck: (flycheck). On the fly syntax checking (aka ``flymake done right'')
@end direntry

@titlepage
@end titlepage

@contents

@node Top, Introduction, (dir), (dir)
@top Flycheck manual

@insertcopying

@menu
* Introduction::                Introduce Flycheck, aka ``flymake done right''
* Usage::                       How to use Flycheck for on-the-fly syntax checking
* Extending::                   How to extend Flycheck with new syntax checkers
* API::                         An overview about the Flycheck API
* Contribution::                How to contribute to Flycheck development
* Changes::                     Changes to Flycheck
* Credits::                     Developers and contributors to Flycheck
* GNU Free Documentation License::  The license of this documentation
* Syntax checkers::             Available syntax checkers
* Definition Index::            An index of all types, functions and variables
@end menu

@node Introduction, Usage, Top, Top
@comment  node-name,  next,  previous,  up
@chapter Introduction

Flycheck (aka ``Flymake done right'') is a modern on-the-fly syntax
checking extension for GNU Emacs 24 with

@itemize @bullet
@item
ready-to-use syntax checkers for a bunch of languages,
@item
easy customization,
@item
a comprehensive manual,
@item
a dead simple, declarative API to create new syntax checkers,
@item
major-mode based selection of syntax checkers,
@item
multiple syntax checkers per buffer,
@item
optional error list popup,
@item
a ``doesn't get in your way'' guarantee,
@item
and a clean, concise and understandable implementation with decent test
coverage.
@end itemize

@ifhtml
@noindent
And this is how it looks in action, using the awesome
@uref{https://github.com/bbatsov/zenburn-emacs, Zenburn} color theme and
the great @uref{https://github.com/adobe/source-code-pro, Source Code
Pro} font:
@center @image{screenshot,,,Flycheck in action}
@end ifhtml

@menu
* Features::                    What Flycheck can do for you
* Installation::                How to install Flycheck in your GNU Emacs 24
* Activation::                  How to activate Flycheck for on-the-fly syntax
                                 checking
@end menu

@node Features, Installation, Introduction, Introduction
@comment  node-name,  next,  previous,  up
@section Features

@itemize @bullet
@item
Automatic on-the-fly syntax checking while editing
@item
Fully automatic selection of the syntax checker
@item
Optional manual selection of a syntax checker with
@code{flycheck-select-checker} at @kbd{C-c ! s}
@item
Built-in syntax checkers for:

@itemize @bullet
@item
AsciiDoc (using @command{asciidoc})
@item
C/C++ (using @command{clang} and @command{cppcheck})
@item
<<<<<<< HEAD
CFEngine (using @command{cf-promises})
=======
Chef cookbooks (using @command{foodcritic}))
>>>>>>> ef403779
@item
CoffeeScript (using @command{coffee} and @command{coffeelint})
@item
CSS (using @command{csslint}))
@item
D (using @command{dmd})
@item
Elixir (using @command{elixirc})
@item
Emacs Lisp (using the byte compiler and CheckDoc)
@item
Erlang (using @command{erlc})
@item
Go (using @command{gofmt}, @command{go build} and @command{go test})
@item
Haml (using @command{haml})
@item
Handlebars (using @command{handlebars})
@item
Haskell (using @command{ghc} and @command{hlint})
@item
HTML (using @command{tidy})
@item
Javascript (using @command{jshint} and @command{gjslint})
@item
JSON (using @command{jsonlint})
@item
LESS (using @command{lessc})
@item
Lua (using @command{luac})
@item
Perl (using @command{perl})
@item
PHP (using @command{php}, @command{phpmd} and @command{phpcs})
@item
Puppet (using @command{puppet parser} and @command{puppet-lint})
@item
Python (using @command{flake8}, @command{pylint}, or @command{pyflakes})
@item
Ruby (using @command{rubocop} and @command{ruby-lint})
@item
Rust (using @command{rustc})
@item
ReStructuredText (using @command{rst2pseudoxml.py} from Docutils)
@item
Sass (using @command{sass})
@item
Scala (using @command{scalac})
@item
SCSS (using @command{scss})
@item
Shell scripts (using @command{bash}, @command{dash}, or @command{zsh}
depending on the type of shell script)
@item
Slim (using @command{slimrb})
@item
TeX/LaTeX (using @command{chktex} or @command{lacheck})
@item
XML (using @command{xmlstarlet} or @command{xmllint})
@item
YAML (using @command{js-yaml} or @command{ruby})
@end itemize


@item
Nice error indication and highlighting
@item
Easy customization
@item
Syntax checker configuration with project-specific configuration files
and options
@item
Error navigation with @code{next-error} and @code{previous-error}
@item
Error list with @code{flycheck-list-errors} at @kbd{C-c ! l}
@item
Easy declarative API to define new syntax checkers
@item
Error parsers for structured markup formats (e.g. Checkdoc XML)
@end itemize

@subsection 3rd party extensions

The following extensions provide additional cool features for Flycheck:

@itemize @bullet
@item
@uref{https://github.com/flycheck/flycheck-cask} makes Flycheck use Cask
packages in @uref{https://github.com/cask/cask, Cask} projects.

@item
@uref{https://github.com/flycheck/flycheck-color-mode-line,
flycheck-color-mode-line.el} colors the mode line according to the
Flycheck status.

@item
@uref{https://github.com/flycheck/flycheck-d-unittest,
flycheck-d-unittests} adds a Flycheck checker to run unit tests for D
programs on the fly.

@item
@uref{https://github.com/flycheck/flycheck-hdevtools,
flycheck-hdevtools} adds a Flycheck syntax checker for Haskell based on
@uref{https://github.com/bitc/hdevtools/, hdevtools}.

@end itemize

@node Installation, Activation, Features, Introduction
@comment  node-name,  next,  previous,  up
@section Installation

Install the ELPA package from @uref{http://melpa.milkbox.net, MELPA} or
@uref{http://marmalade-repo.org/, Marmalade} using @kbd{M-x
package-install RET flycheck}.  The former is the @emph{recommended}
repository.

Neither of these repositories is included in GNU Emacs by default.  You
need to enable these repositories explicitly.  For instance, to add the
MELPA repository, add the following code to @file{init.el}:

@lisp
(require 'package)
(add-to-list 'package-archives
             '("melpa" . "http://melpa.milkbox.net/packages/") t)
(package-initialize)
@end lisp

If you use @uref{https://github.com/cask/cask, Cask}, add the
following to your @file{Cask} file:

@lisp
(source gnu)
(source melpa)

(depends-on "flycheck")
@end lisp

Flycheck supports Emacs 24.  It is tested with Emacs 24.3, and Emacs
snapshot builds.  It should work with GNU Emacs 24.1 and 24.2 as well,
but it is not tested against these versions.  If it does not work with
these versions, please report an issue.

Flycheck does not support Windows, but tries to be compatible with it.
You may try to use Flycheck on Windows.  It should mostly work, but
expect problems and issues.  Pull requests which improve Windows
compatibility are welcome.

Flycheck also does not support GNU Emacs 23 and other flavors of Emacs
(e.g. XEmacs, Aquamacs, etc.).  Don't try, it will @emph{not} work.

Most checkers depend on external tools to perform the actual syntax
checking.  Use @code{flycheck-describe-checker} to get help about a
syntax checker and its dependencies.

@node Activation,  , Installation, Introduction
@comment  node-name,  next,  previous,  up
@section Activation

Once installed, enable Flycheck mode with @kbd{M-x flycheck-mode}.  To
automatically enable Flycheck in all buffers, in which it can be used,
add the following to your @file{init.el} file:

@lisp
(add-hook 'after-init-hook #'global-flycheck-mode)
@end lisp

Flycheck will not check syntax in buffers for remote or encrypted
files.  The former is potentially slow, and the latter might leak
confidential data to temporary directories.

@node Usage, Extending, Introduction, Top
@comment  node-name,  next,  previous,  up
@chapter Usage

This chapter explains the usage of Flycheck.

@menu
* Syntax checking::             How syntax is checked
* Selection::                   How syntax checkers are selected
* Configuration::               How to configure individual syntax checkers
* Reporting::                   How syntax warnings and errors are reported
* Navigation::                  How to navigate syntax warnings and errors
* Mode line::                   How status information is displayed in the mode
                                 line
@end menu

@node Syntax checking, Selection, Usage, Usage
@comment  node-name,  next,  previous,  up
@section Syntax checking

By default, @code{flycheck-mode} checks syntax automatically when

@itemize
@item
the mode is enabled,
@item
the file is saved,
@item
or if new lines are inserted.
@end itemize

@noindent
However, you can customize automatic syntax checking with
@code{flycheck-check-syntax-automatically}:

@defopt flycheck-check-syntax-automatically
When Flycheck should check syntax automatically.

This variable is list of events that may trigger syntax checks.  The
following events are known:

@table @code
@item mode-enabled
Check syntax immediately if @code{flycheck-mode} is enabled.
@item save
Check syntax immediately after the buffer was saved.
@item new-line
Check syntax immediately after a new line was inserted into the buffer.
@item idle-change
Check syntax a short time after the last change to the buffer.
@end table

An syntax check is only conducted for events that are contained in this
list.  For instance, the following setting will cause Flycheck to
@emph{only} check if the mode is enabled or the buffer was saved, but
@emph{never} after changes to the buffer contents:

@lisp
(setq flycheck-check-syntax-automatically '(mode-enabled save))
@end lisp

If the list is empty syntax is never checked automatically.  In this
case, use @code{flycheck-buffer} to check syntax manually.
@end defopt

@defopt flycheck-idle-change-delay
How many seconds to wait before starting a syntax check.

After the buffer was changed, Flycheck waits as many seconds as the
value of this variable before starting a syntax check.  If the buffer is
changed during this time, Flycheck starts to wait again.

This variable has no effekt, if @code{idle-change} is not contained in
@code{flycheck-check-syntax-automatically}.
@end defopt

@noindent
Regardless of automatic syntax checking you can also check the buffer
manually:

@table @kbd
@item C-c ! c
@itemx M-x flycheck-buffer
@findex flycheck-buffer
Start a syntax check in the current buffer.
@end table

Each syntax check is comprised of the following steps:

@enumerate
@item
Run hooks in @code{flycheck-before-syntax-check-hook}.
@item
Clear error information from previous syntax checks.
@item
Select a suitable syntax checker.  @xref{Selection}, for more
information on how syntax checkers are selected.
@item
Copy the contents of the buffer to be checked to a temporary file.
@item
Execute the syntax checker.
@item
Parse the output of the tool, and report all errors and warnings.
@xref{Reporting}, for more information.
@item
If the buffer can be checked with another syntax checker, continue from
step 4, but with the next syntax checker.  This is called ``chaining''
of syntax checkers.
@item
Run hooks in @code{flycheck-after-syntax-check-hook}.
@end enumerate

@defopt flycheck-after-syntax-check-hook
Functions to run after each syntax check.

This hook is run after a syntax check was finished.

At this point, @b{all} chained checkers were run, and all errors were
parsed, highlighted and reported.  @xref{Reporting}, for more
information about error reporting.  The variable
@code{flycheck-current-errors} contains all errors from all syntax
checkers run during the syntax check, so you can use the various error
analysis functions.

Note that this hook does @b{not} run after each individual syntax
checker in the syntax checker chain, but only after the @b{last
checker}.

This variable is a normal hook. @xref{Hooks, , ,elisp}.
@end defopt

@defopt flycheck-before-syntax-check-hook
Functions to run before each syntax check.

This hook is run right before a syntax check starts.

Error information from the previous syntax check is @b{not} cleared
before this hook runs.

Note that this hook does not @b{run} before each individual syntax
checker in the syntax checker chain, but only before the @b{first
checker}.

This variable is a normal hook. @xref{Hooks, , ,elisp}.
@end defopt

There is also a hook run whenever a syntax check fails:

@defopt flycheck-syntax-check-failed-hook
Functions to run if a syntax check failed.

This hook is run whenever an error occurs during Flycheck's
internal processing.  No information about the error is given to
this hook.

You should use this hook to conduct additional cleanup actions
when Flycheck failed.

This variable is a normal hook. @xref{Hooks, , ,elisp}.
@end defopt


@node Selection, Configuration, Syntax checking, Usage
@comment  node-name,  next,  previous,  up
@section Syntax checker selection

By default Flycheck automatically selects a suitable syntax checker from
@code{flycheck-checkers}:

@defopt flycheck-checkers
A list of all syntax checkers to use as candidates for automatic checker
selection.

The first suitable syntax checker from this list is used to check a
buffer.  A syntax checker is suitable, if

@itemize @bullet
@item
it may be used for the current major mode,
@item
its predicate matches,
@item
and if the syntax checking tool exists.
@end itemize

A syntax checker contained in this list is said to be @dfn{registered}.

@xref{Syntax checkers}, for a list of available checkers.
@end defopt

If no suitable syntax checker is found the syntax check is
@emph{silently} omitted.  @emph{No} error is signaled, and only a
specific indicator informs about the omitted syntax check.  @xref{Mode
line}.

You can manually select a specific syntax checker for the current
buffer, too:

@table @kbd
@item C-c ! s
@itemx M-x flycheck-select-checker
@findex flycheck-select-checker
Select a syntax checker for the current buffer.

With prefix arg, deselect the current syntax checker if any, and
re-enable automatic selection.

Any defined syntax checker can be selected with this command, regardless
of the contents of @code{flycheck-checkers}.
@end table

By default, the prompt uses IDO for completion and matching, but you can
change the completion system in use:

@defopt flycheck-completion-system
The completion system to use.

@table @code
@item ido
Use IDO. This is default, but @code{grizzl} is the recommended system.

@item grizzl
Use @uref{https://github.com/d11wtq/grizzl, Grizzl}.  This is the
recommended system, but you need to install Grizzl separately.

@item nil
Use the standard unfancy @code{completing-read}.  This is @b{not}
recommended.
@end table
@end defopt

@noindent
@code{flycheck-select-checker} sets @code{flycheck-checker}:

@defvar flycheck-checker
Syntax checker to use for the current buffer.

The variable is buffer local, and safe as file local variable for
registered checkers.

If unset, automatically select a suitable syntax checker.

If set, only use this syntax checker.  Automatic selection is
@emph{disabled}.  If the syntax checker is unusable, signal an error.
@end defvar

@noindent
You may directly set this variable, e.g. via file local variables.  For
instance, you can use the following file local variable within a Python
source file to always check this file with @command{pylint}:

@example
# Local Variables:
# flycheck-checker: python-pylint
# End:
@end example

@noindent
@xref{Specifying File Variables, , ,emacs}, for more information about
file variables.

Each syntax checker provides documentation with information about the
executable the syntax checker uses, in which buffers it will be used for
syntax checks, and whether it can be configured.  @xref{Configuration},
for more information about syntax checker configuration.

@table @kbd
@item C-c ! ?
@itemx M-x flycheck-describe-checker
@findex flycheck-describe-checker
Show the documentation of a syntax checker.
@end table

@node Configuration, Reporting, Selection, Usage
@comment  node-name,  next,  previous,  up
@section Syntax checker configuration

@subsection Syntax checker executables

For each syntax checker, there is a buffer-local, customizable variable
@code{flycheck-@var{checker}-executable}, where @var{checker} is the
name of the syntax checker.

The value of this variable is either nil, or a string.  In the former
case, Flycheck uses the default executable from the syntax checker
definition when executing the syntax checker.  In the latter case, it
uses the value of the variable as executable.

Use these variables to override the executable from the definition per
buffer.  For instance, you could use a different Emacs version with the
@code{emacs-lisp} or @code{emacs-lisp-checkdoc}.

You can either set this variable directly in your @file{init.el}, or
change it interactively:

@table @kbd
@item C-c ! e
@itemx M-x flycheck-set-checker-executable
@findex flycheck-set-checker-executable
Set the executable of a syntax checker in the current buffer.

Prompt for a syntax checker, and an executable file, and set the
corresponding executable variable.

With prefix arg, prompt for a syntax checker and reset its executable to
the default.
@end table

@subsection Syntax checker options

Some syntax checkers can be configured via options.  The following
options are provided by Flycheck (use @kbd{C-h v} or @kbd{M-x
describe-variable} on the variable name for detailed help):

@defopt flycheck-clang-definitions
Additional preprocessor definitions for @code{c/c++-clang}.
@end defopt

@defopt flycheck-clang-include-path
Include search path for @code{c/c++-clang}.
@end defopt

@defopt flycheck-clang-includes
Additional include files for @code{c/c++-clang}.
@end defopt

@defopt flycheck-clang-language-standard
The language standard for @code{c/c++-clang}.
@end defopt

@defopt flycheck-clang-no-rtti
Whether to disable RTTI in @code{c/c++-clang}.
@end defopt

@defopt flycheck-clang-standard-library
The standard library to use for @code{c/c++-clang}.
@end defopt

@defopt flycheck-clang-warnings
Additional warnings to enable in @code{c/c++-clang}.
@end defopt

@defopt flycheck-cppcheck-checks
Additional checks to use in @code{c/c++-cppcheck}.
@end defopt

@defopt flycheck-emacs-lisp-initialize-packages
Whether to initialize packages (see @code{package-initialize}) before
invoking the byte compiler in the @code{emacs-lisp} syntax checker.

When @code{nil}, never initialize packages.  When @code{auto},
initialize packages only when checking files from the user's Emacs
configuration in @code{user-emacs-directory}.  For any other non-nil
value, always initialize packages.
@end defopt

@defopt flycheck-emacs-lisp-load-path
The @code{load-path} to use while checking with @code{emacs-lisp}.

The directory of the file being checked is always added to
@code{load-path}, regardless of the value of this variable.

Note that changing this variable can lead to wrong results of the
syntax check, e.g. if an unexpected version of a required library
is used.
@end defopt

@defopt flycheck-emacs-lisp-package-user-dir
The package directory for the @code{emacs-lisp} syntax checker.
@end defopt

@defopt flycheck-flake8-maximum-complexity
The maximum McCabe complexity the @code{python-flake8} syntax checker
allows without reporting a warning.
@end defopt

@defopt flycheck-flake8-maximum-line-length
The maximum length of a line in characters the @code{python-flake8}
syntax checker allows without reporting an error.
@end defopt

@defopt flycheck-phpcs-standard
The coding standard the syntax checker @code{php-phpcs} shall use.
@end defopt

@defopt flycheck-phpmd-rulesets
The rule sets for PHP Mess Detector @code{php-phpmd} shall use
@end defopt

@subsection Syntax checker configuration files

Some syntax checkers also read configuration files denoted by associated
@dfn{configuration file variables}.  The following configuration files
are provided by Flycheck:

@defopt flycheck-chktexrc
The configuration file for the @code{tex-chktex} syntax checker.
@end defopt

@defopt flycheck-coffeelintrc
The configuration file for the @code{coffee-coffeelint} syntax checker.
@end defopt

@defopt flycheck-flake8rc
The configuration file for the @code{python-flake8} syntax checker.
@end defopt

@defopt flycheck-gjslintrc
The configuration file for the @code{javascript-gjslint} syntax checker.
@end defopt

@defopt flycheck-jshintrc
The configuration file for the @code{javascript-jshint} syntax checker.
@end defopt

@defopt flycheck-pylintrc
The configuration file for the @code{python-pylint} syntax checker.
@end defopt

@defopt flycheck-rubocoprc
The configuration file for the @code{ruby-rubocop} syntax checker.
@end defopt

@defopt flycheck-tidyrc
The configuration file for the @code{html-tidy} syntax checker.
@end defopt

The value of these variables is either a string or nil.  In the former
case, locate the configuration file using the functions in
@code{flycheck-locate-config-file-functions}:

@defopt flycheck-locate-config-file-functions
Functions to locate syntax checker configuration files.

Each function in this hook must accept two arguments: The value of the
configuration file variable, and the syntax checker symbol.  It must
return either a string with an absolute path to the configuration file,
or nil, if it cannot locate the configuration file.

The functions in this hook are called in order of appearance, until a
function returns non-nil.  The configuration file returned by that
function is then given to the syntax checker if it exists.
@end defopt

With the default value of this variable, configuration files are located
by the following algorithm:

@enumerate
@item
If the configuration file variable contains a path a directory
separator, expand the path against the buffer's default directory and
use the resulting path as configuration file.
@item
If @uref{https://github.com/bbatsov/projectile, Projectile} is available
and the current buffer is part of a project project, search the
configuration file in the root directory of the project.
@item
If the buffer has a file name, search the buffer's directory and any
ancestors thereof for the configuration file.
@item
Eventually attempt to locate the configuration file in the user's home
directory.
@end enumerate

If any of these steps succeeds, the subsequent steps are not executed.

If the configuration file is found, pass it to the syntax checker upon
invocation.

If the configuration file is not found, or if the value of the variable
is nil, invoke the syntax checker without a configuration file.

Customize these variables using @kbd{M-x customize-group RET
flycheck-config-files}.  Use @code{flycheck-describe-checker} to find
out whether a syntax checker has a configuration file.

You may also use these variables as file-local variables.  For instance,
the following checks the Javascript file always with @file{.jshintrc}
from the parent directory:

@example
// Local variables:
// flycheck-jshintrc: "../.jshintrc"
// End:
@end example

@node Reporting, Navigation, Configuration, Usage
@comment  node-name,  next,  previous,  up
@section Error reporting

Errors and warnings from a syntax checker are

@itemize @bullet
@item
reported in the mode line or in a popup buffer, depending on the length
of the error messages,
@item
indicated according to @code{flycheck-indication-mode},
@item
and highlighted in the buffer with @code{flycheck-error} and
@code{flycheck-warning} faces respectively, according to
@code{flycheck-highlighting-mode}
@end itemize

@defvr {Face} flycheck-error
@defvrx {Face} flycheck-warning
The faces to use to highlight errors and warnings respectively.

Note that the default faces provided by GNU Emacs are ill-suited to
highlight errors because these are relatively pale and do not specify a
background color or underline.  Hence highlights are easily overlook and
even @b{invisible} for white space.

For best error highlighting customize these faces, or choose a color
theme that has reasonable Flycheck faces, for instance the excellent
@url{https://github.com/bbatsov/solarized-emacs,Solarized theme}.
@end defvr

@defopt flycheck-highlighting-mode
This variable determines how to highlight errors:

@table @code
@item columns
Highlights the error column.  If the error does not have a column,
highlight the whole line.

@item symbols
Highlights the symbol at the error column, if there is any, otherwise
behave like @code{columns}.  This is the default.

@item sexps
Highlights the expression at the error column, if there is any,
otherwise behave like @code{columns}.  Note that this mode can be
@b{very} slow in some major modes.

@item lines
Highlights the whole line of the error.

@item nil
Do not highlight errors at all.  However, errors will still be reported
in the mode line and in error message popups, and indicated according to
@code{flycheck-indication-mode}.
@end table
@end defopt

@defvr {Face} flycheck-fringe-error
@defvrx {Face} flycheck-fringe-warning
The faces of fringe indicators for errors and warnings respectively.
@end defvr

@defopt flycheck-indication-mode
This variable determines how to indicate errors:

If set to @code{left-fringe} or @code{right-fringe}, indicate errors and
warnings in the left and right fringe respectively.

If set to @code{nil}, do not indicate errors.  Errors will still be
reported in the mode line and in error message popups, and highlighted
according to @code{flycheck-highlighting-mode}.
@end defopt

You can also completely customize error processing by hooking into
Flycheck:

@defopt flycheck-process-error-functions
Functions to process errors.

Each function in this hook must accept a single argument:  The Flycheck
error to process.  @xref{Error API}, for more information about Flycheck
error objects.

The functions in this hook are called in order of appearance, until a
function returns non-nil.  Thus, a function in this hook may return nil,
to allow for further processing of the error, or t, to indicate that the
error was fully processed and inhibit any further processing.
@end defopt

You can also show a list with all errors in the current buffer:

@table @kbd
@item C-c ! l
@itemx M-x flycheck-list-errors
@findex flycheck-list-errors
List all errors in the current buffer in a separate buffer.

The error list automatically refreshes after a syntax check, and follows
the current buffer, that is, if you switch to another buffer, the error
list is updated to show the errors of the new buffer.
@end table

If you hover a highlighted error with the mouse, a tooltip with the
top-most error message will be shown.

Flycheck also displays errors under point after a short delay:

@defopt flycheck-display-errors-delay
Delay in seconds before displaying errors at point.

Use floating point numbers to express fractions of seconds.
@end defopt

The error is displayed via @code{flycheck-display-errors-function}:

@defopt flycheck-display-errors-function
A function to display errors under point.

If set to a function, call the function with a list of all errors to
show.  If set to nil, to not display errors at all.

The default function is @code{flycheck-display-error-messages}.
@end defopt

The following display functions are available:
@table @code
@item flycheck-display-error-messages
@findex flycheck-display-error-messages
Show error messages separated by empty lines in the echo area.  If the
error messages are too long for the echo area, show the error messages
in a popup buffer instead.

See @code{display-message-or-buffer} for details on when popup buffers
are used.

@item flycheck-display-errors-in-list
@findex flycheck-display-errors-in-list
Show errors in the error list from @code{flycheck-list-errors} or
@kbd{C-c ! l}.

Note that this function does @b{not} actually show the error list
itself, but only adds the errors at point to it.  You need to open the
error list manually with @kbd{C-c ! l} first.
@end table

You can also work with the error messages at point, and copy them into
the kill ring or search them on Google:

@table @kbd
@item C-c ! C-w
@itemx M-x flycheck-copy-messages-as-kill
@findex flycheck-copy-messages-as-kill
Copy all Flycheck error messages at the current point into kill ring.

@item C-c ! /
@itemx M-x flycheck-google-messages
@findex flycheck-google-messages
Google for all Flycheck error messages at the current point.

If there are more than @code{flycheck-google-max-messages} errors at
point, signal an error, to avoid spamming your browser with Google tabs.

Requires the @uref{https://github.com/Bruce-Connor/emacs-google-this,
Google This} library which is available on
@uref{http://melpa.milkbox.net/, MELPA}.

@item C-c ! C
@itemx M-x flycheck-clear
@findex flycheck-clear
Clear all Flycheck errors and warnings in the current buffer.
@end table

@node Navigation, Mode line, Reporting, Usage
@comment  node-name,  next,  previous,  up
@section Error navigation

Flycheck integrates into standard error navigation commands of Emacs.
If @b{no} compilation buffer (including those from @kbd{M-x compile},
@kbd{M-x grep}, @kbd{M-x occur}, etc.) is visible, @kbd{M-g n}
(@code{next-error}) and @kbd{M-g p} (@code{previous-error}) will
navigate between Flycheck warnings and errors in the current buffer.
@xref{Compilation Mode, , ,emacs}, for more information about these
commands.

You can disable this integration by setting
@code{flycheck-next-error-navigation} to nil:

@defopt flycheck-standard-error-navigation
If non-nil, enable navigation of Flycheck errors with the standard
@code{next-error} and friends.

Otherwise, do not integrate in standard error navigation, and let these
functions only navigate compilation mode errors.

Changes to this variable only take effect when enabling
@code{flycheck-mode}.
@end defopt

Visible compilation buffers take precedence over Flycheck navigation.
If such a buffer is visible, @kbd{M-g n} and @kbd{M-g p} will ignore
Flycheck errors and warnings, and navigate errors (or generally results)
reported by the compilation buffer instead.

To address this issue, Flycheck provides independent error navigation
commands:

@table @kbd
@item C-c ! n
@itemx M-x flycheck-next-error
@findex flycheck-next-error
Jump to the next Flycheck error.

With prefix argument, jump forwards by as many errors as specified by
the prefix argument, e.g. @kbd{M-3 C-c ! n} will move to the 3rd error
from the current point.

@item C-c ! p
@itemx M-x flycheck-previous-error
@findex flycheck-previous-error
Jump to the previous Flycheck error.

With prefix argument, jump backwards by as many errors as specified by
the prefix argument, e.g. @kbd{M-3 C-c ! p} will move to the 3rd
previous error from the current point.

@item M-x flycheck-first-error
Jump to the first Flycheck error.

With prefix argument, jump forwards to by as many errors as specified by
the prefix argument, e.g. @kbd{M-3 M-x flycheck-first-error} moves to
the 3rd error from the beginning of the buffer.

@end table

These functions are not affected by the value of
@code{flycheck-standard-error-navigation}.

@node Mode line,  , Navigation, Usage
@comment  node-name,  next,  previous,  up
@section Mode line

Flycheck indicates its state in the mode line:

@table @samp
@item FlyC
There are no errors in the current buffer.
@item FlyC*
A syntax check is being performed currently.
@item FlyC:3/4
There are three errors and four warnings in the current buffer.
@item FlyC-
Automatic syntax checker selection did not find a suitable syntax
checker.  @xref{Selection}, for more information.
@item FlyC!
The syntax check failed.  Inspect the @code{*Messages*} buffer for
details.
@item FlyC?
The syntax check had a dubious result.  The definition of the syntax
checker may be flawed.  Inspect the @code{*Messages*} buffer for
details.  This indicator should never be displayed for built-in syntax
checkers.  If it is, please report this issue to the Flycheck
developers.  @xref{Reporting issues}.
@end table

@node Extending, API, Usage, Top
@comment  node-name,  next,  previous,  up
@chapter Extending

This chapter explains how to add new syntax checkers to Flycheck, and
provides examples for common use cases.

If you define a new syntax checker, @emph{please} contribute it to
Flycheck to make it available to other users, too.  @xref{Contributing
syntax checkers}, for more information.

@menu
* Definition::                  How to define syntax checkers
* Error levels::                Built-in error levels and how to define new
* Error parsers::               Built-in error parsers
* Option filters::              Built-in option filters
* Examples::                    Examples on how to define syntax checkers
@end menu

@node Definition, Error levels, Extending, Extending
@comment  node-name,  next,  previous,  up
@section Definition of syntax checkers

You define new syntax checkers with @code{flycheck-define-checker}:

@defmac flycheck-define-checker symbol docstring &rest properties
Define @var{symbol} as new syntax checker with @var{docstring} and
@var{properties}.

@var{docstring} provides documentation for the syntax checker.  Use
@kbd{C-c ! ?} or @kbd{M-x flycheck-describe-checker} to view the
documentation of a syntax checker.

The following @var{properties} constitute a syntax checker:

@table @code
@item :command (@var{executable} @var{arg} ...)
An unquoted list describing the syntax checker command to execute.

@var{executable} must be a string with the executable of this syntax
checker.

A customizable, buffer-local variable
@code{flycheck-@var{symbol}-executable} is implicitly defined to allow
overriding of the executable.  If this variable is non-nil, Flycheck
uses the value of the variable as executable, otherwise it falls back to
@var{executable}.  In either case, the executable is checked with
@code{executable-find} before use.

Each @var{arg} is an argument to the executable, either as string, or as
one of the following special symbols and forms:

@table @code
@item source
The file to check.

This file is a temporary file with the contents of the buffer to check,
created in the system's temporary directory.

If the buffer to check has a file name, the non-directory component of
the name of the temporary file will be the same as in the buffer's file
name, to support languages which enforce specific rules on the file name
(e.g. the file must be named after the containing feature, class, etc.).

If the buffer to check has no file name, the name of the temporary file
is random.

This symbol is the @b{preferred} way to pass the input file to your
syntax checker.

@item source-inplace
The file to check.

This file is a temporary file with the contents of the buffer to check,
created @b{in the same directory} as the buffer's file.  The name of the
file is random.

If the buffer has no file name, this symbol is equivalent to
@code{source}.

This symbol should be used if and only if the syntax check @b{needs
other files} from the source directory (e.g. include files in C, or
Python modules).

@item source-original
The file name of the current buffer, as by @code{buffer-file-name}, or
an empty string, if the buffer has no file name.

This symbol is provided to @b{additionally} pass the real name of the
file to check to a syntax checker.

It should @b{never} be used as primary input to the syntax checker,
unless both @code{source} and @code{source-original} are absolutely not
applicable.  In this case, be sure to add a predicate to your syntax
checker that inhibits the syntax check, if the buffer has no file name,
or was modified, for otherwise the syntax check will fail or return
out-dated errors:

@lisp
:predicate (lambda () (and (buffer-file-name)
                           (not (buffer-modified-p)))
@end lisp

@item temporary-directory
The path to an existing temporary directory, which is unique on each
execution of the syntax checker.

Use this symbol if you need to move files created by a syntax checker
out of the way.

See the declaration of the @code{elixir} syntax checker for an
application of this symbol.

@item temporary-file-name
The path to a temporary file, which is unique on each execution of the
syntax checker.  The file is @emph{not} created automatically.

Use this symbol if you need to move files created by a syntax checker
out of the way.

See the declaration of the @code{go-build} syntax checker for an
application of this symbol.

@item (config-file @var{option} @var{variable})
A configuration file for this syntax checker.

@var{option} is a string containing the option that specifies a
configuration file to the syntax checker tool.

@var{variable} is a symbol referring to a variable from which to obtain
the name or path of the configuration file.  @xref{Configuration}, for
more information about syntax checker configuration.  Define this
variable with @code{flycheck-def-config-file-var}.

If the configuration file is found, pass the @var{option} and the
absolute path to the configuration file to the syntax checker.
Otherwise the cell is simply dropped from the arguments of the syntax
checker.

If @var{option} ends with a @code{=} character, @var{option} and the
absolute path to the configuration file are concatenated and given as a
single argument to the syntax checker.  Otherwise, @var{option} and the
configuration file path are given as two separate arguments.

@item (option @var{option} @var{variable} [@var{filters}])
The value of a variable.

@var{option} is a string containing the option for with to specify the
value.  @var{filter} is an optional function to be applied to the value
of @var{variable} before use.  @xref{Option filters}, for a list of
built-in option filters.

@var{variable} is a symbol referring to a variable whose value to use.
@xref{Configuration}, for more information about syntax checker
configuration.  Define this variable with
@code{flycheck-def-option-var}.

If @var{variable} is not @code{nil} after applying @var{filter}, pass
@var{option} and the value of @var{variable} after applying
@var{filter}.  Otherwise the cell is simply dropped from the arguments
of the syntax checker.

An @var{option} ending with a @code{=} character is treated like in a
@code{config-file} cell.

@item (option-list @var{option} @var{variable} [@var{prepend-fn} [@var{filter}]])
Like @code{option}, but for lists of options.

@var{option} is a string containing the option to specify.
@var{variable} is a variable whose value must be a list.
@var{prepend-fn} is a function called with @var{option} as first and the
item of the list as second argument.  It should return the result
of prepending @var{option} to the item, either as list or as string.  If
omitted, it defaults to @code{list}, so by default, @var{option} will be
prepended as a separate argument.

@var{filter} is an optional function to be applied to each item in the
list before use.  @xref{Option filters}, for a list of built-in option
filters.

For each item in the value of @var{variable}, which is not @code{nil}
after applying @var{filter}, pass @var{option} the the item after
applying @var{filter}, as returned by @var{prepend-fn}.

Nil items are simply ignored.

@item (option-flag @var{option} @var{variable})
Like @code{option}, but for boolean flags.

@var{option} is a string containing the option to
specify. @var{variable} is a symbol referring to a variable.

If @var{variable} is non-nil, pass @var{option} to the syntax checker.
Otherwise just ignore this argument.

@item (eval @var{form})
The result of evaluating @var{form}.

@var{form} is an arbitrary Emacs Lisp form.  It is evaluated literally
@emph{each time} the syntax checker is executed.  Special forms and
symbols in @var{form} are @emph{not} replaced!

@var{form} must evaluate either to a string, a list of strings or nil.
For any other result, signal an error.

If the result of @var{form} is not nil, pass the result to the syntax
checker @emph{literally}.  Special symbols and forms in the result of
@var{form} are @emph{not} replaced.
@end table

Note these special forms and symbols do @b{not} apply recursively.
Within the body of a cell, special forms and symbols are @b{not}
replaced!

This property is @b{mandatory}.

@item :error-patterns ((@var{level} @var{sexp}) ...)
An unquoted list of one or more error patterns to parse the output of
the syntax checker @code{:command}.

@var{level} is a Flycheck error level, and denotes the severity of
errors matched by the pattern.  This mainly affects the visual
representation of matched errors in buffers.

Flycheck provides the built-in error levels @code{error} and
@code{warning}.  You can define your own error levels with
@code{flycheck-define-error-level}.

The @var{level} is followed by one or more @code{rx} @var{sexp}
elements.  See the docstring of the function @code{rx} for more
information.  In addition to the standard forms of @code{rx}, Flycheck
supports the following additional forms to make specific parts of the
error output available to Flycheck:

@table @code
@item line
Matches the line number the error refers to, as a sequence of one or
more digits.

@item column
Matches a column number the error refers to, as a sequence of one or
more digits.

@item (file-name @var{sexp} ...)
Matches the file name the error refers to.  @var{sexp} matches the name
of the file.  If no @var{sexp} is given, use a default body of
@code{(minimal-match (one-or-more not-newline))}, which is equivalent to
@code{".+?"}.

@item (message @var{sexp} ...)
Matches the error message to be shown to the user.  @var{sexp} matches
the text of the message.  If no @var{sexp} is given, use a default body
of @code{(one-or-more not-newline)}, which is equivalent to @code{".+"}.
@end table

Each of these items is optional, however error messages without a
@code{line} will be ignored and are not shown in the buffer.

The patterns are applied in the order of declaration to the whole output
of the syntax checker.  Output already matched by a pattern will not be
matched by subsequent patterns.  In other words, the first pattern wins.

@item :error-parser @var{function}
@itemx :error-parser (lambda (ouptut checker buffer) @var{body} ...)
A function to parse the output of the syntax checker, either as unquoted
function symbol or @code{lambda} form.

The function must accept three arguments @var{output}, @var{checker} and
@var{buffer}, where @var{output} is the output of the syntax checker as
string, @var{checker} the syntax checker that was used, and
@code{buffer} a buffer object representing the checker buffer.

The function must return a list of @code{flycheck-error} objects parsed
from @var{output}.  @xref{Error API}, for information about
@code{flycheck-error}.  @xref{Error parsers}, for a list of built-in
error parsers.

If this property is given, it takes precedence over
@code{:error-patterns}.  To use an error parser together with patterns,
you must manually call @code{flycheck-parse-output-with-patterns} in
your error parser to apply the error patterns.  You can then manipulate
the @code{flycheck-error} objects returned by this function.

@item :modes @var{mode}
@itemx :modes (@var{mode}...)
An unquoted major mode symbol or an unquoted list thereof.

If given, this syntax checker is only used, if the major mode of the
buffer to check is equal (as in @code{eq}) to any given @var{mode}.

@item :predicate @var{function}
@itemx :error-parser (lambda () @var{body} ...)
A function to determines whether to use this syntax checker in the
current buffer, either as unquoted function symbol or as @code{lambda}
form.  The syntax checker is only used if this function returns non-nil
when called in the buffer to check.

If @var{:modes} is given, the function is only called in matching major
modes.  That means, if both @code{:modes} and @code{:predicate} are
given, @b{both} must match for this syntax checker to be used.

@item :next-checker (@var{item} ...)
An unquoted list defining the syntax checker to run after this checker.

Flycheck tries all items in the order of declaration, and runs the first
usable one.  Subsequent items are @emph{not} used.

Each @var{item} is either a syntax checker symbol or a cons cell
@code{(@var{predicate} . @var{checker})}.

In the former case, the syntax checker is usable, if it is eligible for
automatic selection.  In the latter case, the @var{predicate} must also
match.

@var{predicate} is either @code{no-errors} or @code{warnings-only}:

@table @code
@item no-errors
The syntax @var{checker} is only considered if this syntax checker
reported no errors at all.
@item warnings-only
The syntax @var{checker} is only considered if this syntax checker only
reported warnings, but no errors.
@end table
@end table

@code{:command} is @b{mandatory}.  A syntax checker must also have at
least one of @code{:modes} and @code{:predicate}, and at least one of
@code{:error-patterns} or @code{:error-parser} are present, an error is
signaled.  If @code{:predicate} and @code{:modes} are given, both must
match for the syntax checker to be used.  @code{:next-checkers} is
entirely optional.

If any property has an invalid value, a (compile-time) error is
signaled.
@end defmac

A syntax checker define with @code{flycheck-define-checker} is already
suitable for manual checker selection with
@code{flycheck-select-checker}.  To make the syntax checker available
for automatic selection, add it to @code{flycheck-checkers}.
@xref{Selection}.

@defmac flycheck-def-config-file-var @var{symbol} @var{checker} @
  &optional @var{filename}
Define @var{symbol} as configuration file variable for a syntax
@var{checker}, with a default value of @var{filename}.

@var{symbol} is declared as customizable, buffer-local variable using
@code{defcustom}, to provide a configuration file for the given syntax
@var{checker}.  The variable has the customization type @code{string},
and gets a comprehensive docstring, including a reference to
@var{checker}.

@var{filename} is used as initial value for the variable.  If omitted,
the initial value is nil.

Use this macro together with the @code{config-file} cell in the command
of a syntax checker.
@end defmac

@defmac flycheck-def-option-var @var{symbol} @var{initial-value} @
  @var{checker} &optional @var{custom-args}
Define @var{symbol} as option variable for a syntax @var{checker}, with
the given @var{initial-value}.

@var{symbol} is declared as customizable variable, buffer-local variable
using @code{defcustom}, to provide an option for the given syntax
@var{checker}.  @var{symbol} gets a comprehensive docstring, including a
reference to @var{checker}.

@var{custom-args} are forwarded to @code{defcustom}.  Declare the
customization type here.

Use this macro together with the @code{option} cell in the command of a
syntax checker.
@end defmac

@node Error levels, Error parsers, Definition, Extending
@comment  node-name,  next,  previous,  up
@section Error levels

Flycheck provides two built-in error levels:

@table @code
@item error
Severe errors which cannot be ignored
@item warning
Potential errors which can be ignored
@item info
Informational annotations
@end table

You can define your own error levels with
@code{flycheck-define-error-level}:

@deffn flycheck-define-error-level @var{level} &rest @var{properties}
Define a new error @var{level} with @var{properties}.

The following @var{properties} constitute an error level:

@table @code
@item :overlay-category @var{category}
The overlay @var{category} for @var{level}, as symbol.

An overlay category is a symbol whose properties provide the default
values for overlays of this category.  @xref{Overlay properties, ,
,elisp}, for more information about overlay properties and categories.

A category for an error level overlay should at least define the
@code{face} property, for error highlighting.  Other useful properties
for error level categories are @code{priority} to influence the stacking
of multiple error level overlays, and @code{help-echo} to define a
default error messages for errors without messages.
@item :fringe-face @var{face}
A face to use for fringe indicators for @var{level}, as symbol.
@item :fringe-bitmap @var{bitmap}
A fringe bitmap to use for fringe indicators for @var{level}, as symbol.

@xref{Fringe Bitmaps, , ,elisp}, for a list of built-in fringe bitmaps,
and instructions on how to define new bitmaps.
@end table

@end deffn

@node Error parsers, Option filters, Error levels, Extending
@comment  node-name,  next,  previous,  up
@section Error parsers

Syntax checkers may use more sophisticated error parsing by using the
@code{:error-parser} property.  @xref{Definition}, for information about
syntax checker definition.

Flycheck provides the following error parsers for use by syntax
checkers:

@table @code
@item flycheck-parse-with-patterns
Parse output with the @code{:error-patterns} of the syntax checker.
@item flycheck-parse-checkstyle
Parse XML output similar to @uref{http://checkstyle.sourceforge.net/,
Checkstyle}.
@end table

You may also define your own error parsers.  An error parser is a
function that takes three arguments:

@table @var
@item output
The complete output of the syntax checker as string.
@item checker
A symbol denoting the executed syntax checker.
@item buffer
A buffer object referring to the buffer that was syntax-checked.
@end table

The function shall return a list of Flycheck errors.  @xref{Error API},
for more information about Flycheck errors.

Flycheck provides some utility functions to implement error parsers.
@xref{Error parser API}.

@node Option filters, Examples, Error parsers, Extending
@comment  node-name,  next,  previous,  up
@section Option filters

Flycheck provides the following built-in option filters for use with the
@code{option} cell:

@table @code
@item flycheck-option-int
An integral option that handles @code{nil} correctly (unlike
@code{number-to-string}).

@item flycheck-option-comma-separated-list
An option for a comma separated list.
@end table

@node Examples,  , Option filters, Extending
@comment  node-name,  next,  previous,  up
@section Examples of syntax checkers

@menu
* Simple example::              How to define a basic syntax checker
* Predicate example::           How to control syntax checker usage
* Configuration example::       How to configure syntax checkers
* Chaining example::            How to execute more than one syntax checker
@end menu

@node Simple example, Predicate example, Examples, Examples
@comment  node-name,  next,  previous,  up
@subsection Basic syntax checkers

As explained in the previous chapter @ref{Extending} a syntax checker is
declared with @code{flycheck-define-checker}.

We will use this function to define a syntax checker using the PHP
CodeSniffer utility for the PHP programming language:

@lisp
(flycheck-define-checker php-phpcs
  "A PHP syntax checker using PHP_CodeSniffer.

See URL `http://pear.php.net/package/PHP_CodeSniffer/'."
  :command ("phpcs" "--report=checkstyle" source)
  :error-parser flycheck-parse-checkstyle
  :modes php-mode)
@end lisp

First we specify the @code{:command} to execute.  The first element of
the command list is the name of the executable, @command{phpcs} in our
case.  This command is checked for existence with @code{executable-find}
before using this syntax checker.  If the command does not exist, the
syntax checker is @emph{not} used.

The executable is following by the arguments, in this case some options
and the symbol @code{source}.  This symbol is replaced with the file to
check.  This file is a temporary file created in the system temporary
directory and containing the contents of the buffer to check.

Next we specify how to parse the output of the syntax checker.  PHP
CodeSniffer provides an option to output errors in an XML format similar
to the Java tool Checkstyle, so we use the built-in @emph{error parser}
@code{flycheck-parse-checkstyle} to parse the output.

Eventually we enable the syntax checker in PHP editing modes.

If the syntax checker does not provide any sort of structured output
format, we have to parse the error messages from the textual output.  To
do so, we can use @emph{error patterns}, like in the Pylint syntax
checker for the Python programming language:

@lisp
(flycheck-define-checker python-pylint
  "A Python syntax and style checker using Pylint.

See URL `http://pypi.python.org/pypi/pylint'."
  :command ("epylint" source-inplace)
  :error-patterns
  ((warning line-start (file-name) ":" line
            ": Warning (W" (zero-or-more not-newline) "): "
            (message) line-end)
   (error line-start (file-name) ":" line
          ": Error (E" (zero-or-more not-newline) "): "
          (message) line-end)
   (error line-start (file-name) ":" line ": [F] " (message) line-end))
  :modes python-mode)
@end lisp

Again, there is a @code{:command}, however we use the
@code{source-inplace} symbol this time.  This symbol causes the
temporary file to be created in the same directory as the original file,
making information from the source code tree available to the syntax
checker.  In case of Pylint, these are the Python packages from the
source code tree.

Next we give the list of @code{:error-patterns} to parse errors.  These
patterns extract the error location and the error message from the
output of @command{epylint}.  An error pattern is a list containing a
regular expression with match groups to extract the error information,
and an error level.

Eventually we enable the syntax checker in @code{python-mode}.

@node Predicate example, Configuration example, Simple example, Examples
@comment  node-name,  next,  previous,  up
@subsection Syntax checkers with predicates

In the previous examples the syntax checkers were specific to certain
major modes.  However, this is not always the case.  For instance, GNU
Emacs provides a single mode only for shell scripting in various Shell
languages.  A syntax checker for a specific shell must check whether the
edited shell script is written for the right shell:

@lisp
(flycheck-define-checker zsh
  "A Zsh syntax checker using the Zsh shell.

See URL `http://www.zsh.org/'."
  :command ("zsh" "-n" "-d" "-f" source)
  :error-patterns
  ((error line-start (file-name) ":" line ": " (message) line-end))
  :modes sh-mode
  :predicate (lambda () (eq sh-shell 'zsh)))
@end lisp

This syntax checker for the Zsh shell is enabled in @code{sh-mode} as
specified by @code{:modes}, however it specifies an additional
@code{:predicate} to determine whether the right shell is in use.  Hence
this syntax checker is only used if a Zsh shell scripting is being
edited in @code{sh-mode}, but not if a Bash or POSIX Shell script is
being edited.

A syntax checker may even go as far as not having @code{:modes} at all.
For instance, there is no special JSON mode, but syntax checking JSON is
still desirable.  Hence a JSON syntax checker may use the
@code{:predicate} to check the file extension:

@lisp
(flycheck-define-checker json-jsonlint
  "A JSON syntax and style checker using jsonlint.

See URL `https://github.com/zaach/jsonlint'."
  :command ("jsonlint" "-c" "-q" source)
  :error-patterns
  ((error line-start
          (file-name)
          ": line " line
          ", col " column ", "
          (message) line-end))
  :predicate
  (lambda ()
    (or
     (eq major-mode 'json-mode)
     (and buffer-file-name
          (string= "json" (file-name-extension buffer-file-name))))))
@end lisp

This syntax checker is now used whenever a file ends with @code{.json},
regardless of the major mode.

@node Configuration example, Chaining example, Predicate example, Examples
@comment  node-name,  next,  previous,  up
@subsection Configuration files for syntax checkers

Some syntax checkers can be configured using configuration files given
by an option.  Flycheck provides built-in support to handle such
configuration files:

@lisp
(flycheck-def-config-file-var flycheck-jshintrc javascript-jshint ".jshintrc")

(flycheck-define-checker javascript-jshint
  "A JavaScript syntax and style checker using jshint.

See URL `http://www.jshint.com'."
  :command ("jshint" "--checkstyle-reporter"
            (config-file "--config" flycheck-jshintrc) source)
  :error-parser flycheck-parse-checkstyle
  :modes (js-mode js2-mode js3-mode))
@end lisp

As you can see, we define a syntax checker for Javascript, using the
@command{jshint} utility.  This utility accepts a configuration file via
the @option{--config} option.

To use a configuration file with jshint, we first declare the variable
@code{flycheck-jshintrc} that provides the name of the file, as
oexplained in @ref{Configuration}.

In the @code{:command} we use a @code{config-file} element to pass the
configuration file to the syntax checker.  If the configuration file is
found, its path will be passed to the syntax checker, using the option
specified after the @code{config-file} symbol.  Otherwise the whole
element is simply omitted from the command line.

Some Syntax checkers can also be configured using options passed on the
command line.  Flycheck supports this case, too.  We will use this
facility to extend the PHP CodeSniffer syntax checker from the
@ref{Simple example} with support for coding standards:

@lisp
(flycheck-def-option-var flycheck-phpcs-standard nil phpcs
  "The coding standard for PHP CodeSniffer."
  :type '(choice (const :tag "Default standard" nil)
                 (string :tag "Standard name" nil)))
(put 'flycheck-phpcs-standard 'safe-local-variable #'stringp)

(flycheck-declare-checker php-phpcs
  "A PHP syntax checker using PHP_CodeSniffer."
  :command '("phpcs" "--report=checkstyle"
             (option "--standard=" flycheck-phpcs-standard)
             source)
  :error-parser 'flycheck-parse-checkstyle
  :modes 'php-mode)
@end lisp

The syntax checker is pretty much the same as before, except that a new
element was added to @code{:command}.  This element passes the value of
the new option variable @code{flycheck-phpcs-standard} to the syntax
checker.  This variable is declared with the special macro
@code{flycheck-def-option-var} at the beginning.


@node Chaining example,  , Configuration example, Examples
@comment  node-name,  next,  previous,  up
@subsection Chaining syntax checkers

For many languages, more than a single syntax checker is applicable.
For instance, Emacs Lisp can be checked for syntactic corrections with
the byte code compiler, and for adherence to the Emacs Lisp
documentation style using Checkdoc.  PHP, too, can be syntax checked
with the PHP parser, and verified against coding styles using PHP
CodeSniffer.

To support such cases, syntax checkers can be @dfn{chained} using the
@code{:next-checkers}.  The standard PHP syntax checker uses this to
run PHP CodeSniffer if there are no syntax errors:

@lisp
(flycheck-define-checker php
  "A PHP syntax checker using the PHP command line interpreter.

See URL `http://php.net/manual/en/features.commandline.php'."
  :command ("php" "-l" "-d" "error_reporting=E_ALL" "-d" "display_errors=1"
            "-d" "log_errors=0" source)
  :error-patterns
  ((error line-start (or "Parse" "Fatal" "syntax") " error" (any ":" ",") " "
          (message) " in " (file-name) " on line " line line-end))
  :modes (php-mode php+-mode)
  :next-checkers ((warnings-only . php-phpcs)))
@end lisp

Now PHP CodeSniffer will check the coding style, whenever a PHP syntax
check did not result in any errors, if PHP CodeSniffer syntax checker is
usable @emph{and} registered.

@node API, Contribution, Extending, Top
@comment  node-name,  next,  previous,  up
@chapter Flycheck API

This chapter provides a brief overview over the Flycheck API.

You may use this API to extend Flycheck, e.g. by implementing new error
parsers or more in-depth error analysis.  You will also find this API
helpful if you want to develop Flycheck itself.

As said this chapter merely provides an overview over the Flycheck API.
The documentation is therefore rather brief.  For a definite reference
on a function or variable, consult its docstring via
@code{describe-function} and @code{describe-variable} respectively.

@menu
* Error API::                   How to create and inspect Flycheck errors
* Error parser API::            Utilities for implementing error parsers
@end menu

@node Error API, Error parser API, API, API
@comment  node-name,  next,  previous,  up
@section Error API

Flycheck errors are represented by the CL structure @code{flycheck-error}.
@xref{Structures, , , cl}, for information about CL structures.

@deftp {Structure} flycheck-error @
  buffer checker filename line column message level

A Flycheck error with the following attributes, each of which may be
@code{nil}:

@table @code
@item buffer
The buffer object referring to the buffer this error belongs to.

Note that you do not need to set this attribute when creating errors in
an error parser.  Flycheck automatically keeps track of the buffer
itself.

@item checker
The syntax checker that reported this error.

@item filename
A string containing the filename the error refers to.

@item line
An integer providing the line the error refers to.

@item column
An integer providing the column the error refers to.

If this attribute is nil, Flycheck will assume the error to refer to the
whole line.

@item message
The human-readable error message as string.

@item level
The error level of the message, as symbol denoting an error level
defined with @code{flycheck-define-error-level}.
@end table

There are two constructors you may use to create errors:

@defun flycheck-error-new attributes
Create a new Flycheck error with the given @var{attributes}.

@var{attributes} are given as keyword arguments, for instance:

@lisp
(flycheck-error-new :line 10 :column 5 :message "Foo" :level 'warning)
@end lisp

@end defun

@defun flycheck-error-new-at line column &optional level message @
  &key checker filename buffer
Create a new Flycheck error at the given position.

@var{line} and @var{column} are the line and column of the new error
respectively.  The optional arguments @var{level} and @var{message} are
the level and the message respectively.

The @var{checker}, @var{filename} and @var{buffer} attributes may be
initialized as keyword arguments only.  Note that these keywords
arguments may only be used @b{together} with the optional arguments,
that is @var{level} and @var{message} must be specified explicitly to
use the keyword arguments.

If omitted, @var{buffer} defaults to the current buffer.
@end defun

@end deftp

The following functions are provided to work with errors:

@defun flycheck-error-with-buffer err &optional forms
Evaluate @var{forms} with the current buffer set to the buffer of
@var{err}.  If this buffer is not live, @var{forms} are not evaluated.
@end defun

@defun flycheck-error-line-region err
Get the error line region as @code{(@var{beg} . @var{end})}.
@end defun

@defun flycheck-error-column-region err
Get the error column region.

If @var{err} has no column, return @code{nil}.  Otherwise return the
region around the error column as cons cell @code{(@var{beg}
. @var{end})}.
@end defun

@defun flycheck-error-sexp-region err
Get the error expression region.

If @var{err} has an error column, return the region of the expression at
this column as cons cell @code{(@var{beg} . @var{end})}.  If @var{err}
has no error column, or if there is no expression at this column, return
@code{nil}
@end defun

@defun flycheck-error-pos err
Get the exact buffer position referred to by @var{err}.

This is the position that error navigation would jump to when navigating
to this error.
@end defun

@defun flycheck-error-format error
Format the @var{error} as a human-readable string.
@end defun

The following functions and variables may be used to analyze the errors
of a syntax check.

@defvar flycheck-current-errors
This buffer-local variable stores the errors of the last syntax check,
sorted by line and column number.
@end defvar

@defun flycheck-count-errors errors
Count the number of errors and warnings in @var{errors}.

Return a cons cell @code{(@var{no-errors} . @var{no-warnings})}.
@end defun

@defun flycheck-has-errors-p errors &optional level
Determine if there are any @var{errors} with the given @var{level}.

If @var{level} is omitted, determine whether @var{errors} is not nil.
Otherwise determine whether there are any errors whose level is equal to
the given @var{level}.
@end defun

@node Error parser API,  , Error API, API
@comment  node-name,  next,  previous,  up
@section Error parser API

@defun flycheck-parse-xml-string xml
Parse an @var{xml} string and return the parsed document tree.
@end defun

@node Contribution, Changes, API, Top
@comment  node-name,  next,  previous,  up
@chapter Contribution

Flycheck needs your help, in all aspects.  Please

@itemize @bullet
@item
report all bugs and issues you can find,
@item
tell us your ideas for improvements or new features,
@item
and send us your patches and pull requests!
@end itemize

This chapter helps you in doing so, by giving you guidelines for
contribution.

@menu
* Reporting issues::            How to report issues with Flycheck
* Contributing syntax checkers::  How to contribute your syntax checkers
* Contributing code::           How to contribute code
* Unit tests::                  How to write unit tests for your code
@end menu

@node Reporting issues, Contributing syntax checkers, Contribution, Contribution
@comment  node-name,  next,  previous,  up
@section Reporting issues

Please report any issues to the
@uref{https://github.com/flycheck/flycheck/issues,Flycheck issue
tracker}.

When doing so, please respect the following guidelines:

@itemize @bullet
@item
Check that the issue has not already been reported.
@item
Check that the issue has not already been fixed in the latest code.
@item
Be clear and precise.  If possible, name functions and command exactly.
@item
Open an issue with a clear title and description in grammatically
correct, complete sentences.  Include the version of Flycheck as shown
by @kbd{M-x flycheck-version}.
@end itemize

We will try to handle each issue appropriately, and adhering to these
guidelines helps us in doing so.


@node Contributing syntax checkers, Contributing code, Reporting issues, Contribution
@comment  node-name,  next,  previous,  up
@section Contributing syntax checkers

When creating a new syntax checker, either create an issue (see
@ref{Reporting issues}) and paste your syntax checker declaration, or
fork the repository, implement the syntax checker in Flycheck itself and
send us a pull request (see @ref{Contributing code}).

Whatever way you choose, please respect the following guidelines:

@itemize @bullet
@item
Provide a link to the website of the syntax checker tool.
@item
Show some example source code that triggered warnings or errors with the
syntax checker tool.
@item
If possible, please add unit tests for your new syntax
checker. @xref{Unit tests}.
@end itemize

@node Contributing code, Unit tests, Contributing syntax checkers, Contribution
@comment  node-name,  next,  previous,  up
@section Contributing code

Please contribute patches to Flycheck as pull requests on Github.

When doing so, please respect the following guidelines:

@itemize @bullet
@item
Read how to
@uref{http://gun.io/blog/how-to-github-fork-branch-and-pull-request,
properly contribute to open source projects on Github}.
@item
Use a topic branch to easily amend a pull request later, if necessary.
@item
Write
@uref{http://gun.io/blog/how-to-github-fork-branch-and-pull-request,
good commit messages}.
@item
Use the same coding style and spacing.
@item
Verify your Emacs Lisp code with @code{checkdoc} (@kbd{C-c ? d}).
@item
Add unit tests for your code, if possible.  @xref{Unit tests}.
@item
Open a @uref{https://help.github.com/articles/using-pull-requests,pull
request} that relates to but one subject with a clear title and
description in grammatically correct, complete sentences.  Be sure to
give use cases and rationale for your new feature.
@end itemize

We will try to respect and include each contribution, however we will
not do the following:

@itemize @bullet
@item
Include a feature without good use cases and rationale.
@item
Merge poorly written or incomplete code.
@end itemize

@noindent
You will be asked to improve your pull request in these cases.

@node Unit tests,  , Contributing code, Contribution
@comment  node-name,  next,  previous,  up
@section Writing unit tests

Flycheck has a comprehensive to maintain and ensure the functionality
and quality of the code.  Please add unit tests for your code if
possible.

The test suite is contained in the @file{tests/} directory and written
using the @ref{Top, , ERT, ert} library.

To add unit tests do the following:

@itemize @bullet
@item
Familiarize yourself with the @ref{Top, , ERT, ert} library.
@item
Familiarize yourself with the test suite in @file{flycheck-testsuite.el}.
@item
Add your tests at the appropriate.  Keep the order of tests
corresponding to the order of declarations in @file{flycheck.el}.
@item
Extend the provisioning script @file{vagrant/provision.sh} with the
dependencies of your tests, if necessary.  This includes syntax checker
tools.
@item
Install @uref{https://www.virtualbox.org/,Virtual Box} and
@uref{http://www.vagrantup.com/,Vagrant}.
@item
Run your tests with @command{make vagrant-test}.
@end itemize

You may also run the tests locally during development.  To do so:

@itemize @bullet
@item
Install @uref{https://github.com/cask/cask, Cask}.
@item
Setup your development environment with @command{cask install}.
@item
Run the tests with @command{tests/run.sh}.  Use @command{tests/run.sh
flake8} to run only tests whose names contain the string @code{flake8}.
@end itemize

@node Changes, Credits, Contribution, Top
@comment  node-name,  next,  previous,  up
@appendix Changes

This appendix provides a comprehensive changelog of all releases:

@menu
* master        :: unreleased
* 0.15          :: Nov 15, 2013
* 0.14.1        :: Aug 15, 2013
* 0.14          :: Aug 15, 2013
* 0.13          :: Jun 28, 2013
* 0.12          :: May 18, 2013
* 0.11          :: May 01, 2013
* 0.10          :: Apr 21, 2013
* 0.9           :: Apr 13, 2013
* 0.8           :: Apr 09, 2013
* 0.7.1         :: Feb 23, 2013
* 0.7           :: Feb 14, 2013
* 0.6.1         :: Jan 30, 2013
* 0.6           :: Jan 29, 2013
* 0.5           :: Dec 28, 2012
* 0.4           :: Nov 21, 2012
* 0.3           :: Oct 20, 2012
* 0.2           :: Oct 15, 2012
* 0.1           :: Oct 11, 2012
@end menu

@macro ghissue{number, text}
@gh{flycheck/flycheck/issues/\number\, \text\}
@end macro

@node 0.1, 0.2, Changes, Changes
@comment  node-name,  next,  previous,  up
@unnumberedsec 0.1 (Oct 11, 2012)

Initial release as flymake-checkers

@itemize @bullet
@item
New syntax checkers

@itemize @bullet
@item
TeX/LaTeX
@item
Shell scripts
@item
Python
@item
Ruby
@item
Coffeescript
@item
Emacs Lisp
@end itemize

@end itemize


@node 0.2, 0.3, 0.1, Changes
@comment  node-name,  next,  previous,  up
@unnumberedsec 0.2 (Oct 15, 2012)

@itemize @bullet
@item
New syntax checkers

@itemize @bullet
@item
PHP
@end itemize

@item
API changes

@itemize @bullet
@item
@ghissue{2, Simplify syntax checker declarations}
@end itemize

@end itemize

@node 0.3, 0.4, 0.2, Changes
@comment  node-name,  next,  previous,  up
@unnumberedsec 0.3 (Oct 20, 2012)

@itemize @bullet
@item
@ghissue{4, Replace @code{flymake-mode} with a custom syntax checking
minor mode}
@end itemize

@node 0.4, 0.5, 0.3, Changes
@comment  node-name,  next,  previous,  up
@unnumberedsec 0.4 (Nov 21, 2012)

@itemize @bullet
@item
@ghissue{5, Rename the project to Flycheck}
@item
New syntax checkers

@itemize @bullet
@item
@ghissue{9, HAML}
@item
@ghissue{9, CSS}
@item
@ghissue{9, Javascript with @command{jsl}}
@item
@ghissue{16, Javascript with @command{jshint}}
@item
@ghissue{12, JSON}
@item
LaTeX with @command{lacheck}
@end itemize

@item
Bug fixes:

@itemize @bullet
@item
@ghissue{10, Fix type error when checking compressed Emacs Lisp}
@end itemize

@end itemize

@node 0.5, 0.6, 0.4, Changes
@comment  node-name,  next,  previous,  up
@unnumberedsec 0.5 (Dec 28, 2012)

@itemize @bullet
@item
New syntax checkers:

@itemize @bullet
@item
@ghissue{15, SASS}
@item
@ghissue{21, Perl}
@item
XML
@item
@ghissue{30, Lua}
@end itemize

@item
New features:

@itemize @bullet
@item
@ghissue{25, Support manual buffer-local selection of syntax checker}
@item
@ghissue{28, Add customizable error indicators}
@item
@ghissue{27, Echo error messages at point without 3rd-party libraries
like flymake-cursor}
@end itemize

@item
Improvements:

@itemize @bullet
@item
@ghissue{24, Remember the last automatically selected syntax checker}
@end itemize

@item
Bug fixes:

@itemize @bullet
@item
@ghissue{19, Fix syntax checking of buffers without backing files}
@end itemize

@item
API changes:

@itemize @bullet
@item
@ghissue{15, Replace underlying Flymake API with a custom syntax
checking implementation}
@end itemize

@end itemize

@node 0.6, 0.6.1, 0.5, Changes
@comment  node-name,  next,  previous,  up
@unnumberedsec 0.6 (Jan 29, 2013)

@itemize @bullet
@item
New syntax checkers:

@itemize @bullet
@item
@ghissue{53, Emacs Lisp with @code{checkdoc-current-buffer}}
@item
@ghissue{72, PHP with PHP CodeSniffer}
@end itemize

@item
Removed syntax checkers:

@itemize @bullet
@item
Javascript with @command{jsl}
@end itemize

@item
New features:

@itemize @bullet
@item
@ghissue{26, Error navigation with @code{next-error} and
@code{previous-error}}
@item
@ghissue{33, Fringe icons instead of error indicators}
@item
@ghissue{59, Menu entry for Flycheck}
@item
@ghissue{35, Customizable error highlighting@comma{} taking the column
number into account}
@item
Configuration files for syntax checkers
@item
Add configuration file support to the syntax checkers
@code{coffee-coffeelint}, @code{html-tidy}, @code{javascript-jshint},
@code{pyton-flake8} and @code{tex-chktex}
@item
@ghissue{58, Allow to compile a buffer with a syntax checker for testing
purposes}
@item
@ghissue{31, Use multiple syntax checkers during a syntax check}
@item
@ghissue{52, Add dedicated help for syntax checkers}
@end itemize

@item
Improvements:

@itemize @bullet
@item
@ghissue{55, Match error patterns in order of declaration}
@end itemize

@item
Bug fixes:

@itemize @bullet
@item
@ghissue{24, Inherit highlighting faces from built-in faces}
@item
@ghissue{36, Correct error patterns of the HTML syntax checker}
@item
@ghissue{42, Detect syntax errors in the @code{python-flake8} syntax
checker}
@item
Fix various regressions after introducing unit tests
@item
@ghissue{45, Inhibit syntax checking during package installation}
@item
@ghissue{54, Disable syntax checking in Tramp buffers}
@item
@ghissue{65, Preserve whitespace in error messages}
@end itemize

@item
API changes:

@itemize @bullet
@item
@ghissue{41, Replace syntax checker variables with syntax checker
declarations}
@item
@ghissue{38, Support parsing errors with arbitrary functions instead of
error patterns}
@item
@ghissue{38, Add an error parser for Checkstyle-like XML output}
@end itemize

@end itemize

@node 0.6.1, 0.7, 0.6, Changes
@comment  node-name,  next,  previous,  up
@unnumberedsec 0.6.1 (Jan 30, 2013)

@itemize @bullet
@item
Fix package dependencies
@end itemize

@node 0.7, 0.7.1, 0.6.1, Changes
@comment  node-name,  next,  previous,  up
@unnumberedsec 0.7 (Feb 14, 2013)

@itemize @bullet
@item
New features:

@itemize @bullet
@item
Navigate to source of syntax checker declarations from syntax checker
help
@item
@ghissue{60, Add online Info manual}
@end itemize

@item
Improvements:

@itemize @bullet
@item
Use pipes instead of TTYs to read output from syntax checkers
@item
@ghissue{80, Defer syntax checks for invisible buffers}
@item
@ghissue{62, Immediately display error messages after error navigation}
@end itemize

@item
Bug fixes:

@itemize @bullet
@item
Never select deleted buffers
@item
Do not let the debugger interfere with necessary cleanup actions
@item
@ghissue{78, Do not attempt to parse empty XML trees}
@item
@ghissue{81, Fix infinite recursion on Windows}
@end itemize

@end itemize

@node 0.7.1, 0.8, 0.7, Changes
@comment  node-name,  next,  previous,  up
@unnumberedsec 0.7.1 (Feb 23, 2013)

@itemize @bullet
@item
Bug fixes:

@itemize @bullet
@item
@ghissue{87, Do not signal errors from @code{flycheck-mode}}
@item
Correctly fall back to @env{HOME} when searching configuration files
@item
Correctly ascend to parent directory when searching configuration files
@end itemize

@item
API changes:

@itemize @bullet
@item
Rename @code{config} cell to @code{config-file}
@item
Allow to pass the result of @code{config-file} cells as single argument
@item
@ghissue{86, Add support for evaluating Lisp forms in syntax checker
commands}
@end itemize

@end itemize

@node 0.8, 0.9, 0.7.1, Changes
@comment  node-name,  next,  previous,  up
@unnumberedsec 0.8 (Apr 9, 2013)

@itemize @bullet
@item
New syntax checkers:

@itemize @bullet
@item
@ghissue{91, Go using @command{gofmt}}
@item
@ghissue{101, Rust using @command{rustc}}
@end itemize

@item
New features:

@itemize @bullet
@item
@ghissue{29, Add a global Flycheck mode}.  @code{(global-flycheck-mode)}
is now the recommended way to enable Flycheck
@item
@ghissue{72, Add support for syntax checker options}
@item
Add option for the coding standard used by the @code{php-phpcs} syntax
checker
@item
Add options for the maximum McCabe complexity and the maximum line
length to @code{python-flake8}
@end itemize

@item
Improvements:

@itemize @bullet
@item
Support McCabe warnings in @code{python-flake8}
@item
Support warnings from @command{flake8} 2
@item
@ghissue{94, Show long error messages in a popup buffer}
@item
@ghissue{96, Show all error messages at point}
@item
@ghissue{98, Add support for naming warings from @command{flake8} 2}
@item
Flycheck mode is not longer enabled for buffers whose names start with a
space
@item
@ghissue{100, Improve highlighting to reduce screen flickering}
@end itemize

@end itemize

@node 0.9, 0.10, 0.8, Changes
@comment  node-name,  next,  previous,  up
@unnumberedsec 0.9 (Apr 13, 2013)

@itemize @bullet
@item
New syntax checkers:

@itemize @bullet
@item
@ghissue{103, SCSS using @command{scss}}
@item
RST (ReStructuredText) using Docutils
@item
@ghissue{107, Go using @command{go build} and @command{go test}}
@end itemize

@item
Improvements:

@itemize @bullet
@item
Quit the error message window when navigating away from error locations
@end itemize

@end itemize

@node 0.10, 0.11, 0.9, Changes
@comment  node-name,  next,  previous,  up
@unnumberedsec 0.10 (Apr 21, 2013)

@itemize @bullet
@item
Flycheck uses @ref{Top, , cl-lib, cl} now.  This library is built-in as
of GNU Emacs 24.3.  For earlier releases of GNU Emacs 24 an additional
compatibility library will be installed from GNU ELPA.

@item
New syntax checkers:

@itemize @bullet
@item
@ghissue{112, POSIX Shell script using @command{bash}}
@item
@ghissue{113, Ruby using @command{rubocop}}
@item
@ghissue{108, Elixir}
@item
@ghissue{122, Erlang}
@end itemize

@item
Removed syntax checkers:

@itemize @bullet
@item
@ghissue{115, Python using Pyflakes}.  Use the superior Flake8 syntax
checker
@end itemize

@item
New features:

@itemize @bullet
@item
Add @code{flycheck-copy-messages-as-kill}, mapped to @kbd{C-c ! C-w}, to
copy all error messages under point into kill ring
@item
Add @code{flycheck-google-messages}, mapped to @kbd{C-c ! /}, to google
for error messages under point.  Needs the
@uref{https://github.com/Bruce-Connor/emacs-google-this, Google This}
library
@item
Syntax checkers can redirect output to a temporary directory now using
the @code{temporary-directory} argument symbol
@end itemize

@item
Improvements:

@itemize @bullet
@item
Call option filters for @code{nil} values, too
@item
@ghissue{112, Improve error parsing in Bash syntax checker}
@item
Error navigation does not cross restrictions in narrowed buffers anymore
@item
@ghissue{99, Try to preserve the non-directory part of the buffer's file
name when substituting the @code{source} symbol}
@end itemize

@item
Bug fixes:

@itemize @bullet
@item
Fix error highlighting and navigation in narrowed buffers
@item
@ghissue{118, Use a hopefully more reliable way to parse output of PHP
CodeSniffer}
@end itemize

@end itemize

@node 0.11, 0.12, 0.10, Changes
@comment  node-name,  next,  previous,  up
@unnumberedsec 0.11 (May 01, 2013)

@itemize @bullet
@item
New syntax checkers:

@itemize @bullet
@item
@ghissue{124, Scala}
@end itemize

@item
New features:

@itemize @bullet
@item
Customizable error indication with control of the fringe side, via
@code{flycheck-indication-mode}
@item
@ghissue{128, Customizable automatic syntax checking@comma{} via
@code{flycheck-check-syntax-automatically}}
@item
@ghissue{133, Customizable configuration file search@comma{} via
@code{flycheck-locate-config-file-functions}}
@item
Find configuration files in @uref{https://github.com/bbatsov/projectile,
Projectile} projects
@item
Add @code{flycheck-before-syntax-check-hook} and
@code{flycheck-syntax-check-failed-hook}
@end itemize

@item
Improvements:

@itemize @bullet
@item
@ghissue{123, The @code{ruby} syntax checker now differentiates warnings
from errors}
@item
Faces are now in a separate customization group
@end itemize

@item
Bug fixes:

@itemize @bullet
@item
Add missing customization group for syntax checker options
@end itemize

@end itemize

@node 0.12, 0.13, 0.11, Changes
@comment  node-name,  next,  previous,  up
@unnumberedsec 0.12 (May 18, 2013)

@itemize @bullet
@item
New syntax checkers:

@itemize @bullet
@item
@ghissue{136, Ruby using @command{jruby}}
@item
@ghissue{138, Puppet}
@end itemize

@item
New features:

@itemize @bullet
@item
Highlight error expressions by default, with the new @code{sexps}
highlighting mode
@item
@ghissue{140, Automatically check syntax some time after the last change
in the buffer}
@item
Add @code{flycheck-version} to determine the installed Flycheck version
@item
Add @code{flycheck-list-errors}, mapped to @kbd{C-c ! l}, to list all
errors in a separate buffer
@end itemize

@item
Improvements:

@itemize @bullet
@item
Defer syntax checks while a buffer is reverted, to avoid race conditions
@end itemize

@item
Bug fixes:

@itemize @bullet
@item
@ghissue{136, Correctly parse syntax errors from JRuby}
@end itemize

@end itemize

@node 0.13, 0.14, 0.12, Changes
@comment  node-name,  next,  previous,  up
@unnumberedsec 0.13 (Jun 28, 2013)

@itemize @bullet
@item
@b{Breaking changes}:

@itemize @bullet
@item
Obsolete @code{flycheck-warning-face} and @code{flycheck-error-face} in
favor @code{flycheck-warning} and @code{flycheck-error} respectively
@item
Obsolete @code{:predicate} forms in favor of @code{:predicate} functions
@item
@code{flycheck-def-config-file-var} does not automatically mark
variables as safe anymore
@end itemize

@item
New features:

@itemize @bullet
@item
Make fringe indicator faces customizable independently with
@code{flycheck-fringe-error} and @code{flycheck-fringe-warning}
@item
Improve the default faces by using underlines instead of foreground
colors, if possible
@item
@ghissue{141, Customizable error processing with
@code{flycheck-process-error-functions}}
@item
@ghissue{144, Make the delay before starting a syntax check customizable
via @code{flycheck-idle-change-delay}}
@item
@ghissue{156, Make display of errors under point customizable via
@code{flycheck-display-errors-function}}
@end itemize

@item
Improvements

@itemize @bullet
@item
Always highlight errors on top of warnings now
@item
@ghissue{141, Do not trigger syntax checks in the middle of commands}
@item
Add the current directory to load path in the @code{emacs-lisp} syntax
checker
@item
Do not longer use the @code{emacs-lisp-checkdoc} syntax checker in
Scratch buffers
@item
@ghissue{149, Do not flush temporary files onto disk}
@item
Syntax checkers may have error patterns and error parser now
@item
Predicate forms are now wrapped into functions and compiled into
functions during byte compilation
@item
Copy each message separately in @code{flycheck-copy-messages-as-kill}
@item
Mark some customizable variables as safe for file variable usage, most
notably @code{flycheck-indication-mode},
@code{flycheck-highlighting-mode} and @code{flycheck-idle-change-delay}.
@end itemize

@item
Bug fixes:

@itemize @bullet
@item
Fix error when searching for a configuration file outside a Projectile
project
@item
Do not start a syntax check before the @code{flycheck-mode-hook} was run
@item
Do not start automatic syntax checks if Flycheck Mode is disabled
@item
@ghissue{143, Defer the initial syntax check until after the current
interactive command}
@item
Correctly clean up information about running processes
@item
@ghissue{150, Fix compatibility with Emacs 24.2 and earlier}
@item
Fix version information on Emacs trunk builds
@end itemize

@end itemize
@node 0.14, 0.14.1, 0.13, Changes
@comment  node-name,  next,  previous,  up
@unnumberedsec 0.14 (Aug 15, 2013)

@itemize @bullet
@item
@b{Breaking changes}:

@itemize @bullet
@item
@ghissue{163, Introduce @code{flycheck-define-checker} and obsolete
@code{flycheck-declare-checker}}
@item
Remove the obsolete @code{flycheck-error-face} and
@code{flycheck-warning-face}
@item
@ghissue{176, Do not initialize packages by default in @code{emacs-lisp}
syntax checker for non-configuration files}
@item
@ghissue{179, Change the default @code{flycheck-highlighting-mode} to
@code{symbols}}
@item
@ghissue{184, Drop support for Pylint 0.x in @command{python-pylint}}
@end itemize

@item
New features:

@itemize @bullet
@item
@ghissue{166, List errors at point only with prefix arg to
@code{flycheck-list-errors}}
@item
@ghissue{166, Add new display function
@code{flycheck-display-errors-in-list} to display errors at point in the
error list}
@item
New @code{option-list} argument cell to pass option lists to a syntax
checker
@item
@ghissue{174, New @code{flycheck-emacs-lisp-load-path} option to
customize the @code{load-path} used by the @code{emacs-lisp} syntax
checker}
@item
@ghissue{176, New @code{flycheck-emacs-lisp-initialize-packages} option
to initialize packages in the @code{emacs-lisp} syntax checker}
@item
@ghissue{176, New @code{flycheck-emacs-lisp-package-user-dir} option to
configure the package directory for the @code{emacs-lisp} syntax
checker}
@item
New option filter @code{flycheck-option-comma-separated-list} for
options with comma separated lists as values
@item
@ghissue{179, New highlighting mode @code{symbols} to highlight the
symbol pointed to by an error}
@end itemize

@item
New syntax checkers:

@itemize @bullet
@item
@ghissue{160, LESS}
@item
@ghissue{162, Haskell with @command{ghc}@comma{} @command{hdevtools}
and @command{hlint}}
@item
@ghissue{170, C/C++ with @command{cppcheck}}
@item
@ghissue{172, C/C++ with @command{clang}}
@item
CoffeeScript with @command{coffee}
@item
@ghissue{180, XML with @command{xmllint}}
@item
@ghissue{167, D with @command{dmd}}
@end itemize

@item
Improvements:

@itemize @bullet
@item
@ghissue{157, Support Web Mode in @code{html-tidy} syntax checker}
@item
@ghissue{159, Support Rubocop 0.9 and drop support for older Rubocop
releases}
@item
Include the message ID in error messages from @command{python-pylint}
@end itemize

@item
Bug fixes:

@itemize @bullet
@item
Fix warnings about flawed definitions in @code{emacs-lisp} and
@code{emacs-lisp-checkdoc}, caused by faulty formatting of sexps
@item
@ghissue{166, Refresh error lists when pressing @kbd{g}}
@item
@ghissue{175, Do not obscure active minibuffer input when displaying
errors in the echo area}
@item
Fix universal prefix argument for @code{flycheck-next-error} at
@code{C-c ! n}
@item
@ghissue{192, Correctly parse output of @command{coffeelint} 0.5.7}
@item
@ghissue{184, Correctly parse output of @command{pylint} 1.0}
@end itemize

@end itemize

@node 0.14.1, 0.15, 0.14, Changes
@comment  node-name,  next,  previous,  up
@unnumberedsec 0.14.1 (Aug 16, 2013)

@itemize @bullet
@item
Bug fixes:

@itemize @bullet
@item
@ghissue{194, Add a missing dependency}
@end itemize

@end itemize

@node 0.15, master, 0.14.1, Changes
@comment  node-name,  next,  previous,  up
@unnumberedsec 0.15 (Nov 15, 2013)

@itemize @bullet
@item
Flycheck has a new home at @uref{https://github.com/flycheck/flycheck},
the online manual moved to @uref{http://flycheck.github.io}.

@item
@b{Breaking changes}:

@itemize @bullet
@item
Do not add the current directory to the @code{emacs-lisp} syntax checker
load path
@item
@ghissue{214, @code{flycheck-list-errors} cannot list errors at point
anymore}.  It does not accept a prefix argument anymore, and takes zero
arguments now
@item
@ghissue{214, @code{flycheck-display-errors-in-list} is gone}.  The
error list automatically highlights the error at point now
@item
Remove obsolete @code{flycheck-declare-checker}
@end itemize

@item
New syntax checkers:

@itemize @bullet
@item
@ghissue{236, YAML}
@item
@ghissue{245, Javascript with @command{gjslint}}
@item
@ghissue{246, Slim}
@item
@ghissue{249, PHP using @command{phpmd}}
@end itemize

@item
New features:

@itemize @bullet
@item
Support IDO or @uref{https://github.com/d11wtq/grizzl, Grizzl} as
completion systems for @code{flycheck-select-checker} at @kbd{C-c ! s}
@item
@ghissue{202, Disable standard error navigation with
@code{flycheck-standard-error-navigation}}
@item
@ghissue{207, Add @code{flycheck-clang-language-standard} to choose the
language standard for C/C++ syntax checking}
@item
@ghissue{207, Add @code{flycheck-clang-definitions} to set additional
definitions for C/C++ syntax checking}
@item
@ghissue{207, Add @code{flycheck-clang-no-rtti} to disable RTTI for
C/C++ syntax checking}
@item
Add new option cell @code{option-flag} for boolean flags in syntax
checker commands
@item
@ghissue{207, Add @code{flycheck-clang-includes} to include additional
files for C/C++ syntax checking}
@item
Add configuration file variable @code{flycheck-pylintrc} for Pylint
@item
@ghissue{214, New faces @code{flycheck-error-list-highlight-at-point}
and @code{flycheck-error-list-highlight} to highlight the errors at
point and at the current line respectively in the error list}
@item
@ghissue{214, The error list now automatically updates to show the
errors of the current buffer}
@item
@ghissue{212, Define new error levels with
@code{flycheck-define-error-level}}
@item
@ghissue{234, Add @code{flycheck-clang-standard-library} to choose the
standard library for C/C++ syntax checking}
@item
@ghissue{243, Customize the delay for displaying errors via
@code{flycheck-display-errors-delay}}
@item
@ghissue{215, Add @code{info} level for informational annotations by
syntax checkers}
@item
@ghissue{259, Add a new symbol @code{temporary-file-name} to pass
temporary file names to syntax checkers}
@end itemize

@item
Improvements:

@itemize @bullet
@item
@ghissue{214, The error list now refreshes automatically after each
syntax check}
@item
@ghissue{214, The errors at point are now automatically highlighted in
the error list}
@item
@code{emacs-lisp-checkdoc} does not longer check @file{.dir-locals.el}
files
@item
@ghissue{222, Do not automatically check syntax in encrypted files}
@item
@ghissue{215, Parse notes from @code{c/c++-clang} into info level
messages}
@item
@ghissue{204, Parse convention warnings from @command{pylint}} to
@ghissue{215, info level}
@item
@ghissue{215, Demote naming warnings from @code{python-flake8} to info
level}
@item
@ghissue{256, Support @code{enh-ruby-mode} in Ruby syntax checkers}
@item
Parse columns from @code{python-pylint} errors
@item
Do not compress temporary files for syntax checks if the original file
was compressed
@end itemize

@item
Bug fixes:

@itemize @bullet
@item
@ghissue{225, Find local includes in the Clang syntax checker}
@item
Do not emit spurious flawed definition warning in the @code{rst} syntax
checker
@item
@ghissue{251, Handle abbreviated file names in @command{luac}
output@comma{} by simply ignoring them}
@item
@ghissue{259, Correctly redirect the output binary of the
@code{go-build} syntax checker}
@item
@ghissue{263, Fix Cppcheck parsing with the built-in Emacs XML parser}
@end itemize

@end itemize

@node master,  , 0.15, Changes
@comment  node-name,  next,  previous,  up
@unnumberedsec master (unreleased)

@itemize @bullet
@item @b{Breaking changes}:

@itemize @bullet
@item
Argument substitution is no longer performed on syntax checker
executables.  The executable must be a string.
@item
@ghissue{250, Remove @code{ruby} and @code{ruby-jruby} syntax checkers.
Use @code{ruby-rubocop} and @code{ruby-rubylint} instead}
@item
@ghissue{275, Split out @code{haskell-hdevtools} into a separate
package}.  See @uref{https://github.com/flycheck/flycheck-hdevtools,
flycheck-hdevtools}
@end itemize

@item
New syntax checkers:

@itemize @bullet
@item
@ghissue{250, Ruby with @command{ruby-lint}}
@item
@ghissue{270, Handlebars}
@item
@ghissue{253, YAML with @command{yaml-jsyaml}}
@item
@ghissue{255, Chef recipes with @command{foodcritic}}
@item
@ghissue{276, AsciiDoc}
@end itemize

@item
New features:

@itemize @bullet
@item
@ghissue{272, Define variables to override the executables of syntax
checkers}
@item
@ghissue{272, Interactively set the executable of a syntax checker with
@code{flycheck-set-checker-executable}}
@end itemize

@item
Improvements:

@itemize @bullet
@item
Demote Rubocop convention messages to @code{info} level
@end itemize

@item
Bug fixes:

@itemize @bullet
@item
@ghissue{280, Make relative imports work with @code{python-pylint}}
@end itemize

@end itemize

@node Credits, GNU Free Documentation License, Changes, Top
@comment  node-name,  next,  previous,  up
@appendix Credits

Flycheck is written and maintained by @gh{lunaryorn, Sebastian Wiesner},
with contributions from the following people.  Their help and ideas,
their support and patches are greatly appreciated.

@itemize @bullet
@item
@gh{bbatsov, Bozhidar Batsov} provided valuable feedback and
refinements, brought Flycheck to a larger user base by adding it to his
awesome @gh{bbatsov/prelude, Prelude project}, and added a Ruby syntax
checker using @command{rubocop}.

@item
@gh{dhaley, Damon Haley} helped to shape and test the PHP CodeSniffer
checker.

@item
@gh{dholm, David Holm} added C/C++ syntax and style checkers using
@command{clang} and @command{cppcheck} respectively.

@item
@gh{gfrey, Gereon Frey} fixed the @command{go-build} syntax checker and
improve its tests.

@item
@gh{wyuenho, Jimmy Yuen Ho Wong} added the HTML syntax checker and the
jshint Javascript checker, and did valuable testing and bug fixing.

@item
@gh{kwitek,Krzysztof Witkowski} implemented @code{eval} support in
Flycheck commands.

@item
@gh{magnars/,Magnar Sveen} developed the awesome @gh{magnars/dash.el,
dash.el} and @gh{magnars/s.el, s.el} libraries, that drive considerable
parts of Flycheck's internals.

@item
@gh{maio, Marian Schubert} added the Perl syntax checker.

@item
@gh{markhellewell, Mark Hellewell} added the Puppet syntax and style
checkers.

@item
@gh{scrooloose, Martin Grenfell} created the awesome Vim library
@gh{scrooloose/syntastic, syntastic} which inspired this project and
many of its checkers.

@item
@gh{BinaryKhaos,Matthias Dahl} improved the performance of Flycheck's
temp file handling.

@item
@gh{ptrv, Peter Vasil} contributed syntax checkers for XML, Lua and Go
(using @command{go build} and @command{go test}), added unit tests and
did valuable testing.

@item
@gh{rdallasgray, Robert Dallas Gray} made error display customizable
with @code{flycheck-display-errors-function}.

@item
@gh{robert-zaremba, Robert Zaremba} added Go syntax checker using
@command{gofmt}.

@item
@gh{steckerhalter, steckerhalter} provided the PHP CodeSniffer checker.

@item
@gh{purcell, Steve Purcell} implemented many checkers, contributed
important ideas to the design of the checker API and engaged in
worthwhile discussion to shape this project.

@item
@gh{syl20bnr, Sylvain Benner} added syntax checkers for Elixir and
Erlang, and wrote the cool @gh{flycheck/flycheck-color-mode-line,
flycheck-color-mode-line} extension.

@item
@gh{thisirs, Sylvain Rousseau} added a syntax checker for POSIX shell
script using @command{bash}, and improved error parsing in the Bash
script syntax checker.

@item
@gh{tom-tan, tom tan} added a syntax checker for the D programming
language using @command{dmd}, and wrote the cool
@gh{flycheck/flycheck-d-unittest, flycheck-d-unittest} extension.

@item
@gh{yannick1974, Yannick Roehlly} added support for PEP8 naming errors
to the Flake8 syntax checker.

@item
@gh{yasuyk, Yasuyuki Oka} contribute a lot of syntax checkers for
various languages, including AsciiDoc, Chef recipes, Handlebars,
Javascript, PHP, Ruby, Slim and YAML.

@item
@gh{vderyagin, Victor Deryagin} added the Rust syntax checker.
@end itemize

Of course we also need to thank @ref{Top, ,GNU Flymake, flymake}, the
first, respectable, though somewhat failed attempt at on-the-fly syntax
checking.

@node GNU Free Documentation License, Syntax checkers, Credits, Top
@comment  node-name,  next,  previous,  up
@appendix GNU Free Documentation License

@include fdl-1.3.texi

@node Syntax checkers, Definition Index, GNU Free Documentation License, Top
@comment  node-name,  next,  previous,  up
@appendix Available syntax checkers

The following syntax checkers are included in Flycheck, listed in the
order of their appearance in the default value of
@code{flycheck-checkers}:

@itemize @bullet
@iflyc asciidoc
@iflyc bash
@iflyc c/c++-clang
@iflyc c/c++-cppcheck
<<<<<<< HEAD
@iflyc cfengine
=======
@iflyc chef-foodcritic
>>>>>>> ef403779
@iflyc coffee
@iflyc coffee-coffeelint
@iflyc css-csslint
@iflyc d-dmd
@iflyc elixir
@iflyc emacs-lisp
@iflyc emacs-lisp-checkdoc
@iflyc erlang
@iflyc go-gofmt
@iflyc go-build
@iflyc go-test
@iflyc haml
@iflyc handlebars
@iflyc haskell-ghc
@iflyc haskell-hlint
@iflyc html-tidy
@iflyc javascript-jshint
@iflyc javascript-gjslint
@iflyc json-jsonlint
@iflyc less
@iflyc lua
@iflyc perl
@iflyc php
@iflyc php-phpmd
@iflyc php-phpcs
@iflyc puppet-parser
@iflyc puppet-lint
@iflyc python-flake8
@iflyc python-pylint
@iflyc rst
@iflyc ruby-rubocop
@iflyc ruby-rubylint
@iflyc rust
@iflyc sass
@iflyc scala
@iflyc scss
@iflyc sh-dash
@iflyc sh-bash
@iflyc slim
@iflyc tex-chktex
@iflyc tex-lacheck
@iflyc xml-xmlstarlet
@iflyc xml-xmllint
@iflyc yaml-jsyaml
@iflyc yaml-ruby
@iflyc zsh
@end itemize

Use @kbd{M-x flycheck-describe-checker} in this buffer to get help for
the syntax checker under point.

@node Definition Index,  , Syntax checkers, Top
@comment  node-name,  next,  previous,  up
@unnumbered Type, Function and Variable Definition Index

@printindex cp

@bye

@c Local Variables:
@c mode: texinfo
@c TeX-master: t
@c TeX-command-default: "Makeinfo"
@c coding: utf-8
@c End:<|MERGE_RESOLUTION|>--- conflicted
+++ resolved
@@ -178,11 +178,9 @@
 @item
 C/C++ (using @command{clang} and @command{cppcheck})
 @item
-<<<<<<< HEAD
 CFEngine (using @command{cf-promises})
-=======
+@item
 Chef cookbooks (using @command{foodcritic}))
->>>>>>> ef403779
 @item
 CoffeeScript (using @command{coffee} and @command{coffeelint})
 @item
@@ -3346,11 +3344,8 @@
 @iflyc bash
 @iflyc c/c++-clang
 @iflyc c/c++-cppcheck
-<<<<<<< HEAD
 @iflyc cfengine
-=======
 @iflyc chef-foodcritic
->>>>>>> ef403779
 @iflyc coffee
 @iflyc coffee-coffeelint
 @iflyc css-csslint
