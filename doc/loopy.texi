--- conflicted
+++ resolved
@@ -506,11 +506,7 @@
 expect, as @samp{i} is assigned a value from the list after collecting @samp{i} into
 @samp{coll}.
 
-<<<<<<< HEAD
-@float Listing,org839f712
-=======
-@float Listing,org634bb44
->>>>>>> 976723ed
+@float Listing,org5c940a5
 @lisp
 ;; => (nil 1 2)
 (loopy (collect coll i)
@@ -573,7 +569,6 @@
 
 @cindex variable destructuring
 For convenience, @samp{VAR} can be a sequence, either a list or a vector (as a
-<<<<<<< HEAD
 stand-in for an array), of symbols instead of a single symbol.  This tells the
 command to “de-structure” the value of @samp{EXPR}, similar to the functions
 @code{seq-let}, @code{cl-destructuring-bind}, and @code{pcase-let}.  This sequence of symbols
@@ -586,16 +581,6 @@
 A positional variable which will be bound to the corresponding element in
 the sequence.  These variables can be recursive.
 
-=======
-stand-in for an array), of symbols instead of a single symbol.  This tells
-the command to “de-structure” the value of @samp{EXPR}, similar to the functions
-@code{seq-let}, @code{cl-destructuring-bind}, and @code{pcase-let}.  This sequence of
-symbols can be shorter than the destructured sequence, @emph{but not longer}.  If
-shorter, the unassigned elements of the list are simply ignored.  To assign
-the final @code{cdr} of a destructured list, use dotted notation.
-
-@float Listing,org232b05a
->>>>>>> 976723ed
 @lisp
 ;; ((1 2 3) (4 5 6))
 (loopy (list [i (j k)] '([1 (2 3)] [4 (5 6)]))
@@ -1853,13 +1838,17 @@
 
 The available accumulation commands are:
 
-@table @asis
-@item @samp{(accumulate VAR EXPR FUNC &key init)}
-Accumulate the result of applying
-function @samp{FUNC} to @samp{EXPR} and @samp{VAR}.  @samp{EXPR} and @samp{VAR} are used as the
-first and second arguments to @samp{FUNC}, respectively.
+@findex accumulate
+@table @asis
+@item @samp{(accumulate|accumulating VAR EXPR FUNC &key init)}
+Accumulate the
+result of applying function @samp{FUNC} to @samp{EXPR} and @samp{VAR}.  @samp{EXPR} and @samp{VAR}
+are used as the first and second arguments to @samp{FUNC}, respectively.
 
 This is a generic command in case the others don't meet your needs.
+
+This command is similar to the @samp{expr} command, except that this command
+will not create variables local to loops made by the @samp{sub-loop} command.
 
 @lisp
 ;; Call `(cons i my-accum)'
@@ -1869,10 +1858,32 @@
        (accumulate my-accum i #'cons :init nil)
        (finally-return my-accum))
 
+;; Works mostly the same as the above:
+(loopy (list i '(1 2))
+       (expr my-accum (cons i my-accum))
+       (finally-return my-accum))
+
 ;; => ((3 1) (4 2))
 (loopy (list i '((1 2) (3 4)))
        (accumulate (accum1 accum2) i #'cons :init nil)
        (finally-return accum1 accum2))
+@end lisp
+
+This command also has the alias @samp{callf2}.  It is similar to using the
+function @code{cl-callf2}, except that the function argument is given last and
+must be quoted.  This alias is intended to help users remember argument
+order.
+
+@lisp
+(loopy (list i '(1 2))
+       (callf2 my-accum i #'cons :init nil)
+       (finally-return my-accum))
+
+;; Is the same as the above:
+(loopy (with (my-accum))
+       (list i '(1 2))
+       (do (cl-callf2 cons i my-accum))
+       (finally-return my-accum))
 @end lisp
 @end table
 
@@ -2214,15 +2225,40 @@
 
 @samp{VAR} is initialized to @samp{INIT}, if provided, or @code{nil}.
 
+This command is similar to the @samp{expr} command, except that this command
+will not create variables local to loops made by the @samp{sub-loop} command.
+
 @lisp
 ;; = > 6
 (loopy (list i '(1 2 3))
        (reduce my-reduction i #'+ :init 0)
        (finally-return my-reduction))
 
+;; Works similarly to above:
+(loopy (list i '(1 2 3))
+       (expr my-reduction (+ i my-reduction) :init 0)
+       (finally-return my-reduction))
+
 ;; => 24
 (loopy (list i '(1 2 3 4))
        (reduce i #'* :init 1))
+@end lisp
+
+This command also has the alias @samp{callf}.  It is similar to using the
+function @code{cl-callf}, except that the function argument is given last and
+must be quoted.  This alias is intended to help users remember argument
+order.
+
+@lisp
+(loopy (list i '(1 2 3))
+       (callf my-reduction i #'+ :init 0)
+       (finally-return my-reduction))
+
+;; Is similar to the above:
+(loopy (with (my-reduction 0))
+       (list i '(1 2 3))
+       (do (cl-callf + my-reduction i))
+       (finally-return my-reduction))
 @end lisp
 @end table
 
