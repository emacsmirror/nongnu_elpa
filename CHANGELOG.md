--- conflicted
+++ resolved
@@ -11,16 +11,6 @@
   un-dotted pairs.
 - Add the command `map-ref`, similar to `list-ref` and `seq-ref`.
 
-<<<<<<< HEAD
-### Other Changes
-
-- The default destructuring system now takes on some of the features of Emacs
-  `cl-lib` destructuring functions.  The special arguments `&key`, `&whole`, and
-  `&rest` were added in ways that make sense for Loopy.  Because the functions
-  in `seq.el` can be extended for new types, this addition only makes
-  `loopy-seq.el` redundant for the destructuring of lists and arrays.
-  - See also the new features `loopy-dsetq`, `loopy-let*`, and `loopy-ref`.
-=======
 ### Bugs Fixed
 
 - Fix parsing error in `expr` command when redundantly passing nil to `:init`.
@@ -34,7 +24,12 @@
   the order of arguments.  Unlike the `callf*` macros from which these aliases
   derive, the function argument to these commands is the third argument and must
   be quoted.
->>>>>>> 976723ed
+- The default destructuring system now takes on some of the features of Emacs
+  `cl-lib` destructuring functions.  The special arguments `&key`, `&whole`, and
+  `&rest` were added in ways that make sense for Loopy.  Because the functions
+  in `seq.el` can be extended for new types, this addition only makes
+  `loopy-seq.el` redundant for the destructuring of lists and arrays.
+  - See also the new features `loopy-dsetq`, `loopy-let*`, and `loopy-ref`.
 
 ## 0.7.2
 
