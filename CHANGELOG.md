--- conflicted
+++ resolved
@@ -3,33 +3,27 @@
 ## Master (Unreleased)
 
 ### Breaking Changes
-* rename bmacro -> beacon
+* rename bmacro -> beacon.
 
 ### Enhancements
 * Add `meow-expand-hint-counts`.
 * Add more defaults to `meow-mode-state-list`.
-<<<<<<< HEAD
-* Improve color calculation in beacon state
-* Support change char in beacon state (as the fallback behaviour for change, by default)
-* Support `expand char` selection in beacon state
-* Support `kill` in beacon state
-=======
-* Improve color calculation in bmacro
-* Support change char in bmacro (as the fallback behaviour for change, by default)
-* Support `expand char` selection in bmacro
+* Improve color calculation in beacon state.
+* Support change char in beacon state (as the fallback behaviour for change, by default).
+* Support `expand char` selection in beacon state.
+* Support `kill` in beacon state.
 * Add thing `sentence`, default bound to `.`.
->>>>>>> bc555037
 
 ### Bugs fixed
-* Fix expand for `meow-line`
-* Fix nils displayed in keypad popup
-* Fix C-S- and C-M-S- in keypad
-* Eval `meow-motion-overwrite-define-key` multiple times cause invalid remap
-* Set `undo-tree-enable-undo-in-region` for undo-tree automatically
+* Fix expand for `meow-line`.
+* Fix nils displayed in keypad popup.
+* Fix C-S- and C-M-S- in keypad.
+* Eval `meow-motion-overwrite-define-key` multiple times cause invalid remap.
+* Set `undo-tree-enable-undo-in-region` for undo-tree automatically.
 
 ## 1.0.1 (2021-11-30)
 ### Bugs fixed
 * `SPC SPC` doesn't work in motion state.
 
 ## 1.0.0 (2021-11-28)
-Initial release+Initial release.