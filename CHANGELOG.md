# Changelog

## master (unreleased)

### Bugs fixed

* Dynamic vars whose names contain non-alphanumeric characters are now font-locked correctly.
<<<<<<< HEAD
* [#445 (comment)](https://github.com/clojure-emacs/clojure-mode/issues/445#issuecomment-340460753): Proper font lock for namespaced keywords like for example `(s/def ::keyword)`
=======
* [#508](https://github.com/clojure-emacs/clojure-mode/issues/508): Fix font lock for namespaces with metadata
>>>>>>> 02587c36

## 5.10.0 (2019-01-05)

### New features

* Recognize Gradle projects using the new Kotlin DSL (`build.gradle.kts`).
* [#481](https://github.com/clojure-emacs/clojure-mode/issues/481): Support vertical alignment even in the presence of blank lines, with the new `clojure-align-separator` user option.
* [#483](https://github.com/clojure-emacs/clojure-mode/issues/483): Support alignment for reader conditionals, with the new `clojure-align-reader-conditionals` user option.
* [#497](https://github.com/clojure-emacs/clojure-mode/pull/497): Indent "let", "when" and "while" as function form if not at start of a symbol.

### Bugs fixed

* [#489](https://github.com/clojure-emacs/clojure-mode/issues/489): Inserting parens before comment form doesn't move point.
* [#500](https://github.com/clojure-emacs/clojure-mode/pull/500): Fix project.el integration.

### Changes

* Change the accepted values of `clojure-indent-style` from keywords to symbols.

## 5.9.1 (2018-08-27)

* [#485](https://github.com/clojure-emacs/clojure-mode/issues/485): Fix a regression in `end-f-defun`.

## 5.9.0 (2018-08-18)

### Changes

* Add `clojure-toplevel-inside-comment-form` to make forms inside of `(comment ...)` forms appear as top level forms for evaluation and navigation.
* Require Emacs 25.1+.

## 5.8.2 (2018-08-09)

### Changes

* Disable ns caching by default.

## 5.8.1 (2018-07-03)

### Bugs fixed

* Fix the project.el integration.

## 5.8.0 (2018-06-26)

### New features

* New interactive commands `clojure-show-cache` and `clojure-clear-cache`.
* Add basic integration with `project.el`.
* The results of `clojure-project-dir` are cached by default to optimize performance.
* [#478](https://github.com/clojure-emacs/clojure-mode/issues/478): Cache the result of `clojure-find-ns` to optimize performance.

### Changes

* Indent `fdef` (clojure.spec) like a `def`.
* Add `shadow-cljs.edn` to the default list of build tool files.

## 5.7.0 (2018-04-29)

### New features

* Add imenu support for multimethods.
* Make imenu recognize indented def-forms.
* New interactive command `clojure-cycle-when`.
* New interactive command `clojure-cycle-not`.
* New defcustom `clojure-comment-regexp` for font-locking `#_` or `#_` AND `(comment)` sexps.
* [#459](https://github.com/clojure-emacs/clojure-mode/issues/459): Add font-locking for new built-ins added in Clojure 1.9.
* [#471](https://github.com/clojure-emacs/clojure-mode/issues/471): Support tagged maps (new in Clojure 1.9) in paredit integration.
* Consider `deps.edn` a project root.
* [#467](https://github.com/clojure-emacs/clojure-mode/issues/467): Make `prog-mode-map` the parent keymap for `clojure-mode-map`.

### Changes

* Drop support for CLJX.
* Remove special font-locking of Java interop methods & constants: There is no semantic distinction between interop methods, constants and global vars in Clojure.

### Bugs fixed

* [#458](https://github.com/clojure-emacs/clojure-mode/pull/458): Get correct ns when in middle of ns form with `clojure-find-ns`
* [#447](https://github.com/clojure-emacs/clojure-mode/issues/241): When `electric-indent-mode` is on, force indentation from within docstrings.
* [#438](https://github.com/clojure-emacs/clojure-mode/issues/438): Filling within a doc-string doesn't affect surrounding code.
* Fix fill-paragraph in multi-line comments.
* [#443](https://github.com/clojure-emacs/clojure-mode/issues/443): Fix behavior of `clojure-forward-logical-sexp` and `clojure-backward-logical-sexp` with conditional macros.
* [#429](https://github.com/clojure-emacs/clojure-mode/issues/429): Fix a bug causing last occurrence of expression sometimes is not replaced when using `move-to-let`.
* [#423](https://github.com/clojure-emacs/clojure-mode/issues/423): Make `clojure-match-next-def` more robust against zero-arity def-like forms.
* [#451](https://github.com/clojure-emacs/clojure-mode/issues/451): Make project root directory calculation customized by `clojure-project-root-function`.
* Fix namespace font-locking: namespaces may also contain non alphanumeric chars.


## 5.6.1 (2016-12-21)

### Bugs fixed

* Make `clojure--read-let-bindings` more robust so `let` related refactorings do not bail on an incorrectly formatted binding form.

## 5.6.0 (2016-11-18)

### New features

* New interactive command `clojure-mode-report-bug`.
* New interactive command `clojure-view-guide`.
* New interactive command `clojure-view-reference-section`.
* New interactive command `clojure-view-cheatsheet`.
* New interactive command `clojure-view-grimoire`.
* New interactive command `clojure-view-style-guide`.
* Make the refactoring keymap prefix customizable via `clojure-refactor-map-prefix`.
* Port and rework `let`-related features from `clj-refactor`. Available features: introduce `let`, move to `let`, forward slurp form into `let`, backward slurp form into `let`.

### Changes

* `clojure-mode` now requires Emacs 24.4.

## 5.5.2 (2016-08-03)

### Bugs fixed

* [#399](https://github.com/clojure-emacs/clojure-mode/issues/399): Fix fontification of prefix characters inside keywords.

## 5.5.1 (2016-07-25)

### Bugs fixed

* [#394](https://github.com/clojure-emacs/clojure-mode/issues/394): `?` character is now treated as prefix when outside symbols.
* [#394](https://github.com/clojure-emacs/clojure-mode/issues/394): `#` character now has prefix syntax class.
* Fixed indentation of `definterface` to match that of `defprotocol`.
* [#389](https://github.com/clojure-emacs/clojure-mode/issues/389): Fixed the indentation of `defrecord` and `deftype` multiple airity protocol forms.
* [#393](https://github.com/clojure-emacs/clojure-mode/issues/393): `imenu-generic-expression` is no longer hard-coded and its global value is respected.

## 5.5.0 (2016-06-25)

### New features

* Port cycle privacy, cycle collection type and cycle if/if-not from clj-refactor.el.
* Rework cycle collection type into convert collection to list, quoted list, map, vector, set.

## 5.4.0 (2016-05-21)

### New features

* When aligning forms with `clojure-align` (or with the automatic align feature), blank lines will divide alignment regions.
* [#378](https://github.com/clojure-emacs/clojure-mode/issues/378): Font-lock escape characters in strings.
* Port threading macros related features from clj-refactor.el. Available refactorings: thread, unwind, thread first all, thread last all, unwind all.
* New command: `clojure-sort-ns`.
* All ns manipulation commands have keybindings under `C-c C-r n`.

## 5.3.0 (2016-04-04)

### Bugs fixed

* [#371](https://github.com/clojure-emacs/clojure-mode/issues/371): Don't font-lock `:foo/def` like a `def` form.
* [#367](https://github.com/clojure-emacs/clojure-mode/issues/367): `clojure-align` no longer gets confused with commas. In fact, now it even removes extra commas.

### New features

* [#370](https://github.com/clojure-emacs/clojure-mode/issues/370): Warn the user if they seem to have activated the wrong major-mode.
* Make the expected ns function configurable via `clojure-expected-ns-function`.

## 5.2.0 (2016-02-04)

### Bugs fixed

* [#361](https://github.com/clojure-emacs/clojure-mode/issues/361): Fixed a typo preventing the highlighting of fn names that don't start with `t`.
* [#360](https://github.com/clojure-emacs/clojure-mode/issues/360): `clojure-align` now reindents after aligning, which also fixes an issue with nested alignings.

### New features

* [#362](https://github.com/clojure-emacs/clojure-mode/issues/362): New custom option `clojure-indent-style` offers 3 different ways to indent code.

## 5.1.0 (2016-01-04)

### New features

* Vertically align sexps with `C-c SPC`. This can also be done automatically (as part of indentation) by turning on `clojure-align-forms-automatically`.
* Indent and font-lock forms that start with `let-`, `while-` or `when-` like their counterparts.
* Apply the `font-lock-comment-face` to code commented out with `#_`.
* Add indentation config for ClojureScript's `this-as`.

### Bugs fixed

* Namespaces can now use the full palette of legal symbol characters.
* Namespace font-locking according to `clojure.lang.LispReader`.
* Fixed the indentation for `specify` and `specify!`.
* Fixed the docstring indentation for `defprotocol`.

## 5.0.1 (2015-11-15)

### Bugs fixed

* Don't treat the symbol `default-(something)` as def* macro.
* `cider-find-ns` now returns the closest `ns` instead of the first one.
* [#344](https://github.com/clojure-emacs/clojure-mode/issues/344): Fixed the indentation of `extend-type`.

## 5.0.0 (2015-10-30)

### New features

* [#302](https://github.com/clojure-emacs/clojure-mode/pull/302): Add new sexp navigation commands. `clojure-forward-logical-sexp` and `clojure-backward-logical-sexp` consider `^hints` and `#reader.macros` to be part of the sexp that follows them.
* [#303](https://github.com/clojure-emacs/clojure-mode/issues/303): Handle `boot` projects in `clojure-expected-ns`.
* Added dedicated modes for ClojureScript, ClojureC and ClojureX. All of them are derived from `clojure-mode`.
* Added support for Gradle projects.
* Vastly improved indentation engine.
* Added support for reader conditionals.
* Improved font-locking of namespaced symbols.

### Bugs fixed

* [#310](https://github.com/clojure-emacs/clojure-mode/issues/310) and [#311](https://github.com/clojure-emacs/clojure-mode/issues/311) Fix `clojure-expected-ns` in multi-source projects.
* [#307](https://github.com/clojure-emacs/clojure-mode/issues/307): Don't highlight `handle` and `handler-case` as keywords.
* Fix font-locking for def with special chars such as: `defn*`, `defspecial!`.
* Numerous indentation issues.

## 4.1.0 (2015-06-20)

### Changes

* Add `.cljc` to `auto-mode-alist`.
* [#281](https://github.com/clojure-emacs/clojure-mode/pull/281): Add support for namespace-prefixed definition forms.
* Remove `clojure-mark-string`.
* [#283](https://github.com/clojure-emacs/clojure-mode/pull/283): You can now specify different indentation settings for ns-prefixed symbols.
* [#285](https://github.com/clojure-emacs/clojure-mode/issues/285): Require Emacs 24.3+.

### Bugs fixed

* Prevent error when calling `indent-for-tab-command` at the start of
the buffer at end of line.
* [#274](https://github.com/clojure-emacs/clojure-mode/issues/274): Correct font-locking of certain punctuation character literals.
* Fix font-locking of namespace-prefixed dynamic vars (e.g. `some.ns/*var*`).
* [#284](https://github.com/clojure-emacs/clojure-mode/issues/284): Fix the indentation of the `are` macro.

## 4.0.1 (2014-12-19)

### Bugs fixed

* Indent properly `as->`.
* Revert the indentation settings for `->`, `->>`, `some->` and `some->>`.

## 4.0.0 (2014-12-12)

### Changes

* Removed `inferior-lisp` integration in favor of `inf-clojure`.
* Indented the body of `cond` with 2 spaces.
* Removed special indentation settings for `defstruct`, `struct-map` and `assoc`.
* Added special indentation settings for `->`, `->>`, `cond->`, `cond->>`, `some->` and `some->>`.

## 3.0.1 (2014-11-24)

### Bugs fixed

* Numerous font-lock bug fixes.
* [#260](https://github.com/clojure-emacs/clojure-mode/pull/260): Don't treat `@` as a word character.
* [#239](https://github.com/clojure-emacs/clojure-mode/issues/239): Indent properly multi-arity definitions.

## 3.0.0 (2014-09-02)

### New features

* Added font-locking for namespaces and namespace aliases.
* Added font-locking for character literals.
* Added font-locking for constants.
* Added font-locking for dynamic vars.
* Added font-locking for `cljx`.
* Various docstring filling improvements.
* Introduced additional faces for keyword literals, character literals and
interop method invocations.
* Added support for `prettify-symbols-mode`.

### Changes

* Emacs 24.1 is required.
* Removed deprecated `clojure-font-lock-comment-sexp`.
* Renamed `clojure-mode-font-lock-setup` to `clojure-font-lock-setup`.
* Some font-locking was extracted to a separate package. ([clojure-mode-extra-font-locking](https://github.com/clojure-emacs/clojure-mode/blob/master/clojure-mode-extra-font-locking.el)).

### Bugs fixed

* Properly font-lock docstrings regardless of the presence of metadata or type hints.<|MERGE_RESOLUTION|>--- conflicted
+++ resolved
@@ -5,11 +5,8 @@
 ### Bugs fixed
 
 * Dynamic vars whose names contain non-alphanumeric characters are now font-locked correctly.
-<<<<<<< HEAD
 * [#445 (comment)](https://github.com/clojure-emacs/clojure-mode/issues/445#issuecomment-340460753): Proper font lock for namespaced keywords like for example `(s/def ::keyword)`
-=======
 * [#508](https://github.com/clojure-emacs/clojure-mode/issues/508): Fix font lock for namespaces with metadata
->>>>>>> 02587c36
 
 ## 5.10.0 (2019-01-05)
 
