--- conflicted
+++ resolved
@@ -50,17 +50,10 @@
 MAKE_VERSION_FILE = bzr log -l -1 | grep revno: > $(VERSION_FILE)
 else
 ifneq ($(realpath $(VERSION_FILE)),)
-<<<<<<< HEAD
 POST_INSTALL_HOOK =
 MAKE_VERSION_FILE = @echo "Using \"$(VERSION_FILE)\" in the distribution."
 else
 POST_INSTALL_HOOK =
-=======
-POST_INSTALL_HOOK =
-MAKE_VERSION_FILE = @echo "Using \"$(VERSION_FILE)\" in the distribution."
-else
-POST_INSTALL_HOOK =
->>>>>>> 9c46ab37
 MAKE_VERSION_FILE = @(echo "missing \"$(VERSION_FILE)\" in the distribution?" >&2; exit 1)
 endif
 endif
