;;; markdown-mode.el --- Major mode for Markdown-formatted text -*- lexical-binding: t; -*-

;; Copyright (C) 2007-2023 Jason R. Blevins and markdown-mode
;; contributors (see the commit log for details).

;; Author: Jason R. Blevins <jblevins@xbeta.org>
;; Maintainer: Jason R. Blevins <jblevins@xbeta.org>
;; Created: May 24, 2007
;; Version: 2.7-alpha
;; Package-Requires: ((emacs "27.1"))
;; Keywords: Markdown, GitHub Flavored Markdown, itex
;; URL: https://jblevins.org/projects/markdown-mode/

;; This file is not part of GNU Emacs.

;; This program is free software; you can redistribute it and/or modify
;; it under the terms of the GNU General Public License as published by
;; the Free Software Foundation, either version 3 of the License, or
;; (at your option) any later version.

;; This program is distributed in the hope that it will be useful,
;; but WITHOUT ANY WARRANTY; without even the implied warranty of
;; MERCHANTABILITY or FITNESS FOR A PARTICULAR PURPOSE.  See the
;; GNU General Public License for more details.

;; You should have received a copy of the GNU General Public License
;; along with this program.  If not, see <http://www.gnu.org/licenses/>.

;;; Commentary:

;; See the README.md file for details.


;;; Code:

(require 'easymenu)
(require 'outline)
(require 'thingatpt)
(require 'cl-lib)
(require 'url-parse)
(require 'button)
(require 'color)
(require 'rx)
(require 'subr-x)

(defvar jit-lock-start)
(defvar jit-lock-end)
(defvar flyspell-generic-check-word-predicate)
(defvar electric-pair-pairs)
(defvar sh-ancestor-alist)

(declare-function project-roots "project")
(declare-function sh-set-shell "sh-script")
(declare-function mailcap-file-name-to-mime-type "mailcap")
(declare-function dnd-get-local-file-name "dnd")

;; for older emacs<29
(declare-function mailcap-mime-type-to-extension "mailcap")
(declare-function file-name-with-extension "files")
(declare-function yank-media-handler "yank-media")


;;; Constants =================================================================

(defconst markdown-mode-version "2.7-alpha"
  "Markdown mode version number.")

(defconst markdown-output-buffer-name "*markdown-output*"
  "Name of temporary buffer for markdown command output.")


;;; Global Variables ==========================================================

(defvar markdown-reference-label-history nil
  "History of used reference labels.")

(defvar markdown-live-preview-mode nil
  "Sentinel variable for command `markdown-live-preview-mode'.")

(defvar markdown-gfm-language-history nil
  "History list of languages used in the current buffer in GFM code blocks.")

(defvar markdown-follow-link-functions nil
  "Functions used to follow a link.
Each function is called with one argument, the link's URL. It
should return non-nil if it followed the link, or nil if not.
Functions are called in order until one of them returns non-nil;
otherwise the default link-following function is used.")


;;; Customizable Variables ====================================================

(defvar markdown-mode-hook nil
  "Hook run when entering Markdown mode.")

(defvar markdown-before-export-hook nil
  "Hook run before running Markdown to export XHTML output.
The hook may modify the buffer, which will be restored to it's
original state after exporting is complete.")

(defvar markdown-after-export-hook nil
  "Hook run after XHTML output has been saved.
Any changes to the output buffer made by this hook will be saved.")

(defgroup markdown nil
  "Major mode for editing text files in Markdown format."
  :prefix "markdown-"
  :group 'text
  :link '(url-link "https://jblevins.org/projects/markdown-mode/"))

(defcustom markdown-command (let ((command (cl-loop for cmd in '("markdown" "pandoc" "markdown_py")
                                                    when (executable-find cmd)
                                                    return (file-name-nondirectory it))))
                              (or command "markdown"))
  "Command to run markdown."
  :group 'markdown
  :type '(choice (string :tag "Shell command") (repeat (string)) function))

(defcustom markdown-command-needs-filename nil
  "Set to non-nil if `markdown-command' does not accept input from stdin.
Instead, it will be passed a filename as the final command line
option.  As a result, you will only be able to run Markdown from
buffers which are visiting a file."
  :group 'markdown
  :type 'boolean)

(defcustom markdown-open-command nil
  "Command used for opening Markdown files directly.
For example, a standalone Markdown previewer.  This command will
be called with a single argument: the filename of the current
buffer.  It can also be a function, which will be called without
arguments."
  :group 'markdown
  :type '(choice file function (const :tag "None" nil)))

(defcustom markdown-open-image-command nil
  "Command used for opening image files directly.
This is used at `markdown-follow-link-at-point'."
  :group 'markdown
  :type '(choice file function (const :tag "None" nil)))

(defcustom markdown-hr-strings
  '("-------------------------------------------------------------------------------"
    "* * * * * * * * * * * * * * * * * * * * * * * * * * * * * * * * * * * * * * * *"
    "---------------------------------------"
    "* * * * * * * * * * * * * * * * * * * *"
    "---------"
    "* * * * *")
  "Strings to use when inserting horizontal rules.
The first string in the list will be the default when inserting a
horizontal rule.  Strings should be listed in decreasing order of
prominence (as in headings from level one to six) for use with
promotion and demotion functions."
  :group 'markdown
  :type '(repeat string))

(defcustom markdown-bold-underscore nil
  "Use two underscores when inserting bold text instead of two asterisks."
  :group 'markdown
  :type 'boolean)

(defcustom markdown-italic-underscore nil
  "Use underscores when inserting italic text instead of asterisks."
  :group 'markdown
  :type 'boolean)

(defcustom markdown-marginalize-headers nil
  "When non-nil, put opening atx header markup in a left margin.

This setting goes well with `markdown-asymmetric-header'.  But
sadly it conflicts with `linum-mode' since they both use the
same margin."
  :group 'markdown
  :type 'boolean
  :safe 'booleanp
  :package-version '(markdown-mode . "2.4"))

(defcustom markdown-marginalize-headers-margin-width 6
  "Character width of margin used for marginalized headers.
The default value is based on there being six heading levels
defined by Markdown and HTML.  Increasing this produces extra
whitespace on the left.  Decreasing it may be preferred when
fewer than six nested heading levels are used."
  :group 'markdown
  :type 'integer
  :safe 'natnump
  :package-version '(markdown-mode . "2.4"))

(defcustom markdown-asymmetric-header nil
  "Determines if atx header style will be asymmetric.
Set to a non-nil value to use asymmetric header styling, placing
header markup only at the beginning of the line. By default,
balanced markup will be inserted at the beginning and end of the
line around the header title."
  :group 'markdown
  :type 'boolean)

(defcustom markdown-indent-function 'markdown-indent-line
  "Function to use to indent."
  :group 'markdown
  :type 'function)

(defcustom markdown-indent-on-enter t
  "Determines indentation behavior when pressing \\[newline].
Possible settings are nil, t, and \\='indent-and-new-item.

When non-nil, pressing \\[newline] will call `newline-and-indent'
to indent the following line according to the context using
`markdown-indent-function'.  In this case, note that
\\[electric-newline-and-maybe-indent] can still be used to insert
a newline without indentation.

When set to \\='indent-and-new-item and the point is in a list item
when \\[newline] is pressed, the list will be continued on the next
line, where a new item will be inserted.

When set to nil, simply call `newline' as usual.  In this case,
you can still indent lines using \\[markdown-cycle] and continue
lists with \\[markdown-insert-list-item].

Note that this assumes the variable `electric-indent-mode' is
non-nil (enabled).  When it is *disabled*, the behavior of
\\[newline] and `\\[electric-newline-and-maybe-indent]' are
reversed."
  :group 'markdown
  :type '(choice (const :tag "Don't automatically indent" nil)
                 (const :tag "Automatically indent" t)
                 (const :tag "Automatically indent and insert new list items" indent-and-new-item)))

(defcustom markdown-enable-wiki-links nil
  "Syntax highlighting for wiki links.
Set this to a non-nil value to turn on wiki link support by default.
Support can be toggled later using the `markdown-toggle-wiki-links'
function or \\[markdown-toggle-wiki-links]."
  :group 'markdown
  :type 'boolean
  :safe 'booleanp
  :package-version '(markdown-mode . "2.2"))

(defcustom markdown-wiki-link-alias-first t
  "When non-nil, treat aliased wiki links like [[alias text|PageName]].
Otherwise, they will be treated as [[PageName|alias text]]."
  :group 'markdown
  :type 'boolean
  :safe 'booleanp)

(defcustom markdown-wiki-link-search-subdirectories nil
  "When non-nil, search for wiki link targets in subdirectories.
This is the default search behavior for GitHub and is
automatically set to t in `gfm-mode'."
  :group 'markdown
  :type 'boolean
  :safe 'booleanp
  :package-version '(markdown-mode . "2.2"))

(defcustom markdown-wiki-link-search-parent-directories nil
  "When non-nil, search for wiki link targets in parent directories.
This is the default search behavior of Ikiwiki."
  :group 'markdown
  :type 'boolean
  :safe 'booleanp
  :package-version '(markdown-mode . "2.2"))

(defcustom markdown-wiki-link-search-type nil
  "A list of options for searching for markdown wiki links.

`sub-directories': search for wiki link targets in sub directories
`parent-directories': search for wiki link targets in parent directories
`project': search for wiki link targets under project root"
  :group 'markdown
  :type '(set
          (const :tag "search wiki link from subdirectories" sub-directories)
          (const :tag "search wiki link from parent directories" parent-directories)
          (const :tag "search wiki link under project root" project))
  :package-version '(markdown-mode . "2.5"))

(make-obsolete-variable 'markdown-wiki-link-search-subdirectories 'markdown-wiki-link-search-type "2.5")
(make-obsolete-variable 'markdown-wiki-link-search-parent-directories 'markdown-wiki-link-search-type "2.5")

(defcustom markdown-wiki-link-fontify-missing nil
  "When non-nil, change wiki link face according to existence of target files.
This is expensive because it requires checking for the file each time the buffer
changes or the user switches windows.  It is disabled by default because it may
cause lag when typing on slower machines."
  :group 'markdown
  :type 'boolean
  :safe 'booleanp
  :package-version '(markdown-mode . "2.2"))

(defcustom markdown-wiki-link-retain-case nil
  "When non-nil, wiki link file names do not have their case changed."
  :group 'markdown
  :type 'boolean
  :safe 'booleanp
  :package-version '(markdown-mode . "2.7"))

(defcustom markdown-uri-types
  '("acap" "cid" "data" "dav" "fax" "file" "ftp"
    "geo" "gopher" "http" "https" "imap" "ldap" "mailto"
    "mid" "message" "modem" "news" "nfs" "nntp"
    "pop" "prospero" "rtsp" "service" "sip" "tel"
    "telnet" "tip" "urn" "vemmi" "wais")
  "Link types for syntax highlighting of URIs."
  :group 'markdown
  :type '(repeat (string :tag "URI scheme")))

(defcustom markdown-url-compose-char
  '(?∞ ?… ?⋯ ?# ?★ ?⚓)
  "Placeholder character for hidden URLs.
This may be a single character or a list of characters. In case
of a list, the first one that satisfies `char-displayable-p' will
be used."
  :type '(choice
          (character :tag "Single URL replacement character")
          (repeat :tag "List of possible URL replacement characters"
                  character))
  :package-version '(markdown-mode . "2.3"))

(defcustom markdown-blockquote-display-char
  '("▌" "┃" ">")
  "String to display when hiding blockquote markup.
This may be a single string or a list of string. In case of a
list, the first one that satisfies `char-displayable-p' will be
used."
  :type '(choice
          (string :tag "Single blockquote display string")
          (repeat :tag "List of possible blockquote display strings" string))
  :package-version '(markdown-mode . "2.3"))

(defcustom markdown-hr-display-char
  '(?─ ?━ ?-)
  "Character for hiding horizontal rule markup.
This may be a single character or a list of characters.  In case
of a list, the first one that satisfies `char-displayable-p' will
be used."
  :group 'markdown
  :type '(choice
          (character :tag "Single HR display character")
          (repeat :tag "List of possible HR display characters" character))
  :package-version '(markdown-mode . "2.3"))

(defcustom markdown-definition-display-char
  '(?⁘ ?⁙ ?≡ ?⌑ ?◊ ?:)
  "Character for replacing definition list markup.
This may be a single character or a list of characters.  In case
of a list, the first one that satisfies `char-displayable-p' will
be used."
  :type '(choice
          (character :tag "Single definition list character")
          (repeat :tag "List of possible definition list characters" character))
  :package-version '(markdown-mode . "2.3"))

(defcustom markdown-enable-math nil
  "Syntax highlighting for inline LaTeX and itex expressions.
Set this to a non-nil value to turn on math support by default.
Math support can be enabled, disabled, or toggled later using
`markdown-toggle-math' or \\[markdown-toggle-math]."
  :group 'markdown
  :type 'boolean
  :safe 'booleanp)
(make-variable-buffer-local 'markdown-enable-math)

(defcustom markdown-enable-html t
  "Enable font-lock support for HTML tags and attributes."
  :group 'markdown
  :type 'boolean
  :safe 'booleanp
  :package-version '(markdown-mode . "2.4"))

(defcustom markdown-enable-highlighting-syntax nil
  "Enable highlighting syntax."
  :group 'markdown
  :type 'boolean
  :safe 'booleanp
  :package-version '(markdown-mode . "2.5"))

(defcustom markdown-css-paths nil
  "List of URLs of CSS files to link to in the output XHTML."
  :group 'markdown
  :safe (lambda (x) (and (listp x) (cl-every #'stringp x)))
  :type '(repeat (string :tag "CSS File Path")))

(defcustom markdown-content-type "text/html"
  "Content type string for the http-equiv header in XHTML output.
When set to an empty string, this attribute is omitted.  Defaults to
`text/html'."
  :group 'markdown
  :type 'string)

(defcustom markdown-coding-system nil
  "Character set string for the http-equiv header in XHTML output.
Defaults to `buffer-file-coding-system' (and falling back to
`utf-8' when not available).  Common settings are `iso-8859-1'
and `iso-latin-1'.  Use `list-coding-systems' for more choices."
  :group 'markdown
  :type 'coding-system)

(defcustom markdown-export-kill-buffer t
  "Kill output buffer after HTML export.
When non-nil, kill the HTML output buffer after
exporting with `markdown-export'."
  :group 'markdown
  :type 'boolean
  :safe 'booleanp
  :package-version '(markdown-mode . "2.4"))

(defcustom markdown-xhtml-header-content ""
  "Additional content to include in the XHTML <head> block."
  :group 'markdown
  :type 'string)

(defcustom markdown-xhtml-body-preamble ""
  "Content to include in the XHTML <body> block, before the output."
  :group 'markdown
  :type 'string
  :safe 'stringp
  :package-version '(markdown-mode . "2.4"))

(defcustom markdown-xhtml-body-epilogue ""
  "Content to include in the XHTML <body> block, after the output."
  :group 'markdown
  :type 'string
  :safe 'stringp
  :package-version '(markdown-mode . "2.4"))

(defcustom markdown-xhtml-standalone-regexp
  "^\\(<\\?xml\\|<!DOCTYPE\\|<html\\)"
  "Regexp indicating whether `markdown-command' output is standalone XHTML."
  :group 'markdown
  :type 'regexp)

(defcustom markdown-link-space-sub-char "_"
  "Character to use instead of spaces when mapping wiki links to filenames."
  :group 'markdown
  :type 'string)

(defcustom markdown-reference-location 'header
  "Position where new reference definitions are inserted in the document."
  :group 'markdown
  :type '(choice (const :tag "At the end of the document" end)
                 (const :tag "Immediately after the current block" immediately)
                 (const :tag "At the end of the subtree" subtree)
                 (const :tag "Before next header" header)))

(defcustom markdown-footnote-location 'end
  "Position where new footnotes are inserted in the document."
  :group 'markdown
  :type '(choice (const :tag "At the end of the document" end)
                 (const :tag "Immediately after the current block" immediately)
                 (const :tag "At the end of the subtree" subtree)
                 (const :tag "Before next header" header)))

(defcustom markdown-footnote-display '((raise 0.2) (height 0.8))
  "Display specification for footnote markers and inline footnotes.
By default, footnote text is reduced in size and raised.  Set to
nil to disable this."
  :group 'markdown
  :type '(choice (sexp :tag "Display specification")
                 (const :tag "Don't set display property" nil))
  :package-version '(markdown-mode . "2.4"))

(defcustom markdown-sub-superscript-display
  '(((raise -0.3) (height 0.7)) . ((raise 0.3) (height 0.7)))
  "Display specification for subscript and superscripts.
The car is used for subscript, the cdr is used for superscripts."
  :group 'markdown
  :type '(cons (choice (sexp :tag "Subscript form")
                       (const :tag "No lowering" nil))
               (choice (sexp :tag "Superscript form")
                       (const :tag "No raising" nil)))
  :package-version '(markdown-mode . "2.4"))

(defcustom markdown-unordered-list-item-prefix "  * "
  "String inserted before unordered list items."
  :group 'markdown
  :type 'string)

(defcustom markdown-ordered-list-enumeration t
  "When non-nil, use enumerated numbers(1. 2. 3. etc.) for ordered list marker.
While nil, always uses '1.' for the marker"
  :group 'markdown
  :type 'boolean
  :package-version '(markdown-mode . "2.5"))

(defcustom markdown-nested-imenu-heading-index t
  "Use nested or flat imenu heading index.
A nested index may provide more natural browsing from the menu,
but a flat list may allow for faster keyboard navigation via tab
completion."
  :group 'markdown
  :type 'boolean
  :safe 'booleanp
  :package-version '(markdown-mode . "2.2"))

(defcustom markdown-add-footnotes-to-imenu t
  "Add footnotes to end of imenu heading index."
  :group 'markdown
  :type 'boolean
  :safe 'booleanp
  :package-version '(markdown-mode . "2.4"))

(defcustom markdown-make-gfm-checkboxes-buttons t
  "When non-nil, make GFM checkboxes into buttons."
  :group 'markdown
  :type 'boolean)

(defcustom markdown-use-pandoc-style-yaml-metadata nil
  "When non-nil, allow YAML metadata anywhere in the document."
  :group 'markdown
  :type 'boolean)

(defcustom markdown-split-window-direction 'any
  "Preference for splitting windows for static and live preview.
The default value is \\='any, which instructs Emacs to use
`split-window-sensibly' to automatically choose how to split
windows based on the values of `split-width-threshold' and
`split-height-threshold' and the available windows.  To force
vertically split (left and right) windows, set this to \\='vertical
or \\='right.  To force horizontally split (top and bottom) windows,
set this to \\='horizontal or \\='below.

If this value is \\='any and `display-buffer-alist' is set then
`display-buffer' is used for open buffer function"
  :group 'markdown
  :type '(choice (const :tag "Automatic" any)
                 (const :tag "Right (vertical)" right)
                 (const :tag "Below (horizontal)" below))
  :package-version '(markdown-mode . "2.2"))

(defcustom markdown-live-preview-window-function
  #'markdown-live-preview-window-eww
  "Function to display preview of Markdown output within Emacs.
Function must update the buffer containing the preview and return
the buffer."
  :group 'markdown
  :type 'function)

(defcustom markdown-live-preview-delete-export 'delete-on-destroy
  "Delete exported HTML file when using `markdown-live-preview-export'.
If set to \\='delete-on-export, delete on every export. When set to
\\='delete-on-destroy delete when quitting from command
`markdown-live-preview-mode'. Never delete if set to nil."
  :group 'markdown
  :type '(choice
          (const :tag "Delete on every export" delete-on-export)
          (const :tag "Delete when quitting live preview" delete-on-destroy)
          (const :tag "Never delete" nil)))

(defcustom markdown-list-indent-width 4
  "Depth of indentation for markdown lists.
Used in `markdown-demote-list-item' and
`markdown-promote-list-item'."
  :group 'markdown
  :type 'integer)

(defcustom markdown-enable-prefix-prompts t
  "Display prompts for certain prefix commands.
Set to nil to disable these prompts."
  :group 'markdown
  :type 'boolean
  :safe 'booleanp
  :package-version '(markdown-mode . "2.3"))

(defcustom markdown-gfm-additional-languages nil
  "Extra languages made available when inserting GFM code blocks.
Language strings must have be trimmed of whitespace and not
contain any curly braces. They may be of arbitrary
capitalization, though."
  :group 'markdown
  :type '(repeat (string :validate markdown-validate-language-string)))

(defcustom markdown-gfm-use-electric-backquote t
  "Use `markdown-electric-backquote' when backquote is hit three times."
  :group 'markdown
  :type 'boolean)

(defcustom markdown-gfm-downcase-languages t
  "If non-nil, downcase suggested languages.
This applies to insertions done with
`markdown-electric-backquote'."
  :group 'markdown
  :type 'boolean)

(defcustom markdown-edit-code-block-default-mode 'normal-mode
  "Default mode to use for editing code blocks.
This mode is used when automatic detection fails, such as for GFM
code blocks with no language specified."
  :group 'markdown
  :type '(choice function (const :tag "None" nil))
  :package-version '(markdown-mode . "2.4"))

(defcustom markdown-gfm-uppercase-checkbox nil
  "If non-nil, use [X] for completed checkboxes, [x] otherwise."
  :group 'markdown
  :type 'boolean
  :safe 'booleanp)

(defcustom markdown-hide-urls nil
  "Hide URLs of inline links and reference tags of reference links.
Such URLs will be replaced by a single customizable
character, defined by `markdown-url-compose-char', but are still part
of the buffer.  Links can be edited interactively with
\\[markdown-insert-link] or, for example, by deleting the final
parenthesis to remove the invisibility property. You can also
hover your mouse pointer over the link text to see the URL.
Set this to a non-nil value to turn this feature on by default.
You can interactively set the value of this variable by calling
`markdown-toggle-url-hiding', pressing \\[markdown-toggle-url-hiding],
or from the menu Markdown > Links & Images menu."
  :group 'markdown
  :type 'boolean
  :safe 'booleanp
  :package-version '(markdown-mode . "2.3"))
(make-variable-buffer-local 'markdown-hide-urls)

(defcustom markdown-translate-filename-function #'identity
  "Function to use to translate filenames when following links.
\\<markdown-mode-map>\\[markdown-follow-thing-at-point] and \\[markdown-follow-link-at-point]
call this function with the filename as only argument whenever
they encounter a filename (instead of a URL) to be visited and
use its return value instead of the filename in the link.  For
example, if absolute filenames are actually relative to a server
root directory, you can set
`markdown-translate-filename-function' to a function that
prepends the root directory to the given filename."
  :group 'markdown
  :type 'function
  :risky t
  :package-version '(markdown-mode . "2.4"))

(defcustom markdown-max-image-size nil
  "Maximum width and height for displayed inline images.
This variable may be nil or a cons cell (MAX-WIDTH . MAX-HEIGHT).
When nil, use the actual size.  Otherwise, use ImageMagick to
resize larger images to be of the given maximum dimensions.  This
requires Emacs to be built with ImageMagick support."
  :group 'markdown
  :package-version '(markdown-mode . "2.4")
  :type '(choice
          (const :tag "Use actual image width" nil)
          (cons (choice (sexp :tag "Maximum width in pixels")
                        (const :tag "No maximum width" nil))
                (choice (sexp :tag "Maximum height in pixels")
                        (const :tag "No maximum height" nil)))))

(defcustom markdown-mouse-follow-link t
  "Non-nil means mouse on a link will follow the link.
This variable must be set before loading markdown-mode."
  :group 'markdown
  :type 'boolean
  :safe 'booleanp
  :package-version '(markdown-mode . "2.5"))

(defcustom markdown-table-align-p t
  "Non-nil means that table is aligned after table operation."
  :group 'markdown
  :type 'boolean
  :safe 'booleanp
  :package-version '(markdown-mode . "2.5"))

(defcustom markdown-fontify-whole-heading-line nil
  "Non-nil means fontify the whole line for headings.
This is useful when setting a background color for the
markdown-header-face-* faces."
  :group 'markdown
  :type 'boolean
  :safe 'booleanp
  :package-version '(markdown-mode . "2.5"))

(defcustom markdown-special-ctrl-a/e nil
  "Non-nil means `C-a' and `C-e' behave specially in headlines and items.

When t, `C-a' will bring back the cursor to the beginning of the
headline text. In an item, this will be the position after bullet
and check-box, if any. When the cursor is already at that
position, another `C-a' will bring it to the beginning of the
line.

`C-e' will jump to the end of the headline, ignoring the presence
of closing tags in the headline. A second `C-e' will then jump to
the true end of the line, after closing tags. This also means
that, when this variable is non-nil, `C-e' also will never jump
beyond the end of the heading of a folded section, i.e. not after
the ellipses.

When set to the symbol `reversed', the first `C-a' or `C-e' works
normally, going to the true line boundary first.  Only a directly
following, identical keypress will bring the cursor to the
special positions.

This may also be a cons cell where the behavior for `C-a' and
`C-e' is set separately."
  :group 'markdown
  :type '(choice
          (const :tag "off" nil)
          (const :tag "on: after hashes/bullet and before closing tags first" t)
          (const :tag "reversed: true line boundary first" reversed)
          (cons :tag "Set C-a and C-e separately"
                (choice :tag "Special C-a"
                        (const :tag "off" nil)
                        (const :tag "on: after hashes/bullet first" t)
                        (const :tag "reversed: before hashes/bullet first" reversed))
                (choice :tag "Special C-e"
                        (const :tag "off" nil)
                        (const :tag "on: before closing tags first" t)
                        (const :tag "reversed: after closing tags first" reversed))))
  :package-version '(markdown-mode . "2.7"))

;;; Markdown-Specific `rx' Macro ==============================================

;; Based on python-rx from python.el.
(defmacro markdown-rx (&rest regexps)
  "Markdown mode specialized rx macro.
This variant of `rx' supports common Markdown named REGEXPS."
  `(rx-let ((newline "\n")
            ;; Note: #405 not consider markdown-list-indent-width however this is never used
            (indent (or (repeat 4 " ") "\t"))
            (block-end (and (or (one-or-more (zero-or-more blank) "\n") line-end)))
            (numeral (and (one-or-more (any "0-9#")) "."))
            (bullet (any "*+:-"))
            (list-marker (or (and (one-or-more (any "0-9#")) ".")
                             (any "*+:-")))
            (checkbox (seq "[" (any " xX") "]")))
     (rx ,@regexps)))


;;; Regular Expressions =======================================================

(defconst markdown-regex-comment-start
  "<!--"
  "Regular expression matches HTML comment opening.")

(defconst markdown-regex-comment-end
  "--[ \t]*>"
  "Regular expression matches HTML comment closing.")

(defconst markdown-regex-link-inline
  "\\(?1:!\\)?\\(?2:\\[\\)\\(?3:\\^?\\(?:\\\\\\]\\|[^]]\\)*\\|\\)\\(?4:\\]\\)\\(?5:(\\)\\s-*\\(?6:[^)]*?\\)\\(?:\\s-+\\(?7:\"[^\"]*\"\\)\\)?\\s-*\\(?8:)\\)"
  "Regular expression for a [text](file) or an image link ![text](file).
Group 1 matches the leading exclamation point (optional).
Group 2 matches the opening square bracket.
Group 3 matches the text inside the square brackets.
Group 4 matches the closing square bracket.
Group 5 matches the opening parenthesis.
Group 6 matches the URL.
Group 7 matches the title (optional).
Group 8 matches the closing parenthesis.")

(defconst markdown-regex-link-reference
  "\\(?1:!\\)?\\(?2:\\[\\)\\(?3:[^]^][^]]*\\|\\)\\(?4:\\]\\)\\(?5:\\[\\)\\(?6:[^]]*?\\)\\(?7:\\]\\)"
  "Regular expression for a reference link [text][id].
Group 1 matches the leading exclamation point (optional).
Group 2 matches the opening square bracket for the link text.
Group 3 matches the text inside the square brackets.
Group 4 matches the closing square bracket for the link text.
Group 5 matches the opening square bracket for the reference label.
Group 6 matches the reference label.
Group 7 matches the closing square bracket for the reference label.")

(defconst markdown-regex-reference-definition
  "^ \\{0,3\\}\\(?1:\\[\\)\\(?2:[^]\n]+?\\)\\(?3:\\]\\)\\(?4::\\)\\s *\\(?5:.*?\\)\\s *\\(?6: \"[^\"]*\"$\\|$\\)"
  "Regular expression for a reference definition.
Group 1 matches the opening square bracket.
Group 2 matches the reference label.
Group 3 matches the closing square bracket.
Group 4 matches the colon.
Group 5 matches the URL.
Group 6 matches the title attribute (optional).")

(defconst markdown-regex-footnote
  "\\(?1:\\[\\^\\)\\(?2:.+?\\)\\(?3:\\]\\)"
  "Regular expression for a footnote marker [^fn].
Group 1 matches the opening square bracket and carat.
Group 2 matches only the label, without the surrounding markup.
Group 3 matches the closing square bracket.")

(defconst markdown-regex-header
  "^\\(?:\\(?1:[^\r\n\t -].*\\)\n\\(?:\\(?2:=+\\)\\|\\(?3:-+\\)\\)\\|\\(?4:#+[ \t]+\\)\\(?5:.*?\\)\\(?6:[ \t]+#+\\)?\\)$"
  "Regexp identifying Markdown headings.
Group 1 matches the text of a setext heading.
Group 2 matches the underline of a level-1 setext heading.
Group 3 matches the underline of a level-2 setext heading.
Group 4 matches the opening hash marks of an atx heading and whitespace.
Group 5 matches the text, without surrounding whitespace, of an atx heading.
Group 6 matches the closing whitespace and hash marks of an atx heading.")

(defconst markdown-regex-header-setext
  "^\\([^\r\n\t -].*\\)\n\\(=+\\|-+\\)$"
  "Regular expression for generic setext-style (underline) headers.")

(defconst markdown-regex-header-atx
  "^\\(#+\\)[ \t]+\\(.*?\\)[ \t]*\\(#*\\)$"
  "Regular expression for generic atx-style (hash mark) headers.")

(defconst markdown-regex-hr
  (rx line-start
      (group (or (and (repeat 3 (and "*" (? " "))) (* (any "* ")))
                 (and (repeat 3 (and "-" (? " "))) (* (any "- ")))
                 (and (repeat 3 (and "_" (? " "))) (* (any "_ ")))))
      line-end)
  "Regular expression for matching Markdown horizontal rules.")

(defconst markdown-regex-code
  "\\(?:\\`\\|[^\\]\\)\\(?1:\\(?2:`+\\)\\(?3:\\(?:.\\|\n[^\n]\\)*?[^`]\\)\\(?4:\\2\\)\\)\\(?:[^`]\\|\\'\\)"
  "Regular expression for matching inline code fragments.

Group 1 matches the entire code fragment including the backquotes.
Group 2 matches the opening backquotes.
Group 3 matches the code fragment itself, without backquotes.
Group 4 matches the closing backquotes.

The leading, unnumbered group ensures that the leading backquote
character is not escaped.
The last group, also unnumbered, requires that the character
following the code fragment is not a backquote.
Note that \\(?:.\\|\n[^\n]\\) matches any character, including newlines,
but not two newlines in a row.")

(defconst markdown-regex-kbd
  "\\(?1:<kbd>\\)\\(?2:\\(?:.\\|\n[^\n]\\)*?\\)\\(?3:</kbd>\\)"
  "Regular expression for matching <kbd> tags.
Groups 1 and 3 match the opening and closing tags.
Group 2 matches the key sequence.")

(defconst markdown-regex-gfm-code-block-open
  "^[[:blank:]]*\\(?1:```\\)\\(?2:[[:blank:]]*{?[[:blank:]]*\\)\\(?3:[^`[:space:]]+?\\)?\\(?:[[:blank:]]+\\(?4:.+?\\)\\)?\\(?5:[[:blank:]]*}?[[:blank:]]*\\)$"
  "Regular expression matching opening of GFM code blocks.
Group 1 matches the opening three backquotes and any following whitespace.
Group 2 matches the opening brace (optional) and surrounding whitespace.
Group 3 matches the language identifier (optional).
Group 4 matches the info string (optional).
Group 5 matches the closing brace (optional), whitespace, and newline.
Groups need to agree with `markdown-regex-tilde-fence-begin'.")

(defconst markdown-regex-gfm-code-block-close
  "^[[:blank:]]*\\(?1:```\\)\\(?2:\\s *?\\)$"
  "Regular expression matching closing of GFM code blocks.
Group 1 matches the closing three backquotes.
Group 2 matches any whitespace and the final newline.")

(defconst markdown-regex-pre
  "^\\(    \\|\t\\).*$"
  "Regular expression for matching preformatted text sections.")

(defconst markdown-regex-list
  (markdown-rx line-start
               ;; 1. Leading whitespace
               (group (* blank))
               ;; 2. List marker: a numeral, bullet, or colon
               (group list-marker)
               ;; 3. Trailing whitespace
               (group (+ blank))
               ;; 4. Optional checkbox for GFM task list items
               (opt (group (and checkbox (* blank)))))
  "Regular expression for matching list items.")

(defconst markdown-regex-bold
  "\\(?1:^\\|[^\\]\\)\\(?2:\\(?3:\\*\\*\\|__\\)\\(?4:[^ \n\t\\]\\|[^ \n\t]\\(?:.\\|\n[^\n]\\)*?[^\\ ]\\)\\(?5:\\3\\)\\)"
  "Regular expression for matching bold text.
Group 1 matches the character before the opening asterisk or
underscore, if any, ensuring that it is not a backslash escape.
Group 2 matches the entire expression, including delimiters.
Groups 3 and 5 matches the opening and closing delimiters.
Group 4 matches the text inside the delimiters.")

(defconst markdown-regex-italic
  "\\(?:^\\|[^\\]\\)\\(?1:\\(?2:[*_]\\)\\(?3:[^ \n\t\\]\\|[^ \n\t*]\\(?:.\\|\n[^\n]\\)*?[^\\ ]\\)\\(?4:\\2\\)\\)"
  "Regular expression for matching italic text.
The leading unnumbered matches the character before the opening
asterisk or underscore, if any, ensuring that it is not a
backslash escape.
Group 1 matches the entire expression, including delimiters.
Groups 2 and 4 matches the opening and closing delimiters.
Group 3 matches the text inside the delimiters.")

(defconst markdown-regex-strike-through
  "\\(?1:^\\|[^\\]\\)\\(?2:\\(?3:~~\\)\\(?4:[^ \n\t\\]\\|[^ \n\t]\\(?:.\\|\n[^\n]\\)*?[^\\ ]\\)\\(?5:~~\\)\\)"
  "Regular expression for matching strike-through text.
Group 1 matches the character before the opening tilde, if any,
ensuring that it is not a backslash escape.
Group 2 matches the entire expression, including delimiters.
Groups 3 and 5 matches the opening and closing delimiters.
Group 4 matches the text inside the delimiters.")

(defconst markdown-regex-gfm-italic
  "\\(?:^\\|[^\\]\\)\\(?1:\\(?2:[*_]\\)\\(?3:[^ \\]\\2\\|[^ ]\\(?:.\\|\n[^\n]\\)*?\\)\\(?4:\\2\\)\\)"
  "Regular expression for matching italic text in GitHub Flavored Markdown.
Underscores in words are not treated as special.
Group 1 matches the entire expression, including delimiters.
Groups 2 and 4 matches the opening and closing delimiters.
Group 3 matches the text inside the delimiters.")

(defconst markdown-regex-blockquote
  "^[ \t]*\\(?1:[A-Z]?>\\)\\(?2:[ \t]*\\)\\(?3:.*\\)$"
  "Regular expression for matching blockquote lines.
Also accounts for a potential capital letter preceding the angle
bracket, for use with Leanpub blocks (asides, warnings, info
blocks, etc.).
Group 1 matches the leading angle bracket.
Group 2 matches the separating whitespace.
Group 3 matches the text.")

(defconst markdown-regex-line-break
  "[^ \n\t][ \t]*\\(  \\)\n"
  "Regular expression for matching line breaks.")

(defconst markdown-regex-escape
  "\\(\\\\\\)."
  "Regular expression for matching escape sequences.")

(defconst markdown-regex-wiki-link
  "\\(?:^\\|[^\\]\\)\\(?1:\\(?2:\\[\\[\\)\\(?3:[^]|]+\\)\\(?:\\(?4:|\\)\\(?5:[^]]+\\)\\)?\\(?6:\\]\\]\\)\\)"
  "Regular expression for matching wiki links.
This matches typical bracketed [[WikiLinks]] as well as \\='aliased
wiki links of the form [[PageName|link text]].
The meanings of the first and second components depend
on the value of `markdown-wiki-link-alias-first'.
Group 1 matches the entire link.
Group 2 matches the opening square brackets.
Group 3 matches the first component of the wiki link.
Group 4 matches the pipe separator, when present.
Group 5 matches the second component of the wiki link, when present.
Group 6 matches the closing square brackets.")

(defconst markdown-regex-uri
  (concat "\\(" (regexp-opt markdown-uri-types) ":[^]\t\n\r<>; ]+\\)")
  "Regular expression for matching inline URIs.")

;; CommanMark specification says scheme length is 2-32 characters
(defconst markdown-regex-angle-uri
  (concat "\\(<\\)\\([a-z][a-z0-9.+-]\\{1,31\\}:[^]\t\n\r<>,;()]+\\)\\(>\\)")
  "Regular expression for matching inline URIs in angle brackets.")

(defconst markdown-regex-email
  "<\\(\\(?:\\sw\\|\\s_\\|\\s.\\)+@\\(?:\\sw\\|\\s_\\|\\s.\\)+\\)>"
  "Regular expression for matching inline email addresses.")

(defsubst markdown-make-regex-link-generic ()
  "Make regular expression for matching any recognized link."
  (concat "\\(?:" markdown-regex-link-inline
          (when markdown-enable-wiki-links
            (concat "\\|" markdown-regex-wiki-link))
          "\\|" markdown-regex-link-reference
          "\\|" markdown-regex-angle-uri "\\)"))

(defconst markdown-regex-gfm-checkbox
  " \\(\\[[ xX]\\]\\) "
  "Regular expression for matching GFM checkboxes.
Group 1 matches the text to become a button.")

(defconst markdown-regex-blank-line
  "^[[:blank:]]*$"
  "Regular expression that matches a blank line.")

(defconst markdown-regex-block-separator
  "\n[\n\t\f ]*\n"
  "Regular expression for matching block boundaries.")

(defconst markdown-regex-block-separator-noindent
  (concat "\\(\\`\\|\\(" markdown-regex-block-separator "\\)[^\n\t\f ]\\)")
  "Regexp for block separators before lines with no indentation.")

(defconst markdown-regex-math-inline-single
  "\\(?:^\\|[^\\]\\)\\(?1:\\$\\)\\(?2:\\(?:[^\\$]\\|\\\\.\\)*\\)\\(?3:\\$\\)"
  "Regular expression for itex $..$ math mode expressions.
Groups 1 and 3 match the opening and closing dollar signs.
Group 2 matches the mathematical expression contained within.")

(defconst markdown-regex-math-inline-double
  "\\(?:^\\|[^\\]\\)\\(?1:\\$\\$\\)\\(?2:\\(?:[^\\$]\\|\\\\.\\)*\\)\\(?3:\\$\\$\\)"
  "Regular expression for itex $$..$$ math mode expressions.
Groups 1 and 3 match opening and closing dollar signs.
Group 2 matches the mathematical expression contained within.")

(defconst markdown-regex-math-display
  (rx line-start (* blank)
      (group (group (repeat 1 2 "\\")) "[")
      (group (*? anything))
      (group (backref 2) "]")
      line-end)
  "Regular expression for \[..\] or \\[..\\] display math.
Groups 1 and 4 match the opening and closing markup.
Group 3 matches the mathematical expression contained within.
Group 2 matches the opening slashes, and is used internally to
match the closing slashes.")

(defsubst markdown-make-tilde-fence-regex (num-tildes &optional end-of-line)
  "Return regexp matching a tilde code fence at least NUM-TILDES long.
END-OF-LINE is the regexp construct to indicate end of line; $ if
missing."
  (format "%s%d%s%s" "^[[:blank:]]*\\([~]\\{" num-tildes ",\\}\\)"
          (or end-of-line "$")))

(defconst markdown-regex-tilde-fence-begin
  (markdown-make-tilde-fence-regex
   3 "\\([[:blank:]]*{?\\)[[:blank:]]*\\([^[:space:]]+?\\)?\\(?:[[:blank:]]+\\(.+?\\)\\)?\\([[:blank:]]*}?[[:blank:]]*\\)$")
  "Regular expression for matching tilde-fenced code blocks.
Group 1 matches the opening tildes.
Group 2 matches (optional) opening brace and surrounding whitespace.
Group 3 matches the language identifier (optional).
Group 4 matches the info string (optional).
Group 5 matches the closing brace (optional) and any surrounding whitespace.
Groups need to agree with `markdown-regex-gfm-code-block-open'.")

(defconst markdown-regex-declarative-metadata
  "^[ \t]*\\(?:-[ \t]*\\)?\\([[:alpha:]][[:alpha:] _-]*?\\)\\([:=][ \t]*\\)\\(.*\\)$"
  "Regular expression for matching declarative metadata statements.
This matches MultiMarkdown metadata as well as YAML and TOML
assignments such as the following:

    variable: value

or

    variable = value")

(defconst markdown-regex-pandoc-metadata
  "^\\(%\\)\\([ \t]*\\)\\(.*\\(?:\n[ \t]+.*\\)*\\)"
  "Regular expression for matching Pandoc metadata.")

(defconst markdown-regex-yaml-metadata-border
  "\\(-\\{3\\}\\)$"
  "Regular expression for matching YAML metadata.")

(defconst markdown-regex-yaml-pandoc-metadata-end-border
  "^\\(\\.\\{3\\}\\|\\-\\{3\\}\\)$"
  "Regular expression for matching YAML metadata end borders.")

(defsubst markdown-get-yaml-metadata-start-border ()
  "Return YAML metadata start border depending upon whether Pandoc is used."
  (concat
   (if markdown-use-pandoc-style-yaml-metadata "^" "\\`")
   markdown-regex-yaml-metadata-border))

(defsubst markdown-get-yaml-metadata-end-border (_)
  "Return YAML metadata end border depending upon whether Pandoc is used."
  (if markdown-use-pandoc-style-yaml-metadata
      markdown-regex-yaml-pandoc-metadata-end-border
    markdown-regex-yaml-metadata-border))

(defconst markdown-regex-inline-attributes
  "[ \t]*\\(?:{:?\\)[ \t]*\\(?:\\(?:#[[:alpha:]_.:-]+\\|\\.[[:alpha:]_.:-]+\\|\\w+=['\"]?[^\n'\"}]*['\"]?\\),?[ \t]*\\)+\\(?:}\\)[ \t]*$"
  "Regular expression for matching inline identifiers or attribute lists.
Compatible with Pandoc, Python Markdown, PHP Markdown Extra, and Leanpub.")

(defconst markdown-regex-leanpub-sections
  (concat
   "^\\({\\)\\("
   (regexp-opt '("frontmatter" "mainmatter" "backmatter" "appendix" "pagebreak"))
   "\\)\\(}\\)[ \t]*\n")
  "Regular expression for Leanpub section markers and related syntax.")

(defconst markdown-regex-sub-superscript
  "\\(?:^\\|[^\\~^]\\)\\(?1:\\(?2:[~^]\\)\\(?3:[+-\u2212]?[[:alnum:]]+\\)\\(?4:\\2\\)\\)"
  "The regular expression matching a sub- or superscript.
The leading un-numbered group matches the character before the
opening tilde or carat, if any, ensuring that it is not a
backslash escape, carat, or tilde.
Group 1 matches the entire expression, including markup.
Group 2 matches the opening markup--a tilde or carat.
Group 3 matches the text inside the delimiters.
Group 4 matches the closing markup--a tilde or carat.")

(defconst markdown-regex-include
  "^\\(?1:<<\\)\\(?:\\(?2:\\[\\)\\(?3:.*\\)\\(?4:\\]\\)\\)?\\(?:\\(?5:(\\)\\(?6:.*\\)\\(?7:)\\)\\)?\\(?:\\(?8:{\\)\\(?9:.*\\)\\(?10:}\\)\\)?$"
  "Regular expression matching common forms of include syntax.
Marked 2, Leanpub, and other processors support some of these forms:

<<[sections/section1.md]
<<(folder/filename)
<<[Code title](folder/filename)
<<{folder/raw_file.html}

Group 1 matches the opening two angle brackets.
Groups 2-4 match the opening square bracket, the text inside,
and the closing square bracket, respectively.
Groups 5-7 match the opening parenthesis, the text inside, and
the closing parenthesis.
Groups 8-10 match the opening brace, the text inside, and the brace.")

(defconst markdown-regex-pandoc-inline-footnote
  "\\(?1:\\^\\)\\(?2:\\[\\)\\(?3:\\(?:.\\|\n[^\n]\\)*?\\)\\(?4:\\]\\)"
  "Regular expression for Pandoc inline footnote^[footnote text].
Group 1 matches the opening caret.
Group 2 matches the opening square bracket.
Group 3 matches the footnote text, without the surrounding markup.
Group 4 matches the closing square bracket.")

(defconst markdown-regex-html-attr
  "\\(\\<[[:alpha:]:-]+\\>\\)\\(\\s-*\\(=\\)\\s-*\\(\".*?\"\\|'.*?'\\|[^'\">[:space:]]+\\)?\\)?"
  "Regular expression for matching HTML attributes and values.
Group 1 matches the attribute name.
Group 2 matches the following whitespace, equals sign, and value, if any.
Group 3 matches the equals sign, if any.
Group 4 matches single-, double-, or un-quoted attribute values.")

(defconst markdown-regex-html-tag
  (concat "\\(</?\\)\\(\\w+\\)\\(\\(\\s-+" markdown-regex-html-attr
          "\\)+\\s-*\\|\\s-*\\)\\(/?>\\)")
  "Regular expression for matching HTML tags.
Groups 1 and 9 match the beginning and ending angle brackets and slashes.
Group 2 matches the tag name.
Group 3 matches all attributes and whitespace following the tag name.")

(defconst markdown-regex-html-entity
  "\\(&#?[[:alnum:]]+;\\)"
  "Regular expression for matching HTML entities.")

(defconst markdown-regex-highlighting
  "\\(?1:^\\|[^\\]\\)\\(?2:\\(?3:==\\)\\(?4:[^ \n\t\\]\\|[^ \n\t]\\(?:.\\|\n[^\n]\\)*?[^\\ ]\\)\\(?5:==\\)\\)"
"Regular expression for matching highlighting text.
Group 1 matches the character before the opening equal, if any,
ensuring that it is not a backslash escape.
Group 2 matches the entire expression, including delimiters.
Groups 3 and 5 matches the opening and closing delimiters.
Group 4 matches the text inside the delimiters.")


;;; Syntax ====================================================================

(defvar markdown--syntax-properties
  (list 'markdown-tilde-fence-begin nil
        'markdown-tilde-fence-end nil
        'markdown-fenced-code nil
        'markdown-yaml-metadata-begin nil
        'markdown-yaml-metadata-end nil
        'markdown-yaml-metadata-section nil
        'markdown-gfm-block-begin nil
        'markdown-gfm-block-end nil
        'markdown-gfm-code nil
        'markdown-list-item nil
        'markdown-pre nil
        'markdown-blockquote nil
        'markdown-hr nil
        'markdown-comment nil
        'markdown-heading nil
        'markdown-heading-1-setext nil
        'markdown-heading-2-setext nil
        'markdown-heading-1-atx nil
        'markdown-heading-2-atx nil
        'markdown-heading-3-atx nil
        'markdown-heading-4-atx nil
        'markdown-heading-5-atx nil
        'markdown-heading-6-atx nil
        'markdown-metadata-key nil
        'markdown-metadata-value nil
        'markdown-metadata-markup nil)
  "Property list of all Markdown syntactic properties.")

(defvar markdown-literal-faces
  '(markdown-code-face
    markdown-inline-code-face
    markdown-pre-face
    markdown-math-face
    markdown-url-face
    markdown-plain-url-face
    markdown-language-keyword-face
    markdown-language-info-face
    markdown-metadata-key-face
    markdown-metadata-value-face
    markdown-html-entity-face
    markdown-html-tag-name-face
    markdown-html-tag-delimiter-face
    markdown-html-attr-name-face
    markdown-html-attr-value-face
    markdown-reference-face
    markdown-footnote-marker-face
    markdown-line-break-face
    markdown-comment-face)
  "A list of markdown-mode faces that contain literal text.
Literal text treats backslashes literally, rather than as an
escape character (see `markdown-match-escape').")

(defsubst markdown-in-comment-p (&optional pos)
  "Return non-nil if POS is in a comment.
If POS is not given, use point instead."
  (get-text-property (or pos (point)) 'markdown-comment))

(defsubst markdown-in-inline-code-p (pos)
  "Return non-nil if POS is in inline code."
  (equal (get-text-property pos 'face) '(markdown-inline-code-face)))

(defun markdown--face-p (pos faces)
  "Return non-nil if face of POS contain FACES."
  (let ((face-prop (get-text-property pos 'face)))
    (if (listp face-prop)
        (cl-loop for face in face-prop
                 thereis (memq face faces))
      (memq face-prop faces))))

(defsubst markdown--math-block-p (&optional pos)
  (when markdown-enable-math
    (markdown--face-p (or pos (point)) '(markdown-math-face))))

(defun markdown-syntax-propertize-extend-region (start end)
  "Extend START to END region to include an entire block of text.
This helps improve syntax analysis for block constructs.
Returns a cons (NEW-START . NEW-END) or nil if no adjustment should be made.
Function is called repeatedly until it returns nil. For details, see
`syntax-propertize-extend-region-functions'."
  (save-match-data
    (save-excursion
      (let* ((new-start (progn (goto-char start)
                               (skip-chars-forward "\n")
                               (if (re-search-backward "\n\n" nil t)
                                   (min start (match-end 0))
                                 (point-min))))
             (new-end (progn (goto-char end)
                             (skip-chars-backward "\n")
                             (if (re-search-forward "\n\n" nil t)
                                 (max end (match-beginning 0))
                               (point-max))))
             (code-match (markdown-code-block-at-pos new-start))
             ;; FIXME: The `code-match' can return bogus values
             ;; when text has been inserted/deleted!
             (new-start (min (or (and code-match (cl-first code-match))
                                 (point-max))
                             new-start))
             (code-match (and (< end (point-max))
                              (markdown-code-block-at-pos end)))
             (new-end (max (or (and code-match (cl-second code-match)) 0)
                           new-end)))

        (unless (and (eq new-start start) (eq new-end end))
          (cons new-start (min new-end (point-max))))))))

(defun markdown-font-lock-extend-region-function (start end _)
  "Used in `jit-lock-after-change-extend-region-functions'.
Delegates to `markdown-syntax-propertize-extend-region'. START
and END are the previous region to refontify."
  (let ((res (markdown-syntax-propertize-extend-region start end)))
    (when res
      ;; syntax-propertize-function is not called when character at
      ;; (point-max) is deleted, but font-lock-extend-region-functions
      ;; are called.  Force a syntax property update in that case.
      (when (= end (point-max))
        ;; This function is called in a buffer modification hook.
        ;; `markdown-syntax-propertize' doesn't save the match data,
        ;; so we have to do it here.
        (save-match-data
          (markdown-syntax-propertize (car res) (cdr res))))
      (setq jit-lock-start (car res)
            jit-lock-end (cdr res)))))

(defun markdown--cur-list-item-bounds ()
  "Return a list describing the list item at point.
Assumes that match data is set for `markdown-regex-list'.  See the
documentation for `markdown-cur-list-item-bounds' for the format of
the returned list."
  (save-excursion
    (let* ((begin (match-beginning 0))
           (indent (length (match-string-no-properties 1)))
           (nonlist-indent (- (match-end 3) (match-beginning 0)))
           (marker (buffer-substring-no-properties
                    (match-beginning 2) (match-end 3)))
           (checkbox (match-string-no-properties 4))
           (match (butlast (match-data t)))
           (end (markdown-cur-list-item-end nonlist-indent)))
      (list begin end indent nonlist-indent marker checkbox match))))

(defun markdown--append-list-item-bounds (marker indent cur-bounds bounds)
  "Update list item BOUNDS given list MARKER, block INDENT, and CUR-BOUNDS.
Here, MARKER is a string representing the type of list and INDENT
is an integer giving the indentation, in spaces, of the current
block.  CUR-BOUNDS is a list of the form returned by
`markdown-cur-list-item-bounds' and BOUNDS is a list of bounds
values for parent list items.  When BOUNDS is nil, it means we are
at baseline (not inside of a nested list)."
  (let ((prev-indent (or (cl-third (car bounds)) 0)))
    (cond
     ;; New list item at baseline.
     ((and marker (null bounds))
      (list cur-bounds))
     ;; List item with greater indentation (four or more spaces).
     ;; Increase list level by consing CUR-BOUNDS onto BOUNDS.
     ((and marker (>= indent (+ prev-indent markdown-list-indent-width)))
      (cons cur-bounds bounds))
     ;; List item with greater or equal indentation (less than four spaces).
     ;; Keep list level the same by replacing the car of BOUNDS.
     ((and marker (>= indent prev-indent))
      (cons cur-bounds (cdr bounds)))
     ;; Lesser indentation level.
     ;; Pop appropriate number of elements off BOUNDS list (e.g., lesser
     ;; indentation could move back more than one list level).  Note
     ;; that this block need not be the beginning of list item.
     ((< indent prev-indent)
      (while (and (> (length bounds) 1)
                  (setq prev-indent (cl-third (cadr bounds)))
                  (< indent (+ prev-indent markdown-list-indent-width)))
        (setq bounds (cdr bounds)))
      (cons cur-bounds bounds))
     ;; Otherwise, do nothing.
     (t bounds))))

(defun markdown-syntax-propertize-list-items (start end)
  "Propertize list items from START to END.
Stores nested list item information in the `markdown-list-item'
text property to make later syntax analysis easier.  The value of
this property is a list with elements of the form (begin . end)
giving the bounds of the current and parent list items."
  (save-excursion
    (goto-char start)
    (let ((prev-list-line -100)
          bounds level pre-regexp)
      ;; Find a baseline point with zero list indentation
      (markdown-search-backward-baseline)
      ;; Search for all list items between baseline and END
      (while (and (< (point) end)
                  (re-search-forward markdown-regex-list end 'limit))
        ;; Level of list nesting
        (setq level (length bounds))
        ;; Pre blocks need to be indented one level past the list level
        (setq pre-regexp (format "^\\(    \\|\t\\)\\{%d\\}" (1+ level)))
        (beginning-of-line)
        (cond
         ;; Reset at headings, horizontal rules, and top-level blank lines.
         ;; Propertize baseline when in range.
         ((markdown-new-baseline)
          (setq bounds nil))
         ;; Make sure this is not a line from a pre block
         ((and (looking-at-p pre-regexp)
               ;; too indented line is also treated as list if previous line is list
               (>= (- (line-number-at-pos) prev-list-line) 2)))
         ;; If not, then update levels and propertize list item when in range.
         (t
          (let* ((indent (current-indentation))
                 (cur-bounds (markdown--cur-list-item-bounds))
                 (first (cl-first cur-bounds))
                 (last (cl-second cur-bounds))
                 (marker (cl-fifth cur-bounds)))
            (setq bounds (markdown--append-list-item-bounds
                          marker indent cur-bounds bounds))
            (when (and (<= start (point)) (<= (point) end))
              (setq prev-list-line (line-number-at-pos first))
              (put-text-property first last 'markdown-list-item bounds)))))
        (end-of-line)))))

(defun markdown-syntax-propertize-pre-blocks (start end)
  "Match preformatted text blocks from START to END."
  (save-excursion
    (goto-char start)
    (let (finish)
      ;; Use loop for avoiding too many recursive calls
      ;; https://github.com/jrblevin/markdown-mode/issues/512
      (while (not finish)
        (let ((levels (markdown-calculate-list-levels))
              indent pre-regexp close-regexp open close)
          (while (and (< (point) end) (not close))
            ;; Search for a region with sufficient indentation
            (if (null levels)
                (setq indent 1)
              (setq indent (1+ (length levels))))
            (setq pre-regexp (format "^\\(    \\|\t\\)\\{%d\\}" indent))
            (setq close-regexp (format "^\\(    \\|\t\\)\\{0,%d\\}\\([^ \t]\\)" (1- indent)))

            (cond
             ;; If not at the beginning of a line, move forward
             ((not (bolp)) (forward-line))
             ;; Move past blank lines
             ((markdown-cur-line-blank-p) (forward-line))
             ;; At headers and horizontal rules, reset levels
             ((markdown-new-baseline) (forward-line) (setq levels nil))
             ;; If the current line has sufficient indentation, mark out pre block
             ;; The opening should be preceded by a blank line.
             ((and (markdown-prev-line-blank) (looking-at pre-regexp))
              (setq open (match-beginning 0))
              (while (and (or (looking-at-p pre-regexp) (markdown-cur-line-blank-p))
                          (not (eobp)))
                (forward-line))
              (skip-syntax-backward "-")
              (forward-line)
              (setq close (point)))
             ;; If current line has a list marker, update levels, move to end of block
             ((looking-at markdown-regex-list)
              (setq levels (markdown-update-list-levels
                            (match-string 2) (current-indentation) levels))
              (markdown-end-of-text-block))
             ;; If this is the end of the indentation level, adjust levels accordingly.
             ;; Only match end of indentation level if levels is not the empty list.
             ((and (car levels) (looking-at-p close-regexp))
              (setq levels (markdown-update-list-levels
                            nil (current-indentation) levels))
              (markdown-end-of-text-block))
             (t (markdown-end-of-text-block))))

          (if (and open close)
              ;; Set text property data and continue to search
              (put-text-property open close 'markdown-pre (list open close))
            (setq finish t))))
      nil)))

(defconst markdown-fenced-block-pairs
  `(((,markdown-regex-tilde-fence-begin markdown-tilde-fence-begin)
     (markdown-make-tilde-fence-regex markdown-tilde-fence-end)
     markdown-fenced-code)
    ((markdown-get-yaml-metadata-start-border markdown-yaml-metadata-begin)
     (markdown-get-yaml-metadata-end-border markdown-yaml-metadata-end)
     markdown-yaml-metadata-section)
    ((,markdown-regex-gfm-code-block-open markdown-gfm-block-begin)
     (,markdown-regex-gfm-code-block-close markdown-gfm-block-end)
     markdown-gfm-code))
  "Mapping of regular expressions to \"fenced-block\" constructs.
These constructs are distinguished by having a distinctive start
and end pattern, both of which take up an entire line of text,
but no special pattern to identify text within the fenced
blocks (unlike blockquotes and indented-code sections).

Each element within this list takes the form:

  ((START-REGEX-OR-FUN START-PROPERTY)
   (END-REGEX-OR-FUN END-PROPERTY)
   MIDDLE-PROPERTY)

Each *-REGEX-OR-FUN element can be a regular expression as a string, or a
function which evaluates to same. Functions for START-REGEX-OR-FUN accept no
arguments, but functions for END-REGEX-OR-FUN accept a single numerical argument
which is the length of the first group of the START-REGEX-OR-FUN match, which
can be ignored if unnecessary. `markdown-maybe-funcall-regexp' is used to
evaluate these into \"real\" regexps.

The *-PROPERTY elements are the text properties applied to each part of the
block construct when it is matched using
`markdown-syntax-propertize-fenced-block-constructs'. START-PROPERTY is applied
to the text matching START-REGEX-OR-FUN, END-PROPERTY to END-REGEX-OR-FUN, and
MIDDLE-PROPERTY to the text in between the two. The value of *-PROPERTY is the
`match-data' when the regexp was matched to the text. In the case of
MIDDLE-PROPERTY, the value is a false match data of the form \\='(begin end), with
begin and end set to the edges of the \"middle\" text. This makes fontification
easier.")

(defun markdown-text-property-at-point (prop)
  (get-text-property (point) prop))

(defsubst markdown-maybe-funcall-regexp (object &optional arg)
  (cond ((functionp object)
         (if arg (funcall object arg) (funcall object)))
        ((stringp object) object)
        (t (error "Object cannot be turned into regex"))))

(defsubst markdown-get-start-fence-regexp ()
  "Return regexp to find all \"start\" sections of fenced block constructs.
Which construct is actually contained in the match must be found separately."
  (mapconcat
   #'identity
   (mapcar (lambda (entry) (markdown-maybe-funcall-regexp (caar entry)))
           markdown-fenced-block-pairs)
   "\\|"))

(defun markdown-get-fenced-block-begin-properties ()
  (cl-mapcar (lambda (entry) (cl-cadar entry)) markdown-fenced-block-pairs))

(defun markdown-get-fenced-block-end-properties ()
  (cl-mapcar (lambda (entry) (cl-cadadr entry)) markdown-fenced-block-pairs))

(defun markdown-get-fenced-block-middle-properties ()
  (cl-mapcar #'cl-third markdown-fenced-block-pairs))

(defun markdown-find-previous-prop (prop &optional lim)
  "Find previous place where property PROP is non-nil, up to LIM.
Return a cons of (pos . property). pos is point if point contains
non-nil PROP."
  (let ((res
         (if (get-text-property (point) prop) (point)
           (previous-single-property-change
            (point) prop nil (or lim (point-min))))))
    (when (and (not (get-text-property res prop))
               (> res (point-min))
               (get-text-property (1- res) prop))
      (cl-decf res))
    (when (and res (get-text-property res prop)) (cons res prop))))

(defun markdown-find-next-prop (prop &optional lim)
  "Find next place where property PROP is non-nil, up to LIM.
Return a cons of (POS . PROPERTY) where POS is point if point
contains non-nil PROP."
  (let ((res
         (if (get-text-property (point) prop) (point)
           (next-single-property-change
            (point) prop nil (or lim (point-max))))))
    (when (and res (get-text-property res prop)) (cons res prop))))

(defun markdown-min-of-seq (map-fn seq)
  "Apply MAP-FN to SEQ and return element of SEQ with minimum value of MAP-FN."
  (cl-loop for el in seq
           with min = 1.0e+INF          ; infinity
           with min-el = nil
           do (let ((res (funcall map-fn el)))
                (when (< res min)
                  (setq min res)
                  (setq min-el el)))
           finally return min-el))

(defun markdown-max-of-seq (map-fn seq)
  "Apply MAP-FN to SEQ and return element of SEQ with maximum value of MAP-FN."
  (cl-loop for el in seq
           with max = -1.0e+INF          ; negative infinity
           with max-el = nil
           do (let ((res (funcall map-fn el)))
                (when (and res (> res max))
                  (setq max res)
                  (setq max-el el)))
           finally return max-el))

(defun markdown-find-previous-block ()
  "Find previous block.
Detect whether `markdown-syntax-propertize-fenced-block-constructs' was
unable to propertize the entire block, but was able to propertize the beginning
of the block. If so, return a cons of (pos . property) where the beginning of
the block was propertized."
  (let ((start-pt (point))
        (closest-open
         (markdown-max-of-seq
          #'car
          (cl-remove-if
           #'null
           (cl-mapcar
            #'markdown-find-previous-prop
            (markdown-get-fenced-block-begin-properties))))))
    (when closest-open
      (let* ((length-of-open-match
              (let ((match-d
                     (get-text-property (car closest-open) (cdr closest-open))))
                (- (cl-fourth match-d) (cl-third match-d))))
             (end-regexp
              (markdown-maybe-funcall-regexp
               (cl-caadr
                (cl-find-if
                 (lambda (entry) (eq (cl-cadar entry) (cdr closest-open)))
                 markdown-fenced-block-pairs))
               length-of-open-match))
             (end-prop-loc
              (save-excursion
                (save-match-data
                  (goto-char (car closest-open))
                  (and (re-search-forward end-regexp start-pt t)
                       (match-beginning 0))))))
        (and (not end-prop-loc) closest-open)))))

(defun markdown-get-fenced-block-from-start (prop)
  "Return limits of an enclosing fenced block from its start, using PROP.
Return value is a list usable as `match-data'."
  (catch 'no-rest-of-block
    (let* ((correct-entry
            (cl-find-if
             (lambda (entry) (eq (cl-cadar entry) prop))
             markdown-fenced-block-pairs))
           (begin-of-begin (cl-first (markdown-text-property-at-point prop)))
           (middle-prop (cl-third correct-entry))
           (end-prop (cl-cadadr correct-entry))
           (end-of-end
            (save-excursion
              (goto-char (match-end 0))   ; end of begin
              (unless (eobp) (forward-char))
              (let ((mid-prop-v (markdown-text-property-at-point middle-prop)))
                (if (not mid-prop-v)    ; no middle
                    (progn
                      ;; try to find end by advancing one
                      (let ((end-prop-v
                             (markdown-text-property-at-point end-prop)))
                        (if end-prop-v (cl-second end-prop-v)
                          (throw 'no-rest-of-block nil))))
                  (set-match-data mid-prop-v)
                  (goto-char (match-end 0))   ; end of middle
                  (beginning-of-line)         ; into end
                  (cl-second (markdown-text-property-at-point end-prop)))))))
      (list begin-of-begin end-of-end))))

(defun markdown-get-fenced-block-from-middle (prop)
  "Return limits of an enclosing fenced block from its middle, using PROP.
Return value is a list usable as `match-data'."
  (let* ((correct-entry
          (cl-find-if
           (lambda (entry) (eq (cl-third entry) prop))
           markdown-fenced-block-pairs))
         (begin-prop (cl-cadar correct-entry))
         (begin-of-begin
          (save-excursion
            (goto-char (match-beginning 0))
            (unless (bobp) (forward-line -1))
            (beginning-of-line)
            (cl-first (markdown-text-property-at-point begin-prop))))
         (end-prop (cl-cadadr correct-entry))
         (end-of-end
          (save-excursion
            (goto-char (match-end 0))
            (beginning-of-line)
            (cl-second (markdown-text-property-at-point end-prop)))))
    (list begin-of-begin end-of-end)))

(defun markdown-get-fenced-block-from-end (prop)
  "Return limits of an enclosing fenced block from its end, using PROP.
Return value is a list usable as `match-data'."
  (let* ((correct-entry
          (cl-find-if
           (lambda (entry) (eq (cl-cadadr entry) prop))
           markdown-fenced-block-pairs))
         (end-of-end (cl-second (markdown-text-property-at-point prop)))
         (middle-prop (cl-third correct-entry))
         (begin-prop (cl-cadar correct-entry))
         (begin-of-begin
          (save-excursion
            (goto-char (match-beginning 0)) ; beginning of end
            (unless (bobp) (backward-char)) ; into middle
            (let ((mid-prop-v (markdown-text-property-at-point middle-prop)))
              (if (not mid-prop-v)
                  (progn
                    (beginning-of-line)
                    (cl-first (markdown-text-property-at-point begin-prop)))
                (set-match-data mid-prop-v)
                (goto-char (match-beginning 0))   ; beginning of middle
                (unless (bobp) (forward-line -1)) ; into beginning
                (beginning-of-line)
                (cl-first (markdown-text-property-at-point begin-prop)))))))
    (list begin-of-begin end-of-end)))

(defun markdown-get-enclosing-fenced-block-construct (&optional pos)
  "Get \"fake\" match data for block enclosing POS.
Returns fake match data which encloses the start, middle, and end
of the block construct enclosing POS, if it exists. Used in
`markdown-code-block-at-pos'."
  (save-excursion
    (when pos (goto-char pos))
    (beginning-of-line)
    (car
     (cl-remove-if
      #'null
      (cl-mapcar
       (lambda (fun-and-prop)
         (cl-destructuring-bind (fun prop) fun-and-prop
           (when prop
             (save-match-data
               (set-match-data (markdown-text-property-at-point prop))
               (funcall fun prop)))))
       `((markdown-get-fenced-block-from-start
          ,(cl-find-if
            #'markdown-text-property-at-point
            (markdown-get-fenced-block-begin-properties)))
         (markdown-get-fenced-block-from-middle
          ,(cl-find-if
            #'markdown-text-property-at-point
            (markdown-get-fenced-block-middle-properties)))
         (markdown-get-fenced-block-from-end
          ,(cl-find-if
            #'markdown-text-property-at-point
            (markdown-get-fenced-block-end-properties)))))))))

(defun markdown-propertize-end-match (reg end fence-spec middle-begin)
  "Get match for REG up to END, if exists, and propertize appropriately.
FENCE-SPEC is an entry in `markdown-fenced-block-pairs' and
MIDDLE-BEGIN is the start of the \"middle\" section of the block."
  (when (re-search-forward reg end t)
    (let ((close-begin (match-beginning 0)) ; Start of closing line.
          (close-end (match-end 0))         ; End of closing line.
          (close-data (match-data t)))      ; Match data for closing line.
      ;; Propertize middle section of fenced block.
      (put-text-property middle-begin close-begin
                         (cl-third fence-spec)
                         (list middle-begin close-begin))
      ;; If the block is a YAML block, propertize the declarations inside
      (when (< middle-begin close-begin) ;; workaround #634
        (markdown-syntax-propertize-yaml-metadata middle-begin close-begin))
      ;; Propertize closing line of fenced block.
      (put-text-property close-begin close-end
                         (cl-cadadr fence-spec) close-data))))

(defun markdown--triple-quote-single-line-p (begin)
  (save-excursion
    (goto-char begin)
    (save-match-data
      (and (search-forward "```" nil t)
           (search-forward "```" (line-end-position) t)))))

(defun markdown-syntax-propertize-fenced-block-constructs (start end)
  "Propertize according to `markdown-fenced-block-pairs' from START to END.
If unable to propertize an entire block (if the start of a block is within START
and END, but the end of the block is not), propertize the start section of a
block, then in a subsequent call propertize both middle and end by finding the
start which was previously propertized."
  (let ((start-reg (markdown-get-start-fence-regexp)))
    (save-excursion
      (goto-char start)
      ;; start from previous unclosed block, if exists
      (let ((prev-begin-block (markdown-find-previous-block)))
        (when prev-begin-block
          (let* ((correct-entry
                  (cl-find-if (lambda (entry)
                                (eq (cdr prev-begin-block) (cl-cadar entry)))
                              markdown-fenced-block-pairs))
                 (enclosed-text-start (1+ (car prev-begin-block)))
                 (start-length
                  (save-excursion
                    (goto-char (car prev-begin-block))
                    (string-match
                     (markdown-maybe-funcall-regexp
                      (caar correct-entry))
                     (buffer-substring
                      (line-beginning-position) (line-end-position)))
                    (- (match-end 1) (match-beginning 1))))
                 (end-reg (markdown-maybe-funcall-regexp
                           (cl-caadr correct-entry) start-length)))
            (markdown-propertize-end-match
             end-reg end correct-entry enclosed-text-start))))
      ;; find all new blocks within region
      (while (re-search-forward start-reg end t)
        ;; we assume the opening constructs take up (only) an entire line,
        ;; so we re-check the current line
        (let* ((block-start (match-beginning 0))
               (cur-line (buffer-substring (line-beginning-position) (line-end-position)))
               ;; find entry in `markdown-fenced-block-pairs' corresponding
               ;; to regex which was matched
               (correct-entry
                (cl-find-if
                 (lambda (fenced-pair)
                   (string-match-p
                    (markdown-maybe-funcall-regexp (caar fenced-pair))
                    cur-line))
                 markdown-fenced-block-pairs))
               (enclosed-text-start
                (save-excursion (1+ (line-end-position))))
               (end-reg
                (markdown-maybe-funcall-regexp
                 (cl-caadr correct-entry)
                 (if (and (match-beginning 1) (match-end 1))
                     (- (match-end 1) (match-beginning 1))
                   0)))
               (prop (cl-cadar correct-entry)))
          (when (or (not (eq prop 'markdown-gfm-block-begin))
                    (not (markdown--triple-quote-single-line-p block-start)))
            ;; get correct match data
            (save-excursion
              (beginning-of-line)
              (re-search-forward
               (markdown-maybe-funcall-regexp (caar correct-entry))
               (line-end-position)))
            ;; mark starting, even if ending is outside of region
            (put-text-property (match-beginning 0) (match-end 0) prop (match-data t))
            (markdown-propertize-end-match
             end-reg end correct-entry enclosed-text-start)))))))

(defun markdown-syntax-propertize-blockquotes (start end)
  "Match blockquotes from START to END."
  (save-excursion
    (goto-char start)
    (while (and (re-search-forward markdown-regex-blockquote end t)
                (not (markdown-code-block-at-pos (match-beginning 0))))
      (put-text-property (match-beginning 0) (match-end 0)
                         'markdown-blockquote
                         (match-data t)))))

(defun markdown-syntax-propertize-hrs (start end)
  "Match horizontal rules from START to END."
  (save-excursion
    (goto-char start)
    (while (re-search-forward markdown-regex-hr end t)
      (let ((beg (match-beginning 0))
            (end (match-end 0)))
        (goto-char beg)
        (unless (or (markdown-on-heading-p)
                    (markdown-code-block-at-point-p))
          (put-text-property beg end 'markdown-hr (match-data t)))
        (goto-char end)))))

(defun markdown-syntax-propertize-yaml-metadata (start end)
  "Propertize elements inside YAML metadata blocks from START to END.
Assumes region from START and END is already known to be the interior
region of a YAML metadata block as propertized by
`markdown-syntax-propertize-fenced-block-constructs'."
  (save-excursion
    (goto-char start)
    (cl-loop
     while (re-search-forward markdown-regex-declarative-metadata end t)
     do (progn
          (put-text-property (match-beginning 1) (match-end 1)
                             'markdown-metadata-key (match-data t))
          (put-text-property (match-beginning 2) (match-end 2)
                             'markdown-metadata-markup (match-data t))
          (put-text-property (match-beginning 3) (match-end 3)
                             'markdown-metadata-value (match-data t))))))

(defun markdown-syntax-propertize-headings (start end)
  "Match headings of type SYMBOL with REGEX from START to END."
  (goto-char start)
  (while (re-search-forward markdown-regex-header end t)
    (unless (markdown-code-block-at-pos (match-beginning 0))
      (put-text-property
       (match-beginning 0) (match-end 0) 'markdown-heading
       (match-data t))
      (put-text-property
       (match-beginning 0) (match-end 0)
       (cond ((match-string-no-properties 2) 'markdown-heading-1-setext)
             ((match-string-no-properties 3) 'markdown-heading-2-setext)
             (t (let ((atx-level (length (markdown-trim-whitespace
                                          (match-string-no-properties 4)))))
                  (intern (format "markdown-heading-%d-atx" atx-level)))))
       (match-data t)))))

(defun markdown-syntax-propertize-comments (start end)
  "Match HTML comments from the START to END."
  ;; Implement by loop instead of recursive call for avoiding
  ;; exceed max-lisp-eval-depth issue
  ;; https://github.com/jrblevin/markdown-mode/issues/536
  (let (finish)
    (goto-char start)
    (while (not finish)
      (let* ((in-comment (nth 4 (syntax-ppss)))
             (comment-begin (nth 8 (syntax-ppss))))
        (cond
         ;; Comment start
         ((and (not in-comment)
               (re-search-forward markdown-regex-comment-start end t)
               (not (markdown-inline-code-at-point-p))
               (not (markdown-code-block-at-point-p)))
          (let ((open-beg (match-beginning 0)))
            (put-text-property open-beg (1+ open-beg)
                               'syntax-table (string-to-syntax "<"))
            (goto-char (min (1+ (match-end 0)) end (point-max)))))
         ;; Comment end
         ((and in-comment comment-begin
               (re-search-forward markdown-regex-comment-end end t))
          (let ((comment-end (match-end 0)))
            (put-text-property (1- comment-end) comment-end
                               'syntax-table (string-to-syntax ">"))
            ;; Remove any other text properties inside the comment
            (remove-text-properties comment-begin comment-end
                                    markdown--syntax-properties)
            (put-text-property comment-begin comment-end
                               'markdown-comment (list comment-begin comment-end))
            (goto-char (min comment-end end (point-max)))))
         ;; Nothing found
         (t (setq finish t)))))
    nil))

(defun markdown-syntax-propertize (start end)
  "Function used as `syntax-propertize-function'.
START and END delimit region to propertize."
  (with-silent-modifications
    (save-excursion
      (remove-text-properties start end markdown--syntax-properties)
      (markdown-syntax-propertize-fenced-block-constructs start end)
      (markdown-syntax-propertize-list-items start end)
      (markdown-syntax-propertize-pre-blocks start end)
      (markdown-syntax-propertize-blockquotes start end)
      (markdown-syntax-propertize-headings start end)
      (markdown-syntax-propertize-hrs start end)
      (markdown-syntax-propertize-comments start end))))


;;; Markup Hiding =============================================================

(defconst markdown-markup-properties
  '(face markdown-markup-face invisible markdown-markup)
  "List of properties and values to apply to markup.")

(defconst markdown-line-break-properties
  '(face markdown-line-break-face invisible markdown-markup)
  "List of properties and values to apply to line break markup.")

(defconst markdown-language-keyword-properties
  '(face markdown-language-keyword-face invisible markdown-markup)
  "List of properties and values to apply to code block language names.")

(defconst markdown-language-info-properties
  '(face markdown-language-info-face invisible markdown-markup)
  "List of properties and values to apply to code block language info strings.")

(defconst markdown-include-title-properties
  '(face markdown-link-title-face invisible markdown-markup)
  "List of properties and values to apply to included code titles.")

(defcustom markdown-hide-markup nil
  "Determines whether markup in the buffer will be hidden.
When set to nil, all markup is displayed in the buffer as it
appears in the file.  An exception is when `markdown-hide-urls'
is non-nil.
Set this to a non-nil value to turn this feature on by default.
You can interactively toggle the value of this variable with
`markdown-toggle-markup-hiding', \\[markdown-toggle-markup-hiding],
or from the Markdown > Show & Hide menu.

Markup hiding works by adding text properties to positions in the
buffer---either the `invisible' property or the `display' property
in cases where alternative glyphs are used (e.g., list bullets).
This does not, however, affect printing or other output.
Functions such as `htmlfontify-buffer' and `ps-print-buffer' will
not honor these text properties.  For printing, it would be better
to first convert to HTML or PDF (e.g,. using Pandoc)."
  :group 'markdown
  :type 'boolean
  :safe 'booleanp
  :package-version '(markdown-mode . "2.3"))
(make-variable-buffer-local 'markdown-hide-markup)

(defun markdown-toggle-markup-hiding (&optional arg)
  "Toggle the display or hiding of markup.
With a prefix argument ARG, enable markup hiding if ARG is positive,
and disable it otherwise.
See `markdown-hide-markup' for additional details."
  (interactive (list (or current-prefix-arg 'toggle)))
  (setq markdown-hide-markup
        (if (eq arg 'toggle)
            (not markdown-hide-markup)
          (> (prefix-numeric-value arg) 0)))
  (if markdown-hide-markup
      (add-to-invisibility-spec 'markdown-markup)
    (remove-from-invisibility-spec 'markdown-markup))
  (when (called-interactively-p 'interactive)
    (message "markdown-mode markup hiding %s" (if markdown-hide-markup "enabled" "disabled")))
  (markdown-reload-extensions))


;;; Font Lock =================================================================

(require 'font-lock)

(defgroup markdown-faces nil
  "Faces used in Markdown Mode."
  :group 'markdown
  :group 'faces)

(defface markdown-italic-face
  '((t (:inherit italic)))
  "Face for italic text."
  :group 'markdown-faces)

(defface markdown-bold-face
  '((t (:inherit bold)))
  "Face for bold text."
  :group 'markdown-faces)

(defface markdown-strike-through-face
  '((t (:strike-through t)))
  "Face for strike-through text."
  :group 'markdown-faces)

(defface markdown-markup-face
  '((t (:inherit shadow :slant normal :weight normal)))
  "Face for markup elements."
  :group 'markdown-faces)

(defface markdown-header-rule-face
  '((t (:inherit markdown-markup-face)))
  "Base face for headers rules."
  :group 'markdown-faces)

(defface markdown-header-delimiter-face
  '((t (:inherit markdown-markup-face)))
  "Base face for headers hash delimiter."
  :group 'markdown-faces)

(defface markdown-list-face
  '((t (:inherit markdown-markup-face)))
  "Face for list item markers."
  :group 'markdown-faces)

(defface markdown-blockquote-face
  '((t (:inherit font-lock-doc-face)))
  "Face for blockquote sections."
  :group 'markdown-faces)

(defface markdown-code-face
  '((t (:inherit fixed-pitch)))
  "Face for inline code, pre blocks, and fenced code blocks.
This may be used, for example, to add a contrasting background to
inline code fragments and code blocks."
  :group 'markdown-faces)

(defface markdown-inline-code-face
  '((t (:inherit (markdown-code-face font-lock-constant-face))))
  "Face for inline code."
  :group 'markdown-faces)

(defface markdown-pre-face
  '((t (:inherit (markdown-code-face font-lock-constant-face))))
  "Face for preformatted text."
  :group 'markdown-faces)

(defface markdown-table-face
  '((t (:inherit (markdown-code-face))))
  "Face for tables."
  :group 'markdown-faces)

(defface markdown-language-keyword-face
  '((t (:inherit font-lock-type-face)))
  "Face for programming language identifiers."
  :group 'markdown-faces)

(defface markdown-language-info-face
  '((t (:inherit font-lock-string-face)))
  "Face for programming language info strings."
  :group 'markdown-faces)

(defface markdown-link-face
  '((t (:inherit link)))
  "Face for link text, ie the alias portion of a link.
If a wiki link does not have an alias portion, use this face
for the entire link."
  :group 'markdown-faces)

(defface markdown-missing-link-face
  '((t (:inherit font-lock-warning-face)))
  "Face for the link text if the link points to a missing file."
  :group 'markdown-faces)

(defface markdown-reference-face
  '((t (:inherit markdown-markup-face)))
  "Face for link references."
  :group 'markdown-faces)

(defface markdown-footnote-marker-face
  '((t (:inherit markdown-markup-face)))
  "Face for footnote markers."
  :group 'markdown-faces)

(defface markdown-footnote-text-face
  '((t (:inherit font-lock-comment-face)))
  "Face for footnote text."
  :group 'markdown-faces)

(defface markdown-url-face
  '((t (:inherit font-lock-string-face)))
  "Face for URLs that are part of markup.
For example, this applies to URLs in inline links:
[link text](http://example.com/)."
  :group 'markdown-faces)

(defface markdown-plain-url-face
  '((t (:inherit markdown-link-face)))
  "Face for URLs that are also links.
For example, this applies to plain angle bracket URLs:
<http://example.com/>."
  :group 'markdown-faces)

(defface markdown-link-title-face
  '((t (:inherit font-lock-comment-face)))
  "Face for reference link titles."
  :group 'markdown-faces)

(defface markdown-line-break-face
  '((t (:inherit font-lock-constant-face :underline t)))
  "Face for hard line breaks."
  :group 'markdown-faces)

(defface markdown-comment-face
  '((t (:inherit font-lock-comment-face)))
  "Face for HTML comments."
  :group 'markdown-faces)

(defface markdown-math-face
  '((t (:inherit font-lock-string-face)))
  "Face for LaTeX expressions."
  :group 'markdown-faces)

(defface markdown-metadata-key-face
  '((t (:inherit font-lock-variable-name-face)))
  "Face for metadata keys."
  :group 'markdown-faces)

(defface markdown-metadata-value-face
  '((t (:inherit font-lock-string-face)))
  "Face for metadata values."
  :group 'markdown-faces)

(defface markdown-gfm-checkbox-face
  '((t (:inherit font-lock-builtin-face)))
  "Face for GFM checkboxes."
  :group 'markdown-faces)

(defface markdown-highlight-face
  '((t (:inherit highlight)))
  "Face for mouse highlighting."
  :group 'markdown-faces)

(defface markdown-hr-face
  '((t (:inherit markdown-markup-face)))
  "Face for horizontal rules."
  :group 'markdown-faces)

(defface markdown-html-tag-name-face
  '((t (:inherit font-lock-type-face)))
  "Face for HTML tag names."
  :group 'markdown-faces)

(defface markdown-html-tag-delimiter-face
  '((t (:inherit markdown-markup-face)))
  "Face for HTML tag delimiters."
  :group 'markdown-faces)

(defface markdown-html-attr-name-face
  '((t (:inherit font-lock-variable-name-face)))
  "Face for HTML attribute names."
  :group 'markdown-faces)

(defface markdown-html-attr-value-face
  '((t (:inherit font-lock-string-face)))
  "Face for HTML attribute values."
  :group 'markdown-faces)

(defface markdown-html-entity-face
  '((t (:inherit font-lock-variable-name-face)))
  "Face for HTML entities."
  :group 'markdown-faces)

(defface markdown-highlighting-face
  '((t (:background "yellow" :foreground "black")))
  "Face for highlighting."
  :group 'markdown-faces)

(defcustom markdown-header-scaling nil
  "Whether to use variable-height faces for headers.
When non-nil, `markdown-header-face' will inherit from
`variable-pitch' and the scaling values in
`markdown-header-scaling-values' will be applied to
headers of levels one through six respectively."
  :type 'boolean
  :initialize #'custom-initialize-default
  :set (lambda (symbol value)
         (set-default symbol value)
         (markdown-update-header-faces value))
  :group 'markdown-faces
  :package-version '(markdown-mode . "2.2"))

(defcustom markdown-header-scaling-values
  '(2.0 1.7 1.4 1.1 1.0 1.0)
  "List of scaling values for headers of level one through six.
Used when `markdown-header-scaling' is non-nil."
  :type '(repeat float)
  :initialize #'custom-initialize-default
  :set (lambda (symbol value)
         (set-default symbol value)
         (markdown-update-header-faces markdown-header-scaling value)))

(defmacro markdown--dotimes-when-compile (i-n body)
  (declare (indent 1) (debug ((symbolp form) form)))
  (let ((var (car i-n))
        (n (cadr i-n))
        (code ()))
    (dotimes (i (eval n t))
      (push (eval body `((,var . ,i))) code))
    `(progn ,@(nreverse code))))

(defface markdown-header-face
  `((t (:inherit (,@(when markdown-header-scaling '(variable-pitch))
                  font-lock-function-name-face)
        :weight bold)))
  "Base face for headers.")

(markdown--dotimes-when-compile (num 6)
  (let* ((num1 (1+ num))
         (face-name (intern (format "markdown-header-face-%s" num1))))
    `(defface ,face-name
       (,'\` ((t (:inherit markdown-header-face
                  :height
                  (,'\, (if markdown-header-scaling
                            (float (nth ,num markdown-header-scaling-values))
                          1.0))))))
       (format "Face for level %s headers.
You probably don't want to customize this face directly. Instead
you can customize the base face `markdown-header-face' or the
variable-height variable `markdown-header-scaling'." ,num1))))

(defun markdown-update-header-faces (&optional scaling scaling-values)
  "Update header faces, depending on if header SCALING is desired.
If so, use given list of SCALING-VALUES relative to the baseline
size of `markdown-header-face'."
  (dotimes (num 6)
    (let* ((face-name (intern (format "markdown-header-face-%s" (1+ num))))
           (scale (cond ((not scaling) 1.0)
                        (scaling-values (float (nth num scaling-values)))
                        (t (float (nth num markdown-header-scaling-values))))))
      (unless (get face-name 'saved-face) ; Don't update customized faces
        (set-face-attribute face-name nil :height scale)))))

(defun markdown-syntactic-face (state)
  "Return font-lock face for characters with given STATE.
See `font-lock-syntactic-face-function' for details."
  (let ((in-comment (nth 4 state)))
    (cond
     (in-comment 'markdown-comment-face)
     (t nil))))

(defcustom markdown-list-item-bullets
  '("●" "◎" "○" "◆" "◇" "►" "•")
  "List of bullets to use for unordered lists.
It can contain any number of symbols, which will be repeated.
Depending on your font, some reasonable choices are:
♥ ● ◇ ✚ ✜ ☯ ◆ ♠ ♣ ♦ ❀ ◆ ◖ ▶ ► • ★ ▸."
  :group 'markdown
  :type '(repeat (string :tag "Bullet character"))
  :package-version '(markdown-mode . "2.3"))

(defun markdown--footnote-marker-properties ()
  "Return a font-lock facespec expression for footnote marker text."
  `(face markdown-footnote-marker-face
         ,@(when markdown-hide-markup
             `(display ,markdown-footnote-display))))

(defun markdown--pandoc-inline-footnote-properties ()
  "Return a font-lock facespec expression for Pandoc inline footnote text."
  `(face markdown-footnote-text-face
         ,@(when markdown-hide-markup
             `(display ,markdown-footnote-display))))

(defvar markdown-mode-font-lock-keywords
  `((markdown-match-yaml-metadata-begin . ((1 'markdown-markup-face)))
    (markdown-match-yaml-metadata-end . ((1 'markdown-markup-face)))
    (markdown-match-yaml-metadata-key . ((1 'markdown-metadata-key-face)
                                         (2 'markdown-markup-face)
                                         (3 'markdown-metadata-value-face)))
    (markdown-match-gfm-open-code-blocks . ((1 markdown-markup-properties)
                                            (2 markdown-markup-properties nil t)
                                            (3 markdown-language-keyword-properties nil t)
                                            (4 markdown-language-info-properties nil t)
                                            (5 markdown-markup-properties nil t)))
    (markdown-match-gfm-close-code-blocks . ((0 markdown-markup-properties)))
    (markdown-fontify-gfm-code-blocks)
    (markdown-fontify-tables)
    (markdown-match-fenced-start-code-block . ((1 markdown-markup-properties)
                                               (2 markdown-markup-properties nil t)
                                               (3 markdown-language-keyword-properties nil t)
                                               (4 markdown-language-info-properties nil t)
                                               (5 markdown-markup-properties nil t)))
    (markdown-match-fenced-end-code-block . ((0 markdown-markup-properties)))
    (markdown-fontify-fenced-code-blocks)
    (markdown-match-pre-blocks . ((0 'markdown-pre-face)))
    (markdown-fontify-headings)
    (markdown-match-declarative-metadata . ((1 'markdown-metadata-key-face)
                                            (2 'markdown-markup-face)
                                            (3 'markdown-metadata-value-face)))
    (markdown-match-pandoc-metadata . ((1 'markdown-markup-face)
                                       (2 'markdown-markup-face)
                                       (3 'markdown-metadata-value-face)))
    (markdown-fontify-hrs)
    (markdown-match-code . ((1 markdown-markup-properties prepend)
                            (2 'markdown-inline-code-face prepend)
                            (3 markdown-markup-properties prepend)))
    (,markdown-regex-kbd . ((1 markdown-markup-properties)
                            (2 'markdown-inline-code-face)
                            (3 markdown-markup-properties)))
    (markdown-fontify-angle-uris)
    (,markdown-regex-email . 'markdown-plain-url-face)
    (markdown-match-html-tag . ((1 'markdown-html-tag-delimiter-face t)
                                (2 'markdown-html-tag-name-face t)
                                (3 'markdown-html-tag-delimiter-face t)
                                ;; Anchored matcher for HTML tag attributes
                                (,markdown-regex-html-attr
                                 ;; Before searching, move past tag
                                 ;; name; set limit at tag close.
                                 (progn
                                   (goto-char (match-end 2)) (match-end 3))
                                 nil
                                 . ((1 'markdown-html-attr-name-face)
                                    (3 'markdown-html-tag-delimiter-face nil t)
                                    (4 'markdown-html-attr-value-face nil t)))))
    (,markdown-regex-html-entity . 'markdown-html-entity-face)
    (markdown-fontify-list-items)
    (,markdown-regex-footnote . ((1 markdown-markup-properties)    ; [^
                                 (2 (markdown--footnote-marker-properties)) ; label
                                 (3 markdown-markup-properties)))  ; ]
    (,markdown-regex-pandoc-inline-footnote . ((1 markdown-markup-properties)   ; ^
                                               (2 markdown-markup-properties)   ; [
                                               (3 (markdown--pandoc-inline-footnote-properties)) ; text
                                               (4 markdown-markup-properties))) ; ]
    (markdown-match-includes . ((1 markdown-markup-properties)
                                (2 markdown-markup-properties nil t)
                                (3 markdown-include-title-properties nil t)
                                (4 markdown-markup-properties nil t)
                                (5 markdown-markup-properties)
                                (6 'markdown-url-face)
                                (7 markdown-markup-properties)))
    (markdown-fontify-inline-links)
    (markdown-fontify-reference-links)
    (markdown-fontify-wiki-links)
    (,markdown-regex-reference-definition . ((1 'markdown-markup-face) ; [
                                             (2 'markdown-reference-face) ; label
                                             (3 'markdown-markup-face)    ; ]
                                             (4 'markdown-markup-face)    ; :
                                             (5 'markdown-url-face)       ; url
                                             (6 'markdown-link-title-face))) ; "title" (optional)
    (markdown-fontify-plain-uris)
    ;; Math mode $..$
    (markdown-match-math-single . ((1 'markdown-markup-face prepend)
                                   (2 'markdown-math-face append)
                                   (3 'markdown-markup-face prepend)))
    ;; Math mode $$..$$
    (markdown-match-math-double . ((1 'markdown-markup-face prepend)
                                   (2 'markdown-math-face append)
                                   (3 'markdown-markup-face prepend)))
    ;; Math mode \[..\] and \\[..\\]
    (markdown-match-math-display . ((1 'markdown-markup-face prepend)
                                    (3 'markdown-math-face append)
                                    (4 'markdown-markup-face prepend)))
    (markdown-match-bold . ((1 markdown-markup-properties prepend)
                            (2 'markdown-bold-face append)
                            (3 markdown-markup-properties prepend)))
    (markdown-match-italic . ((1 markdown-markup-properties prepend)
                              (2 'markdown-italic-face append)
                              (3 markdown-markup-properties prepend)))
    (,markdown-regex-strike-through . ((3 markdown-markup-properties)
                                       (4 'markdown-strike-through-face)
                                       (5 markdown-markup-properties)))
    (markdown--match-highlighting . ((3 markdown-markup-properties)
                                     (4 'markdown-highlighting-face)
                                     (5 markdown-markup-properties)))
    (,markdown-regex-line-break . (1 markdown-line-break-properties prepend))
    (markdown-match-escape . ((1 markdown-markup-properties prepend)))
    (markdown-fontify-sub-superscripts)
    (markdown-match-inline-attributes . ((0 markdown-markup-properties prepend)))
    (markdown-match-leanpub-sections . ((0 markdown-markup-properties)))
    (markdown-fontify-blockquotes))
  "Syntax highlighting for Markdown files.")

;; Footnotes
(defvar-local markdown-footnote-counter 0
  "Counter for footnote numbers.")

(defconst markdown-footnote-chars
  "[[:alnum:]-]"
  "Regular expression matching any character for a footnote identifier.")

(defconst markdown-regex-footnote-definition
  (concat "^ \\{0,3\\}\\[\\(\\^" markdown-footnote-chars "*?\\)\\]:\\(?:[ \t]+\\|$\\)")
  "Regular expression matching a footnote definition, capturing the label.")


;;; Compatibility =============================================================

(defun markdown--pandoc-reference-p ()
  (let ((bounds (bounds-of-thing-at-point 'word)))
    (when (and bounds (char-before (car bounds)))
      (= (char-before (car bounds)) ?@))))

(defun markdown-flyspell-check-word-p ()
  "Return t if `flyspell' should check word just before point.
Used for `flyspell-generic-check-word-predicate'."
  (save-excursion
    (goto-char (1- (point)))
    ;; https://github.com/jrblevin/markdown-mode/issues/560
    ;; enable spell check YAML meta data
    (if (or (and (markdown-code-block-at-point-p)
                 (not (markdown-text-property-at-point 'markdown-yaml-metadata-section)))
            (markdown-inline-code-at-point-p)
            (markdown-in-comment-p)
            (markdown--face-p (point) '(markdown-reference-face
                                        markdown-markup-face
                                        markdown-plain-url-face
                                        markdown-inline-code-face
                                        markdown-url-face))
            (markdown--pandoc-reference-p))
        (prog1 nil
          ;; If flyspell overlay is put, then remove it
          (let ((bounds (bounds-of-thing-at-point 'word)))
            (when bounds
              (cl-loop for ov in (overlays-in (car bounds) (cdr bounds))
                       when (overlay-get ov 'flyspell-overlay)
                       do
                       (delete-overlay ov)))))
      t)))


;;; Markdown Parsing Functions ================================================

(defun markdown-cur-line-blank-p ()
  "Return t if the current line is blank and nil otherwise."
  (save-excursion
    (beginning-of-line)
    (looking-at-p markdown-regex-blank-line)))

(defun markdown-prev-line-blank ()
  "Return t if the previous line is blank and nil otherwise.
If we are at the first line, then consider the previous line to be blank."
  (or (= (line-beginning-position) (point-min))
      (save-excursion
        (forward-line -1)
        (looking-at markdown-regex-blank-line))))

(defun markdown-prev-line-blank-p ()
  "Like `markdown-prev-line-blank', but preserve `match-data'."
  (save-match-data (markdown-prev-line-blank)))

(defun markdown-next-line-blank-p ()
  "Return t if the next line is blank and nil otherwise.
If we are at the last line, then consider the next line to be blank."
  (or (= (line-end-position) (point-max))
      (save-excursion
        (forward-line 1)
        (markdown-cur-line-blank-p))))

(defun markdown-prev-line-indent ()
  "Return the number of leading whitespace characters in the previous line.
Return 0 if the current line is the first line in the buffer."
  (save-excursion
    (if (= (line-beginning-position) (point-min))
        0
      (forward-line -1)
      (current-indentation))))

(defun markdown-next-line-indent ()
  "Return the number of leading whitespace characters in the next line.
Return 0 if line is the last line in the buffer."
  (save-excursion
    (if (= (line-end-position) (point-max))
        0
      (forward-line 1)
      (current-indentation))))

(defun markdown-new-baseline ()
  "Determine if the current line begins a new baseline level.
Assume point is positioned at beginning of line."
  (or (looking-at markdown-regex-header)
      (looking-at markdown-regex-hr)
      (and (= (current-indentation) 0)
           (not (looking-at markdown-regex-list))
           (markdown-prev-line-blank))))

(defun markdown-search-backward-baseline ()
  "Search backward baseline point with no indentation and not a list item."
  (end-of-line)
  (let (stop)
    (while (not (or stop (bobp)))
      (re-search-backward markdown-regex-block-separator-noindent nil t)
      (when (match-end 2)
        (goto-char (match-end 2))
        (cond
         ((markdown-new-baseline)
          (setq stop t))
         ((looking-at-p markdown-regex-list)
          (setq stop nil))
         (t (setq stop t)))))))

(defun markdown-update-list-levels (marker indent levels)
  "Update list levels given list MARKER, block INDENT, and current LEVELS.
Here, MARKER is a string representing the type of list, INDENT is an integer
giving the indentation, in spaces, of the current block, and LEVELS is a
list of the indentation levels of parent list items.  When LEVELS is nil,
it means we are at baseline (not inside of a nested list)."
  (cond
   ;; New list item at baseline.
   ((and marker (null levels))
    (setq levels (list indent)))
   ;; List item with greater indentation (four or more spaces).
   ;; Increase list level.
   ((and marker (>= indent (+ (car levels) markdown-list-indent-width)))
    (setq levels (cons indent levels)))
   ;; List item with greater or equal indentation (less than four spaces).
   ;; Do not increase list level.
   ((and marker (>= indent (car levels)))
    levels)
   ;; Lesser indentation level.
   ;; Pop appropriate number of elements off LEVELS list (e.g., lesser
   ;; indentation could move back more than one list level).  Note
   ;; that this block need not be the beginning of list item.
   ((< indent (car levels))
    (while (and (> (length levels) 1)
                (< indent (+ (cadr levels) markdown-list-indent-width)))
      (setq levels (cdr levels)))
    levels)
   ;; Otherwise, do nothing.
   (t levels)))

(defun markdown-calculate-list-levels ()
  "Calculate list levels at point.
Return a list of the form (n1 n2 n3 ...) where n1 is the
indentation of the deepest nested list item in the branch of
the list at the point, n2 is the indentation of the parent
list item, and so on.  The depth of the list item is therefore
the length of the returned list.  If the point is not at or
immediately  after a list item, return nil."
  (save-excursion
    (let ((first (point)) levels indent pre-regexp)
      ;; Find a baseline point with zero list indentation
      (markdown-search-backward-baseline)
      ;; Search for all list items between baseline and LOC
      (while (and (< (point) first)
                  (re-search-forward markdown-regex-list first t))
        (setq pre-regexp (format "^\\(    \\|\t\\)\\{%d\\}" (1+ (length levels))))
        (beginning-of-line)
        (cond
         ;; Make sure this is not a header or hr
         ((markdown-new-baseline) (setq levels nil))
         ;; Make sure this is not a line from a pre block
         ((looking-at-p pre-regexp))
         ;; If not, then update levels
         (t
          (setq indent (current-indentation))
          (setq levels (markdown-update-list-levels (match-string 2)
                                                    indent levels))))
        (end-of-line))
      levels)))

(defun markdown-prev-list-item (level)
  "Search backward from point for a list item with indentation LEVEL.
Set point to the beginning of the item, and return point, or nil
upon failure."
  (let (bounds indent prev)
    (setq prev (point))
    (forward-line -1)
    (setq indent (current-indentation))
    (while
        (cond
         ;; List item
         ((and (looking-at-p markdown-regex-list)
               (setq bounds (markdown-cur-list-item-bounds)))
          (cond
           ;; Stop and return point at item of equal indentation
           ((= (nth 3 bounds) level)
            (setq prev (point))
            nil)
           ;; Stop and return nil at item with lesser indentation
           ((< (nth 3 bounds) level)
            (setq prev nil)
            nil)
           ;; Stop at beginning of buffer
           ((bobp) (setq prev nil))
           ;; Continue at item with greater indentation
           ((> (nth 3 bounds) level) t)))
         ;; Stop at beginning of buffer
         ((bobp) (setq prev nil))
         ;; Continue if current line is blank
         ((markdown-cur-line-blank-p) t)
         ;; Continue while indentation is the same or greater
         ((>= indent level) t)
         ;; Stop if current indentation is less than list item
         ;; and the next is blank
         ((and (< indent level)
               (markdown-next-line-blank-p))
          (setq prev nil))
         ;; Stop at a header
         ((looking-at-p markdown-regex-header) (setq prev nil))
         ;; Stop at a horizontal rule
         ((looking-at-p markdown-regex-hr) (setq prev nil))
         ;; Otherwise, continue.
         (t t))
      (forward-line -1)
      (setq indent (current-indentation)))
    prev))

(defun markdown-next-list-item (level)
  "Search forward from point for the next list item with indentation LEVEL.
Set point to the beginning of the item, and return point, or nil
upon failure."
  (let (bounds indent next)
    (setq next (point))
    (if (looking-at markdown-regex-header-setext)
        (goto-char (match-end 0)))
    (forward-line)
    (setq indent (current-indentation))
    (while
        (cond
         ;; Stop at end of the buffer.
         ((eobp) nil)
         ;; Continue if the current line is blank
         ((markdown-cur-line-blank-p) t)
         ;; List item
         ((and (looking-at-p markdown-regex-list)
               (setq bounds (markdown-cur-list-item-bounds)))
          (cond
           ;; Continue at item with greater indentation
           ((> (nth 3 bounds) level) t)
           ;; Stop and return point at item of equal indentation
           ((= (nth 3 bounds) level)
            (setq next (point))
            nil)
           ;; Stop and return nil at item with lesser indentation
           ((< (nth 3 bounds) level)
            (setq next nil)
            nil)))
         ;; Continue while indentation is the same or greater
         ((>= indent level) t)
         ;; Stop if current indentation is less than list item
         ;; and the previous line was blank.
         ((and (< indent level)
               (markdown-prev-line-blank-p))
          (setq next nil))
         ;; Stop at a header
         ((looking-at-p markdown-regex-header) (setq next nil))
         ;; Stop at a horizontal rule
         ((looking-at-p markdown-regex-hr) (setq next nil))
         ;; Otherwise, continue.
         (t t))
      (forward-line)
      (setq indent (current-indentation)))
    next))

(defun markdown-cur-list-item-end (level)
  "Move to end of list item with pre-marker indentation LEVEL.
Return the point at the end when a list item was found at the
original point.  If the point is not in a list item, do nothing."
  (let (indent)
    (forward-line)
    (setq indent (current-indentation))
    (while
        (cond
         ;; Stop at end of the buffer.
         ((eobp) nil)
         ;; Continue while indentation is the same or greater
         ((>= indent level) t)
         ;; Continue if the current line is blank
         ((looking-at markdown-regex-blank-line) t)
         ;; Stop if current indentation is less than list item
         ;; and the previous line was blank.
         ((and (< indent level)
               (markdown-prev-line-blank))
          nil)
         ;; Stop at a new list items of the same or lesser
         ;; indentation, headings, and horizontal rules.
         ((looking-at (concat "\\(?:" markdown-regex-list
                              "\\|" markdown-regex-header
                              "\\|" markdown-regex-hr "\\)"))
          nil)
         ;; Otherwise, continue.
         (t t))
      (forward-line)
      (setq indent (current-indentation)))
    ;; Don't skip over whitespace for empty list items (marker and
    ;; whitespace only), just move to end of whitespace.
    (if (save-excursion
          (beginning-of-line)
          (looking-at (concat markdown-regex-list "[ \t]*$")))
        (goto-char (match-end 3))
      (skip-chars-backward " \t\n"))
    (end-of-line)
    (point)))

(defun markdown-cur-list-item-bounds ()
  "Return bounds for list item at point.
Return a list of the following form:

    (begin end indent nonlist-indent marker checkbox match)

The named components are:

  - begin: Position of beginning of list item, including leading indentation.
  - end: Position of the end of the list item, including list item text.
  - indent: Number of characters of indentation before list marker (an integer).
  - nonlist-indent: Number characters of indentation, list
    marker, and whitespace following list marker (an integer).
  - marker: String containing the list marker and following whitespace
            (e.g., \"- \" or \"* \").
  - checkbox: String containing the GFM checkbox portion, if any,
    including any trailing whitespace before the text
    begins (e.g., \"[x] \").
  - match: match data for markdown-regex-list

As an example, for the following unordered list item

   - item

the returned list would be

    (1 14 3 5 \"- \" nil (1 6 1 4 4 5 5 6))

If the point is not inside a list item, return nil."
  (car (get-text-property (line-beginning-position) 'markdown-list-item)))

(defun markdown-list-item-at-point-p ()
  "Return t if there is a list item at the point and nil otherwise."
  (save-match-data (markdown-cur-list-item-bounds)))

(defun markdown-prev-list-item-bounds ()
  "Return bounds of previous item in the same list of any level.
The return value has the same form as that of
`markdown-cur-list-item-bounds'."
  (save-excursion
    (let ((cur-bounds (markdown-cur-list-item-bounds))
          (beginning-of-list (save-excursion (markdown-beginning-of-list)))
          stop)
      (when cur-bounds
        (goto-char (nth 0 cur-bounds))
        (while (and (not stop) (not (bobp))
                    (re-search-backward markdown-regex-list
                                        beginning-of-list t))
          (unless (or (looking-at markdown-regex-hr)
                      (markdown-code-block-at-point-p))
            (setq stop (point))))
        (markdown-cur-list-item-bounds)))))

(defun markdown-next-list-item-bounds ()
  "Return bounds of next item in the same list of any level.
The return value has the same form as that of
`markdown-cur-list-item-bounds'."
  (save-excursion
    (let ((cur-bounds (markdown-cur-list-item-bounds))
          (end-of-list (save-excursion (markdown-end-of-list)))
          stop)
      (when cur-bounds
        (goto-char (nth 0 cur-bounds))
        (end-of-line)
        (while (and (not stop) (not (eobp))
                    (re-search-forward markdown-regex-list
                                       end-of-list t))
          (unless (or (looking-at markdown-regex-hr)
                      (markdown-code-block-at-point-p))
            (setq stop (point))))
        (when stop
          (markdown-cur-list-item-bounds))))))

(defun markdown-beginning-of-list ()
  "Move point to beginning of list at point, if any."
  (interactive)
  (let ((orig-point (point))
        (list-begin (save-excursion
                      (markdown-search-backward-baseline)
                      ;; Stop at next list item, regardless of the indentation.
                      (markdown-next-list-item (point-max))
                      (when (looking-at markdown-regex-list)
                        (point)))))
    (when (and list-begin (<= list-begin orig-point))
      (goto-char list-begin))))

(defun markdown-end-of-list ()
  "Move point to end of list at point, if any."
  (interactive)
  (let ((start (point))
        (end (save-excursion
               (when (markdown-beginning-of-list)
                 ;; Items can't have nonlist-indent <= 1, so this
                 ;; moves past all list items.
                 (markdown-next-list-item 1)
                 (skip-syntax-backward "-")
                 (unless (eobp) (forward-char 1))
                 (point)))))
    (when (and end (>= end start))
      (goto-char end))))

(defun markdown-up-list ()
  "Move point to beginning of parent list item."
  (interactive)
  (let ((cur-bounds (markdown-cur-list-item-bounds)))
    (when cur-bounds
      (markdown-prev-list-item (1- (nth 3 cur-bounds)))
      (let ((up-bounds (markdown-cur-list-item-bounds)))
        (when (and up-bounds (< (nth 3 up-bounds) (nth 3 cur-bounds)))
          (point))))))

(defun markdown-bounds-of-thing-at-point (thing)
  "Call `bounds-of-thing-at-point' for THING with slight modifications.
Does not include trailing newlines when THING is \\='line.  Handles the
end of buffer case by setting both endpoints equal to the value of
`point-max', since an empty region will trigger empty markup insertion.
Return bounds of form (beg . end) if THING is found, or nil otherwise."
  (let* ((bounds (bounds-of-thing-at-point thing))
         (a (car bounds))
         (b (cdr bounds)))
    (when bounds
      (when (eq thing 'line)
        (cond ((and (eobp) (markdown-cur-line-blank-p))
               (setq a b))
              ((char-equal (char-before b) ?\^J)
               (setq b (1- b)))))
      (cons a b))))

(defun markdown-reference-definition (reference)
  "Find out whether Markdown REFERENCE is defined.
REFERENCE should not include the square brackets.
When REFERENCE is defined, return a list of the form (text start end)
containing the definition text itself followed by the start and end
locations of the text.  Otherwise, return nil.
Leave match data for `markdown-regex-reference-definition'
intact additional processing."
  (let ((reference (downcase reference)))
    (save-excursion
      (goto-char (point-min))
      (catch 'found
        (while (re-search-forward markdown-regex-reference-definition nil t)
          (when (string= reference (downcase (match-string-no-properties 2)))
            (throw 'found
                   (list (match-string-no-properties 5)
                         (match-beginning 5) (match-end 5)))))))))

(defun markdown-get-defined-references ()
  "Return all defined reference labels and their line numbers.
They does not include square brackets)."
  (save-excursion
    (goto-char (point-min))
    (let (refs)
      (while (re-search-forward markdown-regex-reference-definition nil t)
        (let ((target (match-string-no-properties 2)))
          (cl-pushnew
           (cons (downcase target)
                 (markdown-line-number-at-pos (match-beginning 2)))
           refs :test #'equal :key #'car)))
      (reverse refs))))

(defun markdown-get-used-uris ()
  "Return a list of all used URIs in the buffer."
  (save-excursion
    (goto-char (point-min))
    (let (uris)
      (while (re-search-forward
              (concat "\\(?:" markdown-regex-link-inline
                      "\\|" markdown-regex-angle-uri
                      "\\|" markdown-regex-uri
                      "\\|" markdown-regex-email
                      "\\)")
              nil t)
        (unless (or (markdown-inline-code-at-point-p)
                    (markdown-code-block-at-point-p))
          (cl-pushnew (or (match-string-no-properties 6)
                          (match-string-no-properties 10)
                          (match-string-no-properties 12)
                          (match-string-no-properties 13))
                      uris :test #'equal)))
      (reverse uris))))

(defun markdown-inline-code-at-pos (pos &optional from)
  "Return non-nil if there is an inline code fragment at POS starting at FROM.
Uses the beginning of the block if FROM is nil.
Return nil otherwise.  Set match data according to
`markdown-match-code' upon success.
This function searches the block for a code fragment that
contains the point using `markdown-match-code'.  We do this
because `thing-at-point-looking-at' does not work reliably with
`markdown-regex-code'.

The match data is set as follows:
Group 1 matches the opening backquotes.
Group 2 matches the code fragment itself, without backquotes.
Group 3 matches the closing backquotes."
  (save-excursion
    (goto-char pos)
    (let ((old-point (point))
          (end-of-block (progn (markdown-end-of-text-block) (point)))
          found)
      (if from
          (goto-char from)
        (markdown-beginning-of-text-block))
      (while (and (markdown-match-code end-of-block)
                  (setq found t)
                  (< (match-end 0) old-point)))
      (let ((match-group (if (eq (char-after (match-beginning 0)) ?`) 0 1)))
        (and found                                        ; matched something
             (<= (match-beginning match-group) old-point) ; match contains old-point
             (> (match-end 0) old-point))))))

(defun markdown-inline-code-at-pos-p (pos)
  "Return non-nil if there is an inline code fragment at POS.
Like `markdown-inline-code-at-pos`, but preserves match data."
  (save-match-data (markdown-inline-code-at-pos pos)))

(defun markdown-inline-code-at-point ()
  "Return non-nil if the point is at an inline code fragment.
See `markdown-inline-code-at-pos' for details."
  (markdown-inline-code-at-pos (point)))

(defun markdown-inline-code-at-point-p (&optional pos)
  "Return non-nil if there is inline code at the POS.
This is a predicate function counterpart to
`markdown-inline-code-at-point' which does not modify the match
data.  See `markdown-code-block-at-point-p' for code blocks."
  (save-match-data (markdown-inline-code-at-pos (or pos (point)))))

(defun markdown-code-block-at-pos (pos)
  "Return match data list if there is a code block at POS.
Uses text properties at the beginning of the line position.
This includes pre blocks, tilde-fenced code blocks, and GFM
quoted code blocks.  Return nil otherwise."
  (let ((bol (save-excursion (goto-char pos) (line-beginning-position))))
    (or (get-text-property bol 'markdown-pre)
        (let* ((bounds (markdown-get-enclosing-fenced-block-construct pos))
               (second (cl-second bounds)))
          (if second
              ;; chunks are right open
              (when (< pos second)
                bounds)
            bounds)))))

;; Function was renamed to emphasize that it does not modify match-data.
(defalias 'markdown-code-block-at-point 'markdown-code-block-at-point-p)

(defun markdown-code-block-at-point-p (&optional pos)
  "Return non-nil if there is a code block at the POS.
This includes pre blocks, tilde-fenced code blocks, and GFM
quoted code blocks.  This function does not modify the match
data.  See `markdown-inline-code-at-point-p' for inline code."
  (save-match-data (markdown-code-block-at-pos (or pos (point)))))

(defun markdown-heading-at-point (&optional pos)
  "Return non-nil if there is a heading at the POS.
Set match data for `markdown-regex-header'."
  (let ((match-data (get-text-property (or pos (point)) 'markdown-heading)))
    (when match-data
      (set-match-data match-data)
      t)))

(defun markdown-pipe-at-bol-p ()
  "Return non-nil if the line begins with a pipe symbol.
This may be useful for tables and Pandoc's line_blocks extension."
  (char-equal (char-after (line-beginning-position)) ?|))


;;; Markdown Font Lock Matching Functions =====================================

(defun markdown-range-property-any (begin end prop prop-values)
  "Return t if PROP from BEGIN to END is equal to one of the given PROP-VALUES.
Also returns t if PROP is a list containing one of the PROP-VALUES.
Return nil otherwise."
  (let (props)
    (catch 'found
      (dolist (loc (number-sequence begin end))
        (when (setq props (get-text-property loc prop))
          (cond ((listp props)
                 ;; props is a list, check for membership
                 (dolist (val prop-values)
                   (when (memq val props) (throw 'found loc))))
                (t
                 ;; props is a scalar, check for equality
                 (dolist (val prop-values)
                   (when (eq val props) (throw 'found loc))))))))))

(defun markdown-range-properties-exist (begin end props)
  (cl-loop
   for loc in (number-sequence begin end)
   with result = nil
   while (not
          (setq result
                (cl-some (lambda (prop) (get-text-property loc prop)) props)))
   finally return result))

(defun markdown-match-inline-generic (regex last &optional faceless)
  "Match inline REGEX from the point to LAST.
When FACELESS is non-nil, do not return matches where faces have been applied."
  (when (re-search-forward regex last t)
    (let ((bounds (markdown-code-block-at-pos (match-beginning 1)))
          (face (and faceless (text-property-not-all
                               (match-beginning 0) (match-end 0) 'face nil))))
      (cond
       ;; In code block: move past it and recursively search again
       (bounds
        (when (< (goto-char (cl-second bounds)) last)
          (markdown-match-inline-generic regex last faceless)))
       ;; When faces are found in the match range, skip over the match and
       ;; recursively search again.
       (face
        (when (< (goto-char (match-end 0)) last)
          (markdown-match-inline-generic regex last faceless)))
       ;; Keep match data and return t when in bounds.
       (t
        (<= (match-end 0) last))))))

(defun markdown-match-code (last)
  "Match inline code fragments from point to LAST."
  (unless (bobp)
    (backward-char 1))
  (when (markdown-search-until-condition
         (lambda ()
           (and
            ;; Advance point in case of failure, but without exceeding last.
            (goto-char (min (1+ (match-beginning 1)) last))
            (not (markdown-in-comment-p (match-beginning 1)))
            (not (markdown-in-comment-p (match-end 1)))
            (not (markdown-code-block-at-pos (match-beginning 1)))))
         markdown-regex-code last t)
    (set-match-data (list (match-beginning 1) (match-end 1)
                          (match-beginning 2) (match-end 2)
                          (match-beginning 3) (match-end 3)
                          (match-beginning 4) (match-end 4)))
    (goto-char (min (1+ (match-end 0)) last (point-max)))
    t))

(defun markdown--gfm-markup-underscore-p (begin end)
  (let ((is-underscore (eql (char-after begin) ?_)))
    (if (not is-underscore)
        t
      (save-excursion
        (save-match-data
          (goto-char begin)
          (and (looking-back "\\(?:^\\|[[:blank:][:punct:]]\\)" (1- begin))
               (progn
                 (goto-char end)
                 (looking-at-p "\\(?:[[:blank:][:punct:]]\\|$\\)"))))))))

(defun markdown-match-bold (last)
  "Match inline bold from the point to LAST."
  (let (done
        retval
        last-inline-code)
    (while (not done)
      (if (markdown-match-inline-generic markdown-regex-bold last)
          (let ((is-gfm (derived-mode-p 'gfm-mode))
                (begin (match-beginning 2))
                (end (match-end 2)))
            (if (or
                 (and last-inline-code
                      (>= begin (car last-inline-code))
                      (< begin (cdr last-inline-code)))
                 (save-match-data
                   (when (markdown-inline-code-at-pos begin (cdr last-inline-code))
                     (setq last-inline-code `(,(match-beginning 0) . ,(match-end 0)))))
                 (markdown-inline-code-at-pos-p end)
                 (markdown-in-comment-p)
                 (markdown-range-property-any
                  begin begin 'face '(markdown-url-face
                                      markdown-plain-url-face))
                 (markdown-range-property-any
                  begin end 'face '(markdown-hr-face
                                    markdown-math-face))
                 (and is-gfm (not (markdown--gfm-markup-underscore-p begin end))))
                (progn (goto-char (min (1+ begin) last))
                       (unless (< (point) last)
                         (setq
                          done t)))
              (set-match-data (list (match-beginning 2) (match-end 2)
                                    (match-beginning 3) (match-end 3)
                                    (match-beginning 4) (match-end 4)
                                    (match-beginning 5) (match-end 5)))
              (setq done t
                    retval t)))
        (setq done t)))
    retval))

(defun markdown-match-italic (last)
  "Match inline italics from the point to LAST."
  (let* ((is-gfm (derived-mode-p 'gfm-mode))
         (regex (if is-gfm
                    markdown-regex-gfm-italic
                  markdown-regex-italic)))
    (let (done
          retval
          last-inline-code)
      (while (not done)
        (if (and (markdown-match-inline-generic regex last)
                   (not (markdown--face-p
                         (match-beginning 1)
                         '(markdown-html-attr-name-face markdown-html-attr-value-face))))
            (let ((begin (match-beginning 1))
                  (end (match-end 1))
                  (close-end (match-end 4)))
              (if (or (eql (char-before begin) (char-after begin))
                      (and last-inline-code
                           (>= begin (car last-inline-code))
                           (< begin (cdr last-inline-code)))
                      (save-match-data
                        (when (markdown-inline-code-at-pos begin (cdr last-inline-code))
                          (setq last-inline-code `(,(match-beginning 0) . ,(match-end 0)))))

                      (markdown-inline-code-at-pos-p (1- end))
                      (markdown-in-comment-p)
                      (markdown-range-property-any
                       begin begin 'face '(markdown-url-face
                                           markdown-plain-url-face
                                           markdown-markup-face))
                      (markdown-range-property-any
                       begin end 'face '(markdown-bold-face
                                         markdown-list-face
                                         markdown-hr-face
                                         markdown-math-face))
                      (and is-gfm
                           (or (char-equal (char-after begin) (char-after (1+ begin))) ;; check bold case
                               (not (markdown--gfm-markup-underscore-p begin close-end)))))
                  (progn (goto-char (min (1+ begin) last))
                         (unless (< (point) last)
                           (setq
                            done t)))
                (set-match-data (list (match-beginning 1) (match-end 1)
                                      (match-beginning 2) (match-end 2)
                                      (match-beginning 3) (match-end 3)
                                      (match-beginning 4) (match-end 4)))
                (setq done t
                      retval t)))
          (setq done t)))
      retval)))

(defun markdown--match-highlighting (last)
  (when markdown-enable-highlighting-syntax
    (re-search-forward markdown-regex-highlighting last t)))

(defun markdown-match-escape (last)
  "Match escape characters (backslashes) from point to LAST.
Backlashes only count as escape characters outside of literal
regions (e.g. code blocks). See `markdown-literal-faces'."
  (catch 'found
    (while (search-forward-regexp markdown-regex-escape last t)
      (let* ((face (get-text-property (match-beginning 1) 'face))
             (face-list (if (listp face) face (list face))))
        ;; Ignore any backslashes with a literal face.
        (unless (cl-intersection face-list markdown-literal-faces)
          (throw 'found t))))))

(defun markdown-match-math-generic (regex last)
  "Match REGEX from point to LAST.
REGEX is either `markdown-regex-math-inline-single' for matching
$..$ or `markdown-regex-math-inline-double' for matching $$..$$."
  (when (markdown-match-inline-generic regex last)
    (let ((begin (match-beginning 1)) (end (match-end 1)))
      (prog1
          (if (or (markdown-range-property-any
                   begin end 'face
                   '(markdown-inline-code-face markdown-bold-face))
                  (markdown-range-properties-exist
                   begin end
                   (markdown-get-fenced-block-middle-properties)))
              (markdown-match-math-generic regex last)
            t)
        (goto-char (1+ (match-end 0)))))))

(defun markdown-match-list-items (last)
  "Match list items from point to LAST."
  (let* ((first (point))
         (pos first)
         (prop 'markdown-list-item)
         (bounds (car (get-text-property pos prop))))
    (while
        (and (or (null (setq bounds (car (get-text-property pos prop))))
                 (< (cl-first bounds) pos))
             (< (point) last)
             (setq pos (next-single-property-change pos prop nil last))
             (goto-char pos)))
    (when bounds
      (set-match-data (cl-seventh bounds))
      ;; Step at least one character beyond point. Otherwise
      ;; `font-lock-fontify-keywords-region' infloops.
      (goto-char (min (1+ (max (line-end-position) first))
                      (point-max)))
      t)))

(defun markdown-match-math-single (last)
  "Match single quoted $..$ math from point to LAST."
  (when markdown-enable-math
    (when (and (char-equal (char-after) ?$)
               (not (bolp))
               (not (char-equal (char-before) ?\\))
               (not (char-equal (char-before) ?$)))
      (forward-char -1))
    (markdown-match-math-generic markdown-regex-math-inline-single last)))

(defun markdown-match-math-double (last)
  "Match double quoted $$..$$ math from point to LAST."
  (when markdown-enable-math
    (when (and (< (1+ (point)) (point-max))
               (char-equal (char-after) ?$)
               (char-equal (char-after (1+ (point))) ?$)
               (not (bolp))
               (not (char-equal (char-before) ?\\))
               (not (char-equal (char-before) ?$)))
      (forward-char -1))
    (markdown-match-math-generic markdown-regex-math-inline-double last)))

(defun markdown-match-math-display (last)
  "Match bracketed display math \[..\] and \\[..\\] from point to LAST."
  (when markdown-enable-math
    (markdown-match-math-generic markdown-regex-math-display last)))

(defun markdown-match-propertized-text (property last)
  "Match text with PROPERTY from point to LAST.
Restore match data previously stored in PROPERTY."
  (let ((saved (get-text-property (point) property))
        pos)
    (unless saved
      (setq pos (next-single-property-change (point) property nil last))
      (unless (= pos last)
        (setq saved (get-text-property pos property))))
    (when saved
      (set-match-data saved)
      ;; Step at least one character beyond point. Otherwise
      ;; `font-lock-fontify-keywords-region' infloops.
      (goto-char (min (1+ (max (match-end 0) (point)))
                      (point-max)))
      saved)))

(defun markdown-match-pre-blocks (last)
  "Match preformatted blocks from point to LAST.
Use data stored in \\='markdown-pre text property during syntax
analysis."
  (markdown-match-propertized-text 'markdown-pre last))

(defun markdown-match-gfm-code-blocks (last)
  "Match GFM quoted code blocks from point to LAST.
Use data stored in \\='markdown-gfm-code text property during syntax
analysis."
  (markdown-match-propertized-text 'markdown-gfm-code last))

(defun markdown-match-gfm-open-code-blocks (last)
  (markdown-match-propertized-text 'markdown-gfm-block-begin last))

(defun markdown-match-gfm-close-code-blocks (last)
  (markdown-match-propertized-text 'markdown-gfm-block-end last))

(defun markdown-match-fenced-code-blocks (last)
  "Match fenced code blocks from the point to LAST."
  (markdown-match-propertized-text 'markdown-fenced-code last))

(defun markdown-match-fenced-start-code-block (last)
  (markdown-match-propertized-text 'markdown-tilde-fence-begin last))

(defun markdown-match-fenced-end-code-block (last)
  (markdown-match-propertized-text 'markdown-tilde-fence-end last))

(defun markdown-match-blockquotes (last)
  "Match blockquotes from point to LAST.
Use data stored in \\='markdown-blockquote text property during syntax
analysis."
  (markdown-match-propertized-text 'markdown-blockquote last))

(defun markdown-match-hr (last)
  "Match horizontal rules comments from the point to LAST."
  (markdown-match-propertized-text 'markdown-hr last))

(defun markdown-match-comments (last)
  "Match HTML comments from the point to LAST."
  (when (and (skip-syntax-forward "^<" last))
    (let ((beg (point)))
      (when (and (skip-syntax-forward "^>" last) (< (point) last))
        (forward-char)
        (set-match-data (list beg (point)))
        t))))

(defun markdown-match-generic-links (last ref)
  "Match inline links from point to LAST.
When REF is non-nil, match reference links instead of standard
links with URLs.
This function should only be used during font-lock, as it
determines syntax based on the presence of faces for previously
processed elements."
  ;; Search for the next potential link (not in a code block).
  (let ((prohibited-faces '(markdown-pre-face
                            markdown-code-face
                            markdown-inline-code-face
                            markdown-comment-face))
        found)
    (while
        (and (not found) (< (point) last)
             (progn
               ;; Clear match data to test for a match after functions returns.
               (set-match-data nil)
               ;; Preliminary regular expression search so we can return
               ;; quickly upon failure.  This doesn't handle malformed links
               ;; or nested square brackets well, so if it passes we back up
               ;; continue with a more precise search.
               (re-search-forward
                (if ref
                    markdown-regex-link-reference
                  markdown-regex-link-inline)
                last 'limit)))
      ;; Keep searching if this is in a code block, inline code, or a
      ;; comment, or if it is include syntax. The link text portion
      ;; (group 3) may contain inline code or comments, but the
      ;; markup, URL, and title should not be part of such elements.
      (if (or (markdown-range-property-any
               (match-beginning 0) (match-end 2) 'face prohibited-faces)
              (markdown-range-property-any
               (match-beginning 4) (match-end 0) 'face prohibited-faces)
              (and (char-equal (char-after (line-beginning-position)) ?<)
                   (char-equal (char-after (1+ (line-beginning-position))) ?<)))
          (set-match-data nil)
        (setq found t))))
  ;; Match opening exclamation point (optional) and left bracket.
  (when (match-beginning 2)
    (let* ((bang (match-beginning 1))
           (first-begin (match-beginning 2))
           ;; Find end of block to prevent matching across blocks.
           (end-of-block (save-excursion
                           (progn
                             (goto-char (match-beginning 2))
                             (markdown-end-of-text-block)
                             (point))))
           ;; Move over balanced expressions to closing right bracket.
           ;; Catch unbalanced expression errors and return nil.
           (first-end (condition-case nil
                          (and (goto-char first-begin)
                               (scan-sexps (point) 1))
                        (error nil)))
           ;; Continue with point at CONT-POINT upon failure.
           (cont-point (min (1+ first-begin) last))
           second-begin second-end url-begin url-end
           title-begin title-end)
      ;; When bracket found, in range, and followed by a left paren/bracket...
      (when (and first-end (< first-end end-of-block) (goto-char first-end)
                 (char-equal (char-after (point)) (if ref ?\[ ?\()))
        ;; Scan across balanced expressions for closing parenthesis/bracket.
        (setq second-begin (point)
              second-end (condition-case nil
                             (scan-sexps (point) 1)
                           (error nil)))
        ;; Check that closing parenthesis/bracket is in range.
        (if (and second-end (<= second-end end-of-block) (<= second-end last))
            (progn
              ;; Search for (optional) title inside closing parenthesis
              (when (and (not ref) (search-forward "\"" second-end t))
                (setq title-begin (1- (point))
                      title-end (and (goto-char second-end)
                                     (search-backward "\"" (1+ title-begin) t))
                      title-end (and title-end (1+ title-end))))
              ;; Store URL/reference range
              (setq url-begin (1+ second-begin)
                    url-end (1- (or title-begin second-end)))
              ;; Set match data, move point beyond link, and return
              (set-match-data
               (list (or bang first-begin) second-end  ; 0 - all
                     bang (and bang (1+ bang))         ; 1 - bang
                     first-begin (1+ first-begin)      ; 2 - markup
                     (1+ first-begin) (1- first-end)   ; 3 - link text
                     (1- first-end) first-end          ; 4 - markup
                     second-begin (1+ second-begin)    ; 5 - markup
                     url-begin url-end                 ; 6 - url/reference
                     title-begin title-end             ; 7 - title
                     (1- second-end) second-end))      ; 8 - markup
              ;; Nullify cont-point and leave point at end and
              (setq cont-point nil)
              (goto-char second-end))
          ;; If no closing parenthesis in range, update continuation point
          (setq cont-point (min end-of-block second-begin))))
      (cond
       ;; On failure, continue searching at cont-point
       ((and cont-point (< cont-point last))
        (goto-char cont-point)
        (markdown-match-generic-links last ref))
       ;; No more text, return nil
       ((and cont-point (= cont-point last))
        nil)
       ;; Return t if a match occurred
       (t t)))))

(defun markdown-match-angle-uris (last)
  "Match angle bracket URIs from point to LAST."
  (when (markdown-match-inline-generic markdown-regex-angle-uri last)
    (goto-char (1+ (match-end 0)))))

(defun markdown-match-plain-uris (last)
  "Match plain URIs from point to LAST."
  (when (markdown-match-inline-generic markdown-regex-uri last t)
    (goto-char (1+ (match-end 0)))))

(defvar markdown-conditional-search-function #'re-search-forward
  "Conditional search function used in `markdown-search-until-condition'.
Made into a variable to allow for dynamic let-binding.")

(defun markdown-search-until-condition (condition &rest args)
  (let (ret)
    (while (and (not ret) (apply markdown-conditional-search-function args))
      (setq ret (funcall condition)))
    ret))

(defun markdown-metadata-line-p (pos regexp)
  (save-excursion
    (or (= (line-number-at-pos pos) 1)
        (progn
          (forward-line -1)
          ;; skip multi-line metadata
          (while (and (looking-at-p "^\\s-+[[:alpha:]]")
                      (> (line-number-at-pos (point)) 1))
            (forward-line -1))
          (looking-at-p regexp)))))

(defun markdown-match-generic-metadata (regexp last)
  "Match metadata declarations specified by REGEXP from point to LAST.
These declarations must appear inside a metadata block that begins at
the beginning of the buffer and ends with a blank line (or the end of
the buffer)."
  (let* ((first (point))
         (end-re "\n[ \t]*\n\\|\n\\'\\|\\'")
         (block-begin (goto-char 1))
         (block-end (re-search-forward end-re nil t)))
    (if (and block-end (> first block-end))
        ;; Don't match declarations if there is no metadata block or if
        ;; the point is beyond the block.  Move point to point-max to
        ;; prevent additional searches and return return nil since nothing
        ;; was found.
        (progn (goto-char (point-max)) nil)
      ;; If a block was found that begins before LAST and ends after
      ;; point, search for declarations inside it.  If the starting is
      ;; before the beginning of the block, start there. Otherwise,
      ;; move back to FIRST.
      (goto-char (if (< first block-begin) block-begin first))
      (if (and (re-search-forward regexp (min last block-end) t)
               (markdown-metadata-line-p (point) regexp))
          ;; If a metadata declaration is found, set match-data and return t.
          (let ((key-beginning (match-beginning 1))
                (key-end (match-end 1))
                (markup-begin (match-beginning 2))
                (markup-end (match-end 2))
                (value-beginning (match-beginning 3)))
            (set-match-data (list key-beginning (point) ; complete metadata
                                  key-beginning key-end ; key
                                  markup-begin markup-end ; markup
                                  value-beginning (point))) ; value
            t)
        ;; Otherwise, move the point to last and return nil
        (goto-char last)
        nil))))

(defun markdown-match-declarative-metadata (last)
  "Match declarative metadata from the point to LAST."
  (markdown-match-generic-metadata markdown-regex-declarative-metadata last))

(defun markdown-match-pandoc-metadata (last)
  "Match Pandoc metadata from the point to LAST."
  (markdown-match-generic-metadata markdown-regex-pandoc-metadata last))

(defun markdown-match-yaml-metadata-begin (last)
  (markdown-match-propertized-text 'markdown-yaml-metadata-begin last))

(defun markdown-match-yaml-metadata-end (last)
  (markdown-match-propertized-text 'markdown-yaml-metadata-end last))

(defun markdown-match-yaml-metadata-key (last)
  (markdown-match-propertized-text 'markdown-metadata-key last))

(defun markdown-match-inline-attributes (last)
  "Match inline attributes from point to LAST."
  ;; #428 re-search-forward markdown-regex-inline-attributes is very slow.
  ;; So use simple regex for re-search-forward and use markdown-regex-inline-attributes
  ;; against matched string.
  (when (markdown-match-inline-generic "[ \t]*\\({\\)\\([^\n]*\\)}[ \t]*$" last)
    (if (not (string-match-p markdown-regex-inline-attributes (match-string 0)))
        (markdown-match-inline-attributes last)
      (unless (or (markdown-inline-code-at-pos-p (match-beginning 0))
                  (markdown-inline-code-at-pos-p (match-end 0))
                  (markdown-in-comment-p))
        t))))

(defun markdown-match-leanpub-sections (last)
  "Match Leanpub section markers from point to LAST."
  (when (markdown-match-inline-generic markdown-regex-leanpub-sections last)
    (unless (or (markdown-inline-code-at-pos-p (match-beginning 0))
                (markdown-inline-code-at-pos-p (match-end 0))
                (markdown-in-comment-p))
      t)))

(defun markdown-match-includes (last)
  "Match include statements from point to LAST.
Sets match data for the following seven groups:
Group 1: opening two angle brackets
Group 2: opening title delimiter (optional)
Group 3: title text (optional)
Group 4: closing title delimiter (optional)
Group 5: opening filename delimiter
Group 6: filename
Group 7: closing filename delimiter"
  (when (markdown-match-inline-generic markdown-regex-include last)
    (let ((valid (not (or (markdown-in-comment-p (match-beginning 0))
                          (markdown-in-comment-p (match-end 0))
                          (markdown-code-block-at-pos (match-beginning 0))))))
      (cond
       ;; Parentheses and maybe square brackets, but no curly braces:
       ;; match optional title in square brackets and file in parentheses.
       ((and valid (match-beginning 5)
             (not (match-beginning 8)))
        (set-match-data (list (match-beginning 1) (match-end 7)
                              (match-beginning 1) (match-end 1)
                              (match-beginning 2) (match-end 2)
                              (match-beginning 3) (match-end 3)
                              (match-beginning 4) (match-end 4)
                              (match-beginning 5) (match-end 5)
                              (match-beginning 6) (match-end 6)
                              (match-beginning 7) (match-end 7))))
       ;; Only square brackets present: match file in square brackets.
       ((and valid (match-beginning 2)
             (not (match-beginning 5))
             (not (match-beginning 7)))
        (set-match-data (list (match-beginning 1) (match-end 4)
                              (match-beginning 1) (match-end 1)
                              nil nil
                              nil nil
                              nil nil
                              (match-beginning 2) (match-end 2)
                              (match-beginning 3) (match-end 3)
                              (match-beginning 4) (match-end 4))))
       ;; Only curly braces present: match file in curly braces.
       ((and valid (match-beginning 8)
             (not (match-beginning 2))
             (not (match-beginning 5)))
        (set-match-data (list (match-beginning 1) (match-end 10)
                              (match-beginning 1) (match-end 1)
                              nil nil
                              nil nil
                              nil nil
                              (match-beginning 8) (match-end 8)
                              (match-beginning 9) (match-end 9)
                              (match-beginning 10) (match-end 10))))
       (t
        ;; Not a valid match, move to next line and search again.
        (forward-line)
        (when (< (point) last)
          (setq valid (markdown-match-includes last)))))
      valid)))

(defun markdown-match-html-tag (last)
  "Match HTML tags from point to LAST."
  (when (and markdown-enable-html
             (markdown-match-inline-generic markdown-regex-html-tag last t))
    (set-match-data (list (match-beginning 0) (match-end 0)
                          (match-beginning 1) (match-end 1)
                          (match-beginning 2) (match-end 2)
                          (match-beginning 9) (match-end 9)))
    t))


;;; Markdown Font Fontification Functions =====================================

(defvar markdown--first-displayable-cache (make-hash-table :test #'equal))

(defun markdown--first-displayable (seq)
  "Return the first displayable character or string in SEQ.
SEQ may be an atom or a sequence."
  (let ((c (gethash seq markdown--first-displayable-cache t)))
    (if (not (eq c t))
        c
      (puthash seq
               (let ((seq (if (listp seq) seq (list seq))))
                 (cond ((stringp (car seq))
                        (cl-find-if
                         (lambda (str)
                           (and (mapcar #'char-displayable-p (string-to-list str))))
                         seq))
                       ((characterp (car seq))
                        (cl-find-if #'char-displayable-p seq))))
               markdown--first-displayable-cache))))

(defun markdown--marginalize-string (level)
  "Generate atx markup string of given LEVEL for left margin."
  (let ((margin-left-space-count
         (- markdown-marginalize-headers-margin-width level)))
    (concat (make-string margin-left-space-count ? )
            (make-string level ?#))))

(defun markdown-marginalize-update-current ()
  "Update the window configuration to create a left margin."
  (if window-system
      (let* ((header-delimiter-font-width
              (window-font-width nil 'markdown-header-delimiter-face))
             (margin-pixel-width (* markdown-marginalize-headers-margin-width
                                    header-delimiter-font-width))
             (margin-char-width (/ margin-pixel-width (default-font-width))))
        (set-window-margins nil margin-char-width))
    ;; As a fallback, simply set margin based on character count.
    (set-window-margins nil (1+ markdown-marginalize-headers-margin-width))))

(defun markdown-fontify-headings (last)
  "Add text properties to headings from point to LAST."
  (when (markdown-match-propertized-text 'markdown-heading last)
    (let* ((level (markdown-outline-level))
           (heading-face
            (intern (format "markdown-header-face-%d" level)))
           (heading-props `(face ,heading-face))
           (left-markup-props
            `(face markdown-header-delimiter-face
                   ,@(cond
                      (markdown-hide-markup
                       `(display ""))
                      (markdown-marginalize-headers
                       `(display ((margin left-margin)
                                  ,(markdown--marginalize-string level)))))))
           (right-markup-props
            `(face markdown-header-delimiter-face
                   ,@(when markdown-hide-markup `(display ""))))
           (rule-props `(face markdown-header-rule-face
                              ,@(when markdown-hide-markup `(display "")))))
      (if (match-end 1)
          ;; Setext heading
          (progn (add-text-properties
                  (match-beginning 1) (match-end 1) heading-props)
                 (if (= level 1)
                     (add-text-properties
                      (match-beginning 2) (match-end 2) rule-props)
                   (add-text-properties
                    (match-beginning 3) (match-end 3) rule-props)))
        ;; atx heading
        (let ((fontified-start
               (if (or markdown-hide-markup (not markdown-fontify-whole-heading-line))
                   (match-beginning 5)
                 (match-beginning 0)))
              (fontified-end
               (if markdown-fontify-whole-heading-line
                   (min (point-max) (1+ (match-end 0)))
                 (match-end 5))))
          (add-text-properties
           (match-beginning 4) (match-end 4) left-markup-props)

          ;; If closing tag is present
          (if (match-end 6)
              (progn
                (add-text-properties fontified-start fontified-end heading-props)
                (when (or markdown-hide-markup (not markdown-fontify-whole-heading-line))
                  (add-text-properties (match-beginning 6) (match-end 6) right-markup-props)))
            ;; If closing tag is not present
            (add-text-properties fontified-start fontified-end heading-props)))))
    t))

(defun markdown-fontify-tables (last)
  (when (re-search-forward "|" last t)
    (when (markdown-table-at-point-p)
      (font-lock-append-text-property
       (line-beginning-position) (min (1+ (line-end-position)) (point-max))
       'face 'markdown-table-face))
    (forward-line 1)
    t))

(defun markdown-fontify-blockquotes (last)
  "Apply font-lock properties to blockquotes from point to LAST."
  (when (markdown-match-blockquotes last)
    (let ((display-string
           (markdown--first-displayable markdown-blockquote-display-char)))
      (add-text-properties
       (match-beginning 1) (match-end 1)
       (if markdown-hide-markup
           `(face markdown-blockquote-face display ,display-string)
         `(face markdown-markup-face)))
      (font-lock-append-text-property
       (match-beginning 0) (match-end 0) 'face 'markdown-blockquote-face)
      t)))

(defun markdown-fontify-list-items (last)
  "Apply font-lock properties to list markers from point to LAST."
  (when (markdown-match-list-items last)
    (when (not (markdown-code-block-at-point-p (match-beginning 2)))
      (let* ((indent (length (match-string-no-properties 1)))
             (level (/ indent markdown-list-indent-width)) ;; level = 0, 1, 2, ...
             (bullet (nth (mod level (length markdown-list-item-bullets))
                          markdown-list-item-bullets)))
        (add-text-properties
         (match-beginning 2) (match-end 2) '(face markdown-list-face))
        (when markdown-hide-markup
          (cond
           ;; Unordered lists
           ((string-match-p "[\\*\\+-]" (match-string 2))
            (add-text-properties
             (match-beginning 2) (match-end 2) `(display ,bullet)))
           ;; Definition lists
           ((string-equal ":" (match-string 2))
            (let ((display-string
                   (char-to-string (markdown--first-displayable
                                    markdown-definition-display-char))))
              (add-text-properties (match-beginning 2) (match-end 2)
                                   `(display ,display-string))))))))
    t))

(defun markdown--fontify-hrs-view-mode (hr-char)
  (if (and hr-char (display-supports-face-attributes-p '(:extend t)))
      (add-text-properties
       (match-beginning 0) (match-end 0)
       `(face
         (:inherit markdown-hr-face :underline t :extend t)
         font-lock-multiline t
         display "\n"))
    (let ((hr-len (and hr-char (/ (1- (window-body-width)) (char-width hr-char)))))
      (add-text-properties
       (match-beginning 0) (match-end 0)
       `(face
         markdown-hr-face font-lock-multiline t
         display ,(make-string hr-len hr-char))))))

(defun markdown-fontify-hrs (last)
  "Add text properties to horizontal rules from point to LAST."
  (when (markdown-match-hr last)
    (let ((hr-char (markdown--first-displayable markdown-hr-display-char)))
      (if (and markdown-hide-markup hr-char)
          (markdown--fontify-hrs-view-mode hr-char)
        (add-text-properties
         (match-beginning 0) (match-end 0)
         `(face markdown-hr-face font-lock-multiline t)))
      t)))

(defun markdown-fontify-sub-superscripts (last)
  "Apply text properties to sub- and superscripts from point to LAST."
  (when (markdown-search-until-condition
         (lambda () (and (not (markdown-code-block-at-point-p))
                         (not (markdown-inline-code-at-point-p))
                         (not (markdown-in-comment-p))
                         (not (markdown--math-block-p))))
         markdown-regex-sub-superscript last t)
    (let* ((subscript-p (string= (match-string 2) "~"))
           (props
            (if subscript-p
                (car markdown-sub-superscript-display)
              (cdr markdown-sub-superscript-display)))
           (mp (list 'face 'markdown-markup-face
                     'invisible 'markdown-markup)))
      (when markdown-hide-markup
        (put-text-property (match-beginning 3) (match-end 3)
                           'display props))
      (add-text-properties (match-beginning 2) (match-end 2) mp)
      (add-text-properties (match-beginning 4) (match-end 4) mp)
      t)))


;;; Syntax Table ==============================================================

(defvar markdown-mode-syntax-table
  (let ((tab (make-syntax-table text-mode-syntax-table)))
    (modify-syntax-entry ?\" "." tab)
    tab)
  "Syntax table for `markdown-mode'.")


;;; Element Insertion =========================================================

(defun markdown-ensure-blank-line-before ()
  "If previous line is not already blank, insert a blank line before point."
  (unless (bolp) (insert "\n"))
  (unless (or (bobp) (looking-back "\n\\s-*\n" nil)) (insert "\n")))

(defun markdown-ensure-blank-line-after ()
  "If following line is not already blank, insert a blank line after point.
Return the point where it was originally."
  (save-excursion
    (unless (eolp) (insert "\n"))
    (unless (or (eobp) (looking-at-p "\n\\s-*\n")) (insert "\n"))))

(defun markdown-wrap-or-insert (s1 s2 &optional thing beg end)
  "Insert the strings S1 and S2, wrapping around region or THING.
If a region is specified by the optional BEG and END arguments,
wrap the strings S1 and S2 around that region.
If there is an active region, wrap the strings S1 and S2 around
the region.  If there is not an active region but the point is at
THING, wrap that thing (which defaults to word).  Otherwise, just
insert S1 and S2 and place the point in between.  Return the
bounds of the entire wrapped string, or nil if nothing was wrapped
and S1 and S2 were only inserted."
  (let (a b bounds new-point)
    (cond
     ;; Given region
     ((and beg end)
      (setq a beg
            b end
            new-point (+ (point) (length s1))))
     ;; Active region
     ((use-region-p)
      (setq a (region-beginning)
            b (region-end)
            new-point (+ (point) (length s1))))
     ;; Thing (word) at point
     ((setq bounds (markdown-bounds-of-thing-at-point (or thing 'word)))
      (setq a (car bounds)
            b (cdr bounds)
            new-point (+ (point) (length s1))))
     ;; No active region and no word
     (t
      (setq a (point)
            b (point))))
    (goto-char b)
    (insert s2)
    (goto-char a)
    (insert s1)
    (when new-point (goto-char new-point))
    (if (= a b)
        nil
      (setq b (+ b (length s1) (length s2)))
      (cons a b))))

(defun markdown-point-after-unwrap (cur prefix suffix)
  "Return desired position of point after an unwrapping operation.
CUR gives the position of the point before the operation.
Additionally, two cons cells must be provided.  PREFIX gives the
bounds of the prefix string and SUFFIX gives the bounds of the
suffix string."
  (cond ((< cur (cdr prefix)) (car prefix))
        ((< cur (car suffix)) (- cur (- (cdr prefix) (car prefix))))
        ((<= cur (cdr suffix))
         (- cur (+ (- (cdr prefix) (car prefix))
                   (- cur (car suffix)))))
        (t cur)))

(defun markdown-unwrap-thing-at-point (regexp all text)
  "Remove prefix and suffix of thing at point and reposition the point.
When the thing at point matches REGEXP, replace the subexpression
ALL with the string in subexpression TEXT.  Reposition the point
in an appropriate location accounting for the removal of prefix
and suffix strings.  Return new bounds of string from group TEXT.
When REGEXP is nil, assumes match data is already set."
  (when (or (null regexp)
            (thing-at-point-looking-at regexp))
    (let ((cur (point))
          (prefix (cons (match-beginning all) (match-beginning text)))
          (suffix (cons (match-end text) (match-end all)))
          (bounds (cons (match-beginning text) (match-end text))))
      ;; Replace the thing at point
      (replace-match (match-string text) t t nil all)
      ;; Reposition the point
      (goto-char (markdown-point-after-unwrap cur prefix suffix))
      ;; Adjust bounds
      (setq bounds (cons (car prefix)
                         (- (cdr bounds) (- (cdr prefix) (car prefix))))))))

(defun markdown-unwrap-things-in-region (beg end regexp all text)
  "Remove prefix and suffix of all things in region from BEG to END.
When a thing in the region matches REGEXP, replace the
subexpression ALL with the string in subexpression TEXT.
Return a cons cell containing updated bounds for the region."
  (save-excursion
    (goto-char beg)
    (let ((removed 0) len-all len-text)
      (while (re-search-forward regexp (- end removed) t)
        (setq len-all (length (match-string-no-properties all)))
        (setq len-text (length (match-string-no-properties text)))
        (setq removed (+ removed (- len-all len-text)))
        (replace-match (match-string text) t t nil all))
      (cons beg (- end removed)))))

(defun markdown-insert-hr (arg)
  "Insert or replace a horizontal rule.
By default, use the first element of `markdown-hr-strings'.  When
ARG is non-nil, as when given a prefix, select a different
element as follows.  When prefixed with \\[universal-argument],
use the last element of `markdown-hr-strings' instead.  When
prefixed with an integer from 1 to the length of
`markdown-hr-strings', use the element in that position instead."
  (interactive "*P")
  (when (thing-at-point-looking-at markdown-regex-hr)
    (delete-region (match-beginning 0) (match-end 0)))
  (markdown-ensure-blank-line-before)
  (cond ((equal arg '(4))
         (insert (car (reverse markdown-hr-strings))))
        ((and (integerp arg) (> arg 0)
              (<= arg (length markdown-hr-strings)))
         (insert (nth (1- arg) markdown-hr-strings)))
        (t
         (insert (car markdown-hr-strings))))
  (markdown-ensure-blank-line-after))

(defun markdown--insert-common (start-delim end-delim regex start-group end-group face
                                            &optional skip-space)
  (if (use-region-p)
      ;; Active region
      (let* ((bounds (markdown-unwrap-things-in-region
                      (region-beginning) (region-end)
                      regex start-group end-group))
             (beg (car bounds))
             (end (cdr bounds)))
        (when (and beg skip-space)
          (save-excursion
            (goto-char beg)
            (skip-chars-forward " \t")
            (setq beg (point))))
        (when (and end skip-space)
          (save-excursion
            (goto-char end)
            (skip-chars-backward " \t")
            (setq end (point))))
        (markdown-wrap-or-insert start-delim end-delim nil beg end))
    (if (markdown--face-p (point) (list face))
        (save-excursion
          (while (and (markdown--face-p (point) (list face)) (not (bobp)))
            (forward-char -1))
          (forward-char (- (1- (length start-delim)))) ;; for delimiter
          (unless (bolp)
            (forward-char -1))
          (when (looking-at regex)
            (markdown-unwrap-thing-at-point nil start-group end-group)))
      (if (thing-at-point-looking-at regex)
          (markdown-unwrap-thing-at-point nil start-group end-group)
        (markdown-wrap-or-insert start-delim end-delim 'word nil nil)))))

(defun markdown-insert-bold ()
  "Insert markup to make a region or word bold.
If there is an active region, make the region bold.  If the point
is at a non-bold word, make the word bold.  If the point is at a
bold word or phrase, remove the bold markup.  Otherwise, simply
insert bold delimiters and place the point in between them."
  (interactive)
  (let ((delim (if markdown-bold-underscore "__" "**")))
    (markdown--insert-common delim delim markdown-regex-bold 2 4 'markdown-bold-face t)))

(defun markdown-insert-italic ()
  "Insert markup to make a region or word italic.
If there is an active region, make the region italic.  If the point
is at a non-italic word, make the word italic.  If the point is at an
italic word or phrase, remove the italic markup.  Otherwise, simply
insert italic delimiters and place the point in between them."
  (interactive)
  (let ((delim (if markdown-italic-underscore "_" "*")))
    (markdown--insert-common delim delim markdown-regex-italic 1 3 'markdown-italic-face t)))

(defun markdown-insert-strike-through ()
  "Insert markup to make a region or word strikethrough.
If there is an active region, make the region strikethrough.  If the point
is at a non-bold word, make the word strikethrough.  If the point is at a
strikethrough word or phrase, remove the strikethrough markup.  Otherwise,
simply insert bold delimiters and place the point in between them."
  (interactive)
  (markdown--insert-common
   "~~" "~~" markdown-regex-strike-through 2 4 'markdown-strike-through-face t))

(defun markdown-insert-code ()
  "Insert markup to make a region or word an inline code fragment.
If there is an active region, make the region an inline code
fragment.  If the point is at a word, make the word an inline
code fragment.  Otherwise, simply insert code delimiters and
place the point in between them."
  (interactive)
  (if (use-region-p)
      ;; Active region
      (let ((bounds (markdown-unwrap-things-in-region
                     (region-beginning) (region-end)
                     markdown-regex-code 1 3)))
        (markdown-wrap-or-insert "`" "`" nil (car bounds) (cdr bounds)))
    ;; Code markup removal, code markup for word, or empty markup insertion
    (if (markdown-inline-code-at-point)
        (markdown-unwrap-thing-at-point nil 0 2)
      (markdown-wrap-or-insert "`" "`" 'word nil nil))))

(defun markdown-insert-kbd ()
  "Insert markup to wrap region or word in <kbd> tags.
If there is an active region, use the region.  If the point is at
a word, use the word.  Otherwise, simply insert <kbd> tags and
place the point in between them."
  (interactive)
  (if (use-region-p)
      ;; Active region
      (let ((bounds (markdown-unwrap-things-in-region
                     (region-beginning) (region-end)
                     markdown-regex-kbd 0 2)))
        (markdown-wrap-or-insert "<kbd>" "</kbd>" nil (car bounds) (cdr bounds)))
    ;; Markup removal, markup for word, or empty markup insertion
    (if (thing-at-point-looking-at markdown-regex-kbd)
        (markdown-unwrap-thing-at-point nil 0 2)
      (markdown-wrap-or-insert "<kbd>" "</kbd>" 'word nil nil))))

(defun markdown-insert-inline-link (text url &optional title)
  "Insert an inline link with TEXT pointing to URL.
Optionally, the user can provide a TITLE."
  (let ((cur (point)))
    (setq title (and title (concat " \"" title "\"")))
    (insert (concat "[" text "](" url title ")"))
    (cond ((not text) (goto-char (+ 1 cur)))
          ((not url) (goto-char (+ 3 (length text) cur))))))

(defun markdown-insert-inline-image (text url &optional title)
  "Insert an inline link with alt TEXT pointing to URL.
Optionally, also provide a TITLE."
  (let ((cur (point)))
    (setq title (and title (concat " \"" title "\"")))
    (insert (concat "![" text "](" url title ")"))
    (cond ((not text) (goto-char (+ 2 cur)))
          ((not url) (goto-char (+ 4 (length text) cur))))))

(defun markdown-insert-reference-link (text label &optional url title)
  "Insert a reference link and, optionally, a reference definition.
The link TEXT will be inserted followed by the optional LABEL.
If a URL is given, also insert a definition for the reference
LABEL according to `markdown-reference-location'.  If a TITLE is
given, it will be added to the end of the reference definition
and will be used to populate the title attribute when converted
to XHTML.  If URL is nil, insert only the link portion (for
example, when a reference label is already defined)."
  (insert (concat "[" text "][" label "]"))
  (when url
    (markdown-insert-reference-definition
     (if (string-equal label "") text label)
     url title)))

(defun markdown-insert-reference-image (text label &optional url title)
  "Insert a reference image and, optionally, a reference definition.
The alt TEXT will be inserted followed by the optional LABEL.
If a URL is given, also insert a definition for the reference
LABEL according to `markdown-reference-location'.  If a TITLE is
given, it will be added to the end of the reference definition
and will be used to populate the title attribute when converted
to XHTML.  If URL is nil, insert only the link portion (for
example, when a reference label is already defined)."
  (insert (concat "![" text "][" label "]"))
  (when url
    (markdown-insert-reference-definition
     (if (string-equal label "") text label)
     url title)))

(defun markdown-insert-reference-definition (label &optional url title)
  "Add definition for reference LABEL with URL and TITLE.
LABEL is a Markdown reference label without square brackets.
URL and TITLE are optional.  When given, the TITLE will
be used to populate the title attribute when converted to XHTML."
  ;; END specifies where to leave the point upon return
  (let ((end (point)))
    (cl-case markdown-reference-location
      (end         (goto-char (point-max)))
      (immediately (markdown-end-of-text-block))
      (subtree     (markdown-end-of-subtree))
      (header      (markdown-end-of-defun)))
    ;; Skip backwards over local variables.  This logic is similar to the one
    ;; used in ‘hack-local-variables’.
    (when (and enable-local-variables (eobp))
      (search-backward "\n\f" (max (- (point) 3000) (point-min)) :move)
      (when (let ((case-fold-search t))
              (search-forward "Local Variables:" nil :move))
        (beginning-of-line 0)
        (when (eq (char-before) ?\n) (backward-char))))
    (unless (or (markdown-cur-line-blank-p)
                (thing-at-point-looking-at markdown-regex-reference-definition))
      (insert "\n"))
    (insert "\n[" label "]: ")
    (if url
        (insert url)
      ;; When no URL is given, leave point at END following the colon
      (setq end (point)))
    (when (> (length title) 0)
      (insert " \"" title "\""))
    (unless (looking-at-p "\n")
      (insert "\n"))
    (goto-char end)
    (when url
      (message
       (markdown--substitute-command-keys
        "Reference [%s] was defined, press \\[markdown-do] to jump there")
       label))))

(defcustom markdown-link-make-text-function nil
  "Function that automatically generates a link text for a URL.

If non-nil, this function will be called by
`markdown--insert-link-or-image' and the result will be the
default link text. The function should receive exactly one
argument that corresponds to the link URL."
  :group 'markdown
  :type 'function
  :package-version '(markdown-mode . "2.5"))

(defcustom markdown-disable-tooltip-prompt nil
  "Disable prompt for tooltip when inserting a link or image.

If non-nil, `markdown-insert-link' and `markdown-insert-link'
will not prompt the user to insert a tooltip text for the given
link or image."
  :group 'markdown
  :type 'boolean
  :safe 'booleanp
  :package-version '(markdown-mode . "2.5"))

(defun markdown--insert-link-or-image (image)
  "Interactively insert new or update an existing link or image.
When IMAGE is non-nil, insert an image.  Otherwise, insert a link.
This is an internal function called by
`markdown-insert-link' and `markdown-insert-image'."
  (cl-multiple-value-bind (begin end text uri ref title)
      (if (use-region-p)
          ;; Use region as either link text or URL as appropriate.
          (let ((region (buffer-substring-no-properties
                         (region-beginning) (region-end))))
            (if (string-match markdown-regex-uri region)
                ;; Region contains a URL; use it as such.
                (list (region-beginning) (region-end)
                      nil (match-string 0 region) nil nil)
              ;; Region doesn't contain a URL, so use it as text.
              (list (region-beginning) (region-end)
                    region nil nil nil)))
        ;; Extract and use properties of existing link, if any.
        (markdown-link-at-pos (point)))
    (let* ((ref (when ref (concat "[" ref "]")))
           (defined-refs (mapcar #'car (markdown-get-defined-references)))
           (defined-ref-cands (mapcar (lambda (ref) (concat "[" ref "]")) defined-refs))
           (used-uris (markdown-get-used-uris))
           (uri-or-ref (completing-read
                        "URL or [reference]: "
                        (append defined-ref-cands used-uris)
                        nil nil (or uri ref)))
           (ref (cond ((string-match "\\`\\[\\(.*\\)\\]\\'" uri-or-ref)
                       (match-string 1 uri-or-ref))
                      ((string-equal "" uri-or-ref)
                       "")))
           (uri (unless ref uri-or-ref))
           (text-prompt (if image
                            "Alt text: "
                          (if ref
                              "Link text: "
                            "Link text (blank for plain URL): ")))
           (text (or text (and markdown-link-make-text-function uri
                               (funcall markdown-link-make-text-function uri))))
           (text (completing-read text-prompt defined-refs nil nil text))
           (text (if (= (length text) 0) nil text))
           (plainp (and uri (not text)))
           (implicitp (string-equal ref ""))
           (ref (if implicitp text ref))
           (definedp (and ref (markdown-reference-definition ref)))
           (ref-url (unless (or uri definedp)
                      (completing-read "Reference URL: " used-uris)))
           (title (unless (or plainp definedp markdown-disable-tooltip-prompt)
                    (read-string "Title (tooltip text, optional): " title)))
           (title (if (= (length title) 0) nil title)))
      (when (and image implicitp)
        (user-error "Reference required: implicit image references are invalid"))
      (when (and begin end)
        (delete-region begin end))
      (cond
       ((and (not image) uri text)
        (markdown-insert-inline-link text uri title))
       ((and image uri text)
        (markdown-insert-inline-image text uri title))
       ((and ref text)
        (if image
            (markdown-insert-reference-image text (unless implicitp ref) nil title)
          (markdown-insert-reference-link text (unless implicitp ref) nil title))
        (unless definedp
          (markdown-insert-reference-definition ref ref-url title)))
       ((and (not image) uri)
        (markdown-insert-uri uri))))))

(defun markdown-insert-link ()
  "Insert new or update an existing link, with interactive prompt.
If the point is at an existing link or URL, update the link text,
URL, reference label, and/or title.  Otherwise, insert a new link.
The type of link inserted (inline, reference, or plain URL)
depends on which values are provided:

*   If a URL and TEXT are given, insert an inline link: [TEXT](URL).
*   If [REF] and TEXT are given, insert a reference link: [TEXT][REF].
*   If only TEXT is given, insert an implicit reference link: [TEXT][].
*   If only a URL is given, insert a plain link: <URL>.

In other words, to create an implicit reference link, leave the
URL prompt empty and to create a plain URL link, leave the link
text empty.

If there is an active region, use the text as the default URL, if
it seems to be a URL, or link text value otherwise.

If a given reference is not defined, this function will
additionally prompt for the URL and optional title.  In this case,
the reference definition is placed at the location determined by
`markdown-reference-location'.  In addition, it is possible to
have the `markdown-link-make-text-function' function, if non-nil,
define the default link text before prompting the user for it.

If `markdown-disable-tooltip-prompt' is non-nil, the user will
not be prompted to add or modify a tooltip text.

Through updating the link, this function can be used to convert a
link of one type (inline, reference, or plain) to another type by
selectively adding or removing information via the prompts."
  (interactive)
  (markdown--insert-link-or-image nil))

(defun markdown-insert-image ()
  "Insert new or update an existing image, with interactive prompt.
If the point is at an existing image, update the alt text, URL,
reference label, and/or title. Otherwise, insert a new image.
The type of image inserted (inline or reference) depends on which
values are provided:

*   If a URL and ALT-TEXT are given, insert an inline image:
    ![ALT-TEXT](URL).
*   If [REF] and ALT-TEXT are given, insert a reference image:
    ![ALT-TEXT][REF].

If there is an active region, use the text as the default URL, if
it seems to be a URL, or alt text value otherwise.

If a given reference is not defined, this function will
additionally prompt for the URL and optional title.  In this case,
the reference definition is placed at the location determined by
`markdown-reference-location'.

Through updating the image, this function can be used to convert an
image of one type (inline or reference) to another type by
selectively adding or removing information via the prompts."
  (interactive)
  (markdown--insert-link-or-image t))

(defun markdown-insert-uri (&optional uri)
  "Insert markup for an inline URI.
If there is an active region, use it as the URI.  If the point is
at a URI, wrap it with angle brackets.  If the point is at an
inline URI, remove the angle brackets.  Otherwise, simply insert
angle brackets place the point between them."
  (interactive)
  (if (use-region-p)
      ;; Active region
      (let ((bounds (markdown-unwrap-things-in-region
                     (region-beginning) (region-end)
                     markdown-regex-angle-uri 0 2)))
        (markdown-wrap-or-insert "<" ">" nil (car bounds) (cdr bounds)))
    ;; Markup removal, URI at point, new URI, or empty markup insertion
    (if (thing-at-point-looking-at markdown-regex-angle-uri)
        (markdown-unwrap-thing-at-point nil 0 2)
      (if uri
          (insert "<" uri ">")
        (markdown-wrap-or-insert "<" ">" 'url nil nil)))))

(defun markdown-insert-wiki-link ()
  "Insert a wiki link of the form [[WikiLink]].
If there is an active region, use the region as the link text.
If the point is at a word, use the word as the link text.  If
there is no active region and the point is not at word, simply
insert link markup."
  (interactive)
  (if (use-region-p)
      ;; Active region
      (markdown-wrap-or-insert "[[" "]]" nil (region-beginning) (region-end))
    ;; Markup removal, wiki link at at point, or empty markup insertion
    (if (thing-at-point-looking-at markdown-regex-wiki-link)
        (if (or markdown-wiki-link-alias-first
                (null (match-string 5)))
            (markdown-unwrap-thing-at-point nil 1 3)
          (markdown-unwrap-thing-at-point nil 1 5))
      (markdown-wrap-or-insert "[[" "]]"))))

(defun markdown-remove-header ()
  "Remove header markup if point is at a header.
Return bounds of remaining header text if a header was removed
and nil otherwise."
  (interactive "*")
  (or (markdown-unwrap-thing-at-point markdown-regex-header-atx 0 2)
      (markdown-unwrap-thing-at-point markdown-regex-header-setext 0 1)))

(defun markdown-insert-header (&optional level text setext)
  "Insert or replace header markup.
The level of the header is specified by LEVEL and header text is
given by TEXT.  LEVEL must be an integer from 1 and 6, and the
default value is 1.
When TEXT is nil, the header text is obtained as follows.
If there is an active region, it is used as the header text.
Otherwise, the current line will be used as the header text.
If there is not an active region and the point is at a header,
remove the header markup and replace with level N header.
Otherwise, insert empty header markup and place the point in
between.
The style of the header will be atx (hash marks) unless
SETEXT is non-nil, in which case a setext-style (underlined)
header will be inserted."
  (interactive "p\nsHeader text: ")
  (setq level (min (max (or level 1) 1) (if setext 2 6)))
  ;; Determine header text if not given
  (when (null text)
    (if (use-region-p)
        ;; Active region
        (setq text (delete-and-extract-region (region-beginning) (region-end)))
      ;; No active region
      (markdown-remove-header)
      (setq text (delete-and-extract-region
                  (line-beginning-position) (line-end-position)))
      (when (and setext (string-match-p "^[ \t]*$" text))
        (setq text (read-string "Header text: "))))
    (setq text (markdown-compress-whitespace-string text)))
  ;; Insertion with given text
  (markdown-ensure-blank-line-before)
  (let (hdr)
    (cond (setext
           (setq hdr (make-string (string-width text) (if (= level 2) ?- ?=)))
           (insert text "\n" hdr))
          (t
           (setq hdr (make-string level ?#))
           (insert hdr " " text)
           (when (null markdown-asymmetric-header) (insert " " hdr)))))
  (markdown-ensure-blank-line-after)
  ;; Leave point at end of text
  (cond (setext
         (backward-char (1+ (string-width text))))
        ((null markdown-asymmetric-header)
         (backward-char (1+ level)))))

(defun markdown-insert-header-dwim (&optional arg setext)
  "Insert or replace header markup.
The level and type of the header are determined automatically by
the type and level of the previous header, unless a prefix
argument is given via ARG.
With a numeric prefix valued 1 to 6, insert a header of the given
level, with the type being determined automatically (note that
only level 1 or 2 setext headers are possible).

With a \\[universal-argument] prefix (i.e., when ARG is (4)),
promote the heading by one level.
With two \\[universal-argument] prefixes (i.e., when ARG is (16)),
demote the heading by one level.
When SETEXT is non-nil, prefer setext-style headers when
possible (levels one and two).

When there is an active region, use it for the header text.  When
the point is at an existing header, change the type and level
according to the rules above.
Otherwise, if the line is not empty, create a header using the
text on the current line as the header text.
Finally, if the point is on a blank line, insert empty header
markup (atx) or prompt for text (setext).
See `markdown-insert-header' for more details about how the
header text is determined."
  (interactive "*P")
  (let (level)
    (save-excursion
      (when (or (thing-at-point-looking-at markdown-regex-header)
                (re-search-backward markdown-regex-header nil t))
        ;; level of current or previous header
        (setq level (markdown-outline-level))
        ;; match group 1 indicates a setext header
        (setq setext (match-end 1))))
    ;; check prefix argument
    (cond
     ((and (equal arg '(4)) level (> level 1)) ;; C-u
      (cl-decf level))
     ((and (equal arg '(16)) level (< level 6)) ;; C-u C-u
      (cl-incf level))
     (arg ;; numeric prefix
      (setq level (prefix-numeric-value arg))))
    ;; setext headers must be level one or two
    (and level (setq setext (and setext (<= level 2))))
    ;; insert the heading
    (markdown-insert-header level nil setext)))

(defun markdown-insert-header-setext-dwim (&optional arg)
  "Insert or replace header markup, with preference for setext.
See `markdown-insert-header-dwim' for details, including how ARG is handled."
  (interactive "*P")
  (markdown-insert-header-dwim arg t))

(defun markdown-insert-header-atx-1 ()
  "Insert a first level atx-style (hash mark) header.
See `markdown-insert-header'."
  (interactive "*")
  (markdown-insert-header 1 nil nil))

(defun markdown-insert-header-atx-2 ()
  "Insert a level two atx-style (hash mark) header.
See `markdown-insert-header'."
  (interactive "*")
  (markdown-insert-header 2 nil nil))

(defun markdown-insert-header-atx-3 ()
  "Insert a level three atx-style (hash mark) header.
See `markdown-insert-header'."
  (interactive "*")
  (markdown-insert-header 3 nil nil))

(defun markdown-insert-header-atx-4 ()
  "Insert a level four atx-style (hash mark) header.
See `markdown-insert-header'."
  (interactive "*")
  (markdown-insert-header 4 nil nil))

(defun markdown-insert-header-atx-5 ()
  "Insert a level five atx-style (hash mark) header.
See `markdown-insert-header'."
  (interactive "*")
  (markdown-insert-header 5 nil nil))

(defun markdown-insert-header-atx-6 ()
  "Insert a sixth level atx-style (hash mark) header.
See `markdown-insert-header'."
  (interactive "*")
  (markdown-insert-header 6 nil nil))

(defun markdown-insert-header-setext-1 ()
  "Insert a setext-style (underlined) first-level header.
See `markdown-insert-header'."
  (interactive "*")
  (markdown-insert-header 1 nil t))

(defun markdown-insert-header-setext-2 ()
  "Insert a setext-style (underlined) second-level header.
See `markdown-insert-header'."
  (interactive "*")
  (markdown-insert-header 2 nil t))

(defun markdown-blockquote-indentation (loc)
  "Return string containing necessary indentation for a blockquote at LOC.
Also see `markdown-pre-indentation'."
  (save-excursion
    (goto-char loc)
    (let* ((list-level (length (markdown-calculate-list-levels)))
           (indent ""))
      (dotimes (_ list-level indent)
        (setq indent (concat indent "    "))))))

(defun markdown-insert-blockquote ()
  "Start a blockquote section (or blockquote the region).
If Transient Mark mode is on and a region is active, it is used as
the blockquote text."
  (interactive)
  (if (use-region-p)
      (markdown-blockquote-region (region-beginning) (region-end))
    (markdown-ensure-blank-line-before)
    (insert (markdown-blockquote-indentation (point)) "> ")
    (markdown-ensure-blank-line-after)))

(defun markdown-block-region (beg end prefix)
  "Format the region using a block prefix.
Arguments BEG and END specify the beginning and end of the
region.  The characters PREFIX will appear at the beginning
of each line."
  (save-excursion
    (let* ((end-marker (make-marker))
           (beg-marker (make-marker))
           (prefix-without-trailing-whitespace
            (replace-regexp-in-string (rx (+ blank) eos) "" prefix)))
      ;; Ensure blank line after and remove extra whitespace
      (goto-char end)
      (skip-syntax-backward "-")
      (set-marker end-marker (point))
      (delete-horizontal-space)
      (markdown-ensure-blank-line-after)
      ;; Ensure blank line before and remove extra whitespace
      (goto-char beg)
      (skip-syntax-forward "-")
      (delete-horizontal-space)
      (markdown-ensure-blank-line-before)
      (set-marker beg-marker (point))
      ;; Insert PREFIX before each line
      (goto-char beg-marker)
      (while (and (< (line-beginning-position) end-marker)
                  (not (eobp)))
        ;; Don’t insert trailing whitespace.
        (insert (if (eolp) prefix-without-trailing-whitespace prefix))
        (forward-line)))))

(defun markdown-blockquote-region (beg end)
  "Blockquote the region.
Arguments BEG and END specify the beginning and end of the region."
  (interactive "*r")
  (markdown-block-region
   beg end (concat (markdown-blockquote-indentation
                    (max (point-min) (1- beg))) "> ")))

(defun markdown-pre-indentation (loc)
  "Return string containing necessary whitespace for a pre block at LOC.
Also see `markdown-blockquote-indentation'."
  (save-excursion
    (goto-char loc)
    (let* ((list-level (length (markdown-calculate-list-levels)))
           indent)
      (dotimes (_ (1+ list-level) indent)
        (setq indent (concat indent "    "))))))

(defun markdown-insert-pre ()
  "Start a preformatted section (or apply to the region).
If Transient Mark mode is on and a region is active, it is marked
as preformatted text."
  (interactive)
  (if (use-region-p)
      (markdown-pre-region (region-beginning) (region-end))
    (markdown-ensure-blank-line-before)
    (insert (markdown-pre-indentation (point)))
    (markdown-ensure-blank-line-after)))

(defun markdown-pre-region (beg end)
  "Format the region as preformatted text.
Arguments BEG and END specify the beginning and end of the region."
  (interactive "*r")
  (let ((indent (markdown-pre-indentation (max (point-min) (1- beg)))))
    (markdown-block-region beg end indent)))

(defun markdown-electric-backquote (arg)
  "Insert a backquote.
The numeric prefix argument ARG says how many times to repeat the insertion.
Call `markdown-insert-gfm-code-block' interactively
if three backquotes inserted at the beginning of line."
  (interactive "*P")
  (self-insert-command (prefix-numeric-value arg))
  (when (and markdown-gfm-use-electric-backquote (looking-back "^```" nil))
    (replace-match "")
    (call-interactively #'markdown-insert-gfm-code-block)))

(defconst markdown-gfm-recognized-languages
  ;; To reproduce/update, evaluate the let-form in
  ;; scripts/get-recognized-gfm-languages.el. that produces a single long sexp,
  ;; but with appropriate use of a keyboard macro, indenting and filling it
  ;; properly is pretty fast.
  '("1C-Enterprise" "2-Dimensional-Array" "4D" "ABAP" "ABAP-CDS" "ABNF"
    "AGS-Script" "AIDL" "AL" "AMPL" "ANTLR" "API-Blueprint" "APL" "ASL"
    "ASN.1" "ASP.NET" "ATS" "ActionScript" "Ada" "Adblock-Filter-List"
    "Adobe-Font-Metrics" "Agda" "Alloy" "Alpine-Abuild" "Altium-Designer"
    "AngelScript" "Ant-Build-System" "Antlers" "ApacheConf" "Apex"
    "Apollo-Guidance-Computer" "AppleScript" "Arc" "AsciiDoc" "AspectJ"
    "Assembly" "Astro" "Asymptote" "Augeas" "AutoHotkey" "AutoIt"
    "Avro-IDL" "Awk" "BASIC" "Ballerina" "Batchfile" "Beef" "Befunge"
    "Berry" "BibTeX" "Bicep" "Bikeshed" "Bison" "BitBake" "Blade"
    "BlitzBasic" "BlitzMax" "Bluespec" "Bluespec-BH" "Boo" "Boogie"
    "Brainfuck" "BrighterScript" "Brightscript" "Browserslist" "C" "C#"
    "C++" "C-ObjDump" "C2hs-Haskell" "CAP-CDS" "CIL" "CLIPS" "CMake"
    "COBOL" "CODEOWNERS" "COLLADA" "CSON" "CSS" "CSV" "CUE" "CWeb"
    "Cabal-Config" "Cadence" "Cairo" "CameLIGO" "Cap'n-Proto" "CartoCSS"
    "Ceylon" "Chapel" "Charity" "Checksums" "ChucK" "Circom" "Cirru"
    "Clarion" "Clarity" "Classic-ASP" "Clean" "Click" "Clojure"
    "Closure-Templates" "Cloud-Firestore-Security-Rules" "CoNLL-U"
    "CodeQL" "CoffeeScript" "ColdFusion" "ColdFusion-CFC" "Common-Lisp"
    "Common-Workflow-Language" "Component-Pascal" "Cool" "Coq"
    "Cpp-ObjDump" "Creole" "Crystal" "Csound" "Csound-Document"
    "Csound-Score" "Cuda" "Cue-Sheet" "Curry" "Cycript" "Cypher" "Cython"
    "D" "D-ObjDump" "D2" "DIGITAL-Command-Language" "DM" "DNS-Zone"
    "DTrace" "Dafny" "Darcs-Patch" "Dart" "DataWeave"
    "Debian-Package-Control-File" "DenizenScript" "Dhall" "Diff"
    "DirectX-3D-File" "Dockerfile" "Dogescript" "Dotenv" "Dylan" "E"
    "E-mail" "EBNF" "ECL" "ECLiPSe" "EJS" "EQ" "Eagle" "Earthly"
    "Easybuild" "Ecere-Projects" "Ecmarkup" "Edge" "EdgeQL"
    "EditorConfig" "Edje-Data-Collection" "Eiffel" "Elixir" "Elm"
    "Elvish" "Elvish-Transcript" "Emacs-Lisp" "EmberScript" "Erlang"
    "Euphoria" "F#" "F*" "FIGlet-Font" "FLUX" "Factor" "Fancy" "Fantom"
    "Faust" "Fennel" "Filebench-WML" "Filterscript" "Fluent" "Formatted"
    "Forth" "Fortran" "Fortran-Free-Form" "FreeBasic" "FreeMarker"
    "Frege" "Futhark" "G-code" "GAML" "GAMS" "GAP"
    "GCC-Machine-Description" "GDB" "GDScript" "GEDCOM" "GLSL" "GN" "GSC"
    "Game-Maker-Language" "Gemfile.lock" "Gemini" "Genero-4gl"
    "Genero-per" "Genie" "Genshi" "Gentoo-Ebuild" "Gentoo-Eclass"
    "Gerber-Image" "Gettext-Catalog" "Gherkin" "Git-Attributes"
    "Git-Config" "Git-Revision-List" "Gleam" "Glimmer-JS" "Glimmer-TS"
    "Glyph" "Glyph-Bitmap-Distribution-Format" "Gnuplot" "Go"
    "Go-Checksums" "Go-Module" "Go-Workspace" "Godot-Resource" "Golo"
    "Gosu" "Grace" "Gradle" "Gradle-Kotlin-DSL" "Grammatical-Framework"
    "Graph-Modeling-Language" "GraphQL" "Graphviz-(DOT)" "Groovy"
    "Groovy-Server-Pages" "HAProxy" "HCL" "HLSL" "HOCON" "HTML"
    "HTML+ECR" "HTML+EEX" "HTML+ERB" "HTML+PHP" "HTML+Razor" "HTTP"
    "HXML" "Hack" "Haml" "Handlebars" "Harbour" "Haskell" "Haxe" "HiveQL"
    "HolyC" "Hosts-File" "Hy" "HyPhy" "IDL" "IGOR-Pro" "INI" "IRC-log"
    "Idris" "Ignore-List" "ImageJ-Macro" "Imba" "Inform-7" "Ink"
    "Inno-Setup" "Io" "Ioke" "Isabelle" "Isabelle-ROOT" "J"
    "JAR-Manifest" "JCL" "JFlex" "JSON" "JSON-with-Comments" "JSON5"
    "JSONLD" "JSONiq" "Janet" "Jasmin" "Java" "Java-Properties"
    "Java-Server-Pages" "JavaScript" "JavaScript+ERB" "Jest-Snapshot"
    "JetBrains-MPS" "Jinja" "Jison" "Jison-Lex" "Jolie" "Jsonnet" "Julia"
    "Jupyter-Notebook" "Just" "KRL" "Kaitai-Struct" "KakouneScript"
    "KerboScript" "KiCad-Layout" "KiCad-Legacy-Layout" "KiCad-Schematic"
    "Kickstart" "Kit" "Kotlin" "Kusto" "LFE" "LLVM" "LOLCODE" "LSL"
    "LTspice-Symbol" "LabVIEW" "Lark" "Lasso" "Latte" "Lean" "Lean-4"
    "Less" "Lex" "LigoLANG" "LilyPond" "Limbo" "Linker-Script"
    "Linux-Kernel-Module" "Liquid" "Literate-Agda"
    "Literate-CoffeeScript" "Literate-Haskell" "LiveScript" "Logos"
    "Logtalk" "LookML" "LoomScript" "Lua" "M" "M4" "M4Sugar" "MATLAB"
    "MAXScript" "MDX" "MLIR" "MQL4" "MQL5" "MTML" "MUF" "Macaulay2"
    "Makefile" "Mako" "Markdown" "Marko" "Mask" "Mathematica" "Maven-POM"
    "Max" "Mercury" "Mermaid" "Meson" "Metal"
    "Microsoft-Developer-Studio-Project"
    "Microsoft-Visual-Studio-Solution" "MiniD" "MiniYAML" "Mint" "Mirah"
    "Modelica" "Modula-2" "Modula-3" "Module-Management-System" "Mojo"
    "Monkey" "Monkey-C" "Moocode" "MoonScript" "Motoko"
    "Motorola-68K-Assembly" "Move" "Muse" "Mustache" "Myghty" "NASL"
    "NCL" "NEON" "NL" "NPM-Config" "NSIS" "NWScript" "Nasal" "Nearley"
    "Nemerle" "NetLinx" "NetLinx+ERB" "NetLogo" "NewLisp" "Nextflow"
    "Nginx" "Nim" "Ninja" "Nit" "Nix" "Nu" "NumPy" "Nunjucks" "Nushell"
    "OASv2-json" "OASv2-yaml" "OASv3-json" "OASv3-yaml" "OCaml" "Oberon"
    "ObjDump" "Object-Data-Instance-Notation" "ObjectScript"
    "Objective-C" "Objective-C++" "Objective-J" "Odin" "Omgrofl" "Opa"
    "Opal" "Open-Policy-Agent" "OpenAPI-Specification-v2"
    "OpenAPI-Specification-v3" "OpenCL" "OpenEdge-ABL" "OpenQASM"
    "OpenRC-runscript" "OpenSCAD" "OpenStep-Property-List"
    "OpenType-Feature-File" "Option-List" "Org" "Ox" "Oxygene" "Oz" "P4"
    "PDDL" "PEG.js" "PHP" "PLSQL" "PLpgSQL" "POV-Ray-SDL" "Pact" "Pan"
    "Papyrus" "Parrot" "Parrot-Assembly" "Parrot-Internal-Representation"
    "Pascal" "Pawn" "Pep8" "Perl" "Pic" "Pickle" "PicoLisp" "PigLatin"
    "Pike" "Pip-Requirements" "PlantUML" "Pod" "Pod-6" "PogoScript"
    "Polar" "Pony" "Portugol" "PostCSS" "PostScript" "PowerBuilder"
    "PowerShell" "Praat" "Prisma" "Processing" "Procfile" "Proguard"
    "Prolog" "Promela" "Propeller-Spin" "Protocol-Buffer"
    "Protocol-Buffer-Text-Format" "Public-Key" "Pug" "Puppet" "Pure-Data"
    "PureBasic" "PureScript" "Pyret" "Python" "Python-console"
    "Python-traceback" "Q#" "QML" "QMake" "Qt-Script" "Quake" "R" "RAML"
    "RBS" "RDoc" "REALbasic" "REXX" "RMarkdown" "RPC" "RPGLE" "RPM-Spec"
    "RUNOFF" "Racket" "Ragel" "Raku" "Rascal" "Raw-token-data" "ReScript"
    "Readline-Config" "Reason" "ReasonLIGO" "Rebol" "Record-Jar" "Red"
    "Redcode" "Redirect-Rules" "Regular-Expression" "Ren'Py"
    "RenderScript" "Rez" "Rich-Text-Format" "Ring" "Riot"
    "RobotFramework" "Roc" "Roff" "Roff-Manpage" "Rouge"
    "RouterOS-Script" "Ruby" "Rust" "SAS" "SCSS" "SELinux-Policy" "SMT"
    "SPARQL" "SQF" "SQL" "SQLPL" "SRecode-Template" "SSH-Config" "STAR"
    "STL" "STON" "SVG" "SWIG" "Sage" "SaltStack" "Sass" "Scala" "Scaml"
    "Scenic" "Scheme" "Scilab" "Self" "ShaderLab" "Shell"
    "ShellCheck-Config" "ShellSession" "Shen" "Sieve"
    "Simple-File-Verification" "Singularity" "Slash" "Slice" "Slim"
    "Slint" "SmPL" "Smali" "Smalltalk" "Smarty" "Smithy" "Snakemake"
    "Solidity" "Soong" "SourcePawn" "Spline-Font-Database" "Squirrel"
    "Stan" "Standard-ML" "Starlark" "Stata" "StringTemplate" "Stylus"
    "SubRip-Text" "SugarSS" "SuperCollider" "Svelte" "Sway" "Sweave"
    "Swift" "SystemVerilog" "TI-Program" "TL-Verilog" "TLA" "TOML" "TSQL"
    "TSV" "TSX" "TXL" "Talon" "Tcl" "Tcsh" "TeX" "Tea" "Terra"
    "Terraform-Template" "Texinfo" "Text" "TextGrid"
    "TextMate-Properties" "Textile" "Thrift" "Toit" "Turing" "Turtle"
    "Twig" "Type-Language" "TypeScript" "Typst" "Unified-Parallel-C"
    "Unity3D-Asset" "Unix-Assembly" "Uno" "UnrealScript" "UrWeb" "V"
    "VBA" "VBScript" "VCL" "VHDL" "Vala" "Valve-Data-Format"
    "Velocity-Template-Language" "Verilog" "Vim-Help-File" "Vim-Script"
    "Vim-Snippet" "Visual-Basic-.NET" "Visual-Basic-6.0" "Volt" "Vue"
    "Vyper" "WDL" "WGSL" "Wavefront-Material" "Wavefront-Object"
    "Web-Ontology-Language" "WebAssembly" "WebAssembly-Interface-Type"
    "WebIDL" "WebVTT" "Wget-Config" "Whiley" "Wikitext"
    "Win32-Message-File" "Windows-Registry-Entries" "Witcher-Script"
    "Wollok" "World-of-Warcraft-Addon-Data" "Wren" "X-BitMap"
    "X-Font-Directory-Index" "X-PixMap" "X10" "XC" "XCompose" "XML"
    "XML-Property-List" "XPages" "XProc" "XQuery" "XS" "XSLT" "Xojo"
    "Xonsh" "Xtend" "YAML" "YANG" "YARA" "YASnippet" "Yacc" "Yul" "ZAP"
    "ZIL" "Zeek" "ZenScript" "Zephir" "Zig" "Zimpl" "cURL-Config"
    "desktop" "dircolors" "eC" "edn" "fish" "hoon" "jq" "kvlang"
    "mIRC-Script" "mcfunction" "mupad" "nanorc" "nesC" "ooc" "q"
    "reStructuredText" "robots.txt" "sed" "wisp" "xBase")
  "Language specifiers recognized by GitHub's syntax highlighting features.")

(defvar-local markdown-gfm-used-languages nil
  "Language names used in GFM code blocks.")

(defun markdown-trim-whitespace (str)
  (replace-regexp-in-string
   "\\(?:[[:space:]\r\n]+\\'\\|\\`[[:space:]\r\n]+\\)" "" str))

(defun markdown-clean-language-string (str)
  (replace-regexp-in-string
   "{\\.?\\|}" "" (markdown-trim-whitespace str)))

(defun markdown-validate-language-string (widget)
  (let ((str (widget-value widget)))
    (unless (string= str (markdown-clean-language-string str))
      (widget-put widget :error (format "Invalid language spec: '%s'" str))
      widget)))

(defun markdown-gfm-get-corpus ()
  "Create corpus of recognized GFM code block languages for the given buffer."
  (let ((given-corpus (append markdown-gfm-additional-languages
                              markdown-gfm-recognized-languages)))
    (append
     markdown-gfm-used-languages
     (if markdown-gfm-downcase-languages (cl-mapcar #'downcase given-corpus)
       given-corpus))))

(defun markdown-gfm-add-used-language (lang)
  "Clean LANG and add to list of used languages."
  (setq markdown-gfm-used-languages
        (cons lang (remove lang markdown-gfm-used-languages))))

(defcustom markdown-spaces-after-code-fence 1
  "Number of space characters to insert after a code fence.
\\<gfm-mode-map>\\[markdown-insert-gfm-code-block] inserts this many spaces between an
opening code fence and an info string."
  :group 'markdown
  :type 'integer
  :safe #'natnump
  :package-version '(markdown-mode . "2.3"))

(defcustom markdown-code-block-braces nil
  "When non-nil, automatically insert braces for GFM code blocks."
  :group 'markdown
  :type 'boolean)

(defun markdown-insert-gfm-code-block (&optional lang edit)
  "Insert GFM code block for language LANG.
If LANG is nil, the language will be queried from user.  If a
region is active, wrap this region with the markup instead.  If
the region boundaries are not on empty lines, these are added
automatically in order to have the correct markup.  When EDIT is
non-nil (e.g., when \\[universal-argument] is given), edit the
code block in an indirect buffer after insertion."
  (interactive
   (list (let ((completion-ignore-case nil))
           (condition-case nil
               (markdown-clean-language-string
                (completing-read
                 "Programming language: "
                 (markdown-gfm-get-corpus)
                 nil 'confirm (car markdown-gfm-used-languages)
                 'markdown-gfm-language-history))
             (quit "")))
         current-prefix-arg))
  (unless (string= lang "") (markdown-gfm-add-used-language lang))
  (when (and (> (length lang) 0)
             (not markdown-code-block-braces))
    (setq lang (concat (make-string markdown-spaces-after-code-fence ?\s)
                       lang)))
  (let ((gfm-open-brace (if markdown-code-block-braces "{" ""))
        (gfm-close-brace (if markdown-code-block-braces "}" "")))
    (if (use-region-p)
        (let* ((b (region-beginning)) (e (region-end)) end
               (indent (progn (goto-char b) (current-indentation))))
          (goto-char e)
          ;; if we're on a blank line, don't newline, otherwise the ```
          ;; should go on its own line
          (unless (looking-back "\n" nil)
            (newline))
          (indent-to indent)
          (insert "```")
          (markdown-ensure-blank-line-after)
          (setq end (point))
          (goto-char b)
          ;; if we're on a blank line, insert the quotes here, otherwise
          ;; add a new line first
          (unless (looking-at-p "\n")
            (newline)
            (forward-line -1))
          (markdown-ensure-blank-line-before)
          (indent-to indent)
          (insert "```" gfm-open-brace lang gfm-close-brace)
          (markdown-syntax-propertize-fenced-block-constructs (line-beginning-position) end))
      (let ((indent (current-indentation))
            start-bol)
        (delete-horizontal-space :backward-only)
        (markdown-ensure-blank-line-before)
        (indent-to indent)
        (setq start-bol (line-beginning-position))
        (insert "```" gfm-open-brace lang gfm-close-brace "\n")
        (indent-to indent)
        (unless edit (insert ?\n))
        (indent-to indent)
        (insert "```")
        (markdown-ensure-blank-line-after)
        (markdown-syntax-propertize-fenced-block-constructs start-bol (point)))
      (end-of-line 0)
      (when edit (markdown-edit-code-block)))))

(defun markdown-code-block-lang (&optional pos-prop)
  "Return the language name for a GFM or tilde fenced code block.
The beginning of the block may be described by POS-PROP,
a cons of (pos . prop) giving the position and property
at the beginning of the block."
  (or pos-prop
      (setq pos-prop
            (markdown-max-of-seq
             #'car
             (cl-remove-if
              #'null
              (cl-mapcar
               #'markdown-find-previous-prop
               (markdown-get-fenced-block-begin-properties))))))
  (when pos-prop
    (goto-char (car pos-prop))
    (set-match-data (get-text-property (point) (cdr pos-prop)))
    ;; Note: Hard-coded group number assumes tilde
    ;; and GFM fenced code regexp groups agree.
    (let ((begin (match-beginning 3))
          (end (match-end 3)))
      (when (and begin end)
        ;; Fix language strings beginning with periods, like ".ruby".
        (when (eq (char-after begin) ?.)
          (setq begin (1+ begin)))
        (buffer-substring-no-properties begin end)))))

(defun markdown-gfm-parse-buffer-for-languages (&optional buffer)
  (with-current-buffer (or buffer (current-buffer))
    (save-excursion
      (goto-char (point-min))
      (cl-loop
       with prop = 'markdown-gfm-block-begin
       for pos-prop = (markdown-find-next-prop prop)
       while pos-prop
       for lang = (markdown-code-block-lang pos-prop)
       do (progn (when lang (markdown-gfm-add-used-language lang))
                 (goto-char (next-single-property-change (point) prop)))))))

(defun markdown-insert-foldable-block ()
  "Insert details disclosure element to make content foldable.
If a region is active, wrap this region with the disclosure
element. More details here https://developer.mozilla.org/en-US/docs/Web/HTML/Element/details."
  (interactive)
  (let ((details-open-tag "<details>")
        (details-close-tag "</details>")
        (summary-open-tag "<summary>")
        (summary-close-tag " </summary>"))
    (if (use-region-p)
        (let* ((b (region-beginning))
               (e (region-end))
               (indent (progn (goto-char b) (current-indentation))))
          (goto-char e)
          ;; if we're on a blank line, don't newline, otherwise the tags
          ;; should go on its own line
          (unless (looking-back "\n" nil)
            (newline))
          (indent-to indent)
          (insert details-close-tag)
          (markdown-ensure-blank-line-after)
          (goto-char b)
          ;; if we're on a blank line, insert the quotes here, otherwise
          ;; add a new line first
          (unless (looking-at-p "\n")
            (newline)
            (forward-line -1))
          (markdown-ensure-blank-line-before)
          (indent-to indent)
          (insert details-open-tag "\n")
          (insert summary-open-tag summary-close-tag)
          (search-backward summary-close-tag))
      (let ((indent (current-indentation)))
        (delete-horizontal-space :backward-only)
        (markdown-ensure-blank-line-before)
        (indent-to indent)
        (insert details-open-tag "\n")
        (insert summary-open-tag summary-close-tag "\n")
        (insert details-close-tag)
        (indent-to indent)
        (markdown-ensure-blank-line-after)
        (search-backward summary-close-tag)))))


;;; Footnotes =================================================================

(defun markdown-footnote-counter-inc ()
  "Increment `markdown-footnote-counter' and return the new value."
  (when (= markdown-footnote-counter 0) ; hasn't been updated in this buffer yet.
    (save-excursion
      (goto-char (point-min))
      (while (re-search-forward (concat "^\\[\\^\\(" markdown-footnote-chars "*?\\)\\]:")
                                (point-max) t)
        (let ((fn (string-to-number (match-string 1))))
          (when (> fn markdown-footnote-counter)
            (setq markdown-footnote-counter fn))))))
  (cl-incf markdown-footnote-counter))

(defun markdown-insert-footnote ()
  "Insert footnote with a new number and move point to footnote definition."
  (interactive)
  (let ((fn (markdown-footnote-counter-inc)))
    (insert (format "[^%d]" fn))
    (push-mark (point) t)
    (markdown-footnote-text-find-new-location)
    (markdown-ensure-blank-line-before)
    (unless (markdown-cur-line-blank-p)
      (insert "\n"))
    (insert (format "[^%d]: " fn))
    (markdown-ensure-blank-line-after)))

(defun markdown-footnote-text-find-new-location ()
  "Position the point at the proper location for a new footnote text."
  (cond
   ((eq markdown-footnote-location 'end) (goto-char (point-max)))
   ((eq markdown-footnote-location 'immediately) (markdown-end-of-text-block))
   ((eq markdown-footnote-location 'subtree) (markdown-end-of-subtree))
   ((eq markdown-footnote-location 'header) (markdown-end-of-defun))))

(defun markdown-footnote-kill ()
  "Kill the footnote at point.
The footnote text is killed (and added to the kill ring), the
footnote marker is deleted.  Point has to be either at the
footnote marker or in the footnote text."
  (interactive)
  (let ((marker-pos nil)
        (skip-deleting-marker nil)
        (starting-footnote-text-positions
         (markdown-footnote-text-positions)))
    (when starting-footnote-text-positions
      ;; We're starting in footnote text, so mark our return position and jump
      ;; to the marker if possible.
      (let ((marker-pos (markdown-footnote-find-marker
                         (cl-first starting-footnote-text-positions))))
        (if marker-pos
            (goto-char (1- marker-pos))
          ;; If there isn't a marker, we still want to kill the text.
          (setq skip-deleting-marker t))))
    ;; Either we didn't start in the text, or we started in the text and jumped
    ;; to the marker. We want to assume we're at the marker now and error if
    ;; we're not.
    (unless skip-deleting-marker
      (let ((marker (markdown-footnote-delete-marker)))
        (unless marker
          (error "Not at a footnote"))
        ;; Even if we knew the text position before, it changed when we deleted
        ;; the label.
        (setq marker-pos (cl-second marker))
        (let ((new-text-pos (markdown-footnote-find-text (cl-first marker))))
          (unless new-text-pos
            (error "No text for footnote `%s'" (cl-first marker)))
          (goto-char new-text-pos))))
    (let ((pos (markdown-footnote-kill-text)))
      (goto-char (if starting-footnote-text-positions
                     pos
                   marker-pos)))))

(defun markdown-footnote-delete-marker ()
  "Delete a footnote marker at point.
Returns a list (ID START) containing the footnote ID and the
start position of the marker before deletion.  If no footnote
marker was deleted, this function returns NIL."
  (let ((marker (markdown-footnote-marker-positions)))
    (when marker
      (delete-region (cl-second marker) (cl-third marker))
      (butlast marker))))

(defun markdown-footnote-kill-text ()
  "Kill footnote text at point.
Returns the start position of the footnote text before deletion,
or NIL if point was not inside a footnote text.

The killed text is placed in the kill ring (without the footnote
number)."
  (let ((fn (markdown-footnote-text-positions)))
    (when fn
      (let ((text (delete-and-extract-region (cl-second fn) (cl-third fn))))
        (string-match (concat "\\[\\" (cl-first fn) "\\]:[[:space:]]*\\(\\(.*\n?\\)*\\)") text)
        (kill-new (match-string 1 text))
        (when (and (markdown-cur-line-blank-p)
                   (markdown-prev-line-blank-p)
                   (not (bobp)))
          (delete-region (1- (point)) (point)))
        (cl-second fn)))))

(defun markdown-footnote-goto-text ()
  "Jump to the text of the footnote at point."
  (interactive)
  (let ((fn (car (markdown-footnote-marker-positions))))
    (unless fn
      (user-error "Not at a footnote marker"))
    (let ((new-pos (markdown-footnote-find-text fn)))
      (unless new-pos
        (error "No definition found for footnote `%s'" fn))
      (goto-char new-pos))))

(defun markdown-footnote-return ()
  "Return from a footnote to its footnote number in the main text."
  (interactive)
  (let ((fn (save-excursion
              (car (markdown-footnote-text-positions)))))
    (unless fn
      (user-error "Not in a footnote"))
    (let ((new-pos (markdown-footnote-find-marker fn)))
      (unless new-pos
        (error "Footnote marker `%s' not found" fn))
      (goto-char new-pos))))

(defun markdown-footnote-find-marker (id)
  "Find the location of the footnote marker with ID.
The actual buffer position returned is the position directly
following the marker's closing bracket.  If no marker is found,
NIL is returned."
  (save-excursion
    (goto-char (point-min))
    (when (re-search-forward (concat "\\[" id "\\]\\([^:]\\|\\'\\)") nil t)
      (skip-chars-backward "^]")
      (point))))

(defun markdown-footnote-find-text (id)
  "Find the location of the text of footnote ID.
The actual buffer position returned is the position of the first
character of the text, after the footnote's identifier.  If no
footnote text is found, NIL is returned."
  (save-excursion
    (goto-char (point-min))
    (when (re-search-forward (concat "^ \\{0,3\\}\\[" id "\\]:") nil t)
      (skip-chars-forward " \t")
      (point))))

(defun markdown-footnote-marker-positions ()
  "Return the position and ID of the footnote marker point is on.
The return value is a list (ID START END).  If point is not on a
footnote, NIL is returned."
  ;; first make sure we're at a footnote marker
  (if (or (looking-back (concat "\\[\\^" markdown-footnote-chars "*\\]?") (line-beginning-position))
          (looking-at-p (concat "\\[?\\^" markdown-footnote-chars "*?\\]")))
      (save-excursion
        ;; move point between [ and ^:
        (if (looking-at-p "\\[")
            (forward-char 1)
          (skip-chars-backward "^["))
        (looking-at (concat "\\(\\^" markdown-footnote-chars "*?\\)\\]"))
        (list (match-string 1) (1- (match-beginning 1)) (1+ (match-end 1))))))

(defun markdown-footnote-text-positions ()
  "Return the start and end positions of the footnote text point is in.
The exact return value is a list of three elements: (ID START END).
The start position is the position of the opening bracket
of the footnote id.  The end position is directly after the
newline that ends the footnote.  If point is not in a footnote,
NIL is returned instead."
  (save-excursion
    (let (result)
      (move-beginning-of-line 1)
      ;; Try to find the label. If we haven't found the label and we're at a blank
      ;; or indented line, back up if possible.
      (while (and
              (not (and (looking-at markdown-regex-footnote-definition)
                        (setq result (list (match-string 1) (point)))))
              (and (not (bobp))
                   (or (markdown-cur-line-blank-p)
                       (>= (current-indentation) 4))))
        (forward-line -1))
      (when result
        ;; Advance if there is a next line that is either blank or indented.
        ;; (Need to check if we're on the last line, because
        ;; markdown-next-line-blank-p returns true for last line in buffer.)
        (while (and (/= (line-end-position) (point-max))
                    (or (markdown-next-line-blank-p)
                        (>= (markdown-next-line-indent) 4)))
          (forward-line))
        ;; Move back while the current line is blank.
        (while (markdown-cur-line-blank-p)
          (forward-line -1))
        ;; Advance to capture this line and a single trailing newline (if there
        ;; is one).
        (forward-line)
        (append result (list (point)))))))

(defun markdown-get-defined-footnotes ()
  "Return a list of all defined footnotes.
Result is an alist of pairs (MARKER . LINE), where MARKER is the
footnote marker, a string, and LINE is the line number containing
the footnote definition.

For example, suppose the following footnotes are defined at positions
448 and 475:

\[^1]: First footnote here.
\[^marker]: Second footnote.

Then the returned list is: ((\"^1\" . 478) (\"^marker\" . 475))"
  (save-excursion
    (goto-char (point-min))
    (let (footnotes)
      (while (markdown-search-until-condition
              (lambda () (and (not (markdown-code-block-at-point-p))
                              (not (markdown-inline-code-at-point-p))
                              (not (markdown-in-comment-p))))
              markdown-regex-footnote-definition nil t)
        (let ((marker (match-string-no-properties 1))
              (pos (match-beginning 0)))
          (unless (zerop (length marker))
            (cl-pushnew (cons marker pos) footnotes :test #'equal))))
      (reverse footnotes))))


;;; Element Removal ===========================================================

(defun markdown-kill-thing-at-point ()
  "Kill thing at point and add important text, without markup, to kill ring.
Possible things to kill include (roughly in order of precedence):
inline code, headers, horizontal rules, links (add link text to
kill ring), images (add alt text to kill ring), angle uri, email
addresses, bold, italics, reference definition (add URI to kill
ring), footnote markers and text (kill both marker and text, add
text to kill ring), and list items."
  (interactive "*")
  (let (val)
    (cond
     ;; Inline code
     ((markdown-inline-code-at-point)
      (kill-new (match-string 2))
      (delete-region (match-beginning 0) (match-end 0)))
     ;; ATX header
     ((thing-at-point-looking-at markdown-regex-header-atx)
      (kill-new (match-string 2))
      (delete-region (match-beginning 0) (match-end 0)))
     ;; Setext header
     ((thing-at-point-looking-at markdown-regex-header-setext)
      (kill-new (match-string 1))
      (delete-region (match-beginning 0) (match-end 0)))
     ;; Horizontal rule
     ((thing-at-point-looking-at markdown-regex-hr)
      (kill-new (match-string 0))
      (delete-region (match-beginning 0) (match-end 0)))
     ;; Inline link or image (add link or alt text to kill ring)
     ((thing-at-point-looking-at markdown-regex-link-inline)
      (kill-new (match-string 3))
      (delete-region (match-beginning 0) (match-end 0)))
     ;; Reference link or image (add link or alt text to kill ring)
     ((thing-at-point-looking-at markdown-regex-link-reference)
      (kill-new (match-string 3))
      (delete-region (match-beginning 0) (match-end 0)))
     ;; Angle URI (add URL to kill ring)
     ((thing-at-point-looking-at markdown-regex-angle-uri)
      (kill-new (match-string 2))
      (delete-region (match-beginning 0) (match-end 0)))
     ;; Email address in angle brackets (add email address to kill ring)
     ((thing-at-point-looking-at markdown-regex-email)
      (kill-new (match-string 1))
      (delete-region (match-beginning 0) (match-end 0)))
     ;; Wiki link (add alias text to kill ring)
     ((and markdown-enable-wiki-links
           (thing-at-point-looking-at markdown-regex-wiki-link))
      (kill-new (markdown-wiki-link-alias))
      (delete-region (match-beginning 1) (match-end 1)))
     ;; Bold
     ((thing-at-point-looking-at markdown-regex-bold)
      (kill-new (match-string 4))
      (delete-region (match-beginning 2) (match-end 2)))
     ;; Italics
     ((thing-at-point-looking-at markdown-regex-italic)
      (kill-new (match-string 3))
      (delete-region (match-beginning 1) (match-end 1)))
     ;; Strikethrough
     ((thing-at-point-looking-at markdown-regex-strike-through)
      (kill-new (match-string 4))
      (delete-region (match-beginning 2) (match-end 2)))
     ;; Footnote marker (add footnote text to kill ring)
     ((thing-at-point-looking-at markdown-regex-footnote)
      (markdown-footnote-kill))
     ;; Footnote text (add footnote text to kill ring)
     ((setq val (markdown-footnote-text-positions))
      (markdown-footnote-kill))
     ;; Reference definition (add URL to kill ring)
     ((thing-at-point-looking-at markdown-regex-reference-definition)
      (kill-new (match-string 5))
      (delete-region (match-beginning 0) (match-end 0)))
     ;; List item
     ((setq val (markdown-cur-list-item-bounds))
      (kill-new (delete-and-extract-region (cl-first val) (cl-second val))))
     (t
      (user-error "Nothing found at point to kill")))))

(defun markdown-kill-outline ()
  "Kill visible heading and add it to `kill-ring'."
  (interactive)
  (save-excursion
    (markdown-outline-previous)
    (kill-region (point) (progn (markdown-outline-next) (point)))))

(defun markdown-kill-block ()
  "Kill visible code block, list item, or blockquote and add it to `kill-ring'."
  (interactive)
  (save-excursion
    (markdown-backward-block)
    (kill-region (point) (progn (markdown-forward-block) (point)))))


;;; Indentation ===============================================================

(defun markdown-indent-find-next-position (cur-pos positions)
  "Return the position after the index of CUR-POS in POSITIONS.
Positions are calculated by `markdown-calc-indents'."
  (while (and positions
              (not (equal cur-pos (car positions))))
    (setq positions (cdr positions)))
  (or (cadr positions) 0))

(defun markdown-outdent-find-next-position (cur-pos positions)
  "Return the maximal element that precedes CUR-POS from POSITIONS.
Positions are calculated by `markdown-calc-indents'."
  (let ((result 0))
    (dolist (i positions)
      (when (< i cur-pos)
        (setq result (max result i))))
    result))

(defun markdown-indent-line ()
  "Indent the current line using some heuristics.
If the _previous_ command was either `markdown-enter-key' or
`markdown-cycle', then we should cycle to the next
reasonable indentation position.  Otherwise, we could have been
called directly by `markdown-enter-key', by an initial call of
`markdown-cycle', or indirectly by `auto-fill-mode'.  In
these cases, indent to the default position.
Positions are calculated by `markdown-calc-indents'."
  (interactive)
  (let ((positions (markdown-calc-indents))
        (point-pos (current-column))
        (_ (back-to-indentation))
        (cur-pos (current-column)))
    (if (not (equal this-command 'markdown-cycle))
        (indent-line-to (car positions))
      (setq positions (sort (delete-dups positions) '<))
      (let* ((next-pos (markdown-indent-find-next-position cur-pos positions))
             (new-point-pos (max (+ point-pos (- next-pos cur-pos)) 0)))
        (indent-line-to next-pos)
        (move-to-column new-point-pos)))))

(defun markdown-calc-indents ()
  "Return a list of indentation columns to cycle through.
The first element in the returned list should be considered the
default indentation level.  This function does not worry about
duplicate positions, which are handled up by calling functions."
  (let (pos prev-line-pos positions)

    ;; Indentation of previous line
    (setq prev-line-pos (markdown-prev-line-indent))
    (setq positions (cons prev-line-pos positions))

    ;; Indentation of previous non-list-marker text
    (when (setq pos (save-excursion
                      (forward-line -1)
                      (when (looking-at markdown-regex-list)
                        (- (match-end 3) (match-beginning 0)))))
      (setq positions (cons pos positions)))

    ;; Indentation required for a pre block in current context
    (setq pos (length (markdown-pre-indentation (point))))
    (setq positions (cons pos positions))

    ;; Indentation of the previous line + tab-width
    (if prev-line-pos
        (setq positions (cons (+ prev-line-pos tab-width) positions))
      (setq positions (cons tab-width positions)))

    ;; Indentation of the previous line - tab-width
    (if (and prev-line-pos (> prev-line-pos tab-width))
        (setq positions (cons (- prev-line-pos tab-width) positions)))

    ;; Indentation of all preceding list markers (when in a list)
    (when (setq pos (markdown-calculate-list-levels))
      (setq positions (append pos positions)))

    ;; First column
    (setq positions (cons 0 positions))

    ;; Return reversed list
    (reverse positions)))

(defun markdown-enter-key ()        ;FIXME: Partly obsoleted by electric-indent
  "Handle RET depending on the context.
If the point is at a table, move to the next row.  Otherwise,
indent according to value of `markdown-indent-on-enter'.
When it is nil, simply call `newline'.  Otherwise, indent the next line
following RET using `markdown-indent-line'.  Furthermore, when it
is set to \\='indent-and-new-item and the point is in a list item,
start a new item with the same indentation. If the point is in an
empty list item, remove it (so that pressing RET twice when in a
list simply adds a blank line)."
  (interactive)
  (cond
   ;; Table
   ((markdown-table-at-point-p)
    (call-interactively #'markdown-table-next-row))
   ;; Indent non-table text
   (markdown-indent-on-enter
    (let (bounds)
      (if (and (memq markdown-indent-on-enter '(indent-and-new-item))
               (not (markdown-code-block-at-point-p))
               (setq bounds (markdown-cur-list-item-bounds)))
          (let ((beg (cl-first bounds))
                (end (cl-second bounds))
                (nonlist-indent (cl-fourth bounds))
                (checkbox (cl-sixth bounds)))
            ;; Point is in a list item
            (if (= (- end beg) (+ nonlist-indent (length checkbox)))
                ;; Delete blank list
                (progn
                  (delete-region beg end)
                  (newline)
                  (markdown-indent-line))
              (call-interactively #'markdown-insert-list-item)))
        ;; Point is not in a list
        (newline)
        (markdown-indent-line))))
   ;; Insert a raw newline
   (t (newline))))

(defun markdown-outdent-or-delete (arg)
  "Handle BACKSPACE by cycling through indentation points.
When BACKSPACE is pressed, if there is only whitespace
before the current point, then outdent the line one level.
Otherwise, do normal delete by repeating
`backward-delete-char-untabify' ARG times."
  (interactive "*p")
  (if (use-region-p)
      (backward-delete-char-untabify arg)
    (let ((cur-pos (current-column))
          (start-of-indention (save-excursion
                                (back-to-indentation)
                                (current-column)))
          (positions (markdown-calc-indents)))
      (if (and (> cur-pos 0) (= cur-pos start-of-indention))
          (indent-line-to (markdown-outdent-find-next-position cur-pos positions))
        (backward-delete-char-untabify arg)))))

(defun markdown-find-leftmost-column (beg end)
  "Find the leftmost column in the region from BEG to END."
  (let ((mincol 1000))
    (save-excursion
      (goto-char beg)
      (while (< (point) end)
        (back-to-indentation)
        (unless (looking-at-p "[ \t]*$")
          (setq mincol (min mincol (current-column))))
        (forward-line 1)))
    mincol))

(defun markdown-indent-region (beg end arg)
  "Indent the region from BEG to END using some heuristics.
When ARG is non-nil, outdent the region instead.
See `markdown-indent-line' and `markdown-indent-line'."
  (interactive "*r\nP")
  (let* ((positions (sort (delete-dups (markdown-calc-indents)) '<))
         (leftmostcol (markdown-find-leftmost-column beg end))
         (next-pos (if arg
                       (markdown-outdent-find-next-position leftmostcol positions)
                     (markdown-indent-find-next-position leftmostcol positions))))
    (indent-rigidly beg end (- next-pos leftmostcol))
    (setq deactivate-mark nil)))

(defun markdown-outdent-region (beg end)
  "Call `markdown-indent-region' on region from BEG to END with prefix."
  (interactive "*r")
  (markdown-indent-region beg end t))

(defun markdown--indent-region (start end)
  (let ((deactivate-mark nil))
    (save-excursion
      (goto-char end)
      (setq end (point-marker))
      (goto-char start)
      (when (bolp)
        (forward-line 1))
      (while (< (point) end)
        (unless (or (markdown-code-block-at-point-p) (and (bolp) (eolp)))
          (indent-according-to-mode))
        (forward-line 1))
      (move-marker end nil))))


;;; Markup Completion =========================================================

(defconst markdown-complete-alist
  '((markdown-regex-header-atx . markdown-complete-atx)
    (markdown-regex-header-setext . markdown-complete-setext)
    (markdown-regex-hr . markdown-complete-hr))
  "Association list of form (regexp . function) for markup completion.")

(defun markdown-incomplete-atx-p ()
  "Return t if ATX header markup is incomplete and nil otherwise.
Assumes match data is available for `markdown-regex-header-atx'.
Checks that the number of trailing hash marks equals the number of leading
hash marks, that there is only a single space before and after the text,
and that there is no extraneous whitespace in the text."
  (or
   ;; Number of starting and ending hash marks differs
   (not (= (length (match-string 1)) (length (match-string 3))))
   ;; When the header text is not empty...
   (and (> (length (match-string 2)) 0)
        ;; ...if there are extra leading, trailing, or interior spaces
        (or (not (= (match-beginning 2) (1+ (match-end 1))))
            (not (= (match-beginning 3) (1+ (match-end 2))))
            (string-match-p "[ \t\n]\\{2\\}" (match-string 2))))
   ;; When the header text is empty...
   (and (= (length (match-string 2)) 0)
        ;; ...if there are too many or too few spaces
        (not (= (match-beginning 3) (+ (match-end 1) 2))))))

(defun markdown-complete-atx ()
  "Complete and normalize ATX headers.
Add or remove hash marks to the end of the header to match the
beginning.  Ensure that there is only a single space between hash
marks and header text.  Removes extraneous whitespace from header text.
Assumes match data is available for `markdown-regex-header-atx'.
Return nil if markup was complete and non-nil if markup was completed."
  (when (markdown-incomplete-atx-p)
    (let* ((new-marker (make-marker))
           (new-marker (set-marker new-marker (match-end 2))))
      ;; Hash marks and spacing at end
      (goto-char (match-end 2))
      (delete-region (match-end 2) (match-end 3))
      (insert " " (match-string 1))
      ;; Remove extraneous whitespace from title
      (replace-match (markdown-compress-whitespace-string (match-string 2))
                     t t nil 2)
      ;; Spacing at beginning
      (goto-char (match-end 1))
      (delete-region (match-end 1) (match-beginning 2))
      (insert " ")
      ;; Leave point at end of text
      (goto-char new-marker))))

(defun markdown-incomplete-setext-p ()
  "Return t if setext header markup is incomplete and nil otherwise.
Assumes match data is available for `markdown-regex-header-setext'.
Checks that length of underline matches text and that there is no
extraneous whitespace in the text."
  (or (not (= (length (match-string 1)) (length (match-string 2))))
      (string-match-p "[ \t\n]\\{2\\}" (match-string 1))))

(defun markdown-complete-setext ()
  "Complete and normalize setext headers.
Add or remove underline characters to match length of header
text.  Removes extraneous whitespace from header text.  Assumes
match data is available for `markdown-regex-header-setext'.
Return nil if markup was complete and non-nil if markup was completed."
  (when (markdown-incomplete-setext-p)
    (let* ((text (markdown-compress-whitespace-string (match-string 1)))
           (char (char-after (match-beginning 2)))
           (level (if (char-equal char ?-) 2 1)))
      (goto-char (match-beginning 0))
      (delete-region (match-beginning 0) (match-end 0))
      (markdown-insert-header level text t)
      t)))

(defun markdown-incomplete-hr-p ()
  "Return non-nil if hr is not in `markdown-hr-strings' and nil otherwise.
Assumes match data is available for `markdown-regex-hr'."
  (not (member (match-string 0) markdown-hr-strings)))

(defun markdown-complete-hr ()
  "Complete horizontal rules.
If horizontal rule string is a member of `markdown-hr-strings',
do nothing.  Otherwise, replace with the car of
`markdown-hr-strings'.
Assumes match data is available for `markdown-regex-hr'.
Return nil if markup was complete and non-nil if markup was completed."
  (when (markdown-incomplete-hr-p)
    (replace-match (car markdown-hr-strings))
    t))

(defun markdown-complete ()
  "Complete markup of object near point or in region when active.
Handle all objects in `markdown-complete-alist', in order.
See `markdown-complete-at-point' and `markdown-complete-region'."
  (interactive "*")
  (if (use-region-p)
      (markdown-complete-region (region-beginning) (region-end))
    (markdown-complete-at-point)))

(defun markdown-complete-at-point ()
  "Complete markup of object near point.
Handle all elements of `markdown-complete-alist' in order."
  (interactive "*")
  (let ((list markdown-complete-alist) found changed)
    (while list
      (let ((regexp (eval (caar list) t)) ;FIXME: Why `eval'?
            (function (cdar list)))
        (setq list (cdr list))
        (when (thing-at-point-looking-at regexp)
          (setq found t)
          (setq changed (funcall function))
          (setq list nil))))
    (if found
        (or changed (user-error "Markup at point is complete"))
      (user-error "Nothing to complete at point"))))

(defun markdown-complete-region (beg end)
  "Complete markup of objects in region from BEG to END.
Handle all objects in `markdown-complete-alist', in order.  Each
match is checked to ensure that a previous regexp does not also
match."
  (interactive "*r")
  (let ((end-marker (set-marker (make-marker) end))
        previous)
    (dolist (element markdown-complete-alist)
      (let ((regexp (eval (car element) t)) ;FIXME: Why `eval'?
            (function (cdr element)))
        (goto-char beg)
        (while (re-search-forward regexp end-marker 'limit)
          (when (match-string 0)
            ;; Make sure this is not a match for any of the preceding regexps.
            ;; This prevents mistaking an HR for a Setext subheading.
            (let (match)
              (save-match-data
                (dolist (prev-regexp previous)
                  (or match (setq match (looking-back prev-regexp nil)))))
              (unless match
                (save-excursion (funcall function))))))
        (cl-pushnew regexp previous :test #'equal)))
    previous))

(defun markdown-complete-buffer ()
  "Complete markup for all objects in the current buffer."
  (interactive "*")
  (markdown-complete-region (point-min) (point-max)))


;;; Markup Cycling ============================================================

(defun markdown-cycle-atx (arg &optional remove)
  "Cycle ATX header markup.
Promote header (decrease level) when ARG is 1 and demote
header (increase level) if arg is -1.  When REMOVE is non-nil,
remove the header when the level reaches zero and stop cycling
when it reaches six.  Otherwise, perform a proper cycling through
levels one through six.  Assumes match data is available for
`markdown-regex-header-atx'."
  (let* ((old-level (length (match-string 1)))
         (new-level (+ old-level arg))
         (text (match-string 2)))
    (when (not remove)
      (setq new-level (% new-level 6))
      (setq new-level (cond ((= new-level 0) 6)
                            ((< new-level 0) (+ new-level 6))
                            (t new-level))))
    (cond
     ((= new-level 0)
      (markdown-unwrap-thing-at-point nil 0 2))
     ((<= new-level 6)
      (goto-char (match-beginning 0))
      (delete-region (match-beginning 0) (match-end 0))
      (markdown-insert-header new-level text nil)))))

(defun markdown-cycle-setext (arg &optional remove)
  "Cycle setext header markup.
Promote header (increase level) when ARG is 1 and demote
header (decrease level or remove) if arg is -1.  When demoting a
level-two setext header, replace with a level-three atx header.
When REMOVE is non-nil, remove the header when the level reaches
zero.  Otherwise, cycle back to a level six atx header.  Assumes
match data is available for `markdown-regex-header-setext'."
  (let* ((char (char-after (match-beginning 2)))
         (old-level (if (char-equal char ?=) 1 2))
         (new-level (+ old-level arg)))
    (when (and (not remove) (= new-level 0))
      (setq new-level 6))
    (cond
     ((= new-level 0)
      (markdown-unwrap-thing-at-point nil 0 1))
     ((<= new-level 2)
      (markdown-insert-header new-level nil t))
     ((<= new-level 6)
      (markdown-insert-header new-level nil nil)))))

(defun markdown-cycle-hr (arg &optional remove)
  "Cycle string used for horizontal rule from `markdown-hr-strings'.
When ARG is 1, cycle forward (demote), and when ARG is -1, cycle
backwards (promote).  When REMOVE is non-nil, remove the hr instead
of cycling when the end of the list is reached.
Assumes match data is available for `markdown-regex-hr'."
  (let* ((strings (if (= arg -1)
                      (reverse markdown-hr-strings)
                    markdown-hr-strings))
         (tail (member (match-string 0) strings))
         (new (or (cadr tail)
                  (if remove
                      (if (= arg 1)
                          ""
                        (car tail))
                    (car strings)))))
    (replace-match new)))

(defun markdown-cycle-bold ()
  "Cycle bold markup between underscores and asterisks.
Assumes match data is available for `markdown-regex-bold'."
  (save-excursion
    (let* ((old-delim (match-string 3))
           (new-delim (if (string-equal old-delim "**") "__" "**")))
      (replace-match new-delim t t nil 3)
      (replace-match new-delim t t nil 5))))

(defun markdown-cycle-italic ()
  "Cycle italic markup between underscores and asterisks.
Assumes match data is available for `markdown-regex-italic'."
  (save-excursion
    (let* ((old-delim (match-string 2))
           (new-delim (if (string-equal old-delim "*") "_" "*")))
      (replace-match new-delim t t nil 2)
      (replace-match new-delim t t nil 4))))


;;; Keymap ====================================================================

(defun markdown--style-map-prompt ()
  "Return a formatted prompt for Markdown markup insertion."
  (when markdown-enable-prefix-prompts
    (concat
     "Markdown: "
     (propertize "bold" 'face 'markdown-bold-face) ", "
     (propertize "italic" 'face 'markdown-italic-face) ", "
     (propertize "code" 'face 'markdown-inline-code-face) ", "
     (propertize "C = GFM code" 'face 'markdown-code-face) ", "
     (propertize "pre" 'face 'markdown-pre-face) ", "
     (propertize "footnote" 'face 'markdown-footnote-text-face) ", "
     (propertize "F = foldable" 'face 'markdown-bold-face) ", "
     (propertize "q = blockquote" 'face 'markdown-blockquote-face) ", "
     (propertize "h & 1-6 = heading" 'face 'markdown-header-face) ", "
     (propertize "- = hr" 'face 'markdown-hr-face) ", "
     "C-h = more")))

(defun markdown--command-map-prompt ()
  "Return prompt for Markdown buffer-wide commands."
  (when markdown-enable-prefix-prompts
    (concat
     "Command: "
     (propertize "m" 'face 'markdown-bold-face) "arkdown, "
     (propertize "p" 'face 'markdown-bold-face) "review, "
     (propertize "o" 'face 'markdown-bold-face) "pen, "
     (propertize "e" 'face 'markdown-bold-face) "xport, "
     "export & pre" (propertize "v" 'face 'markdown-bold-face) "iew, "
     (propertize "c" 'face 'markdown-bold-face) "heck refs, "
     (propertize "u" 'face 'markdown-bold-face) "nused refs, "
     "C-h = more")))

(defvar markdown-mode-style-map
  (let ((map (make-keymap (markdown--style-map-prompt))))
    (define-key map (kbd "1") 'markdown-insert-header-atx-1)
    (define-key map (kbd "2") 'markdown-insert-header-atx-2)
    (define-key map (kbd "3") 'markdown-insert-header-atx-3)
    (define-key map (kbd "4") 'markdown-insert-header-atx-4)
    (define-key map (kbd "5") 'markdown-insert-header-atx-5)
    (define-key map (kbd "6") 'markdown-insert-header-atx-6)
    (define-key map (kbd "!") 'markdown-insert-header-setext-1)
    (define-key map (kbd "@") 'markdown-insert-header-setext-2)
    (define-key map (kbd "b") 'markdown-insert-bold)
    (define-key map (kbd "c") 'markdown-insert-code)
    (define-key map (kbd "C") 'markdown-insert-gfm-code-block)
    (define-key map (kbd "f") 'markdown-insert-footnote)
    (define-key map (kbd "F") 'markdown-insert-foldable-block)
    (define-key map (kbd "h") 'markdown-insert-header-dwim)
    (define-key map (kbd "H") 'markdown-insert-header-setext-dwim)
    (define-key map (kbd "i") 'markdown-insert-italic)
    (define-key map (kbd "k") 'markdown-insert-kbd)
    (define-key map (kbd "l") 'markdown-insert-link)
    (define-key map (kbd "p") 'markdown-insert-pre)
    (define-key map (kbd "P") 'markdown-pre-region)
    (define-key map (kbd "q") 'markdown-insert-blockquote)
    (define-key map (kbd "s") 'markdown-insert-strike-through)
    (define-key map (kbd "t") 'markdown-insert-table)
    (define-key map (kbd "Q") 'markdown-blockquote-region)
    (define-key map (kbd "w") 'markdown-insert-wiki-link)
    (define-key map (kbd "-") 'markdown-insert-hr)
    (define-key map (kbd "[") 'markdown-insert-gfm-checkbox)
    ;; Deprecated keys that may be removed in a future version
    (define-key map (kbd "e") 'markdown-insert-italic)
    map)
  "Keymap for Markdown text styling commands.")

(defvar markdown-mode-command-map
  (let ((map (make-keymap (markdown--command-map-prompt))))
    (define-key map (kbd "m") 'markdown-other-window)
    (define-key map (kbd "p") 'markdown-preview)
    (define-key map (kbd "e") 'markdown-export)
    (define-key map (kbd "v") 'markdown-export-and-preview)
    (define-key map (kbd "o") 'markdown-open)
    (define-key map (kbd "l") 'markdown-live-preview-mode)
    (define-key map (kbd "w") 'markdown-kill-ring-save)
    (define-key map (kbd "c") 'markdown-check-refs)
    (define-key map (kbd "u") 'markdown-unused-refs)
    (define-key map (kbd "n") 'markdown-cleanup-list-numbers)
    (define-key map (kbd "]") 'markdown-complete-buffer)
    (define-key map (kbd "^") 'markdown-table-sort-lines)
    (define-key map (kbd "|") 'markdown-table-convert-region)
    (define-key map (kbd "t") 'markdown-table-transpose)
    map)
  "Keymap for Markdown buffer-wide commands.")

(defvar markdown-mode-map
  (let ((map (make-keymap)))
    ;; Markup insertion & removal
    (define-key map (kbd "C-c C-s") markdown-mode-style-map)
    (define-key map (kbd "C-c C-l") 'markdown-insert-link)
    (define-key map (kbd "C-c C-k") 'markdown-kill-thing-at-point)
    ;; Promotion, demotion, and cycling
    (define-key map (kbd "C-c C--") 'markdown-promote)
    (define-key map (kbd "C-c C-=") 'markdown-demote)
    (define-key map (kbd "C-c C-]") 'markdown-complete)
    ;; Following and doing things
    (define-key map (kbd "C-c C-o") 'markdown-follow-thing-at-point)
    (define-key map (kbd "C-c C-d") 'markdown-do)
    (define-key map (kbd "C-c '") 'markdown-edit-code-block)
    ;; Indentation
    (define-key map (kbd "RET") 'markdown-enter-key)
    (define-key map (kbd "DEL") 'markdown-outdent-or-delete)
    (define-key map (kbd "C-c >") 'markdown-indent-region)
    (define-key map (kbd "C-c <") 'markdown-outdent-region)
    ;; Visibility cycling
    (define-key map (kbd "TAB") 'markdown-cycle)
    ;; S-iso-lefttab and S-tab should both be mapped to `backtab' by
    ;; (local-)function-key-map.
    ;;(define-key map (kbd "<S-iso-lefttab>") 'markdown-shifttab)
    ;;(define-key map (kbd "<S-tab>")  'markdown-shifttab)
    (define-key map (kbd "<backtab>") 'markdown-shifttab)
    ;; Heading and list navigation
    (define-key map (kbd "C-c C-n") 'markdown-outline-next)
    (define-key map (kbd "C-c C-p") 'markdown-outline-previous)
    (define-key map (kbd "C-c C-f") 'markdown-outline-next-same-level)
    (define-key map (kbd "C-c C-b") 'markdown-outline-previous-same-level)
    (define-key map (kbd "C-c C-u") 'markdown-outline-up)
    ;; Buffer-wide commands
    (define-key map (kbd "C-c C-c") markdown-mode-command-map)
    ;; Subtree, list, and table editing
    (define-key map (kbd "C-c <up>") 'markdown-move-up)
    (define-key map (kbd "C-c <down>") 'markdown-move-down)
    (define-key map (kbd "C-c <left>") 'markdown-promote)
    (define-key map (kbd "C-c <right>") 'markdown-demote)
    (define-key map (kbd "C-c S-<up>") 'markdown-table-delete-row)
    (define-key map (kbd "C-c S-<down>") 'markdown-table-insert-row)
    (define-key map (kbd "C-c S-<left>") 'markdown-table-delete-column)
    (define-key map (kbd "C-c S-<right>") 'markdown-table-insert-column)
    (define-key map (kbd "C-c C-M-h") 'markdown-mark-subtree)
    (define-key map (kbd "C-x n s") 'markdown-narrow-to-subtree)
    (define-key map (kbd "M-RET") 'markdown-insert-list-item)
    (define-key map (kbd "C-c C-j") 'markdown-insert-list-item)
    ;; Lines
    (define-key map [remap move-beginning-of-line] 'markdown-beginning-of-line)
    (define-key map [remap move-end-of-line] 'markdown-end-of-line)
    ;; Paragraphs (Markdown context aware)
    (define-key map [remap backward-paragraph] 'markdown-backward-paragraph)
    (define-key map [remap forward-paragraph] 'markdown-forward-paragraph)
    (define-key map [remap mark-paragraph] 'markdown-mark-paragraph)
    ;; Blocks (one or more paragraphs)
    (define-key map (kbd "C-M-{") 'markdown-backward-block)
    (define-key map (kbd "C-M-}") 'markdown-forward-block)
    (define-key map (kbd "C-c M-h") 'markdown-mark-block)
    (define-key map (kbd "C-x n b") 'markdown-narrow-to-block)
    ;; Pages (top-level sections)
    (define-key map [remap backward-page] 'markdown-backward-page)
    (define-key map [remap forward-page] 'markdown-forward-page)
    (define-key map [remap mark-page] 'markdown-mark-page)
    (define-key map [remap narrow-to-page] 'markdown-narrow-to-page)
    ;; Link Movement
    (define-key map (kbd "M-n") 'markdown-next-link)
    (define-key map (kbd "M-p") 'markdown-previous-link)
    ;; Toggling functionality
    (define-key map (kbd "C-c C-x C-e") 'markdown-toggle-math)
    (define-key map (kbd "C-c C-x C-f") 'markdown-toggle-fontify-code-blocks-natively)
    (define-key map (kbd "C-c C-x C-i") 'markdown-toggle-inline-images)
    (define-key map (kbd "C-c C-x C-l") 'markdown-toggle-url-hiding)
    (define-key map (kbd "C-c C-x C-m") 'markdown-toggle-markup-hiding)
    ;; Alternative keys (in case of problems with the arrow keys)
    (define-key map (kbd "C-c C-x u") 'markdown-move-up)
    (define-key map (kbd "C-c C-x d") 'markdown-move-down)
    (define-key map (kbd "C-c C-x l") 'markdown-promote)
    (define-key map (kbd "C-c C-x r") 'markdown-demote)
    ;; Deprecated keys that may be removed in a future version
    (define-key map (kbd "C-c C-a L") 'markdown-insert-link) ;; C-c C-l
    (define-key map (kbd "C-c C-a l") 'markdown-insert-link) ;; C-c C-l
    (define-key map (kbd "C-c C-a r") 'markdown-insert-link) ;; C-c C-l
    (define-key map (kbd "C-c C-a u") 'markdown-insert-uri) ;; C-c C-l
    (define-key map (kbd "C-c C-a f") 'markdown-insert-footnote)
    (define-key map (kbd "C-c C-a w") 'markdown-insert-wiki-link)
    (define-key map (kbd "C-c C-t 1") 'markdown-insert-header-atx-1)
    (define-key map (kbd "C-c C-t 2") 'markdown-insert-header-atx-2)
    (define-key map (kbd "C-c C-t 3") 'markdown-insert-header-atx-3)
    (define-key map (kbd "C-c C-t 4") 'markdown-insert-header-atx-4)
    (define-key map (kbd "C-c C-t 5") 'markdown-insert-header-atx-5)
    (define-key map (kbd "C-c C-t 6") 'markdown-insert-header-atx-6)
    (define-key map (kbd "C-c C-t !") 'markdown-insert-header-setext-1)
    (define-key map (kbd "C-c C-t @") 'markdown-insert-header-setext-2)
    (define-key map (kbd "C-c C-t h") 'markdown-insert-header-dwim)
    (define-key map (kbd "C-c C-t H") 'markdown-insert-header-setext-dwim)
    (define-key map (kbd "C-c C-t s") 'markdown-insert-header-setext-2)
    (define-key map (kbd "C-c C-t t") 'markdown-insert-header-setext-1)
    (define-key map (kbd "C-c C-i") 'markdown-insert-image)
    (define-key map (kbd "C-c C-x m") 'markdown-insert-list-item) ;; C-c C-j
    (define-key map (kbd "C-c C-x C-x") 'markdown-toggle-gfm-checkbox) ;; C-c C-d
    (define-key map (kbd "C-c -") 'markdown-insert-hr)
    map)
  "Keymap for Markdown major mode.")

(defvar markdown-mode-mouse-map
  (when markdown-mouse-follow-link
    (let ((map (make-sparse-keymap)))
      (define-key map [follow-link] 'mouse-face)
      (define-key map [mouse-2] #'markdown-follow-thing-at-point)
      map))
  "Keymap for following links with mouse.")

(defvar gfm-mode-map
  (let ((map (make-sparse-keymap)))
    (set-keymap-parent map markdown-mode-map)
    (define-key map (kbd "C-c C-s d") 'markdown-insert-strike-through)
    (define-key map "`" 'markdown-electric-backquote)
    map)
  "Keymap for `gfm-mode'.
See also `markdown-mode-map'.")


;;; Text Properties ===========================================================

(defconst markdown--markup-props (list 'invisible 'markdown-markup
                                       'rear-nonsticky t
                                       'font-lock-multiline t))

(defconst markdown--url-props (list 'invisible 'markdown-markup
                                    'keymap markdown-mode-mouse-map
                                    'mouse-face 'markdown-highlight-face
                                    'font-lock-multiline t))

(defconst markdown--title-props (list 'invisible 'markdown-markup
                                      'font-lock-multiline t))

(defun markdown--link-props (url &optional title)
  "Return a property list for URL with optional TITLE."
  (let ((echo-text (if title (concat title "\n" url) url)))
    (list 'keymap markdown-mode-mouse-map
          'mouse-face 'markdown-highlight-face
          'font-lock-multiline t
          'help-echo echo-text)))


;;; Menu ======================================================================

(easy-menu-define markdown-mode-menu markdown-mode-map
  "Menu for Markdown mode."
  '("Markdown"
    "---"
    ("Movement"
     ["Jump" markdown-do]
     ["Follow Link" markdown-follow-thing-at-point]
     ["Next Link" markdown-next-link]
     ["Previous Link" markdown-previous-link]
     "---"
     ["Next Heading or List Item" markdown-outline-next]
     ["Previous Heading or List Item" markdown-outline-previous]
     ["Next at Same Level" markdown-outline-next-same-level]
     ["Previous at Same Level" markdown-outline-previous-same-level]
     ["Up to Parent" markdown-outline-up]
     "---"
     ["Forward Paragraph" markdown-forward-paragraph]
     ["Backward Paragraph" markdown-backward-paragraph]
     ["Forward Block" markdown-forward-block]
     ["Backward Block" markdown-backward-block])
    ("Show & Hide"
     ["Cycle Heading Visibility" markdown-cycle
      :enable (markdown-on-heading-p)]
     ["Cycle Heading Visibility (Global)" markdown-shifttab]
     "---"
     ["Narrow to Region" narrow-to-region]
     ["Narrow to Block" markdown-narrow-to-block]
     ["Narrow to Section" narrow-to-defun]
     ["Narrow to Subtree" markdown-narrow-to-subtree]
     ["Widen" widen (buffer-narrowed-p)]
     "---"
     ["Toggle Markup Hiding" markdown-toggle-markup-hiding
      :keys "C-c C-x C-m"
      :style radio
      :selected markdown-hide-markup])
    "---"
    ("Headings & Structure"
     ["Automatic Heading" markdown-insert-header-dwim
      :keys "C-c C-s h"]
     ["Automatic Heading (Setext)" markdown-insert-header-setext-dwim
      :keys "C-c C-s H"]
     ("Specific Heading (atx)"
      ["First Level atx" markdown-insert-header-atx-1
       :keys "C-c C-s 1"]
      ["Second Level atx" markdown-insert-header-atx-2
       :keys "C-c C-s 2"]
      ["Third Level atx" markdown-insert-header-atx-3
       :keys "C-c C-s 3"]
      ["Fourth Level atx" markdown-insert-header-atx-4
       :keys "C-c C-s 4"]
      ["Fifth Level atx" markdown-insert-header-atx-5
       :keys "C-c C-s 5"]
      ["Sixth Level atx" markdown-insert-header-atx-6
       :keys "C-c C-s 6"])
     ("Specific Heading (Setext)"
      ["First Level Setext" markdown-insert-header-setext-1
       :keys "C-c C-s !"]
      ["Second Level Setext" markdown-insert-header-setext-2
       :keys "C-c C-s @"])
     ["Horizontal Rule" markdown-insert-hr
      :keys "C-c C-s -"]
     "---"
     ["Move Subtree Up" markdown-move-up
      :keys "C-c <up>"]
     ["Move Subtree Down" markdown-move-down
      :keys "C-c <down>"]
     ["Promote Subtree" markdown-promote
      :keys "C-c <left>"]
     ["Demote Subtree" markdown-demote
      :keys "C-c <right>"])
    ("Region & Mark"
     ["Indent Region" markdown-indent-region]
     ["Outdent Region" markdown-outdent-region]
     "--"
     ["Mark Paragraph" mark-paragraph]
     ["Mark Block" markdown-mark-block]
     ["Mark Section" mark-defun]
     ["Mark Subtree" markdown-mark-subtree])
    ("Tables"
     ["Move Row Up" markdown-move-up
      :enable (markdown-table-at-point-p)
      :keys "C-c <up>"]
     ["Move Row Down" markdown-move-down
      :enable (markdown-table-at-point-p)
      :keys "C-c <down>"]
     ["Move Column Left" markdown-promote
      :enable (markdown-table-at-point-p)
      :keys "C-c <left>"]
     ["Move Column Right" markdown-demote
      :enable (markdown-table-at-point-p)
      :keys "C-c <right>"]
     ["Delete Row" markdown-table-delete-row
      :enable (markdown-table-at-point-p)]
     ["Insert Row" markdown-table-insert-row
      :enable (markdown-table-at-point-p)]
     ["Delete Column" markdown-table-delete-column
      :enable (markdown-table-at-point-p)]
     ["Insert Column" markdown-table-insert-column
      :enable (markdown-table-at-point-p)]
     ["Insert Table" markdown-insert-table]
     "--"
     ["Convert Region to Table" markdown-table-convert-region]
     ["Sort Table Lines" markdown-table-sort-lines
      :enable (markdown-table-at-point-p)]
     ["Transpose Table" markdown-table-transpose
      :enable (markdown-table-at-point-p)])
    ("Lists"
     ["Insert List Item" markdown-insert-list-item]
     ["Move Subtree Up" markdown-move-up
      :keys "C-c <up>"]
     ["Move Subtree Down" markdown-move-down
      :keys "C-c <down>"]
     ["Indent Subtree" markdown-demote
      :keys "C-c <right>"]
     ["Outdent Subtree" markdown-promote
      :keys "C-c <left>"]
     ["Renumber List" markdown-cleanup-list-numbers]
     ["Insert Task List Item" markdown-insert-gfm-checkbox
      :keys "C-c C-x ["]
     ["Toggle Task List Item" markdown-toggle-gfm-checkbox
      :enable (markdown-gfm-task-list-item-at-point)
      :keys "C-c C-d"])
    ("Links & Images"
     ["Insert Link" markdown-insert-link]
     ["Insert Image" markdown-insert-image]
     ["Insert Footnote" markdown-insert-footnote
      :keys "C-c C-s f"]
     ["Insert Wiki Link" markdown-insert-wiki-link
      :keys "C-c C-s w"]
     "---"
     ["Check References" markdown-check-refs]
     ["Find Unused References" markdown-unused-refs]
     ["Toggle URL Hiding" markdown-toggle-url-hiding
      :style radio
      :selected markdown-hide-urls]
     ["Toggle Inline Images" markdown-toggle-inline-images
      :keys "C-c C-x C-i"
      :style radio
      :selected markdown-inline-image-overlays]
     ["Toggle Wiki Links" markdown-toggle-wiki-links
      :style radio
      :selected markdown-enable-wiki-links])
    ("Styles"
     ["Bold" markdown-insert-bold]
     ["Italic" markdown-insert-italic]
     ["Code" markdown-insert-code]
     ["Strikethrough" markdown-insert-strike-through]
     ["Keyboard" markdown-insert-kbd]
     "---"
     ["Blockquote" markdown-insert-blockquote]
     ["Preformatted" markdown-insert-pre]
     ["GFM Code Block" markdown-insert-gfm-code-block]
     ["Edit Code Block" markdown-edit-code-block
      :enable (markdown-code-block-at-point-p)]
     ["Foldable Block" markdown-insert-foldable-block]
     "---"
     ["Blockquote Region" markdown-blockquote-region]
     ["Preformatted Region" markdown-pre-region]
     "---"
     ["Fontify Code Blocks Natively"
      markdown-toggle-fontify-code-blocks-natively
      :style radio
      :selected markdown-fontify-code-blocks-natively]
     ["LaTeX Math Support" markdown-toggle-math
      :style radio
      :selected markdown-enable-math])
    "---"
    ("Preview & Export"
     ["Compile" markdown-other-window]
     ["Preview" markdown-preview]
     ["Export" markdown-export]
     ["Export & View" markdown-export-and-preview]
     ["Open" markdown-open]
     ["Live Export" markdown-live-preview-mode
      :style radio
      :selected markdown-live-preview-mode]
     ["Kill ring save" markdown-kill-ring-save])
    ("Markup Completion and Cycling"
     ["Complete Markup" markdown-complete]
     ["Promote Element" markdown-promote
      :keys "C-c C--"]
     ["Demote Element" markdown-demote
      :keys "C-c C-="])
    "---"
    ["Kill Element" markdown-kill-thing-at-point]
    "---"
    ("Documentation"
     ["Version" markdown-show-version]
     ["Homepage" markdown-mode-info]
     ["Describe Mode" (describe-function 'markdown-mode)]
     ["Guide" (browse-url "https://leanpub.com/markdown-mode")])))


;;; imenu =====================================================================

(defun markdown-imenu-create-nested-index ()
  "Create and return a nested imenu index alist for the current buffer.
See `imenu-create-index-function' and `imenu--index-alist' for details."
  (let* ((root (list nil))
         (min-level 9999)
         hashes headers)
    (save-excursion
      ;; Headings
      (goto-char (point-min))
      (while (re-search-forward markdown-regex-header (point-max) t)
        (unless (or (markdown-code-block-at-point-p)
                    (and (match-beginning 3)
                         (get-text-property (match-beginning 3) 'markdown-yaml-metadata-end)))
          (cond
           ((match-string-no-properties 2) ;; level 1 setext
            (setq min-level 1)
            (push (list :heading (match-string-no-properties 1)
                        :point (match-beginning 1)
                        :level 1) headers))
           ((match-string-no-properties 3) ;; level 2 setext
            (setq min-level (min min-level 2))
            (push (list :heading (match-string-no-properties 1)
                        :point (match-beginning 1)
                        :level (- 2 (1- min-level))) headers))
           ((setq hashes (markdown-trim-whitespace
                          (match-string-no-properties 4)))
            (setq min-level (min min-level (length hashes)))
            (push (list :heading (match-string-no-properties 5)
                        :point (match-beginning 4)
                        :level (- (length hashes) (1- min-level))) headers)))))
      (cl-loop with cur-level = 0
               with cur-alist = nil
               with empty-heading = "-"
               with self-heading = "."
               for header in (reverse headers)
               for level = (plist-get header :level)
               do
               (let ((alist (list (cons (plist-get header :heading) (plist-get header :point)))))
                 (cond
                  ((= cur-level level)  ; new sibling
                   (setcdr cur-alist alist)
                   (setq cur-alist alist))
                  ((< cur-level level)  ; first child
                   (dotimes (_ (- level cur-level 1))
                     (setq alist (list (cons empty-heading alist))))
                   (if cur-alist
                       (let* ((parent (car cur-alist))
                              (self-pos (cdr parent)))
                         (setcdr parent (cons (cons self-heading self-pos) alist)))
                     (setcdr root alist)) ; primogenitor
                   (setq cur-alist alist)
                   (setq cur-level level))
                  (t                    ; new sibling of an ancestor
                   (let ((sibling-alist (last (cdr root))))
                     (dotimes (_ (1- level))
                       (setq sibling-alist (last (cdar sibling-alist))))
                     (setcdr sibling-alist alist)
                     (setq cur-alist alist))
                   (setq cur-level level)))))
      (setq root (copy-tree root))
      ;; Footnotes
      (let ((fn (markdown-get-defined-footnotes)))
        (if (or (zerop (length fn))
                (null markdown-add-footnotes-to-imenu))
            (cdr root)
          (nconc (cdr root) (list (cons "Footnotes" fn))))))))

(defun markdown-imenu-create-flat-index ()
  "Create and return a flat imenu index alist for the current buffer.
See `imenu-create-index-function' and `imenu--index-alist' for details."
  (let* ((empty-heading "-") index heading pos)
    (save-excursion
      ;; Headings
      (goto-char (point-min))
      (while (re-search-forward markdown-regex-header (point-max) t)
        (when (and (not (markdown-code-block-at-point-p (line-beginning-position)))
                   (not (markdown-text-property-at-point 'markdown-yaml-metadata-begin)))
          (cond
           ((setq heading (match-string-no-properties 1))
            (setq pos (match-beginning 1)))
           ((setq heading (match-string-no-properties 5))
            (setq pos (match-beginning 4))))
          (or (> (length heading) 0)
              (setq heading empty-heading))
          (setq index (append index (list (cons heading pos))))))
      ;; Footnotes
      (when markdown-add-footnotes-to-imenu
        (nconc index (markdown-get-defined-footnotes)))
      index)))


;;; References ================================================================

(defun markdown-reference-goto-definition ()
  "Jump to the definition of the reference at point or create it."
  (interactive)
  (when (thing-at-point-looking-at markdown-regex-link-reference)
    (let* ((text (match-string-no-properties 3))
           (reference (match-string-no-properties 6))
           (target (downcase (if (string= reference "") text reference)))
           (loc (cadr (save-match-data (markdown-reference-definition target)))))
      (if loc
          (goto-char loc)
        (goto-char (match-beginning 0))
        (markdown-insert-reference-definition target)))))

(defun markdown-reference-find-links (reference)
  "Return a list of all links for REFERENCE.
REFERENCE should not include the surrounding square brackets.
Elements of the list have the form (text start line), where
text is the link text, start is the location at the beginning of
the link, and line is the line number on which the link appears."
  (let* ((ref-quote (regexp-quote reference))
         (regexp (format "!?\\(?:\\[\\(%s\\)\\][ ]?\\[\\]\\|\\[\\([^]]+?\\)\\][ ]?\\[%s\\]\\)"
                         ref-quote ref-quote))
         links)
    (save-excursion
      (goto-char (point-min))
      (while (re-search-forward regexp nil t)
        (let* ((text (or (match-string-no-properties 1)
                         (match-string-no-properties 2)))
               (start (match-beginning 0))
               (line (markdown-line-number-at-pos)))
          (cl-pushnew (list text start line) links :test #'equal))))
    links))

(defmacro markdown-for-all-refs (f)
  `(let ((result))
     (save-excursion
       (goto-char (point-min))
       (while
           (re-search-forward markdown-regex-link-reference nil t)
         (let* ((text (match-string-no-properties 3))
                (reference (match-string-no-properties 6))
                (target (downcase (if (string= reference "") text reference))))
           (,f text target result))))
     (reverse result)))

(defmacro markdown-collect-always (_ target result)
  `(cl-pushnew ,target ,result :test #'equal))

(defmacro markdown-collect-undefined (text target result)
  `(unless (markdown-reference-definition target)
     (let ((entry (assoc ,target ,result)))
       (if (not entry)
           (cl-pushnew
            (cons ,target (list (cons ,text (markdown-line-number-at-pos))))
            ,result :test #'equal)
         (setcdr entry
                 (append (cdr entry) (list (cons ,text (markdown-line-number-at-pos)))))))))

(defun markdown-get-all-refs ()
  "Return a list of all Markdown references."
  (markdown-for-all-refs markdown-collect-always))

(defun markdown-get-undefined-refs ()
  "Return a list of undefined Markdown references.
Result is an alist of pairs (reference . occurrences), where
occurrences is itself another alist of pairs (label . line-number).
For example, an alist corresponding to [Nice editor][Emacs] at line 12,
\[GNU Emacs][Emacs] at line 45 and [manual][elisp] at line 127 is
\((\"emacs\" (\"Nice editor\" . 12) (\"GNU Emacs\" . 45)) (\"elisp\" (\"manual\" . 127)))."
  (markdown-for-all-refs markdown-collect-undefined))

(defun markdown-get-unused-refs ()
  (cl-sort
   (cl-set-difference
    (markdown-get-defined-references) (markdown-get-all-refs)
    :test (lambda (e1 e2) (equal (car e1) e2)))
   #'< :key #'cdr))

(defmacro defun-markdown-buffer (name docstring)
  "Define a function to name and return a buffer.

By convention, NAME must be a name of a string constant with
%buffer% placeholder used to name the buffer, and will also be
used as a name of the function defined.

DOCSTRING will be used as the first part of the docstring."
  `(defun ,name (&optional buffer-name)
     ,(concat docstring "\n\nBUFFER-NAME is the name of the main buffer being visited.")
     (or buffer-name (setq buffer-name (buffer-name)))
     (let ((refbuf (get-buffer-create (replace-regexp-in-string
                                       "%buffer%" buffer-name
                                       ,name))))
       (with-current-buffer refbuf
         (when view-mode
           (View-exit-and-edit))
         (use-local-map button-buffer-map)
         (erase-buffer))
       refbuf)))

(defconst markdown-reference-check-buffer
  "*Undefined references for %buffer%*"
  "Pattern for name of buffer for listing undefined references.
The string %buffer% will be replaced by the corresponding
`markdown-mode' buffer name.")

(defun-markdown-buffer
  markdown-reference-check-buffer
  "Name and return buffer for reference checking.")

(defconst markdown-unused-references-buffer
  "*Unused references for %buffer%*"
  "Pattern for name of buffer for listing unused references.
The string %buffer% will be replaced by the corresponding
`markdown-mode' buffer name.")

(defun-markdown-buffer
  markdown-unused-references-buffer
  "Name and return buffer for unused reference checking.")

(defconst markdown-reference-links-buffer
  "*Reference links for %buffer%*"
  "Pattern for name of buffer for listing references.
The string %buffer% will be replaced by the corresponding buffer name.")

(defun-markdown-buffer
  markdown-reference-links-buffer
  "Name, setup, and return a buffer for listing links.")

;; Add an empty Markdown reference definition to buffer
;; specified in the 'target-buffer property.  The reference name is
;; the button's label.
(define-button-type 'markdown-undefined-reference-button
  'help-echo "mouse-1, RET: create definition for undefined reference"
  'follow-link t
  'face 'bold
  'action (lambda (b)
            (let ((buffer (button-get b 'target-buffer))
                  (line (button-get b 'target-line))
                  (label (button-label b)))
              (switch-to-buffer-other-window buffer)
              (goto-char (point-min))
              (forward-line line)
              (markdown-insert-reference-definition label)
              (markdown-check-refs t))))

;; Jump to line in buffer specified by 'target-buffer property.
;; Line number is button's 'target-line property.
(define-button-type 'markdown-goto-line-button
  'help-echo "mouse-1, RET: go to line"
  'follow-link t
  'face 'italic
  'action (lambda (b)
            (switch-to-buffer-other-window (button-get b 'target-buffer))
            ;; use call-interactively to silence compiler
            (let ((current-prefix-arg (button-get b 'target-line)))
              (call-interactively 'goto-line))))

;; Kill a line in buffer specified by 'target-buffer property.
;; Line number is button's 'target-line property.
(define-button-type 'markdown-kill-line-button
  'help-echo "mouse-1, RET: kill line"
  'follow-link t
  'face 'italic
  'action (lambda (b)
            (switch-to-buffer-other-window (button-get b 'target-buffer))
            ;; use call-interactively to silence compiler
            (let ((current-prefix-arg (button-get b 'target-line)))
              (call-interactively 'goto-line))
            (kill-line 1)
            (markdown-unused-refs t)))

;; Jumps to a particular link at location given by 'target-char
;; property in buffer given by 'target-buffer property.
(define-button-type 'markdown-location-button
  'help-echo "mouse-1, RET: jump to location of link"
  'follow-link t
  'face 'bold
  'action (lambda (b)
            (let ((target (button-get b 'target-buffer))
                  (loc (button-get b 'target-char)))
              (kill-buffer-and-window)
              (switch-to-buffer target)
              (goto-char loc))))

(defun markdown-insert-undefined-reference-button (reference oldbuf)
  "Insert a button for creating REFERENCE in buffer OLDBUF.
REFERENCE should be a list of the form (reference . occurrences),
as returned by `markdown-get-undefined-refs'."
  (let ((label (car reference)))
    ;; Create a reference button
    (insert-button label
                   :type 'markdown-undefined-reference-button
                   'target-buffer oldbuf
                   'target-line (cdr (car (cdr reference))))
    (insert " (")
    (dolist (occurrence (cdr reference))
      (let ((line (cdr occurrence)))
        ;; Create a line number button
        (insert-button (number-to-string line)
                       :type 'markdown-goto-line-button
                       'target-buffer oldbuf
                       'target-line line)
        (insert " ")))
    (delete-char -1)
    (insert ")")
    (newline)))

(defun markdown-insert-unused-reference-button (reference oldbuf)
  "Insert a button for creating REFERENCE in buffer OLDBUF.
REFERENCE must be a pair of (ref . line-number)."
  (let ((label (car reference))
        (line (cdr reference)))
    ;; Create a reference button
    (insert-button label
                   :type 'markdown-goto-line-button
                   'face 'bold
                   'target-buffer oldbuf
                   'target-line line)
    (insert (format " (%d) [" line))
    (insert-button "X"
                   :type 'markdown-kill-line-button
                   'face 'bold
                   'target-buffer oldbuf
                   'target-line line)
    (insert "]")
    (newline)))

(defun markdown-insert-link-button (link oldbuf)
  "Insert a button for jumping to LINK in buffer OLDBUF.
LINK should be a list of the form (text char line) containing
the link text, location, and line number."
  (let ((label (cl-first link))
        (char (cl-second link))
        (line (cl-third link)))
    ;; Create a reference button
    (insert-button label
                   :type 'markdown-location-button
                   'target-buffer oldbuf
                   'target-char char)
    (insert (format " (line %d)\n" line))))

(defun markdown-reference-goto-link (&optional reference)
  "Jump to the location of the first use of REFERENCE."
  (interactive)
  (unless reference
    (if (thing-at-point-looking-at markdown-regex-reference-definition)
        (setq reference (match-string-no-properties 2))
      (user-error "No reference definition at point")))
  (let ((links (markdown-reference-find-links reference)))
    (cond ((= (length links) 1)
           (goto-char (cadr (car links))))
          ((> (length links) 1)
           (let ((oldbuf (current-buffer))
                 (linkbuf (markdown-reference-links-buffer)))
             (with-current-buffer linkbuf
               (insert "Links using reference " reference ":\n\n")
               (dolist (link (reverse links))
                 (markdown-insert-link-button link oldbuf)))
             (view-buffer-other-window linkbuf)
             (goto-char (point-min))
             (forward-line 2)))
          (t
           (error "No links for reference %s" reference)))))

(defmacro defun-markdown-ref-checker
    (name docstring checker-function buffer-function none-message buffer-header insert-reference)
  "Define a function NAME acting on result of CHECKER-FUNCTION.

DOCSTRING is used as a docstring for the defined function.

BUFFER-FUNCTION should name and return an auxiliary buffer to put
results in.

NONE-MESSAGE is used when CHECKER-FUNCTION returns no results.

BUFFER-HEADER is put into the auxiliary buffer first, followed by
calling INSERT-REFERENCE for each element in the list returned by
CHECKER-FUNCTION."
  `(defun ,name (&optional silent)
     ,(concat
       docstring
       "\n\nIf SILENT is non-nil, do not message anything when no
such references found.")
     (interactive "P")
     (unless (derived-mode-p 'markdown-mode)
       (user-error "Not available in current mode"))
     (let ((oldbuf (current-buffer))
           (refs (,checker-function))
           (refbuf (,buffer-function)))
       (if (null refs)
           (progn
             (when (not silent)
               (message ,none-message))
             (kill-buffer refbuf))
         (with-current-buffer refbuf
           (insert ,buffer-header)
           (dolist (ref refs)
             (,insert-reference ref oldbuf))
           (view-buffer-other-window refbuf)
           (goto-char (point-min))
           (forward-line 2))))))

(defun-markdown-ref-checker
  markdown-check-refs
  "Show all undefined Markdown references in current `markdown-mode' buffer.

Links which have empty reference definitions are considered to be
defined."
  markdown-get-undefined-refs
  markdown-reference-check-buffer
  "No undefined references found"
  "The following references are undefined:\n\n"
  markdown-insert-undefined-reference-button)


(defun-markdown-ref-checker
  markdown-unused-refs
  "Show all unused Markdown references in current `markdown-mode' buffer."
  markdown-get-unused-refs
  markdown-unused-references-buffer
  "No unused references found"
  "The following references are unused:\n\n"
  markdown-insert-unused-reference-button)



;;; Lists =====================================================================

(defun markdown-insert-list-item (&optional arg)
  "Insert a new list item.
If the point is inside unordered list, insert a bullet mark.  If
the point is inside ordered list, insert the next number followed
by a period.  Use the previous list item to determine the amount
of whitespace to place before and after list markers.

With a \\[universal-argument] prefix (i.e., when ARG is (4)),
decrease the indentation by one level.

With two \\[universal-argument] prefixes (i.e., when ARG is (16)),
increase the indentation by one level."
  (interactive "p")
  (let (bounds cur-indent marker indent new-indent new-loc)
    (save-match-data
      ;; Look for a list item on current or previous non-blank line
      (save-excursion
        (while (and (not (setq bounds (markdown-cur-list-item-bounds)))
                    (not (bobp))
                    (markdown-cur-line-blank-p))
          (forward-line -1)))
      (when bounds
        (cond ((save-excursion
                 (skip-chars-backward " \t")
                 (looking-at-p markdown-regex-list))
               (beginning-of-line)
               (insert "\n")
               (forward-line -1))
              ((not (markdown-cur-line-blank-p))
               (newline)))
        (setq new-loc (point)))
      ;; Look ahead for a list item on next non-blank line
      (unless bounds
        (save-excursion
          (while (and (null bounds)
                      (not (eobp))
                      (markdown-cur-line-blank-p))
            (forward-line)
            (setq bounds (markdown-cur-list-item-bounds))))
        (when bounds
          (setq new-loc (point))
          (unless (markdown-cur-line-blank-p)
            (newline))))
      (if (not bounds)
          ;; When not in a list, start a new unordered one
          (progn
            (unless (markdown-cur-line-blank-p)
              (insert "\n"))
            (insert markdown-unordered-list-item-prefix))
        ;; Compute indentation and marker for new list item
        (setq cur-indent (nth 2 bounds))
        (setq marker (nth 4 bounds))
        ;; If current item is a GFM checkbox, insert new unchecked checkbox.
        (when (nth 5 bounds)
          (setq marker
                (concat marker
                        (replace-regexp-in-string "[Xx]" " " (nth 5 bounds)))))
        (cond
         ;; Dedent: decrement indentation, find previous marker.
         ((= arg 4)
          (setq indent (max (- cur-indent markdown-list-indent-width) 0))
          (let ((prev-bounds
                 (save-excursion
                   (goto-char (nth 0 bounds))
                   (when (markdown-up-list)
                     (markdown-cur-list-item-bounds)))))
            (when prev-bounds
              (setq marker (nth 4 prev-bounds)))))
         ;; Indent: increment indentation by 4, use same marker.
         ((= arg 16) (setq indent (+ cur-indent markdown-list-indent-width)))
         ;; Same level: keep current indentation and marker.
         (t (setq indent cur-indent)))
        (setq new-indent (make-string indent 32))
        (goto-char new-loc)
        (cond
         ;; Ordered list
         ((string-match-p "[0-9]" marker)
          (if (= arg 16) ;; starting a new column indented one more level
              (insert (concat new-indent "1. "))
            ;; Don't use previous match-data
            (set-match-data nil)
            ;; travel up to the last item and pick the correct number.  If
            ;; the argument was nil, "new-indent = cur-indent" is the same,
            ;; so we don't need special treatment. Neat.
            (save-excursion
              (while (and (not (looking-at (concat new-indent "\\([0-9]+\\)\\(\\.[ \t]*\\)")))
                          (>= (forward-line -1) 0))))
            (let* ((old-prefix (match-string 1))
                   (old-spacing (match-string 2))
                   (new-prefix (if (and old-prefix markdown-ordered-list-enumeration)
                                   (int-to-string (1+ (string-to-number old-prefix)))
                                 "1"))
                   (space-adjust (- (length old-prefix) (length new-prefix)))
                   (new-spacing (if (and (match-string 2)
                                         (not (string-match-p "\t" old-spacing))
                                         (< space-adjust 0)
                                         (> space-adjust (- 1 (length (match-string 2)))))
                                    (substring (match-string 2) 0 space-adjust)
                                  (or old-spacing ". "))))
              (insert (concat new-indent new-prefix new-spacing)))))
         ;; Unordered list, GFM task list, or ordered list with hash mark
         ((string-match-p "[\\*\\+-]\\|#\\." marker)
          (insert new-indent marker))))
      ;; Propertize the newly inserted list item now
      (markdown-syntax-propertize-list-items (line-beginning-position) (line-end-position)))))

(defun markdown-move-list-item-up ()
  "Move the current list item up in the list when possible.
In nested lists, move child items with the parent item."
  (interactive)
  (let (cur prev old)
    (when (setq cur (markdown-cur-list-item-bounds))
      (setq old (point))
      (goto-char (nth 0 cur))
      (if (markdown-prev-list-item (nth 3 cur))
          (progn
            (setq prev (markdown-cur-list-item-bounds))
            (condition-case nil
                (progn
                  (transpose-regions (nth 0 prev) (nth 1 prev)
                                     (nth 0 cur) (nth 1 cur) t)
                  (goto-char (+ (nth 0 prev) (- old (nth 0 cur)))))
              ;; Catch error in case regions overlap.
              (error (goto-char old))))
        (goto-char old)))))

(defun markdown-move-list-item-down ()
  "Move the current list item down in the list when possible.
In nested lists, move child items with the parent item."
  (interactive)
  (let (cur next old)
    (when (setq cur (markdown-cur-list-item-bounds))
      (setq old (point))
      (if (markdown-next-list-item (nth 3 cur))
          (progn
            (setq next (markdown-cur-list-item-bounds))
            (condition-case nil
                (progn
                  (transpose-regions (nth 0 cur) (nth 1 cur)
                                     (nth 0 next) (nth 1 next) nil)
                  (goto-char (+ old (- (nth 1 next) (nth 1 cur)))))
              ;; Catch error in case regions overlap.
              (error (goto-char old))))
        (goto-char old)))))

(defun markdown-demote-list-item (&optional bounds)
  "Indent (or demote) the current list item.
Optionally, BOUNDS of the current list item may be provided if available.
In nested lists, demote child items as well."
  (interactive)
  (when (or bounds (setq bounds (markdown-cur-list-item-bounds)))
    (save-excursion
      (let* ((item-start (set-marker (make-marker) (nth 0 bounds)))
             (item-end (set-marker (make-marker) (nth 1 bounds)))
             (list-start (progn (markdown-beginning-of-list)
                                (set-marker (make-marker) (point))))
             (list-end (progn (markdown-end-of-list)
                              (set-marker (make-marker) (point)))))
        (goto-char item-start)
        (while (< (point) item-end)
          (unless (markdown-cur-line-blank-p)
            (insert (make-string markdown-list-indent-width ? )))
          (forward-line))
        (markdown-syntax-propertize-list-items list-start list-end)))))

(defun markdown-promote-list-item (&optional bounds)
  "Unindent (or promote) the current list item.
Optionally, BOUNDS of the current list item may be provided if available.
In nested lists, demote child items as well."
  (interactive)
  (when (or bounds (setq bounds (markdown-cur-list-item-bounds)))
    (save-excursion
      (save-match-data
        (let ((item-start (set-marker (make-marker) (nth 0 bounds)))
              (item-end (set-marker (make-marker) (nth 1 bounds)))
              (list-start (progn (markdown-beginning-of-list)
                                 (set-marker (make-marker) (point))))
              (list-end (progn (markdown-end-of-list)
                               (set-marker (make-marker) (point))))
              num regexp)
          (goto-char item-start)
          (when (looking-at (format "^[ ]\\{1,%d\\}"
                                    markdown-list-indent-width))
            (setq num (- (match-end 0) (match-beginning 0)))
            (setq regexp (format "^[ ]\\{1,%d\\}" num))
            (while (and (< (point) item-end)
                        (re-search-forward regexp item-end t))
              (replace-match "" nil nil)
              (forward-line))
            (markdown-syntax-propertize-list-items list-start list-end)))))))

(defun markdown-cleanup-list-numbers-level (&optional pfx prev-item)
  "Update the numbering for level PFX (as a string of spaces) and PREV-ITEM.
PREV-ITEM is width of previous-indentation and list number

Assume that the previously found match was for a numbered item in
a list."
  (let ((cpfx pfx)
        (cur-item nil)
        (idx 0)
        (continue t)
        (step t)
        (sep nil))
    (while (and continue (not (eobp)))
      (setq step t)
      (cond
       ((looking-at "^\\(\\([\s-]*\\)[0-9]+\\)\\. ")
        (setq cpfx (match-string-no-properties 2))
        (setq cur-item (match-string-no-properties 1)) ;; indentation and list marker
        (cond
         ((or (= (length cpfx) (length pfx))
              (= (length cur-item) (length prev-item)))
          (save-excursion
            (replace-match
             (if (not markdown-ordered-list-enumeration)
                 (concat pfx "1. ")
               (cl-incf idx)
               (concat pfx (number-to-string idx) ". "))))
          (setq sep nil))
         ;; indented a level
         ((< (length pfx) (length cpfx))
          (setq sep (markdown-cleanup-list-numbers-level cpfx cur-item))
          (setq step nil))
         ;; exit the loop
         (t
          (setq step nil)
          (setq continue nil))))

       ((looking-at "^\\([\s-]*\\)[^ \t\n\r].*$")
        (setq cpfx (match-string-no-properties 1))
        (cond
         ;; reset if separated before
         ((string= cpfx pfx) (when sep (setq idx 0)))
         ((string< cpfx pfx)
          (setq step nil)
          (setq continue nil))))
       (t (setq sep t)))

      (when step
        (beginning-of-line)
        (setq continue (= (forward-line) 0))))
    sep))

(defun markdown-cleanup-list-numbers ()
  "Update the numbering of ordered lists."
  (interactive)
  (save-excursion
    (goto-char (point-min))
    (markdown-cleanup-list-numbers-level "")))


;;; Movement ==================================================================

;; This function was originally derived from `org-beginning-of-line' from org.el.
(defun markdown-beginning-of-line (&optional n)
  "Go to the beginning of the current visible line.

If this is a headline, and `markdown-special-ctrl-a/e' is not nil
or symbol `reversed', on the first attempt move to where the
headline text hashes, and only move to beginning of line when the
cursor is already before the hashes of the text of the headline.

If `markdown-special-ctrl-a/e' is symbol `reversed' then go to
the hashes of the text on the second attempt.

With argument N not nil or 1, move forward N - 1 lines first."
  (interactive "^p")
  (let ((origin (point))
        (special (pcase markdown-special-ctrl-a/e
                   (`(,C-a . ,_) C-a) (_ markdown-special-ctrl-a/e)))
        deactivate-mark)
    ;; First move to a visible line.
    (if visual-line-mode
        (beginning-of-visual-line n)
      (move-beginning-of-line n)
      ;; `move-beginning-of-line' may leave point after invisible
      ;; characters if line starts with such of these (e.g., with
      ;; a link at column 0).  Really move to the beginning of the
      ;; current visible line.
      (forward-line 0))
    (cond
     ;; No special behavior.  Point is already at the beginning of
     ;; a line, logical or visual.
     ((not special))
     ;; `beginning-of-visual-line' left point before logical beginning
     ;; of line: point is at the beginning of a visual line.  Bail
     ;; out.
     ((and visual-line-mode (not (bolp))))
     ((looking-at markdown-regex-header-atx)
      ;; At a header, special position is before the title.
      (let ((refpos (match-beginning 2))
            (bol (point)))
        (if (eq special 'reversed)
            (when (and (= origin bol) (eq last-command this-command))
              (goto-char refpos))
          (when (or (> origin refpos) (<= origin bol))
            (goto-char refpos)))
        ;; Prevent automatic cursor movement caused by the command loop.
        ;; Enable disable-point-adjustment to avoid unintended cursor repositioning.
        (when (and markdown-hide-markup
                   (equal (get-char-property (point) 'display) ""))
          (setq disable-point-adjustment t))))
     ((looking-at markdown-regex-list)
      ;; At a list item, special position is after the list marker or checkbox.
      (let ((refpos (or (match-end 4) (match-end 3))))
        (if (eq special 'reversed)
            (when (and (= (point) origin) (eq last-command this-command))
              (goto-char refpos))
          (when (or (> origin refpos) (<= origin (line-beginning-position)))
          (goto-char refpos)))))
     ;; No special case, already at beginning of line.
     (t nil))))

;; This function was originally derived from `org-end-of-line' from org.el.
(defun markdown-end-of-line (&optional n)
  "Go to the end of the line, but before ellipsis, if any.

If this is a headline, and `markdown-special-ctrl-a/e' is not nil
or symbol `reversed', ignore closing tags on the first attempt,
and only move to after the closing tags when the cursor is
already beyond the end of the headline.

If `markdown-special-ctrl-a/e' is symbol `reversed' then ignore
closing tags on the second attempt.

With argument N not nil or 1, move forward N - 1 lines first."
  (interactive "^p")
  (let ((origin (point))
        (special (pcase markdown-special-ctrl-a/e
                   (`(,_ . ,C-e) C-e) (_ markdown-special-ctrl-a/e)))
        deactivate-mark)
    ;; First move to a visible line.
    (if visual-line-mode
        (beginning-of-visual-line n)
      (move-beginning-of-line n))
    (cond
     ;; At a headline, with closing tags.
     ((save-excursion
        (forward-line 0)
        (and (looking-at markdown-regex-header-atx) (match-end 3)))
      (let ((refpos (match-end 2))
            (visual-end (and visual-line-mode
                             (save-excursion
                               (end-of-visual-line)
                               (point)))))
        ;; If `end-of-visual-line' brings us before end of line or even closing
        ;; tags, i.e., the headline spans over multiple visual lines, move
        ;; there.
        (cond ((and visual-end
                    (< visual-end refpos)
                    (<= origin visual-end))
               (goto-char visual-end))
              ((not special) (end-of-line))
              ((eq special 'reversed)
               (if (and (= origin (line-end-position))
                        (eq this-command last-command))
                   (goto-char refpos)
                 (end-of-line)))
              (t
               (if (or (< origin refpos) (>= origin (line-end-position)))
                   (goto-char refpos)
                 (end-of-line))))
        ;; Prevent automatic cursor movement caused by the command loop.
        ;; Enable disable-point-adjustment to avoid unintended cursor repositioning.
        (when (and markdown-hide-markup
                   (equal (get-char-property (point) 'display) ""))
          (setq disable-point-adjustment t))))
     (visual-line-mode
      (let ((bol (line-beginning-position)))
        (end-of-visual-line)
        ;; If `end-of-visual-line' gets us past the ellipsis at the
        ;; end of a line, backtrack and use `end-of-line' instead.
        (when (/= bol (line-beginning-position))
          (goto-char bol)
          (end-of-line))))
     (t (end-of-line)))))

(defun markdown-beginning-of-defun (&optional arg)
  "`beginning-of-defun-function' for Markdown.
This is used to find the beginning of the defun and should behave
like ‘beginning-of-defun’, returning non-nil if it found the
beginning of a defun.  It moves the point backward, right before a
heading which defines a defun.  When ARG is non-nil, repeat that
many times.  When ARG is negative, move forward to the ARG-th
following section."
  (or arg (setq arg 1))
  (when (< arg 0) (end-of-line))
  ;; Adjust position for setext headings.
  (when (and (thing-at-point-looking-at markdown-regex-header-setext)
             (not (= (point) (match-beginning 0)))
             (not (markdown-code-block-at-point-p)))
    (goto-char (match-end 0)))
  (let (found)
    ;; Move backward with positive argument.
    (while (and (not (bobp)) (> arg 0))
      (setq found nil)
      (while (and (not found)
                  (not (bobp))
                  (re-search-backward markdown-regex-header nil 'move))
        (markdown-code-block-at-pos (match-beginning 0))
        (setq found (match-beginning 0)))
      (setq arg (1- arg)))
    ;; Move forward with negative argument.
    (while (and (not (eobp)) (< arg 0))
      (setq found nil)
      (while (and (not found)
                  (not (eobp))
                  (re-search-forward markdown-regex-header nil 'move))
        (markdown-code-block-at-pos (match-beginning 0))
        (setq found (match-beginning 0)))
      (setq arg (1+ arg)))
    (when found
      (beginning-of-line)
      t)))

(defun markdown-end-of-defun ()
  "`end-of-defun-function’ for Markdown.
This is used to find the end of the defun at point.
It is called with no argument, right after calling ‘beginning-of-defun-raw’,
so it can assume that point is at the beginning of the defun body.
It should move point to the first position after the defun."
  (or (eobp) (forward-char 1))
  (let (found)
    (while (and (not found)
                (not (eobp))
                (re-search-forward markdown-regex-header nil 'move))
      (when (not (markdown-code-block-at-pos (match-beginning 0)))
        (setq found (match-beginning 0))))
    (when found
      (goto-char found)
      (skip-syntax-backward "-"))))

(defun markdown-beginning-of-text-block ()
  "Move backward to previous beginning of a plain text block.
This function simply looks for blank lines without considering
the surrounding context in light of Markdown syntax.  For that, see
`markdown-backward-block'."
  (interactive)
  (let ((start (point)))
    (if (re-search-backward markdown-regex-block-separator nil t)
        (goto-char (match-end 0))
      (goto-char (point-min)))
    (when (and (= start (point)) (not (bobp)))
      (forward-line -1)
      (if (re-search-backward markdown-regex-block-separator nil t)
          (goto-char (match-end 0))
        (goto-char (point-min))))))

(defun markdown-end-of-text-block ()
  "Move forward to next beginning of a plain text block.
This function simply looks for blank lines without considering
the surrounding context in light of Markdown syntax.  For that, see
`markdown-forward-block'."
  (interactive)
  (beginning-of-line)
  (skip-chars-forward " \t\n")
  (when (= (point) (point-min))
    (forward-char))
  (if (re-search-forward markdown-regex-block-separator nil t)
      (goto-char (match-end 0))
    (goto-char (point-max)))
  (skip-chars-backward " \t\n")
  (forward-line))

(defun markdown-backward-paragraph (&optional arg)
  "Move the point to the start of the current paragraph.
With argument ARG, do it ARG times; a negative argument ARG = -N
means move forward N blocks."
  (interactive "^p")
  (or arg (setq arg 1))
  (if (< arg 0)
      (markdown-forward-paragraph (- arg))
    (dotimes (_ arg)
      ;; Skip over whitespace in between paragraphs when moving backward.
      (skip-chars-backward " \t\n")
      (beginning-of-line)
      ;; Skip over code block endings.
      (when (markdown-range-properties-exist
             (line-beginning-position) (line-end-position)
             '(markdown-gfm-block-end
               markdown-tilde-fence-end))
        (forward-line -1))
      ;; Skip over blank lines inside blockquotes.
      (while (and (not (eobp))
                  (looking-at markdown-regex-blockquote)
                  (= (length (match-string 3)) 0))
        (forward-line -1))
      ;; Proceed forward based on the type of block of paragraph.
      (let (bounds skip)
        (cond
         ;; Blockquotes
         ((looking-at markdown-regex-blockquote)
          (while (and (not (bobp))
                      (looking-at markdown-regex-blockquote)
                      (> (length (match-string 3)) 0)) ;; not blank
            (forward-line -1))
          (forward-line))
         ;; List items
         ((setq bounds (markdown-cur-list-item-bounds))
          (goto-char (nth 0 bounds)))
         ;; Other
         (t
          (while (and (not (bobp))
                      (not skip)
                      (not (markdown-cur-line-blank-p))
                      (not (looking-at markdown-regex-blockquote))
                      (not (markdown-range-properties-exist
                            (line-beginning-position) (line-end-position)
                            '(markdown-gfm-block-end
                              markdown-tilde-fence-end))))
            (setq skip (markdown-range-properties-exist
                        (line-beginning-position) (line-end-position)
                        '(markdown-gfm-block-begin
                          markdown-tilde-fence-begin)))
            (forward-line -1))
          (unless (bobp)
            (forward-line 1))))))))

(defun markdown-forward-paragraph (&optional arg)
  "Move forward to the next end of a paragraph.
With argument ARG, do it ARG times; a negative argument ARG = -N
means move backward N blocks."
  (interactive "^p")
  (or arg (setq arg 1))
  (if (< arg 0)
      (markdown-backward-paragraph (- arg))
    (dotimes (_ arg)
      ;; Skip whitespace in between paragraphs.
      (when (markdown-cur-line-blank-p)
        (skip-syntax-forward "-")
        (beginning-of-line))
      ;; Proceed forward based on the type of block.
      (let (bounds skip)
        (cond
         ;; Blockquotes
         ((looking-at markdown-regex-blockquote)
          ;; Skip over blank lines inside blockquotes.
          (while (and (not (eobp))
                      (looking-at markdown-regex-blockquote)
                      (= (length (match-string 3)) 0))
            (forward-line))
          ;; Move to end of quoted text block
          (while (and (not (eobp))
                      (looking-at markdown-regex-blockquote)
                      (> (length (match-string 3)) 0)) ;; not blank
            (forward-line)))
         ;; List items
         ((and (markdown-cur-list-item-bounds)
               (setq bounds (markdown-next-list-item-bounds)))
          (goto-char (nth 0 bounds)))
         ;; Other
         (t
          (forward-line)
          (while (and (not (eobp))
                      (not skip)
                      (not (markdown-cur-line-blank-p))
                      (not (looking-at markdown-regex-blockquote))
                      (not (markdown-range-properties-exist
                            (line-beginning-position) (line-end-position)
                            '(markdown-gfm-block-begin
                              markdown-tilde-fence-begin))))
            (setq skip (markdown-range-properties-exist
                        (line-beginning-position) (line-end-position)
                        '(markdown-gfm-block-end
                          markdown-tilde-fence-end)))
            (forward-line))))))))

(defun markdown-backward-block (&optional arg)
  "Move the point to the start of the current Markdown block.
Moves across complete code blocks, list items, and blockquotes,
but otherwise stops at blank lines, headers, and horizontal
rules.  With argument ARG, do it ARG times; a negative argument
ARG = -N means move forward N blocks."
  (interactive "^p")
  (or arg (setq arg 1))
  (if (< arg 0)
      (markdown-forward-block (- arg))
    (dotimes (_ arg)
      ;; Skip over whitespace in between blocks when moving backward,
      ;; unless at a block boundary with no whitespace.
      (skip-syntax-backward "-")
      (beginning-of-line)
      ;; Proceed forward based on the type of block.
      (cond
       ;; Code blocks
       ((and (markdown-code-block-at-pos (point)) ;; this line
             (markdown-code-block-at-pos (line-beginning-position 0))) ;; previous line
        (forward-line -1)
        (while (and (markdown-code-block-at-point-p) (not (bobp)))
          (forward-line -1))
        (forward-line))
       ;; Headings
       ((markdown-heading-at-point)
        (goto-char (match-beginning 0)))
       ;; Horizontal rules
       ((looking-at markdown-regex-hr))
       ;; Blockquotes
       ((looking-at markdown-regex-blockquote)
        (forward-line -1)
        (while (and (looking-at markdown-regex-blockquote)
                    (not (bobp)))
          (forward-line -1))
        (forward-line))
       ;; List items
       ((markdown-cur-list-item-bounds)
        (markdown-beginning-of-list))
       ;; Other
       (t
        ;; Move forward in case it is a one line regular paragraph.
        (unless (markdown-next-line-blank-p)
          (forward-line))
        (unless (markdown-prev-line-blank-p)
          (markdown-backward-paragraph)))))))

(defun markdown-forward-block (&optional arg)
  "Move forward to the next end of a Markdown block.
Moves across complete code blocks, list items, and blockquotes,
but otherwise stops at blank lines, headers, and horizontal
rules.  With argument ARG, do it ARG times; a negative argument
ARG = -N means move backward N blocks."
  (interactive "^p")
  (or arg (setq arg 1))
  (if (< arg 0)
      (markdown-backward-block (- arg))
    (dotimes (_ arg)
      ;; Skip over whitespace in between blocks when moving forward.
      (if (markdown-cur-line-blank-p)
          (skip-syntax-forward "-")
        (beginning-of-line))
      ;; Proceed forward based on the type of block.
      (cond
       ;; Code blocks
       ((markdown-code-block-at-point-p)
        (forward-line)
        (while (and (markdown-code-block-at-point-p) (not (eobp)))
          (forward-line)))
       ;; Headings
       ((looking-at markdown-regex-header)
        (goto-char (or (match-end 4) (match-end 2) (match-end 3)))
        (forward-line))
       ;; Horizontal rules
       ((looking-at markdown-regex-hr)
        (forward-line))
       ;; Blockquotes
       ((looking-at markdown-regex-blockquote)
        (forward-line)
        (while (and (looking-at markdown-regex-blockquote) (not (eobp)))
          (forward-line)))
       ;; List items
       ((markdown-cur-list-item-bounds)
        (markdown-end-of-list)
        (forward-line))
       ;; Other
       (t (markdown-forward-paragraph))))
    (skip-syntax-backward "-")
    (unless (eobp)
      (forward-char 1))))

(defun markdown-backward-page (&optional count)
  "Move backward to boundary of the current toplevel section.
With COUNT, repeat, or go forward if negative."
  (interactive "p")
  (or count (setq count 1))
  (if (< count 0)
      (markdown-forward-page (- count))
    (skip-syntax-backward "-")
    (or (markdown-back-to-heading-over-code-block t t)
        (goto-char (point-min)))
    (when (looking-at markdown-regex-header)
      (let ((level (markdown-outline-level)))
        (when (> level 1) (markdown-up-heading level))
        (when (> count 1)
          (condition-case nil
              (markdown-backward-same-level (1- count))
            (error (goto-char (point-min)))))))))

(defun markdown-forward-page (&optional count)
  "Move forward to boundary of the current toplevel section.
With COUNT, repeat, or go backward if negative."
  (interactive "p")
  (or count (setq count 1))
  (if (< count 0)
      (markdown-backward-page (- count))
    (if (markdown-back-to-heading-over-code-block t t)
        (let ((level (markdown-outline-level)))
          (when (> level 1) (markdown-up-heading level))
          (condition-case nil
              (markdown-forward-same-level count)
            (error (goto-char (point-max)))))
      (markdown-next-visible-heading 1))))

(defun markdown-next-link ()
  "Jump to next inline, reference, or wiki link.
If successful, return point.  Otherwise, return nil.
See `markdown-wiki-link-p' and `markdown-previous-wiki-link'."
  (interactive)
  (let ((opoint (point)))
    (when (or (markdown-link-p) (markdown-wiki-link-p))
      ;; At a link already, move past it.
      (goto-char (+ (match-end 0) 1)))
    ;; Search for the next wiki link and move to the beginning.
    (while (and (re-search-forward (markdown-make-regex-link-generic) nil t)
                (markdown-code-block-at-point-p)
                (< (point) (point-max))))
    (if (and (not (eq (point) opoint))
             (or (markdown-link-p) (markdown-wiki-link-p)))
        ;; Group 1 will move past non-escape character in wiki link regexp.
        ;; Go to beginning of group zero for all other link types.
        (goto-char (or (match-beginning 1) (match-beginning 0)))
      (goto-char opoint)
      nil)))

(defun markdown-previous-link ()
  "Jump to previous wiki link.
If successful, return point.  Otherwise, return nil.
See `markdown-wiki-link-p' and `markdown-next-wiki-link'."
  (interactive)
  (let ((opoint (point)))
    (while (and (re-search-backward (markdown-make-regex-link-generic) nil t)
                (markdown-code-block-at-point-p)
                (> (point) (point-min))))
    (if (and (not (eq (point) opoint))
             (or (markdown-link-p) (markdown-wiki-link-p)))
        (goto-char (or (match-beginning 1) (match-beginning 0)))
      (goto-char opoint)
      nil)))


;;; Outline ===================================================================

(defun markdown-move-heading-common (move-fn &optional arg adjust)
  "Wrapper for `outline-mode' functions to skip false positives.
MOVE-FN is a function and ARG is its argument. For example,
headings inside preformatted code blocks may match
`outline-regexp' but should not be considered as headings.
When ADJUST is non-nil, adjust the point for interactive calls
to avoid leaving the point at invisible markup.  This adjustment
generally should only be done for interactive calls, since other
functions may expect the point to be at the beginning of the
regular expression."
  (let ((prev -1) (start (point)))
    (if arg (funcall move-fn arg) (funcall move-fn))
    (while (and (/= prev (point)) (markdown-code-block-at-point-p))
      (setq prev (point))
      (if arg (funcall move-fn arg) (funcall move-fn)))
    ;; Adjust point for setext headings and invisible text.
    (save-match-data
      (when (and adjust (thing-at-point-looking-at markdown-regex-header))
        (if markdown-hide-markup
            ;; Move to beginning of heading text if markup is hidden.
            (goto-char (or (match-beginning 1) (match-beginning 5)))
          ;; Move to beginning of markup otherwise.
          (goto-char (or (match-beginning 1) (match-beginning 4))))))
    (if (= (point) start) nil (point))))

(defun markdown-next-visible-heading (arg)
  "Move to the next visible heading line of any level.
With argument, repeats or can move backward if negative. ARG is
passed to `outline-next-visible-heading'."
  (interactive "p")
  (markdown-move-heading-common #'outline-next-visible-heading arg 'adjust))

(defun markdown-previous-visible-heading (arg)
  "Move to the previous visible heading line of any level.
With argument, repeats or can move backward if negative. ARG is
passed to `outline-previous-visible-heading'."
  (interactive "p")
  (markdown-move-heading-common #'outline-previous-visible-heading arg 'adjust))

(defun markdown-next-heading ()
  "Move to the next heading line of any level."
  (markdown-move-heading-common #'outline-next-heading))

(defun markdown-previous-heading ()
  "Move to the previous heading line of any level."
  (markdown-move-heading-common #'outline-previous-heading))

(defun markdown-back-to-heading-over-code-block (&optional invisible-ok no-error)
  "Move back to the beginning of the previous heading.
Returns t if the point is at a heading, the location if a heading
was found, and nil otherwise.
Only visible heading lines are considered, unless INVISIBLE-OK is
non-nil.  Throw an error if there is no previous heading unless
NO-ERROR is non-nil.
Leaves match data intact for `markdown-regex-header'."
  (beginning-of-line)
  (or (and (markdown-heading-at-point)
           (not (markdown-code-block-at-point-p)))
      (let (found)
        (save-excursion
          (while (and (not found)
                      (re-search-backward markdown-regex-header nil t))
            (when (and (or invisible-ok (not (outline-invisible-p)))
                       (not (markdown-code-block-at-point-p)))
              (setq found (point))))
          (if (not found)
              (unless no-error (user-error "Before first heading"))
            (setq found (point))))
        (when found (goto-char found)))))

(defun markdown-forward-same-level (arg)
  "Move forward to the ARG'th heading at same level as this one.
Stop at the first and last headings of a superior heading."
  (interactive "p")
  (markdown-back-to-heading-over-code-block)
  (markdown-move-heading-common #'outline-forward-same-level arg 'adjust))

(defun markdown-backward-same-level (arg)
  "Move backward to the ARG'th heading at same level as this one.
Stop at the first and last headings of a superior heading."
  (interactive "p")
  (markdown-back-to-heading-over-code-block)
  (while (> arg 0)
    (let ((point-to-move-to
           (save-excursion
             (markdown-move-heading-common #'outline-get-last-sibling nil 'adjust))))
      (if point-to-move-to
          (progn
            (goto-char point-to-move-to)
            (setq arg (1- arg)))
        (user-error "No previous same-level heading")))))

(defun markdown-up-heading (arg &optional interactive)
  "Move to the visible heading line of which the present line is a subheading.
With argument, move up ARG levels.  When called interactively (or
INTERACTIVE is non-nil), also push the mark."
  (interactive "p\np")
  (and interactive (not (eq last-command 'markdown-up-heading))
       (push-mark))
  (markdown-move-heading-common #'outline-up-heading arg 'adjust))

(defun markdown-back-to-heading (&optional invisible-ok)
  "Move to previous heading line, or beg of this line if it's a heading.
Only visible heading lines are considered, unless INVISIBLE-OK is non-nil."
  (interactive)
  (markdown-move-heading-common #'outline-back-to-heading invisible-ok))

(defalias 'markdown-end-of-heading 'outline-end-of-heading)

(defun markdown-on-heading-p ()
  "Return non-nil if point is on a heading line."
  (get-text-property (line-beginning-position) 'markdown-heading))

(defun markdown-end-of-subtree (&optional invisible-OK)
  "Move to the end of the current subtree.
Only visible heading lines are considered, unless INVISIBLE-OK is
non-nil.
Derived from `org-end-of-subtree'."
  (markdown-back-to-heading invisible-OK)
  (let ((first t)
        (level (markdown-outline-level)))
    (while (and (not (eobp))
                (or first (> (markdown-outline-level) level)))
      (setq first nil)
      (markdown-next-heading))
    (if (memq (preceding-char) '(?\n ?\^M))
        (progn
          ;; Go to end of line before heading
          (forward-char -1)
          (if (memq (preceding-char) '(?\n ?\^M))
              ;; leave blank line before heading
              (forward-char -1)))))
  (point))

(defun markdown-outline-fix-visibility ()
  "Hide any false positive headings that should not be shown.
For example, headings inside preformatted code blocks may match
`outline-regexp' but should not be shown as headings when cycling.
Also, the ending --- line in metadata blocks appears to be a
setext header, but should not be folded."
  (save-excursion
    (goto-char (point-min))
    ;; Unhide any false positives in metadata blocks
    (when (markdown-text-property-at-point 'markdown-yaml-metadata-begin)
      (let ((body (progn (forward-line)
                         (markdown-text-property-at-point
                          'markdown-yaml-metadata-section))))
        (when body
          (let ((end (progn (goto-char (cl-second body))
                            (markdown-text-property-at-point
                             'markdown-yaml-metadata-end))))
            (outline-flag-region (point-min) (1+ (cl-second end)) nil)))))
    ;; Hide any false positives in code blocks
    (unless (outline-on-heading-p)
      (outline-next-visible-heading 1))
    (while (< (point) (point-max))
      (when (markdown-code-block-at-point-p)
        (outline-flag-region (1- (line-beginning-position)) (line-end-position) t))
      (outline-next-visible-heading 1))))

(defvar markdown-cycle-global-status 1)
(defvar markdown-cycle-subtree-status nil)

(defun markdown-next-preface ()
  (let (finish)
    (while (and (not finish) (re-search-forward (concat "\n\\(?:" outline-regexp "\\)")
                                                nil 'move))
      (unless (markdown-code-block-at-point-p)
        (goto-char (match-beginning 0))
        (setq finish t))))
  (when (and (bolp) (or outline-blank-line (eobp)) (not (bobp)))
    (forward-char -1)))

(defun markdown-show-entry ()
  (save-excursion
    (outline-back-to-heading t)
    (outline-flag-region (1- (point))
                         (progn
                           (markdown-next-preface)
                           (if (= 1 (- (point-max) (point)))
                               (point-max)
                             (point)))
                         nil)))

;; This function was originally derived from `org-cycle' from org.el.
(defun markdown-cycle (&optional arg)
  "Visibility cycling for Markdown mode.
This function is called with a `\\[universal-argument]' or if ARG is t, perform
global visibility cycling.  If the point is at an atx-style header, cycle
visibility of the corresponding subtree.  Otherwise, indent the current line
 or insert a tab, as appropriate, by calling `indent-for-tab-command'."
  (interactive "P")
  (cond

   ;; Global cycling
   (arg
    (cond
     ;; Move from overview to contents
     ((and (eq last-command this-command)
           (eq markdown-cycle-global-status 2))
      (outline-hide-sublevels 1)
      (message "CONTENTS")
      (setq markdown-cycle-global-status 3)
      (markdown-outline-fix-visibility))
     ;; Move from contents to all
     ((and (eq last-command this-command)
           (eq markdown-cycle-global-status 3))
      (outline-show-all)
      (message "SHOW ALL")
      (setq markdown-cycle-global-status 1))
     ;; Defaults to overview
     (t
      (outline-hide-body)
      (message "OVERVIEW")
      (setq markdown-cycle-global-status 2)
      (markdown-outline-fix-visibility))))

   ;; At a heading: rotate between three different views
   ((save-excursion (beginning-of-line 1) (markdown-on-heading-p))
    (markdown-back-to-heading)
    (let ((goal-column 0) eoh eol eos)
      ;; Determine boundaries
      (save-excursion
        (markdown-back-to-heading)
        (save-excursion
          (beginning-of-line 2)
          (while (and (not (eobp)) ;; this is like `next-line'
                      (get-char-property (1- (point)) 'invisible))
            (beginning-of-line 2)) (setq eol (point)))
        (markdown-end-of-heading)   (setq eoh (point))
        (markdown-end-of-subtree t)
        (skip-chars-forward " \t\n")
        (beginning-of-line 1) ; in case this is an item
        (setq eos (1- (point))))
      ;; Find out what to do next and set `this-command'
      (cond
       ;; Nothing is hidden behind this heading
       ((= eos eoh)
        (message "EMPTY ENTRY")
        (setq markdown-cycle-subtree-status nil))
       ;; Entire subtree is hidden in one line: open it
       ((>= eol eos)
        (markdown-show-entry)
        (outline-show-children)
        (message "CHILDREN")
        (setq markdown-cycle-subtree-status 'children))
       ;; We just showed the children, now show everything.
       ((and (eq last-command this-command)
             (eq markdown-cycle-subtree-status 'children))
        (outline-show-subtree)
        (message "SUBTREE")
        (setq markdown-cycle-subtree-status 'subtree))
       ;; Default action: hide the subtree.
       (t
        (outline-hide-subtree)
        (message "FOLDED")
        (setq markdown-cycle-subtree-status 'folded)))))

   ;; In a table, move forward by one cell
   ((markdown-table-at-point-p)
    (call-interactively #'markdown-table-forward-cell))

   ;; Otherwise, indent as appropriate
   (t
    (indent-for-tab-command))))

(defun markdown-shifttab ()
  "Handle S-TAB keybinding based on context.
When in a table, move backward one cell.
Otherwise, cycle global heading visibility by calling
`markdown-cycle' with argument t."
  (interactive)
  (cond ((markdown-table-at-point-p)
         (call-interactively #'markdown-table-backward-cell))
        (t (markdown-cycle t))))

(defun markdown-outline-level ()
  "Return the depth to which a statement is nested in the outline."
  (cond
   ((and (match-beginning 0)
         (markdown-code-block-at-pos (match-beginning 0)))
    7) ;; Only 6 header levels are defined.
   ((match-end 2) 1)
   ((match-end 3) 2)
   ((match-end 4)
    (length (markdown-trim-whitespace (match-string-no-properties 4))))))

(defun markdown-promote-subtree (&optional arg)
  "Promote the current subtree of ATX headings.
Note that Markdown does not support heading levels higher than
six and therefore level-six headings will not be promoted
further. If ARG is non-nil promote the heading, otherwise
demote."
  (interactive "*P")
  (save-excursion
    (when (and (or (thing-at-point-looking-at markdown-regex-header-atx)
                   (re-search-backward markdown-regex-header-atx nil t))
               (not (markdown-code-block-at-point-p)))
      (let ((level (length (match-string 1)))
            (promote-or-demote (if arg 1 -1))
            (remove 't))
        (markdown-cycle-atx promote-or-demote remove)
        (catch 'end-of-subtree
          (while (and (markdown-next-heading)
                      (looking-at markdown-regex-header-atx))
            ;; Exit if this not a higher level heading; promote otherwise.
            (if (and (looking-at markdown-regex-header-atx)
                     (<= (length (match-string-no-properties 1)) level))
                (throw 'end-of-subtree nil)
              (markdown-cycle-atx promote-or-demote remove))))))))

(defun markdown-demote-subtree ()
  "Demote the current subtree of ATX headings."
  (interactive)
  (markdown-promote-subtree t))

(defun markdown-move-subtree-up ()
  "Move the current subtree of ATX headings up."
  (interactive)
  (outline-move-subtree-up 1))

(defun markdown-move-subtree-down ()
  "Move the current subtree of ATX headings down."
  (interactive)
  (outline-move-subtree-down 1))

(defun markdown-outline-next ()
  "Move to next list item, when in a list, or next visible heading."
  (interactive)
  (let ((bounds (markdown-next-list-item-bounds)))
    (if bounds
        (goto-char (nth 0 bounds))
      (markdown-next-visible-heading 1))))

(defun markdown-outline-previous ()
  "Move to previous list item, when in a list, or previous visible heading."
  (interactive)
  (let ((bounds (markdown-prev-list-item-bounds)))
    (if bounds
        (goto-char (nth 0 bounds))
      (markdown-previous-visible-heading 1))))

(defun markdown-outline-next-same-level ()
  "Move to next list item or heading of same level."
  (interactive)
  (let ((bounds (markdown-cur-list-item-bounds)))
    (if bounds
        (markdown-next-list-item (nth 3 bounds))
      (markdown-forward-same-level 1))))

(defun markdown-outline-previous-same-level ()
  "Move to previous list item or heading of same level."
  (interactive)
  (let ((bounds (markdown-cur-list-item-bounds)))
    (if bounds
        (markdown-prev-list-item (nth 3 bounds))
      (markdown-backward-same-level 1))))

(defun markdown-outline-up ()
  "Move to previous list item, when in a list, or previous heading."
  (interactive)
  (unless (markdown-up-list)
    (markdown-up-heading 1)))


;;; Marking and Narrowing =====================================================

(defun markdown-mark-paragraph ()
  "Put mark at end of this block, point at beginning.
The block marked is the one that contains point or follows point.

Interactively, if this command is repeated or (in Transient Mark
mode) if the mark is active, it marks the next block after the
ones already marked."
  (interactive)
  (if (or (and (eq last-command this-command) (mark t))
          (and transient-mark-mode mark-active))
      (set-mark
       (save-excursion
         (goto-char (mark))
         (markdown-forward-paragraph)
         (point)))
    (let ((beginning-of-defun-function #'markdown-backward-paragraph)
          (end-of-defun-function #'markdown-forward-paragraph))
      (mark-defun))))

(defun markdown-mark-block ()
  "Put mark at end of this block, point at beginning.
The block marked is the one that contains point or follows point.

Interactively, if this command is repeated or (in Transient Mark
mode) if the mark is active, it marks the next block after the
ones already marked."
  (interactive)
  (if (or (and (eq last-command this-command) (mark t))
          (and transient-mark-mode mark-active))
      (set-mark
       (save-excursion
         (goto-char (mark))
         (markdown-forward-block)
         (point)))
    (let ((beginning-of-defun-function #'markdown-backward-block)
          (end-of-defun-function #'markdown-forward-block))
      (mark-defun))))

(defun markdown-narrow-to-block ()
  "Make text outside current block invisible.
The current block is the one that contains point or follows point."
  (interactive)
  (let ((beginning-of-defun-function #'markdown-backward-block)
        (end-of-defun-function #'markdown-forward-block))
    (narrow-to-defun)))

(defun markdown-mark-text-block ()
  "Put mark at end of this plain text block, point at beginning.
The block marked is the one that contains point or follows point.

Interactively, if this command is repeated or (in Transient Mark
mode) if the mark is active, it marks the next block after the
ones already marked."
  (interactive)
  (if (or (and (eq last-command this-command) (mark t))
          (and transient-mark-mode mark-active))
      (set-mark
       (save-excursion
         (goto-char (mark))
         (markdown-end-of-text-block)
         (point)))
    (let ((beginning-of-defun-function #'markdown-beginning-of-text-block)
          (end-of-defun-function #'markdown-end-of-text-block))
      (mark-defun))))

(defun markdown-mark-page ()
  "Put mark at end of this top level section, point at beginning.
The top level section marked is the one that contains point or
follows point.

Interactively, if this command is repeated or (in Transient Mark
mode) if the mark is active, it marks the next page after the
ones already marked."
  (interactive)
  (if (or (and (eq last-command this-command) (mark t))
          (and transient-mark-mode mark-active))
      (set-mark
       (save-excursion
         (goto-char (mark))
         (markdown-forward-page)
         (point)))
    (let ((beginning-of-defun-function #'markdown-backward-page)
          (end-of-defun-function #'markdown-forward-page))
      (mark-defun))))

(defun markdown-narrow-to-page ()
  "Make text outside current top level section invisible.
The current section is the one that contains point or follows point."
  (interactive)
  (let ((beginning-of-defun-function #'markdown-backward-page)
        (end-of-defun-function #'markdown-forward-page))
    (narrow-to-defun)))

(defun markdown-mark-subtree ()
  "Mark the current subtree.
This puts point at the start of the current subtree, and mark at the end."
  (interactive)
  (let ((beg))
    (if (markdown-heading-at-point)
        (beginning-of-line)
      (markdown-previous-visible-heading 1))
    (setq beg (point))
    (markdown-end-of-subtree)
    (push-mark (point) nil t)
    (goto-char beg)))

(defun markdown-narrow-to-subtree ()
  "Narrow buffer to the current subtree."
  (interactive)
  (save-excursion
    (save-match-data
      (narrow-to-region
       (progn (markdown-back-to-heading-over-code-block t) (point))
       (progn (markdown-end-of-subtree)
              (if (and (markdown-heading-at-point) (not (eobp)))
                  (backward-char 1))
              (point))))))


;;; Generic Structure Editing, Completion, and Cycling Commands ===============

(defun markdown-move-up ()
  "Move thing at point up.
When in a list item, call `markdown-move-list-item-up'.
When in a table, call `markdown-table-move-row-up'.
Otherwise, move the current heading subtree up with
`markdown-move-subtree-up'."
  (interactive)
  (cond
   ((markdown-list-item-at-point-p)
    (call-interactively #'markdown-move-list-item-up))
   ((markdown-table-at-point-p)
    (call-interactively #'markdown-table-move-row-up))
   (t
    (call-interactively #'markdown-move-subtree-up))))

(defun markdown-move-down ()
  "Move thing at point down.
When in a list item, call `markdown-move-list-item-down'.
Otherwise, move the current heading subtree up with
`markdown-move-subtree-down'."
  (interactive)
  (cond
   ((markdown-list-item-at-point-p)
    (call-interactively #'markdown-move-list-item-down))
   ((markdown-table-at-point-p)
    (call-interactively #'markdown-table-move-row-down))
   (t
    (call-interactively #'markdown-move-subtree-down))))

(defun markdown-promote ()
  "Promote or move element at point to the left.
Depending on the context, this function will promote a heading or
list item at the point, move a table column to the left, or cycle
markup."
  (interactive)
  (let (bounds)
    (cond
     ;; Promote atx heading subtree
     ((thing-at-point-looking-at markdown-regex-header-atx)
      (markdown-promote-subtree))
     ;; Promote setext heading
     ((thing-at-point-looking-at markdown-regex-header-setext)
      (markdown-cycle-setext -1))
     ;; Promote horizontal rule
     ((thing-at-point-looking-at markdown-regex-hr)
      (markdown-cycle-hr -1))
     ;; Promote list item
     ((setq bounds (markdown-cur-list-item-bounds))
      (markdown-promote-list-item bounds))
     ;; Move table column to the left
     ((markdown-table-at-point-p)
      (call-interactively #'markdown-table-move-column-left))
     ;; Promote bold
     ((thing-at-point-looking-at markdown-regex-bold)
      (markdown-cycle-bold))
     ;; Promote italic
     ((thing-at-point-looking-at markdown-regex-italic)
      (markdown-cycle-italic))
     (t
      (user-error "Nothing to promote at point")))))

(defun markdown-demote ()
  "Demote or move element at point to the right.
Depending on the context, this function will demote a heading or
list item at the point, move a table column to the right, or cycle
or remove markup."
  (interactive)
  (let (bounds)
    (cond
     ;; Demote atx heading subtree
     ((thing-at-point-looking-at markdown-regex-header-atx)
      (markdown-demote-subtree))
     ;; Demote setext heading
     ((thing-at-point-looking-at markdown-regex-header-setext)
      (markdown-cycle-setext 1))
     ;; Demote horizontal rule
     ((thing-at-point-looking-at markdown-regex-hr)
      (markdown-cycle-hr 1))
     ;; Demote list item
     ((setq bounds (markdown-cur-list-item-bounds))
      (markdown-demote-list-item bounds))
     ;; Move table column to the right
     ((markdown-table-at-point-p)
      (call-interactively #'markdown-table-move-column-right))
     ;; Demote bold
     ((thing-at-point-looking-at markdown-regex-bold)
      (markdown-cycle-bold))
     ;; Demote italic
     ((thing-at-point-looking-at markdown-regex-italic)
      (markdown-cycle-italic))
     (t
      (user-error "Nothing to demote at point")))))


;;; Commands ==================================================================

(defun markdown (&optional output-buffer-name)
  "Run `markdown-command' on buffer, sending output to OUTPUT-BUFFER-NAME.
The output buffer name defaults to `markdown-output-buffer-name'.
Return the name of the output buffer used."
  (interactive)
  (save-window-excursion
    (let* ((commands (cond ((stringp markdown-command) (split-string markdown-command))
                           ((listp markdown-command) markdown-command)))
           (command (car-safe commands))
           (command-args (cdr-safe commands))
           begin-region end-region)
      (if (use-region-p)
          (setq begin-region (region-beginning)
                end-region (region-end))
        (setq begin-region (point-min)
              end-region (point-max)))

      (unless output-buffer-name
        (setq output-buffer-name markdown-output-buffer-name))
      (when (and (stringp command) (not (executable-find command)))
        (user-error "Markdown command %s is not found" command))
      (let ((exit-code
             (cond
              ;; Handle case when `markdown-command' does not read from stdin
              ((and (stringp command) markdown-command-needs-filename)
               (if (not buffer-file-name)
                   (user-error "Must be visiting a file")
                 ;; Don’t use ‘shell-command’ because it’s not guaranteed to
                 ;; return the exit code of the process.
                 (let ((command (if (listp markdown-command)
                                    (string-join markdown-command " ")
                                  markdown-command)))
                   (shell-command-on-region
                    ;; Pass an empty region so that stdin is empty.
                    (point) (point)
                    (concat command " "
                            (shell-quote-argument buffer-file-name))
                    output-buffer-name))))
              ;; Pass region to `markdown-command' via stdin
              (t
               (let ((buf (get-buffer-create output-buffer-name)))
                 (with-current-buffer buf
                   (setq buffer-read-only nil)
                   (erase-buffer))
                 (if (stringp command)
                     (if (not (null command-args))
                         (apply #'call-process-region begin-region end-region command nil buf nil command-args)
                       (call-process-region begin-region end-region command nil buf))
                   (if markdown-command-needs-filename
                       (if (not buffer-file-name)
                           (user-error "Must be visiting a file")
                         (funcall markdown-command begin-region end-region buf buffer-file-name))
                     (funcall markdown-command begin-region end-region buf))
                   ;; If the ‘markdown-command’ function didn’t signal an
                   ;; error, assume it succeeded by binding ‘exit-code’ to 0.
                   0))))))
        ;; The exit code can be a signal description string, so don’t use ‘=’
        ;; or ‘zerop’.
        (unless (eq exit-code 0)
          (user-error "%s failed with exit code %s"
                      markdown-command exit-code))))
    output-buffer-name))

(defun markdown-standalone (&optional output-buffer-name)
  "Special function to provide standalone HTML output.
Insert the output in the buffer named OUTPUT-BUFFER-NAME."
  (interactive)
  (setq output-buffer-name (markdown output-buffer-name))
  (let ((css-path markdown-css-paths))
    (with-current-buffer output-buffer-name
      (set-buffer output-buffer-name)
      (setq-local markdown-css-paths css-path)
      (unless (markdown-output-standalone-p)
        (markdown-add-xhtml-header-and-footer output-buffer-name))
      (goto-char (point-min))
      (html-mode)))
  output-buffer-name)

(defun markdown-other-window (&optional output-buffer-name)
  "Run `markdown-command' on current buffer and display in other window.
When OUTPUT-BUFFER-NAME is given, insert the output in the buffer with
that name."
  (interactive)
  (markdown-display-buffer-other-window
   (markdown-standalone output-buffer-name)))

(defun markdown-output-standalone-p ()
  "Determine whether `markdown-command' output is standalone XHTML.
Standalone XHTML output is identified by an occurrence of
`markdown-xhtml-standalone-regexp' in the first five lines of output."
  (save-excursion
    (goto-char (point-min))
    (save-match-data
      (re-search-forward
       markdown-xhtml-standalone-regexp
       (save-excursion (goto-char (point-min)) (forward-line 4) (point))
       t))))

(defun markdown-stylesheet-link-string (stylesheet-path)
  (concat "<link rel=\"stylesheet\" type=\"text/css\" media=\"all\" href=\""
          (or (and (string-match-p (rx (or "~" "./" "../")) stylesheet-path)
                   (expand-file-name stylesheet-path))
              stylesheet-path)
          "\"  />"))

(defun markdown-escape-title (title)
  "Escape a minimum set of characters in TITLE so they don't clash with html."
  (replace-regexp-in-string ">" "&gt;"
    (replace-regexp-in-string "<" "&lt;"
      (replace-regexp-in-string "&" "&amp;" title))))

(defun markdown-add-xhtml-header-and-footer (title)
  "Wrap XHTML header and footer with given TITLE around current buffer."
  (goto-char (point-min))
  (insert "<?xml version=\"1.0\" encoding=\"UTF-8\" ?>\n"
          "<!DOCTYPE html PUBLIC \"-//W3C//DTD XHTML 1.0 Strict//EN\"\n"
          "\t\"http://www.w3.org/TR/xhtml1/DTD/xhtml1-strict.dtd\">\n\n"
          "<html xmlns=\"http://www.w3.org/1999/xhtml\">\n\n"
          "<head>\n<title>")
  (insert (markdown-escape-title title))
  (insert "</title>\n")
  (unless (= (length markdown-content-type) 0)
    (insert
     (format
      "<meta http-equiv=\"Content-Type\" content=\"%s;charset=%s\"/>\n"
      markdown-content-type
      (or (and markdown-coding-system
               (coding-system-get markdown-coding-system
                                  'mime-charset))
          (coding-system-get buffer-file-coding-system
                             'mime-charset)
          "utf-8"))))
  (if (> (length markdown-css-paths) 0)
      (insert (mapconcat #'markdown-stylesheet-link-string
                         markdown-css-paths "\n")))
  (when (> (length markdown-xhtml-header-content) 0)
    (insert markdown-xhtml-header-content))
  (insert "\n</head>\n\n"
          "<body>\n\n")
  (when (> (length markdown-xhtml-body-preamble) 0)
    (insert markdown-xhtml-body-preamble "\n"))
  (goto-char (point-max))
  (when (> (length markdown-xhtml-body-epilogue) 0)
    (insert "\n" markdown-xhtml-body-epilogue))
  (insert "\n"
          "</body>\n"
          "</html>\n"))

(defun markdown-preview (&optional output-buffer-name)
  "Run `markdown-command' on the current buffer and view output in browser.
When OUTPUT-BUFFER-NAME is given, insert the output in the buffer with
that name."
  (interactive)
  (browse-url-of-buffer
   (markdown-standalone (or output-buffer-name markdown-output-buffer-name))))

(defun markdown-export-file-name (&optional extension)
  "Attempt to generate a filename for Markdown output.
The file extension will be EXTENSION if given, or .html by default.
If the current buffer is visiting a file, we construct a new
output filename based on that filename.  Otherwise, return nil."
  (when (buffer-file-name)
    (unless extension
      (setq extension ".html"))
    (let ((candidate
           (concat
            (cond
             ((buffer-file-name)
              (file-name-sans-extension (buffer-file-name)))
             (t (buffer-name)))
            extension)))
      (cond
       ((equal candidate (buffer-file-name))
        (concat candidate extension))
       (t
        candidate)))))

(defun markdown-export (&optional output-file)
  "Run Markdown on the current buffer, save to file, and return the filename.
If OUTPUT-FILE is given, use that as the filename.  Otherwise, use the filename
generated by `markdown-export-file-name', which will be constructed using the
current filename, but with the extension removed and replaced with .html."
  (interactive)
  (unless output-file
    (setq output-file (markdown-export-file-name ".html")))
  (when output-file
    (let* ((init-buf (current-buffer))
           (init-point (point))
           (init-buf-string (buffer-string))
           (output-buffer (find-file-noselect output-file))
           (output-buffer-name (buffer-name output-buffer)))
      (run-hooks 'markdown-before-export-hook)
      (markdown-standalone output-buffer-name)
      (with-current-buffer output-buffer
        (run-hooks 'markdown-after-export-hook)
        (save-buffer)
        (when markdown-export-kill-buffer (kill-buffer)))
      ;; if modified, restore initial buffer
      (when (buffer-modified-p init-buf)
        (erase-buffer)
        (insert init-buf-string)
        (save-buffer)
        (goto-char init-point))
      output-file)))

(defun markdown-export-and-preview ()
  "Export to XHTML using `markdown-export' and browse the resulting file."
  (interactive)
  (browse-url-of-file (markdown-export)))

(defvar-local markdown-live-preview-buffer nil
  "Buffer used to preview markdown output in `markdown-live-preview-export'.")

(defvar-local markdown-live-preview-source-buffer nil
  "Source buffer from which current buffer was generated.
This is the inverse of `markdown-live-preview-buffer'.")

(defvar markdown-live-preview-currently-exporting nil)

(defun markdown-live-preview-get-filename ()
  "Standardize the filename exported by `markdown-live-preview-export'."
  (markdown-export-file-name ".html"))

(defun markdown-live-preview-window-eww (file)
  "Preview FILE with eww.
To be used with `markdown-live-preview-window-function'."
  (when (and (bound-and-true-p eww-auto-rename-buffer)
             markdown-live-preview-buffer)
    (kill-buffer markdown-live-preview-buffer))
  (eww-open-file file)
  ;; #737 if `eww-auto-rename-buffer' is non-nil, the buffer name is not  "*eww*"
  ;; Try to find the buffer whose name ends with "eww*"
  (if (bound-and-true-p eww-auto-rename-buffer)
      (cl-loop for buf in (buffer-list)
               when (string-match-p "eww\\*\\'" (buffer-name buf))
               return buf)
    (get-buffer "*eww*")))

(defun markdown-visual-lines-between-points (beg end)
  (save-excursion
    (goto-char beg)
    (cl-loop with count = 0
             while (progn (end-of-visual-line)
                          (and (< (point) end) (line-move-visual 1 t)))
             do (cl-incf count)
             finally return count)))

(defun markdown-live-preview-window-serialize (buf)
  "Get window point and scroll data for all windows displaying BUF."
  (when (buffer-live-p buf)
    (with-current-buffer buf
      (mapcar
       (lambda (win)
         (with-selected-window win
           (let* ((start (window-start))
                  (pt (window-point))
                  (pt-or-sym (cond ((= pt (point-min)) 'min)
                                   ((= pt (point-max)) 'max)
                                   (t pt)))
                  (diff (markdown-visual-lines-between-points
                         start pt)))
             (list win pt-or-sym diff))))
       (get-buffer-window-list buf)))))

(defun markdown-get-point-back-lines (pt num-lines)
  (save-excursion
    (goto-char pt)
    (line-move-visual (- num-lines) t)
    ;; in testing, can occasionally overshoot the number of lines to traverse
    (let ((actual-num-lines (markdown-visual-lines-between-points (point) pt)))
      (when (> actual-num-lines num-lines)
        (line-move-visual (- actual-num-lines num-lines) t)))
    (point)))

(defun markdown-live-preview-window-deserialize (window-posns)
  "Apply window point and scroll data from WINDOW-POSNS.
WINDOW-POSNS is provided by `markdown-live-preview-window-serialize'."
  (cl-destructuring-bind (win pt-or-sym diff) window-posns
    (when (window-live-p win)
      (with-current-buffer markdown-live-preview-buffer
        (set-window-buffer win (current-buffer))
        (cl-destructuring-bind (actual-pt actual-diff)
            (cl-case pt-or-sym
              (min (list (point-min) 0))
              (max (list (point-max) diff))
              (t   (list pt-or-sym diff)))
          (set-window-start
           win (markdown-get-point-back-lines actual-pt actual-diff))
          (set-window-point win actual-pt))))))

(defun markdown-live-preview-export ()
  "Export to XHTML using `markdown-export'.
Browse the resulting file within Emacs using
`markdown-live-preview-window-function' Return the buffer
displaying the rendered output."
  (interactive)
  (let ((filename (markdown-live-preview-get-filename)))
    (when filename
      (let* ((markdown-live-preview-currently-exporting t)
             (cur-buf (current-buffer))
             (export-file (markdown-export filename))
             ;; get positions in all windows currently displaying output buffer
             (window-data
              (markdown-live-preview-window-serialize
               markdown-live-preview-buffer)))
        (save-window-excursion
          (let ((output-buffer
                 (funcall markdown-live-preview-window-function export-file)))
            (with-current-buffer output-buffer
              (setq markdown-live-preview-source-buffer cur-buf)
              (add-hook 'kill-buffer-hook
                        #'markdown-live-preview-remove-on-kill t t))
            (with-current-buffer cur-buf
              (setq markdown-live-preview-buffer output-buffer))))
        (with-current-buffer cur-buf
          ;; reset all windows displaying output buffer to where they were,
          ;; now with the new output
          (mapc #'markdown-live-preview-window-deserialize window-data)
          ;; delete html editing buffer
          (let ((buf (get-file-buffer export-file))) (when buf (kill-buffer buf)))
          (when (and export-file (file-exists-p export-file)
                     (eq markdown-live-preview-delete-export
                         'delete-on-export))
            (delete-file export-file))
          markdown-live-preview-buffer)))))

(defun markdown-live-preview-remove ()
  (when (buffer-live-p markdown-live-preview-buffer)
    (kill-buffer markdown-live-preview-buffer))
  (setq markdown-live-preview-buffer nil)
  ;; if set to 'delete-on-export, the output has already been deleted
  (when (eq markdown-live-preview-delete-export 'delete-on-destroy)
    (let ((outfile-name (markdown-live-preview-get-filename)))
      (when (and outfile-name (file-exists-p outfile-name))
        (delete-file outfile-name)))))

(defun markdown-get-other-window ()
  "Find another window to display preview or output content."
  (cond
   ((memq markdown-split-window-direction '(vertical below))
    (or (window-in-direction 'below) (split-window-vertically)))
   ((memq markdown-split-window-direction '(horizontal right))
    (or (window-in-direction 'right) (split-window-horizontally)))
   (t (split-window-sensibly (get-buffer-window)))))

(defun markdown-display-buffer-other-window (buf)
  "Display preview or output buffer BUF in another window."
  (if (and display-buffer-alist (eq markdown-split-window-direction 'any))
      (display-buffer buf)
    (let ((cur-buf (current-buffer))
          (window (markdown-get-other-window)))
      (set-window-buffer window buf)
      (set-buffer cur-buf))))

(defun markdown-live-preview-if-markdown ()
  (when (and (derived-mode-p 'markdown-mode)
             markdown-live-preview-mode)
    (unless markdown-live-preview-currently-exporting
      (if (buffer-live-p markdown-live-preview-buffer)
          (markdown-live-preview-export)
        (markdown-display-buffer-other-window
         (markdown-live-preview-export))))))

(defun markdown-live-preview-remove-on-kill ()
  (cond ((and (derived-mode-p 'markdown-mode)
              markdown-live-preview-mode)
         (markdown-live-preview-remove))
        (markdown-live-preview-source-buffer
         (with-current-buffer markdown-live-preview-source-buffer
           (setq markdown-live-preview-buffer nil))
         (setq markdown-live-preview-source-buffer nil))))

(defun markdown-live-preview-switch-to-output ()
  "Turn on `markdown-live-preview-mode' and switch to output buffer.
The output buffer is opened in another window."
  (interactive)
  (if markdown-live-preview-mode
      (markdown-display-buffer-other-window (markdown-live-preview-export)))
  (markdown-live-preview-mode))

(defun markdown-live-preview-re-export ()
  "Re-export the current live previewed content.
If the current buffer is a buffer displaying the exported version of a
`markdown-live-preview-mode' buffer, call `markdown-live-preview-export' and
update this buffer's contents."
  (interactive)
  (when markdown-live-preview-source-buffer
    (with-current-buffer markdown-live-preview-source-buffer
      (markdown-live-preview-export))))

(defun markdown-open ()
  "Open file for the current buffer with `markdown-open-command'."
  (interactive)
  (unless markdown-open-command
    (user-error "Variable `markdown-open-command' must be set"))
  (if (stringp markdown-open-command)
      (if (not buffer-file-name)
          (user-error "Must be visiting a file")
        (save-buffer)
        (let ((exit-code (call-process markdown-open-command nil nil nil
                                       buffer-file-name)))
          ;; The exit code can be a signal description string, so don’t use ‘=’
          ;; or ‘zerop’.
          (unless (eq exit-code 0)
            (user-error "%s failed with exit code %s"
                        markdown-open-command exit-code))))
    (funcall markdown-open-command))
  nil)

(defun markdown-kill-ring-save ()
  "Run Markdown on file and store output in the kill ring."
  (interactive)
  (save-window-excursion
    (markdown)
    (with-current-buffer markdown-output-buffer-name
      (kill-ring-save (point-min) (point-max)))))


;;; Links =====================================================================

(defun markdown-backward-to-link-start ()
  "Backward link start position if current position is in link title."
  ;; Issue #305
  (when (eq (get-text-property (point) 'face) 'markdown-link-face)
    (skip-chars-backward "^[")
    (forward-char -1)))

(defun markdown-link-p ()
  "Return non-nil when `point' is at a non-wiki link.
See `markdown-wiki-link-p' for more information."
  (save-excursion
    (let ((case-fold-search nil))
      (when (and (not (markdown-wiki-link-p)) (not (markdown-code-block-at-point-p)))
        (markdown-backward-to-link-start)
        (or (thing-at-point-looking-at markdown-regex-link-inline)
            (thing-at-point-looking-at markdown-regex-link-reference)
            (thing-at-point-looking-at markdown-regex-uri)
            (thing-at-point-looking-at markdown-regex-angle-uri))))))

(defun markdown-link-at-pos (pos)
  "Return properties of link or image at position POS.
Value is a list of elements describing the link:
 0. beginning position
 1. end position
 2. link text
 3. URL
 4. reference label
 5. title text
 6. bang (nil or \"!\")"
  (save-excursion
    (goto-char pos)
    (markdown-backward-to-link-start)
    (let (begin end text url reference title bang)
      (cond
       ;; Inline image or link at point.
       ((thing-at-point-looking-at markdown-regex-link-inline)
        (setq bang (match-string-no-properties 1)
              begin (match-beginning 0)
              text (match-string-no-properties 3)
              url (match-string-no-properties 6))
        ;; consider nested parentheses
        ;; if link target contains parentheses, (match-end 0) isn't correct end position of the link
        (let* ((close-pos (scan-sexps (match-beginning 5) 1))
               (destination-part (string-trim (buffer-substring-no-properties (1+ (match-beginning 5)) (1- close-pos)))))
          (setq end close-pos)
          ;; A link can contain spaces if it is wrapped with angle brackets
          (cond ((string-match "\\`<\\(.+\\)>\\'" destination-part)
                 (setq url (match-string-no-properties 1 destination-part)))
                ((string-match "\\([^ ]+\\)\\s-+\\(.+\\)" destination-part)
                 (setq url (match-string-no-properties 1 destination-part)
                       title (substring (match-string-no-properties 2 destination-part) 1 -1)))
                (t (setq url destination-part)))
          (setq url (url-unhex-string url))))
       ;; Reference link at point.
       ((thing-at-point-looking-at markdown-regex-link-reference)
        (setq bang (match-string-no-properties 1)
              begin (match-beginning 0)
              end (match-end 0)
              text (match-string-no-properties 3))
        (when (char-equal (char-after (match-beginning 5)) ?\[)
          (setq reference (match-string-no-properties 6))))
       ;; Angle bracket URI at point.
       ((thing-at-point-looking-at markdown-regex-angle-uri)
        (setq begin (match-beginning 0)
              end (match-end 0)
              url (match-string-no-properties 2)))
       ;; Plain URI at point.
       ((thing-at-point-looking-at markdown-regex-uri)
        (setq begin (match-beginning 0)
              end (match-end 0)
              url (match-string-no-properties 1))))
      (list begin end text url reference title bang))))

(defun markdown-link-url ()
  "Return the URL part of the regular (non-wiki) link at point.
Works with both inline and reference style links, and with images.
If point is not at a link or the link reference is not defined
returns nil."
  (let* ((values (markdown-link-at-pos (point)))
         (text (nth 2 values))
         (url (nth 3 values))
         (ref (nth 4 values)))
    (or url (and ref (car (markdown-reference-definition
                           (downcase (if (string= ref "") text ref))))))))

(defun markdown--browse-url (url)
  (let* ((struct (url-generic-parse-url url))
         (full (url-fullness struct))
         (file url))
    ;; Parse URL, determine fullness, strip query string
    (setq file (car (url-path-and-query struct)))
    ;; Open full URLs in browser, files in Emacs
    (if full
        (browse-url url)
      (when (and file (> (length file) 0))
        (let ((link-file (funcall markdown-translate-filename-function file)))
          (if (and markdown-open-image-command (string-match-p (image-file-name-regexp) link-file))
              (if (functionp markdown-open-image-command)
                  (funcall markdown-open-image-command link-file)
                (process-file markdown-open-image-command nil nil nil link-file))
            (find-file link-file)))))))

(defun markdown-follow-link-at-point (&optional event)
  "Open the non-wiki link at point or EVENT.
If the link is a complete URL, open in browser with `browse-url'.
Otherwise, open with `find-file' after stripping anchor and/or query string.
Translate filenames using `markdown-filename-translate-function'."
  (interactive (list last-command-event))
  (if event (posn-set-point (event-start event)))
  (if (markdown-link-p)
      (or (run-hook-with-args-until-success 'markdown-follow-link-functions (markdown-link-url))
          (markdown--browse-url (markdown-link-url)))
    (user-error "Point is not at a Markdown link or URL")))

(defun markdown-fontify-inline-links (last)
  "Add text properties to next inline link from point to LAST."
  (when (markdown-match-generic-links last nil)
    (let* ((link-start (match-beginning 3))
           (link-end (match-end 3))
           (url-start (match-beginning 6))
           (url-end (match-end 6))
           (url (match-string-no-properties 6))
           (title-start (match-beginning 7))
           (title-end (match-end 7))
           (title (match-string-no-properties 7))
<<<<<<< HEAD
           (url-char (markdown--first-displayable markdown-url-compose-char)))
=======
           ;; Markup part
           (mp (list 'invisible 'markdown-markup
                     'rear-nonsticky t
                     'font-lock-multiline t))
           ;; Link part (without face)
           (lp (list 'keymap markdown-mode-mouse-map
                     'font-lock-multiline t
                     'help-echo (if title (concat title "\n" url) url)))
           ;; URL part
           (up (list 'keymap markdown-mode-mouse-map
                     'invisible 'markdown-markup
                     'font-lock-multiline t))
           ;; URL composition character
           (url-char (markdown--first-displayable markdown-url-compose-char))
           ;; Title part
           (tp (list 'invisible 'markdown-markup
                     'font-lock-multiline t)))
      (when markdown-mouse-follow-link
        (setq lp (append lp '(mouse-face 'markdown-highlight-face)))
        (setq up (append up '(mouse-face 'markdown-highlight-face))))
>>>>>>> ee9d6de1
      (dolist (g '(1 2 4 5 8))
        (when (match-end g)
          (add-text-properties (match-beginning g) (match-end g) markdown--markup-props)
          (add-face-text-property (match-beginning g) (match-end g) 'markdown-markup-face)))
      ;; Preserve existing faces applied to link part (e.g., inline code)
      (when link-start
        (add-text-properties link-start link-end (markdown--link-props url title))
        (add-face-text-property link-start link-end 'markdown-link-face))
      (when url-start
        (add-text-properties url-start url-end markdown--url-props)
        (add-face-text-property url-start url-end 'markdown-url-face))
      (when title-start
        (add-text-properties url-end title-end markdown--title-props)
        (add-face-text-property url-end title-end 'markdown-link-title-face))
      (when (and markdown-hide-urls url-start)
        (compose-region url-start (or title-end url-end) url-char))
      t)))

(defun markdown-fontify-reference-links (last)
  "Add text properties to next reference link from point to LAST."
  (when (markdown-match-generic-links last t)
    (let* ((link-start (match-beginning 3))
           (link-end (match-end 3))
           (ref-start (match-beginning 6))
           (ref-end (match-end 6))
           ;; Link properties
           (lp (list 'keymap markdown-mode-mouse-map
                     'font-lock-multiline t
                     'help-echo (lambda (_ __ pos)
                                  (save-match-data
                                    (save-excursion
                                      (goto-char pos)
                                      (or (markdown-link-url)
                                          "Undefined reference"))))))
           ;; URL composition character
           (url-char (markdown--first-displayable markdown-url-compose-char))
           ;; Reference properties
           (rp (list 'invisible 'markdown-markup
                     'font-lock-multiline t)))
      (when markdown-mouse-follow-link
        (setq lp (append lp '(mouse-face markdown-highlight-face))))
      (dolist (g '(1 2 4 5 8))
        (when (match-end g)
          (add-text-properties (match-beginning g) (match-end g) markdown--markup-props)
          (add-face-text-property (match-beginning g) (match-end g) 'markdown-markup-face)))
      (when link-start
        (add-text-properties link-start link-end lp)
        (add-face-text-property link-start link-end 'markdown-link-face))
      (when ref-start
        (add-text-properties ref-start ref-end rp)
        (add-face-text-property ref-start ref-end 'markdown-reference-face)
        (when (and markdown-hide-urls (> (- ref-end ref-start) 2))
          (compose-region ref-start ref-end url-char)))
      t)))

(defun markdown-fontify-wiki-links (last)
  "Add text properties to next wiki link from point to LAST."
  (when (and markdown-enable-wiki-links
             (markdown-match-inline-generic markdown-regex-wiki-link last))
    (let* ((begin (match-beginning 1))
           (end (match-end 1))
           (beg2 (match-beginning 2))
           (end2 (match-end 2))
           (beg3 (match-beginning 3))
           (end3 (match-end 3))
           (beg4 (match-beginning 4))
           (end4 (match-end 4))
           (beg5 (match-beginning 5))
           (end5 (match-end 5))
           (beg6 (match-beginning 6))
           (end6 (match-end 6))
           (part1 (match-string-no-properties 3))
           (part2 (match-string-no-properties 5))
           (aliasp (string-equal (match-string-no-properties 4) "|"))
           (file-name (markdown-convert-wiki-link-to-filename (markdown-wiki-link-link)))
           (file-missing-p (not (file-exists-p file-name))))
      (if (or (markdown-in-comment-p begin)
              (markdown-in-comment-p end)
              (markdown-inline-code-at-pos-p begin)
              (markdown-inline-code-at-pos-p end)
              (markdown-code-block-at-pos begin))
          (progn (goto-char (min (1+ begin) last))
                 (when (< (point) last)
                   (markdown-fontify-wiki-links last)))
        ;; Add text properties for hiding markup
        (progn
          ;; Propertize opening and closing brackets
          (add-text-properties    beg2 end2 markdown--markup-props)
          (add-face-text-property beg2 end2 'markdown-markup-face)
          (add-text-properties    beg6 end6 markdown--markup-props)
          (add-face-text-property beg6 end6 'markdown-markup-face)
          (if aliasp
              (progn
                ;; Propertize pipe separating URL from link text
                (add-text-properties    beg4 end4 markdown--markup-props)
                (add-face-text-property beg4 end4 'markdown-markup-face)
                (if markdown-wiki-link-alias-first
                    (progn
                      ;; Properties alias portion of link
                      (add-text-properties    beg3 end3 (markdown--link-props part2))
                      (add-face-text-property beg3 end3 'markdown-link-face)
                      (add-text-properties    beg5 end5 markdown--url-props)
                      (add-text-properties    beg5 end5 '(invisible markdown-markup))
                      (add-face-text-property beg5 end5 'markdown-url-face)
                      (when (and file-missing-p markdown-wiki-link-fontify-missing)
                        (put-text-property beg3 end3 'face 'markdown-missing-link-face)))
                  (progn
                    ;; Properties URL portion of link
                    (add-text-properties    beg3 end3 markdown--url-props)
                    (add-text-properties    beg3 end3 '(invisible markdown-markup))
                    (add-face-text-property beg3 end3 'markdown-url-face)
                    (add-text-properties    beg5 end5 (markdown--link-props part1))
                    (add-face-text-property beg5 end5 'markdown-link-face)
                    (when (and file-missing-p markdown-wiki-link-fontify-missing)
                      (put-text-property beg5 end5 'face 'markdown-missing-link-face)))))
            (progn
              ;; Properties link as link text
              (add-text-properties    beg3 end3 (markdown--link-props part1))
              (add-face-text-property beg3 end3 'markdown-link-face)
              (when (and file-missing-p markdown-wiki-link-fontify-missing)
                (put-text-property beg3 end3 'face 'markdown-missing-link-face)))))
        (set-match-data (list begin end))
        t))))

(defun markdown-fontify-angle-uris (last)
  "Add text properties to angle URIs from point to LAST."
  (when (markdown-match-angle-uris last)
<<<<<<< HEAD
    (let* ((url-start (match-beginning 2))
           (url-end (match-end 2))
           ;; URI properties
           (up (list 'keymap markdown-mode-mouse-map
                     'face 'markdown-plain-url-face
                     'mouse-face 'markdown-highlight-face
                     'font-lock-multiline t)))
      (dolist (g '(1 3))
        (add-text-properties (match-beginning g) (match-end g) markdown--markup-props))
      (add-text-properties url-start url-end up)
      t)))
=======
    (let ((url-start (match-beginning 2))
          (url-end (match-end 2)))
      (unless (or (markdown-in-inline-code-p url-start)
                  (markdown-in-inline-code-p url-end))
        (let* (;; Markup part
               (mp (list 'face 'markdown-markup-face
                         'invisible 'markdown-markup
                         'rear-nonsticky t
                         'font-lock-multiline t))
               ;; URI part
               (up (list 'keymap markdown-mode-mouse-map
                         'face 'markdown-plain-url-face
                         'font-lock-multiline t)))
          (when markdown-mouse-follow-link
            (setq up (append up '(mouse-face markdown-highlight-face))))
          (dolist (g '(1 3))
            (add-text-properties (match-beginning g) (match-end g) mp))
          (add-text-properties url-start url-end up)
          t)))))
>>>>>>> ee9d6de1

(defun markdown-fontify-plain-uris (last)
  "Add text properties to plain URLs from point to LAST."
  (when (markdown-match-plain-uris last)
    (let* ((start (match-beginning 0))
           (end (match-end 0))
           (props (list 'keymap markdown-mode-mouse-map
                        'face 'markdown-plain-url-face
                        'rear-nonsticky t
                        'font-lock-multiline t)))
      (when markdown-mouse-follow-link
        (setq props (append props '(mouse-face markdown-highlight-face))))
      (add-text-properties start end props)
      t)))

(defun markdown-toggle-url-hiding (&optional arg)
  "Toggle the display or hiding of URLs.
With a prefix argument ARG, enable URL hiding if ARG is positive,
and disable it otherwise."
  (interactive (list (or current-prefix-arg 'toggle)))
  (setq markdown-hide-urls
        (if (eq arg 'toggle)
            (not markdown-hide-urls)
          (> (prefix-numeric-value arg) 0)))
  (when (called-interactively-p 'interactive)
    (message "markdown-mode URL hiding %s" (if markdown-hide-urls "enabled" "disabled")))
  (markdown-reload-extensions))


;;; Wiki Links ================================================================

(defun markdown-wiki-link-p ()
  "Return non-nil if wiki links are enabled and `point' is at a true wiki link.
A true wiki link name matches `markdown-regex-wiki-link' but does
not match the current file name after conversion.  This modifies
the data returned by `match-data'.  Note that the potential wiki
link name must be available via `match-string'."
  (when markdown-enable-wiki-links
    (let ((case-fold-search nil))
      (and (thing-at-point-looking-at markdown-regex-wiki-link)
           (not (markdown-code-block-at-point-p))
           (or (not buffer-file-name)
               (not (string-equal (buffer-file-name)
                                  (markdown-convert-wiki-link-to-filename
                                   (markdown-wiki-link-link)))))))))

(defun markdown-wiki-link-link ()
  "Return the link part of the wiki link using current match data.
The location of the link component depends on the value of
`markdown-wiki-link-alias-first'."
  (if markdown-wiki-link-alias-first
      (or (match-string-no-properties 5) (match-string-no-properties 3))
    (match-string-no-properties 3)))

(defun markdown-wiki-link-alias ()
  "Return the alias or text part of the wiki link using current match data.
The location of the alias component depends on the value of
`markdown-wiki-link-alias-first'."
  (if markdown-wiki-link-alias-first
      (match-string-no-properties 3)
    (or (match-string-no-properties 5) (match-string-no-properties 3))))

(defun markdown--wiki-link-search-types ()
  "Return a list of the currently selected search types.

Due to deprecated variables, as of markdown-mode version 2.5, the return value
of this function is the same as the value of the variable
`markdown-wiki-link-search-type'."
  (let ((ret (and markdown-wiki-link-search-type
                  (cl-copy-list markdown-wiki-link-search-type))))
    (when (and markdown-wiki-link-search-subdirectories
               (not (memq 'sub-directories markdown-wiki-link-search-type)))
      (push 'sub-directories ret))
    (when (and markdown-wiki-link-search-parent-directories
               (not (memq 'parent-directories markdown-wiki-link-search-type)))
      (push 'parent-directories ret))
    ret))

(defun markdown--project-root ()
  "Try various approaches to find the project root."
  (or (cl-loop for dir in '(".git" ".hg" ".svn")
               when (locate-dominating-file default-directory dir)
               return it)
      (progn
        (require 'project)
        (let ((project (project-current t)))
          (with-no-warnings
            (if (fboundp 'project-root)
                (project-root project)
              (car (project-roots project))))))))

(defun markdown-convert-wiki-link-to-filename (name)
  "Generate a filename from the wiki link NAME.
Spaces in NAME are replaced with `markdown-link-space-sub-char'.
Search depth is determined by `markdown-wiki-link-search-type'.
When in `gfm-mode', follow GitHub's conventions where [[Test Test]]
and [[test test]] both map to Test-test.ext."
  (save-match-data
    ;; This function must not overwrite match data(PR #590)
    (let* ((basename (replace-regexp-in-string
                      "[[:space:]\n]" markdown-link-space-sub-char name))
           (basename (if (and (derived-mode-p 'gfm-mode) (not markdown-wiki-link-retain-case))
                         (concat (upcase (substring basename 0 1))
                                 (downcase (substring basename 1 nil)))
                       basename))
           (search-types (markdown--wiki-link-search-types))
           directory extension default candidates dir)
      (when buffer-file-name
        (setq directory (file-name-directory buffer-file-name)
              extension (file-name-extension buffer-file-name)))
      (setq default (concat basename
                            (when extension (concat "." extension))))
      (cond
       ;; Look in current directory first.
       ((or (null buffer-file-name)
            (file-exists-p default))
        default)
       ;; Possibly search in subdirectories, next.
       ((and (memq 'sub-directories search-types)
             (setq candidates
                   (directory-files-recursively
                    directory (concat "^" default "$"))))
        (car candidates))
       ;; Possibly search in parent directories as a last resort.
       ((and (memq 'parent-directories search-types)
             (setq dir (locate-dominating-file directory default)))
        (concat dir default))
       ((and (memq 'project search-types)
             (setq candidates
                   (directory-files-recursively
                    (markdown--project-root) (concat "^" default "$"))))
        (car candidates))
       ;; If nothing is found, return default in current directory.
       (t default)))))

(defun markdown-follow-wiki-link (name &optional other)
  "Follow the wiki link NAME.
Convert the name to a file name and call `find-file'.  Ensure that
the new buffer remains in `markdown-mode'.  Open the link in another
window when OTHER is non-nil."
  (let ((filename (markdown-convert-wiki-link-to-filename name))
        (wp (when buffer-file-name
              (file-name-directory buffer-file-name))))
    (if (not wp)
        (user-error "Must be visiting a file")
      (when other (other-window 1))
      (let ((default-directory wp))
        (find-file filename)))
    (unless (derived-mode-p 'markdown-mode)
      (markdown-mode))))

(defun markdown-follow-wiki-link-at-point (&optional arg)
  "Find Wiki Link at point.
With prefix argument ARG, open the file in other window.
See `markdown-wiki-link-p' and `markdown-follow-wiki-link'."
  (interactive "P")
  (if (markdown-wiki-link-p)
      (markdown-follow-wiki-link (markdown-wiki-link-link) arg)
    (user-error "Point is not at a Wiki Link")))

(defun markdown-extend-changed-region (from to)
  "Extend region given by FROM and TO so that we can fontify all links.
The region is extended to the first newline before and the first
newline after."
  ;; start looking for the first new line before 'from
  (goto-char from)
  (re-search-backward "\n" nil t)
  (let ((new-from (point-min))
        (new-to (point-max)))
    (if (not (= (point) from))
        (setq new-from (point)))
    ;; do the same thing for the first new line after 'to
    (goto-char to)
    (re-search-forward "\n" nil t)
    (if (not (= (point) to))
        (setq new-to (point)))
    (cl-values new-from new-to)))

(defun markdown-toggle-wiki-links (&optional arg)
  "Toggle support for wiki links.
With a prefix argument ARG, enable wiki link support if ARG is positive,
and disable it otherwise."
  (interactive (list (or current-prefix-arg 'toggle)))
  (setq markdown-enable-wiki-links
        (if (eq arg 'toggle)
            (not markdown-enable-wiki-links)
          (> (prefix-numeric-value arg) 0)))
  (when (called-interactively-p 'interactive)
    (message "markdown-mode wiki link support %s"
             (if markdown-enable-wiki-links "enabled" "disabled")))
  (markdown-reload-extensions))

;;; Following & Doing =========================================================

(defun markdown-follow-thing-at-point (arg)
  "Follow thing at point if possible, such as a reference link or wiki link.
Opens inline and reference links in a browser.  Opens wiki links
to other files in the current window, or the another window if
ARG is non-nil.
See `markdown-follow-link-at-point' and
`markdown-follow-wiki-link-at-point'."
  (interactive "P")
  (cond ((markdown-link-p)
         (markdown-follow-link-at-point))
        ((markdown-wiki-link-p)
         (markdown-follow-wiki-link-at-point arg))
        (t
         (let* ((values (markdown-link-at-pos (point)))
                (url (nth 3 values)))
           (unless url
             (user-error "Nothing to follow at point"))
           (markdown--browse-url url)))))

(defun markdown-do ()
  "Do something sensible based on context at point.
Jumps between reference links and definitions; between footnote
markers and footnote text."
  (interactive)
  (cond
   ;; Footnote definition
   ((markdown-footnote-text-positions)
    (markdown-footnote-return))
   ;; Footnote marker
   ((markdown-footnote-marker-positions)
    (markdown-footnote-goto-text))
   ;; Reference link
   ((thing-at-point-looking-at markdown-regex-link-reference)
    (markdown-reference-goto-definition))
   ;; Reference definition
   ((thing-at-point-looking-at markdown-regex-reference-definition)
    (markdown-reference-goto-link (match-string-no-properties 2)))
   ;; Link
   ((or (markdown-link-p) (markdown-wiki-link-p))
    (markdown-follow-thing-at-point nil))
   ;; GFM task list item
   ((markdown-gfm-task-list-item-at-point)
    (markdown-toggle-gfm-checkbox))
   ;; Align table
   ((markdown-table-at-point-p)
    (call-interactively #'markdown-table-align))
   ;; Otherwise
   (t
    (markdown-insert-gfm-checkbox))))


;;; Miscellaneous =============================================================

(defun markdown-compress-whitespace-string (str)
  "Compress whitespace in STR and return result.
Leading and trailing whitespace is removed.  Sequences of multiple
spaces, tabs, and newlines are replaced with single spaces."
  (replace-regexp-in-string "\\(^[ \t\n]+\\|[ \t\n]+$\\)" ""
                            (replace-regexp-in-string "[ \t\n]+" " " str)))

(defun markdown--substitute-command-keys (string)
  "Like `substitute-command-keys' but, but prefers control characters.
First pass STRING to `substitute-command-keys' and then
substitute `C-i` for `TAB` and `C-m` for `RET`."
  (replace-regexp-in-string
   "\\<TAB\\>" "C-i"
   (replace-regexp-in-string
    "\\<RET\\>" "C-m" (substitute-command-keys string) t) t))

(defun markdown-line-number-at-pos (&optional pos)
  "Return (narrowed) buffer line number at position POS.
If POS is nil, use current buffer location.
This is an exact copy of `line-number-at-pos' for use in emacs21."
  (let ((opoint (or pos (point))) start)
    (save-excursion
      (goto-char (point-min))
      (setq start (point))
      (goto-char opoint)
      (forward-line 0)
      (1+ (count-lines start (point))))))

(defun markdown-inside-link-p ()
  "Return t if point is within a link."
  (save-match-data
    (thing-at-point-looking-at (markdown-make-regex-link-generic))))

(defun markdown-line-is-reference-definition-p ()
  "Return whether the current line is a (non-footnote) reference definition."
  (save-excursion
    (move-beginning-of-line 1)
    (and (looking-at-p markdown-regex-reference-definition)
         (not (looking-at-p "[ \t]*\\[^")))))

(defun markdown-adaptive-fill-function ()
  "Return prefix for filling paragraph or nil if not determined."
  (cond
   ;; List item inside blockquote
   ((looking-at "^[ \t]*>[ \t]*\\(\\(?:[0-9]+\\|#\\)\\.\\|[*+:-]\\)[ \t]+")
    (replace-regexp-in-string
     "[0-9\\.*+-]" " " (match-string-no-properties 0)))
   ;; Blockquote
   ((looking-at markdown-regex-blockquote)
    (buffer-substring-no-properties (match-beginning 0) (match-end 2)))
   ;; List items
   ((looking-at markdown-regex-list)
    (match-string-no-properties 0))
   ;; Footnote definition
   ((looking-at-p markdown-regex-footnote-definition)
    "    ") ; four spaces
   ;; No match
   (t nil)))

(defun markdown-fill-paragraph (&optional justify)
  "Fill paragraph at or after point.
This function is like \\[fill-paragraph], but it skips Markdown
code blocks.  If the point is in a code block, or just before one,
do not fill.  Otherwise, call `fill-paragraph' as usual. If
JUSTIFY is non-nil, justify text as well.  Since this function
handles filling itself, it always returns t so that
`fill-paragraph' doesn't run."
  (interactive "P")
  (unless (or (markdown-code-block-at-point-p)
              (save-excursion
                (back-to-indentation)
                (skip-syntax-forward "-")
                (markdown-code-block-at-point-p)))
    (let ((fill-prefix (save-excursion
                         (goto-char (line-beginning-position))
                         (when (looking-at "\\([ \t]*>[ \t]*\\(?:>[ \t]*\\)+\\)")
                           (match-string-no-properties 1)))))
      (fill-paragraph justify)))
  t)

(defun markdown-fill-forward-paragraph (&optional arg)
  "Function used by `fill-paragraph' to move over ARG paragraphs.
This is a `fill-forward-paragraph-function' for `markdown-mode'.
It is called with a single argument specifying the number of
paragraphs to move.  Just like `forward-paragraph', it should
return the number of paragraphs left to move."
  (or arg (setq arg 1))
  (if (> arg 0)
      ;; With positive ARG, move across ARG non-code-block paragraphs,
      ;; one at a time.  When passing a code block, don't decrement ARG.
      (while (and (not (eobp))
                  (> arg 0)
                  (= (forward-paragraph 1) 0)
                  (or (markdown-code-block-at-pos (line-beginning-position 0))
                      (setq arg (1- arg)))))
    ;; Move backward by one paragraph with negative ARG (always -1).
    (let ((start (point)))
      (setq arg (forward-paragraph arg))
      (while (and (not (eobp))
                  (progn (move-to-left-margin) (not (eobp)))
                  (looking-at-p paragraph-separate))
        (forward-line 1))
      (cond
       ;; Move point past whitespace following list marker.
       ((looking-at markdown-regex-list)
        (goto-char (match-end 0)))
       ;; Move point past whitespace following pipe at beginning of line
       ;; to handle Pandoc line blocks.
       ((looking-at "^|\\s-*")
        (goto-char (match-end 0)))
       ;; Return point if the paragraph passed was a code block.
       ((markdown-code-block-at-pos (line-beginning-position 2))
        (goto-char start)))))
  arg)

(defun markdown--inhibit-electric-quote ()
  "Function added to `electric-quote-inhibit-functions'.
Return non-nil if the quote has been inserted inside a code block
or span."
  (let ((pos (1- (point))))
    (or (markdown-inline-code-at-pos pos)
        (markdown-code-block-at-pos pos))))


;;; Extension Framework =======================================================

(defun markdown-reload-extensions ()
  "Check settings, update font-lock keywords and hooks, and re-fontify buffer."
  (interactive)
  (when (derived-mode-p 'markdown-mode)
    ;; Refontify buffer
    (font-lock-flush)))

(defun markdown-handle-local-variables ()
  "Run in `hack-local-variables-hook' to update font lock rules.
Checks to see if there is actually a ‘markdown-mode’ file local variable
before regenerating font-lock rules for extensions."
  (when (or (assoc 'markdown-enable-wiki-links file-local-variables-alist)
            (assoc 'markdown-enable-math file-local-variables-alist))
    (when (assoc 'markdown-enable-math file-local-variables-alist)
      (markdown-toggle-math markdown-enable-math))
    (markdown-reload-extensions)))


;;; Math Support ==============================================================

(defconst markdown-mode-font-lock-keywords-math
  (list
   ;; Equation reference (eq:foo)
   '("\\((eq:\\)\\([[:alnum:]:_]+\\)\\()\\)" . ((1 markdown-markup-face)
                                                (2 markdown-reference-face)
                                                (3 markdown-markup-face)))
   ;; Equation reference \eqref{foo}
   '("\\(\\\\eqref{\\)\\([[:alnum:]:_]+\\)\\(}\\)" . ((1 markdown-markup-face)
                                                      (2 markdown-reference-face)
                                                      (3 markdown-markup-face))))
  "Font lock keywords to add and remove when toggling math support.")

(defun markdown-toggle-math (&optional arg)
  "Toggle support for inline and display LaTeX math expressions.
With a prefix argument ARG, enable math mode if ARG is positive,
and disable it otherwise.  If called from Lisp, enable the mode
if ARG is omitted or nil."
  (interactive (list (or current-prefix-arg 'toggle)))
  (setq markdown-enable-math
        (if (eq arg 'toggle)
            (not markdown-enable-math)
          (> (prefix-numeric-value arg) 0)))
  (if markdown-enable-math
      (font-lock-add-keywords
       'markdown-mode markdown-mode-font-lock-keywords-math)
    (font-lock-remove-keywords
     'markdown-mode markdown-mode-font-lock-keywords-math))
  (when (called-interactively-p 'interactive)
    (message "markdown-mode math support %s" (if markdown-enable-math "enabled" "disabled")))
  (markdown-reload-extensions))


;;; GFM Checkboxes ============================================================

(define-button-type 'markdown-gfm-checkbox-button
  'follow-link t
  'face 'markdown-gfm-checkbox-face
  'mouse-face 'markdown-highlight-face
  'action #'markdown-toggle-gfm-checkbox-button)

(defun markdown-gfm-task-list-item-at-point (&optional bounds)
  "Return non-nil if there is a GFM task list item at the point.
Optionally, the list item BOUNDS may be given if available, as
returned by `markdown-cur-list-item-bounds'.  When a task list item
is found, the return value is the same value returned by
`markdown-cur-list-item-bounds'."
  (unless bounds
    (setq bounds (markdown-cur-list-item-bounds)))
  (> (length (nth 5 bounds)) 0))

(defun markdown-insert-gfm-checkbox ()
  "Add GFM checkbox at point.
Returns t if added.
Returns nil if non-applicable."
  (interactive)
  (let ((bounds (markdown-cur-list-item-bounds)))
    (if bounds
        (unless (cl-sixth bounds)
          (let ((pos (+ (cl-first bounds) (cl-fourth bounds)))
                (markup "[ ] "))
            (if (< pos (point))
                (save-excursion
                  (goto-char pos)
                  (insert markup))
              (goto-char pos)
              (insert markup))
            (syntax-propertize (+ (cl-second bounds) 4))
            t))
      (unless (save-excursion
                (back-to-indentation)
                (or (markdown-list-item-at-point-p)
                    (markdown-heading-at-point)
                    (markdown-in-comment-p)
                    (markdown-code-block-at-point-p)))
        (let ((pos (save-excursion
                     (back-to-indentation)
                     (point)))
              (markup (concat (or (save-excursion
                                    (beginning-of-line 0)
                                    (cl-fifth (markdown-cur-list-item-bounds)))
                                  markdown-unordered-list-item-prefix)
                              "[ ] ")))
          (if (< pos (point))
              (save-excursion
                (goto-char pos)
                (insert markup))
            (goto-char pos)
            (insert markup))
          (syntax-propertize (line-end-position))
          t)))))

(defun markdown-toggle-gfm-checkbox ()
  "Toggle GFM checkbox at point.
Returns the resulting status as a string, either \"[x]\" or \"[ ]\".
Returns nil if there is no task list item at the point."
  (interactive)
  (save-match-data
    (save-excursion
      (let ((bounds (markdown-cur-list-item-bounds)))
        (when bounds
          ;; Move to beginning of task list item
          (goto-char (cl-first bounds))
          ;; Advance to column of first non-whitespace after marker
          (forward-char (cl-fourth bounds))
          (cond ((looking-at "\\[ \\]")
                 (replace-match
                  (if markdown-gfm-uppercase-checkbox "[X]" "[x]")
                  nil t)
                 (match-string-no-properties 0))
                ((looking-at "\\[[xX]\\]")
                 (replace-match "[ ]" nil t)
                 (match-string-no-properties 0))))))))

(defun markdown-toggle-gfm-checkbox-button (button)
  "Toggle GFM checkbox BUTTON on click."
  (save-match-data
    (save-excursion
      (goto-char (button-start button))
      (markdown-toggle-gfm-checkbox))))

(defun markdown-make-gfm-checkboxes-buttons (start end)
  "Make GFM checkboxes buttons in region between START and END."
  (save-excursion
    (goto-char start)
    (let ((case-fold-search t))
      (save-excursion
        (while (re-search-forward markdown-regex-gfm-checkbox end t)
          (make-button (match-beginning 1) (match-end 1)
                       :type 'markdown-gfm-checkbox-button))))))

;; Called when any modification is made to buffer text.
(defun markdown-gfm-checkbox-after-change-function (beg end _)
  "Add to `after-change-functions' to setup GFM checkboxes as buttons.
BEG and END are the limits of scanned region."
  (save-excursion
    (save-match-data
      ;; Rescan between start of line from `beg' and start of line after `end'.
      (markdown-make-gfm-checkboxes-buttons
       (progn (goto-char beg) (beginning-of-line) (point))
       (progn (goto-char end) (forward-line 1) (point))))))

(defun markdown-remove-gfm-checkbox-overlays ()
  "Remove all GFM checkbox overlays in buffer."
  (save-excursion
    (save-restriction
      (widen)
      (remove-overlays nil nil 'face 'markdown-gfm-checkbox-face))))


;;; Display inline image ======================================================

(defvar-local markdown-inline-image-overlays nil)

(defun markdown-remove-inline-images ()
  "Remove inline image overlays from image links in the buffer.
This can be toggled with `markdown-toggle-inline-images'
or \\[markdown-toggle-inline-images]."
  (interactive)
  (mapc #'delete-overlay markdown-inline-image-overlays)
  (setq markdown-inline-image-overlays nil)
  (when (fboundp 'clear-image-cache) (clear-image-cache)))

(defcustom markdown-display-remote-images nil
  "If non-nil, download and display remote images.
See also `markdown-inline-image-overlays'.

Only image URLs specified with a protocol listed in
`markdown-remote-image-protocols' are displayed."
  :group 'markdown
  :type 'boolean)

(defcustom markdown-remote-image-protocols '("https")
  "List of protocols to use to download remote images.
See also `markdown-display-remote-images'."
  :group 'markdown
  :type '(repeat string))

(defvar markdown--remote-image-cache
  (make-hash-table :test 'equal)
  "A map from URLs to image paths.")

(defun markdown--get-remote-image (url)
  "Retrieve the image path for a given URL."
  (or (gethash url markdown--remote-image-cache)
      (let ((dl-path (make-temp-file "markdown-mode--image")))
        (require 'url)
        (url-copy-file url dl-path t)
        (puthash url dl-path markdown--remote-image-cache))))

(defun markdown-display-inline-images ()
  "Add inline image overlays to image links in the buffer.
This can be toggled with `markdown-toggle-inline-images'
or \\[markdown-toggle-inline-images]."
  (interactive)
  (unless (display-images-p)
    (error "Cannot show images"))
  (save-excursion
    (save-restriction
      (widen)
      (goto-char (point-min))
      (while (re-search-forward markdown-regex-link-inline nil t)
        (let* ((start (match-beginning 0))
               (imagep (match-beginning 1))
               (end (match-end 0))
               (file (match-string-no-properties 6)))
          (when (and imagep
                     (not (zerop (length file))))
            (unless (file-exists-p file)
              (let* ((download-file (funcall markdown-translate-filename-function file))
                     (valid-url (ignore-errors
                                  (member (downcase (url-type (url-generic-parse-url download-file)))
                                          markdown-remote-image-protocols))))
                (if (and markdown-display-remote-images valid-url)
                    (setq file (markdown--get-remote-image download-file))
                  (when (not valid-url)
                    ;; strip query parameter
                    (setq file (replace-regexp-in-string "?.+\\'" "" file))
                    (unless (file-exists-p file)
                      (setq file (url-unhex-string file)))))))
            (when (file-exists-p file)
              (let* ((abspath (if (file-name-absolute-p file)
                                  file
                                (concat default-directory file)))
                     (image
                      (cond ((and markdown-max-image-size
                                  (image-type-available-p 'imagemagick))
                             (create-image
                              abspath 'imagemagick nil
                              :max-width (car markdown-max-image-size)
                              :max-height (cdr markdown-max-image-size)))
                            (markdown-max-image-size
                             (create-image abspath nil nil
                                           :max-width (car markdown-max-image-size)
                                           :max-height (cdr markdown-max-image-size)))
                            (t (create-image abspath)))))
                (when image
                  (let ((ov (make-overlay start end)))
                    (overlay-put ov 'display image)
                    (overlay-put ov 'face 'default)
                    (push ov markdown-inline-image-overlays)))))))))))

(defun markdown-toggle-inline-images ()
  "Toggle inline image overlays in the buffer."
  (interactive)
  (if markdown-inline-image-overlays
      (markdown-remove-inline-images)
    (markdown-display-inline-images)))


;;; GFM Code Block Fontification ==============================================

(defcustom markdown-fontify-code-blocks-natively nil
  "When non-nil, fontify code in code blocks using the native major mode.
This only works for fenced code blocks where the language is
specified where we can automatically determine the appropriate
mode to use.  The language to mode mapping may be customized by
setting the variable `markdown-code-lang-modes'."
  :group 'markdown
  :type 'boolean
  :safe #'booleanp
  :package-version '(markdown-mode . "2.3"))

(defcustom markdown-fontify-code-block-default-mode nil
  "Default mode to use to fontify code blocks.
This mode is used when automatic detection fails, such as for GFM
code blocks with no language specified."
  :group 'markdown
  :type '(choice function (const :tag "None" nil))
  :package-version '(markdown-mode . "2.4"))

(defun markdown-toggle-fontify-code-blocks-natively (&optional arg)
  "Toggle the native fontification of code blocks.
With a prefix argument ARG, enable if ARG is positive,
and disable otherwise."
  (interactive (list (or current-prefix-arg 'toggle)))
  (setq markdown-fontify-code-blocks-natively
        (if (eq arg 'toggle)
            (not markdown-fontify-code-blocks-natively)
          (> (prefix-numeric-value arg) 0)))
  (when (called-interactively-p 'interactive)
    (message "markdown-mode native code block fontification %s"
             (if markdown-fontify-code-blocks-natively "enabled" "disabled")))
  (markdown-reload-extensions))

;; This is based on `org-src-lang-modes' from org-src.el
(defcustom markdown-code-lang-modes
  '(("ocaml" . tuareg-mode) ("elisp" . emacs-lisp-mode) ("ditaa" . artist-mode)
    ("asymptote" . asy-mode) ("dot" . fundamental-mode) ("sqlite" . sql-mode)
    ("calc" . fundamental-mode) ("C" . c-mode) ("cpp" . c++-mode)
    ("C++" . c++-mode) ("screen" . shell-script-mode) ("shell" . sh-mode)
    ("bash" . sh-mode))
  "Alist mapping languages to their major mode.
The key is the language name, the value is the major mode.  For
many languages this is simple, but for language where this is not
the case, this variable provides a way to simplify things on the
user side.  For example, there is no ocaml-mode in Emacs, but the
mode to use is `tuareg-mode'."
  :group 'markdown
  :type '(repeat
          (cons
           (string "Language name")
           (symbol "Major mode")))
  :package-version '(markdown-mode . "2.3"))

(defun markdown-get-lang-mode (lang)
  "Return major mode that should be used for LANG.
LANG is a string, and the returned major mode is a symbol."
  (cl-find-if
   #'markdown--lang-mode-predicate
   (nconc (list (cdr (assoc lang markdown-code-lang-modes))
                (cdr (assoc (downcase lang) markdown-code-lang-modes)))
          (and (fboundp 'treesit-language-available-p)
               (list (and (treesit-language-available-p (intern lang))
                          (intern (concat lang "-ts-mode")))
                     (and (treesit-language-available-p (intern (downcase lang)))
                          (intern (concat (downcase lang) "-ts-mode")))))
          (list
           (intern (concat lang "-mode"))
           (intern (concat (downcase lang) "-mode"))))))

(defun markdown--lang-mode-predicate (mode)
  (and mode
       (fboundp mode)
       (or
        (not (string-match-p "ts-mode\\'" (symbol-name mode)))
        ;; Don't load tree-sitter mode if the mode is in neither auto-mode-alist nor major-mode-remap-alist
        ;; Because some ts-mode overwrites auto-mode-alist and it might break user configurations

        ;; https://github.com/jrblevin/markdown-mode/issues/787
        ;; major-mode-remap-alist was introduced at Emacs 29.1
        (cl-loop for pair in (bound-and-true-p major-mode-remap-alist)
                 for func = (cdr pair)
                 thereis (and (atom func) (eq mode func)))
        ;; https://github.com/jrblevin/markdown-mode/issues/761
        (cl-loop for pair in auto-mode-alist
                 for func = (cdr pair)
                 thereis (and (atom func) (eq mode func))))))

(defun markdown-fontify-code-blocks-generic (matcher last)
  "Add text properties to next code block from point to LAST.
Use matching function MATCHER."
  (when (funcall matcher last)
    (save-excursion
      (save-match-data
        (let* ((start (match-beginning 0))
               (end (match-end 0))
               ;; Find positions outside opening and closing backquotes.
               (bol-prev (progn (goto-char start)
                                (if (bolp) (line-beginning-position 0) (line-beginning-position))))
               (eol-next (progn (goto-char end)
                                (if (bolp) (line-beginning-position 2) (line-beginning-position 3))))
               lang)
          (if (and markdown-fontify-code-blocks-natively
                   (or (setq lang (markdown-code-block-lang))
                       markdown-fontify-code-block-default-mode))
              (markdown-fontify-code-block-natively lang start end)
            (add-text-properties start end '(face markdown-pre-face)))
          ;; Set background for block as well as opening and closing lines.
          (font-lock-append-text-property
           bol-prev eol-next 'face 'markdown-code-face)
          ;; Set invisible property for lines before and after, including newline.
          (add-text-properties bol-prev start '(invisible markdown-markup))
          (add-text-properties end eol-next '(invisible markdown-markup)))))
    t))

(defun markdown-fontify-gfm-code-blocks (last)
  "Add text properties to next GFM code block from point to LAST."
  (markdown-fontify-code-blocks-generic 'markdown-match-gfm-code-blocks last))

(defun markdown-fontify-fenced-code-blocks (last)
  "Add text properties to next tilde fenced code block from point to LAST."
  (markdown-fontify-code-blocks-generic 'markdown-match-fenced-code-blocks last))

;; Based on `org-src-font-lock-fontify-block' from org-src.el.
(defun markdown-fontify-code-block-natively (lang start end)
  "Fontify given GFM or fenced code block.
This function is called by Emacs for automatic fontification when
`markdown-fontify-code-blocks-natively' is non-nil.  LANG is the
language used in the block. START and END specify the block
position."
  (let ((lang-mode (if lang (markdown-get-lang-mode lang)
                     markdown-fontify-code-block-default-mode)))
    (when (fboundp lang-mode)
      (let ((string (buffer-substring-no-properties start end))
            (modified (buffer-modified-p))
            (markdown-buffer (current-buffer)) pos next)
        (remove-text-properties start end '(face nil))
        (with-current-buffer
            (get-buffer-create
             (format " *markdown-code-fontification:%s*" (symbol-name lang-mode)))
          ;; Make sure that modification hooks are not inhibited in
          ;; the org-src-fontification buffer in case we're called
          ;; from `jit-lock-function' (Bug#25132).
          (let ((inhibit-modification-hooks nil))
            (delete-region (point-min) (point-max))
            (insert string " ")) ;; so there's a final property change
          (unless (eq major-mode lang-mode) (funcall lang-mode))
          (font-lock-ensure)
          (setq pos (point-min))
          (while (setq next (next-single-property-change pos 'face))
            (let ((val (get-text-property pos 'face)))
              (when val
                (put-text-property
                 (+ start (1- pos)) (1- (+ start next)) 'face
                 val markdown-buffer)))
            (setq pos next)))
        (add-text-properties
         start end
         '(font-lock-fontified t fontified t font-lock-multiline t))
        (set-buffer-modified-p modified)))))

(require 'edit-indirect nil t)
(defvar edit-indirect-guess-mode-function)
(defvar edit-indirect-after-commit-functions)

(defun markdown--edit-indirect-after-commit-function (beg end)
  "Corrective logic run on code block content from lines BEG to END.
Restores code block indentation from BEG to END, and ensures trailing newlines
at the END of code blocks."
  ;; ensure trailing newlines
  (goto-char end)
  (unless (eq (char-before) ?\n)
    (insert "\n"))
  ;; restore code block indentation
  (goto-char (- beg 1))
  (let ((block-indentation (current-indentation)))
    (when (> block-indentation 0)
      (indent-rigidly beg end block-indentation)))
  (font-lock-ensure))

(defun markdown-edit-code-block ()
  "Edit Markdown code block in an indirect buffer."
  (interactive)
  (save-excursion
    (if (fboundp 'edit-indirect-region)
        (let* ((bounds (markdown-get-enclosing-fenced-block-construct))
               (begin (and bounds (not (null (nth 0 bounds))) (goto-char (nth 0 bounds)) (line-beginning-position 2)))
               (end (and bounds(not (null (nth 1 bounds)))  (goto-char (nth 1 bounds)) (line-beginning-position 1))))
          (if (and begin end)
              (let* ((indentation (and (goto-char (nth 0 bounds)) (current-indentation)))
                     (lang (markdown-code-block-lang))
                     (mode (or (and lang (markdown-get-lang-mode lang))
                               markdown-edit-code-block-default-mode))
                     (edit-indirect-guess-mode-function
                      (lambda (_parent-buffer _beg _end)
                        (funcall mode)))
                     (indirect-buf (edit-indirect-region begin end 'display-buffer)))
                ;; reset `sh-shell' when indirect buffer
                (when (and (not (member system-type '(ms-dos windows-nt)))
                           (member mode '(shell-script-mode sh-mode))
                           (member lang (append
                                         (mapcar (lambda (e) (symbol-name (car e)))
                                                 sh-ancestor-alist)
                                         '("csh" "rc" "sh"))))
                  (with-current-buffer indirect-buf
                    (sh-set-shell lang)))
                (when (> indentation 0) ;; un-indent in edit-indirect buffer
                  (with-current-buffer indirect-buf
                    (indent-rigidly (point-min) (point-max) (- indentation)))))
            (user-error "Not inside a GFM or tilde fenced code block")))
      (when (y-or-n-p "Package edit-indirect needed to edit code blocks. Install it now? ")
        (progn (package-refresh-contents)
               (package-install 'edit-indirect)
               (markdown-edit-code-block))))))


;;; Table Editing =============================================================

;; These functions were originally adapted from `org-table.el'.

;; General helper functions

(defmacro markdown--with-gensyms (symbols &rest body)
  (declare (debug (sexp body)) (indent 1))
  `(let ,(mapcar (lambda (s)
                   `(,s (make-symbol (concat "--" (symbol-name ',s)))))
                 symbols)
     ,@body))

(defun markdown--split-string (string &optional separators)
  "Splits STRING into substrings at SEPARATORS.
SEPARATORS is a regular expression. If nil it defaults to
`split-string-default-separators'. This version returns no empty
strings if there are matches at the beginning and end of string."
  (let ((start 0) notfirst list)
    (while (and (string-match
                 (or separators split-string-default-separators)
                 string
                 (if (and notfirst
                          (= start (match-beginning 0))
                          (< start (length string)))
                     (1+ start) start))
                (< (match-beginning 0) (length string)))
      (setq notfirst t)
      (or (eq (match-beginning 0) 0)
          (and (eq (match-beginning 0) (match-end 0))
               (eq (match-beginning 0) start))
          (push (substring string start (match-beginning 0)) list))
      (setq start (match-end 0)))
    (or (eq start (length string))
        (push (substring string start) list))
    (nreverse list)))

(defun markdown--string-width (s)
  "Return width of string S.
This version ignores characters with invisibility property
`markdown-markup'."
  (let (b)
    (when (or (eq t buffer-invisibility-spec)
              (member 'markdown-markup buffer-invisibility-spec))
      (while (setq b (text-property-any
                      0 (length s)
                      'invisible 'markdown-markup s))
        (setq s (concat
                 (substring s 0 b)
                 (substring s (or (next-single-property-change
                                   b 'invisible s)
                                  (length s))))))))
  (string-width s))

(defun markdown--remove-invisible-markup (s)
  "Remove Markdown markup from string S.
This version removes characters with invisibility property
`markdown-markup'."
  (let (b)
    (while (setq b (text-property-any
                    0 (length s)
                    'invisible 'markdown-markup s))
      (setq s (concat
               (substring s 0 b)
               (substring s (or (next-single-property-change
                                 b 'invisible s)
                                (length s)))))))
  s)

;; Functions for maintaining tables

(defvar markdown-table-at-point-p-function #'markdown--table-at-point-p
  "Function to decide if point is inside a table.

The indirection serves to differentiate between standard markdown
tables and gfm tables which are less strict about the markup.")

(defconst markdown-table-line-regexp "^[ \t]*|"
  "Regexp matching any line inside a table.")

(defconst markdown-table-hline-regexp "^[ \t]*|[-:]"
  "Regexp matching hline inside a table.")

(defconst markdown-table-dline-regexp "^[ \t]*|[^-:]"
  "Regexp matching dline inside a table.")

(defun markdown-table-at-point-p ()
  "Return non-nil when point is inside a table."
  (funcall markdown-table-at-point-p-function))

(defun markdown--table-at-point-p ()
  "Return non-nil when point is inside a table."
  (save-excursion
    (beginning-of-line)
    (and (looking-at-p markdown-table-line-regexp)
         (not (markdown-code-block-at-point-p)))))

(defconst gfm-table-line-regexp "^.?*|"
  "Regexp matching any line inside a table.")

(defconst gfm-table-hline-regexp "^-+\\(|-\\)+"
  "Regexp matching hline inside a table.")

;; GFM simplified tables syntax is as follows:
;; - A header line for the column names, this is any text
;;   separated by `|'.
;; - Followed by a string -|-|- ..., the number of dashes is optional
;;   but must be higher than 1. The number of separators should match
;;   the number of columns.
;; - Followed by the rows of data, which has the same format as the
;;   header line.
;; Example:
;;
;; foo | bar
;; ------|---------
;; bar | baz
;; bar | baz
(defun gfm--table-at-point-p ()
  "Return non-nil when point is inside a gfm-compatible table."
  (or (markdown--table-at-point-p)
      (save-excursion
        (beginning-of-line)
        (when (looking-at-p gfm-table-line-regexp)
          ;; we might be at the first line of the table, check if the
          ;; line below is the hline
          (or (save-excursion
                (forward-line 1)
                (looking-at-p gfm-table-hline-regexp))
              ;; go up to find the header
              (catch 'done
                (while (looking-at-p gfm-table-line-regexp)
                  (cond
                   ((looking-at-p gfm-table-hline-regexp)
                    (throw 'done t))
                   ((bobp)
                    (throw 'done nil)))
                  (forward-line -1))
                nil))))))

(defun markdown-table-hline-at-point-p ()
  "Return non-nil when point is on a hline in a table.
This function assumes point is on a table."
  (save-excursion
    (beginning-of-line)
    (looking-at-p markdown-table-hline-regexp)))

(defun markdown-table-begin ()
  "Find the beginning of the table and return its position.
This function assumes point is on a table."
  (save-excursion
    (while (and (not (bobp))
                (markdown-table-at-point-p))
      (forward-line -1))
    (unless (or (eobp)
                (markdown-table-at-point-p))
      (forward-line 1))
    (point)))

(defun markdown-table-end ()
  "Find the end of the table and return its position.
This function assumes point is on a table."
  (save-excursion
    (while (and (not (eobp))
                (markdown-table-at-point-p))
      (forward-line 1))
    (point)))

(defun markdown-table-get-dline ()
  "Return index of the table data line at point.
This function assumes point is on a table."
  (let ((pos (point)) (end (markdown-table-end)) (cnt 0))
    (save-excursion
      (goto-char (markdown-table-begin))
      (while (and (re-search-forward
                   markdown-table-dline-regexp end t)
                  (setq cnt (1+ cnt))
                  (< (line-end-position) pos))))
    cnt))

(defun markdown--thing-at-wiki-link (pos)
  (when markdown-enable-wiki-links
    (save-excursion
      (save-match-data
        (goto-char pos)
        (thing-at-point-looking-at markdown-regex-wiki-link)))))

(defun markdown-table-get-column ()
  "Return table column at point.
This function assumes point is on a table."
  (let ((pos (point)) (cnt 0))
    (save-excursion
      (beginning-of-line)
      (while (search-forward "|" pos t)
        (when (and (not (looking-back "\\\\|" (line-beginning-position)))
                   (not (markdown--thing-at-wiki-link (match-beginning 0))))
          (setq cnt (1+ cnt)))))
    cnt))

(defun markdown-table-get-cell (&optional n)
  "Return the content of the cell in column N of current row.
N defaults to column at point. This function assumes point is on
a table."
  (and n (markdown-table-goto-column n))
  (skip-chars-backward "^|\n") (backward-char 1)
  (if (looking-at "|[^|\r\n]*")
      (let* ((pos (match-beginning 0))
             (val (buffer-substring (1+ pos) (match-end 0))))
        (goto-char (min (line-end-position) (+ 2 pos)))
        ;; Trim whitespaces
        (setq val (replace-regexp-in-string "\\`[ \t]+" "" val)
              val (replace-regexp-in-string "[ \t]+\\'" "" val)))
    (forward-char 1) ""))

(defun markdown-table-goto-dline (n)
  "Go to the Nth data line in the table at point.
Return t when the line exists, nil otherwise. This function
assumes point is on a table."
  (goto-char (markdown-table-begin))
  (let ((end (markdown-table-end)) (cnt 0))
    (while (and (re-search-forward
                 markdown-table-dline-regexp end t)
                (< (setq cnt (1+ cnt)) n)))
    (= cnt n)))

(defun markdown-table-goto-column (n &optional on-delim)
  "Go to the Nth column in the table line at point.
With optional argument ON-DELIM, stop with point before the left
delimiter of the cell. If there are less than N cells, just go
beyond the last delimiter. This function assumes point is on a
table."
  (beginning-of-line 1)
  (when (> n 0)
    (while (and (> n 0) (search-forward "|" (line-end-position) t))
      (when (and (not (looking-back "\\\\|" (line-beginning-position)))
                 (not (markdown--thing-at-wiki-link (match-beginning 0))))
        (cl-decf n)))
    (if on-delim
        (backward-char 1)
      (when (looking-at " ") (forward-char 1)))))

(defmacro markdown-table-save-cell (&rest body)
  "Save cell at point, execute BODY and restore cell.
This function assumes point is on a table."
  (declare (debug (body)))
  (markdown--with-gensyms (line column)
    `(let ((,line (copy-marker (line-beginning-position)))
           (,column (markdown-table-get-column)))
       (unwind-protect
           (progn ,@body)
         (goto-char ,line)
         (markdown-table-goto-column ,column)
         (set-marker ,line nil)))))

(defun markdown-table-blank-line (s)
  "Convert a table line S into a line with blank cells."
  (if (string-match "^[ \t]*|-" s)
      (setq s (mapconcat
               (lambda (x) (if (member x '(?| ?+)) "|" " "))
               s ""))
    (with-temp-buffer
      (insert s)
      (goto-char (point-min))
      (when (re-search-forward "|" nil t)
        (let ((cur (point))
              ret)
          (while (re-search-forward "|" nil t)
            (when (and (not (eql (char-before (match-beginning 0)) ?\\))
                       (not (markdown--thing-at-wiki-link (match-beginning 0))))
              (push (make-string (- (match-beginning 0) cur) ? ) ret)
              (setq cur (match-end 0))))
          (format "|%s|" (string-join (nreverse ret) "|")))))))

(defun markdown-table-colfmt (fmtspec)
  "Process column alignment specifier FMTSPEC for tables."
  (when (stringp fmtspec)
    (mapcar (lambda (x)
              (cond ((string-match-p "^:.*:$" x) 'c)
                    ((string-match-p "^:"     x) 'l)
                    ((string-match-p ":$"     x) 'r)
                    (t 'd)))
            (markdown--split-string fmtspec "\\s-*|\\s-*"))))

(defun markdown--first-column-p (bar-pos)
  (save-excursion
    (save-match-data
      (goto-char bar-pos)
      (looking-back "^\\s-*" (line-beginning-position)))))

(defun markdown--table-line-to-columns (line)
  (with-temp-buffer
    (insert line)
    (goto-char (point-min))
    (let ((cur (point))
          ret)
      (while (and (re-search-forward "\\s-*\\(|\\)\\s-*" nil t))
        (when (not (markdown--face-p (match-beginning 1) '(markdown-inline-code-face)))
          (if (markdown--first-column-p (match-beginning 1))
              (setq cur (match-end 0))
            (cond ((eql (char-before (match-beginning 1)) ?\\)
                   ;; keep spaces
                   (goto-char (match-end 1)))
                  ((markdown--thing-at-wiki-link (match-beginning 1))) ;; do nothing
                  (t
                   (push (buffer-substring-no-properties cur (match-beginning 0)) ret)
                   (setq cur (match-end 0)))))))
      (when (< cur (length line))
        (push (buffer-substring-no-properties cur (point-max)) ret))
      (nreverse ret))))

(defsubst markdown--is-delimiter-row (line)
  (and (string-match-p "\\`[ \t]*|[ \t]*[-:]" line)
       (cl-loop for c across line
                always (member c '(?| ?- ?: ?\t ? )))))

(defun markdown-table-align ()
  "Align table at point.
This function assumes point is on a table."
  (interactive)
  (let ((begin (markdown-table-begin))
        (end (copy-marker (markdown-table-end))))
    (markdown-table-save-cell
     (goto-char begin)
     (let* (fmtspec
            ;; Store table indent
            (indent (progn (looking-at "[ \t]*") (match-string 0)))
            ;; Split table in lines and save column format specifier
            (lines (mapcar (lambda (line)
                             (if (markdown--is-delimiter-row line)
                                 (progn (setq fmtspec (or fmtspec line)) nil)
                               line))
                           (markdown--split-string (buffer-substring begin end) "\n")))
            ;; Split lines in cells
            (cells (mapcar (lambda (l) (markdown--table-line-to-columns l))
                           (remq nil lines)))
            ;; Calculate maximum number of cells in a line
            (maxcells (if cells
                          (apply #'max (mapcar #'length cells))
                        (user-error "Empty table")))
            ;; Empty cells to fill short lines
            (emptycells (make-list maxcells ""))
            maxwidths)
       ;; Calculate maximum width for each column
       (dotimes (i maxcells)
         (let ((column (mapcar (lambda (x) (or (nth i x) "")) cells)))
           (push (apply #'max 1 (mapcar #'markdown--string-width column))
                 maxwidths)))
       (setq maxwidths (nreverse maxwidths))
       ;; Process column format specifier
       (setq fmtspec (markdown-table-colfmt fmtspec))
       ;; Compute formats needed for output of table lines
       (let ((hfmt (concat indent "|"))
             (rfmt (concat indent "|"))
             hfmt1 rfmt1 fmt)
         (dolist (width maxwidths (setq hfmt (concat (substring hfmt 0 -1) "|")))
           (setq fmt (pop fmtspec))
           (cond ((equal fmt 'l) (setq hfmt1 ":%s-|" rfmt1 " %%-%ds |"))
                 ((equal fmt 'r) (setq hfmt1 "-%s:|" rfmt1  " %%%ds |"))
                 ((equal fmt 'c) (setq hfmt1 ":%s:|" rfmt1 " %%-%ds |"))
                 (t              (setq hfmt1 "-%s-|" rfmt1 " %%-%ds |")))
           (setq rfmt (concat rfmt (format rfmt1 width)))
           (setq hfmt (concat hfmt (format hfmt1 (make-string width ?-)))))
         ;; Replace modified lines only
         (dolist (line lines)
           (let ((line (if line
                           (apply #'format rfmt (append (pop cells) emptycells))
                         hfmt))
                 (previous (buffer-substring (point) (line-end-position))))
             (if (equal previous line)
                 (forward-line)
               (insert line "\n")
               (delete-region (point) (line-beginning-position 2))))))
       (set-marker end nil)))))

(defun markdown-table-insert-row (&optional arg)
  "Insert a new row above the row at point into the table.
With optional argument ARG, insert below the current row."
  (interactive "P")
  (unless (markdown-table-at-point-p)
    (user-error "Not at a table"))
  (let* ((line (buffer-substring
                (line-beginning-position) (line-end-position)))
         (new (markdown-table-blank-line line)))
    (beginning-of-line (if arg 2 1))
    (unless (bolp) (insert "\n"))
    (insert-before-markers new "\n")
    (beginning-of-line 0)
    (re-search-forward "| ?" (line-end-position) t)))

(defun markdown-table-delete-row ()
  "Delete row or horizontal line at point from the table."
  (interactive)
  (unless (markdown-table-at-point-p)
    (user-error "Not at a table"))
  (let ((col (current-column)))
    (kill-region (line-beginning-position)
                 (min (1+ (line-end-position)) (point-max)))
    (unless (markdown-table-at-point-p) (beginning-of-line 0))
    (move-to-column col)))

(defun markdown-table-move-row (&optional up)
  "Move table line at point down.
With optional argument UP, move it up."
  (interactive "P")
  (unless (markdown-table-at-point-p)
    (user-error "Not at a table"))
  (let* ((col (current-column)) (pos (point))
         (tonew (if up 0 2)) txt)
    (beginning-of-line tonew)
    (unless (markdown-table-at-point-p)
      (goto-char pos) (user-error "Cannot move row further"))
    (goto-char pos) (beginning-of-line 1) (setq pos (point))
    (setq txt (buffer-substring (point) (1+ (line-end-position))))
    (delete-region (point) (1+ (line-end-position)))
    (beginning-of-line tonew)
    (insert txt) (beginning-of-line 0)
    (move-to-column col)))

(defun markdown-table-move-row-up ()
  "Move table row at point up."
  (interactive)
  (markdown-table-move-row 'up))

(defun markdown-table-move-row-down ()
  "Move table row at point down."
  (interactive)
  (markdown-table-move-row nil))

(defun markdown-table-insert-column ()
  "Insert a new table column."
  (interactive)
  (unless (markdown-table-at-point-p)
    (user-error "Not at a table"))
  (let* ((col (max 1 (markdown-table-get-column)))
         (begin (markdown-table-begin))
         (end (copy-marker (markdown-table-end))))
    (markdown-table-save-cell
     (goto-char begin)
     (while (< (point) end)
       (markdown-table-goto-column col t)
       (if (markdown-table-hline-at-point-p)
           (insert "|---")
         (insert "|   "))
       (forward-line)))
    (set-marker end nil)
    (when markdown-table-align-p
      (markdown-table-align))))

(defun markdown-table-delete-column ()
  "Delete column at point from table."
  (interactive)
  (unless (markdown-table-at-point-p)
    (user-error "Not at a table"))
  (let ((col (markdown-table-get-column))
        (begin (markdown-table-begin))
        (end (copy-marker (markdown-table-end))))
    (markdown-table-save-cell
     (goto-char begin)
     (while (< (point) end)
       (markdown-table-goto-column col t)
       (and (looking-at "|\\(?:\\\\|\\|[^|\n]\\)+|")
            (replace-match "|"))
       (forward-line)))
    (set-marker end nil)
    (markdown-table-goto-column (max 1 (1- col)))
    (when markdown-table-align-p
      (markdown-table-align))))

(defun markdown-table-move-column (&optional left)
  "Move table column at point to the right.
With optional argument LEFT, move it to the left."
  (interactive "P")
  (unless (markdown-table-at-point-p)
    (user-error "Not at a table"))
  (let* ((col (markdown-table-get-column))
         (col1 (if left (1- col) col))
         (colpos (if left (1- col) (1+ col)))
         (begin (markdown-table-begin))
         (end (copy-marker (markdown-table-end))))
    (when (and left (= col 1))
      (user-error "Cannot move column further left"))
    (when (and (not left) (looking-at "[^|\n]*|[^|\n]*$"))
      (user-error "Cannot move column further right"))
    (markdown-table-save-cell
     (goto-char begin)
     (while (< (point) end)
       (markdown-table-goto-column col1 t)
       (when (looking-at "|\\(\\(?:\\\\|\\|[^|\n]\\|\\)+\\)|\\(\\(?:\\\\|\\|[^|\n]\\|\\)+\\)|")
         (replace-match "|\\2|\\1|"))
       (forward-line)))
    (set-marker end nil)
    (markdown-table-goto-column colpos)
    (when markdown-table-align-p
      (markdown-table-align))))

(defun markdown-table-move-column-left ()
  "Move table column at point to the left."
  (interactive)
  (markdown-table-move-column 'left))

(defun markdown-table-move-column-right ()
  "Move table column at point to the right."
  (interactive)
  (markdown-table-move-column nil))

(defun markdown-table-next-row ()
  "Go to the next row (same column) in the table.
Create new table lines if required."
  (interactive)
  (unless (markdown-table-at-point-p)
    (user-error "Not at a table"))
  (if (or (looking-at "[ \t]*$")
          (save-excursion (skip-chars-backward " \t") (bolp)))
      (newline)
    (when markdown-table-align-p
      (markdown-table-align))
    (let ((col (markdown-table-get-column)))
      (beginning-of-line 2)
      (if (or (not (markdown-table-at-point-p))
              (markdown-table-hline-at-point-p))
          (progn
            (beginning-of-line 0)
            (markdown-table-insert-row 'below)))
      (markdown-table-goto-column col)
      (skip-chars-backward "^|\n\r")
      (when (looking-at " ") (forward-char 1)))))

(defun markdown-table-forward-cell ()
  "Go to the next cell in the table.
Create new table lines if required."
  (interactive)
  (unless (markdown-table-at-point-p)
    (user-error "Not at a table"))
  (when markdown-table-align-p
    (markdown-table-align))
  (let ((end (markdown-table-end)))
    (when (markdown-table-hline-at-point-p) (end-of-line 1))
    (condition-case nil
        (progn
          (re-search-forward "\\(?:^\\|[^\\]\\)|" end)
          (when (looking-at "[ \t]*$")
            (re-search-forward "\\(?:^\\|[^\\]:\\)|" end))
          (when (and (looking-at "[-:]")
                     (re-search-forward "^\\(?:[ \t]*\\|[^\\]\\)|\\([^-:]\\)" end t))
            (goto-char (match-beginning 1)))
          (if (looking-at "[-:]")
              (progn
                (beginning-of-line 0)
                (markdown-table-insert-row 'below))
            (when (looking-at " ") (forward-char 1))))
      (error (markdown-table-insert-row 'below)))))

(defun markdown-table-backward-cell ()
  "Go to the previous cell in the table."
  (interactive)
  (unless (markdown-table-at-point-p)
    (user-error "Not at a table"))
  (when markdown-table-align-p
    (markdown-table-align))
  (when (markdown-table-hline-at-point-p) (beginning-of-line 1))
  (condition-case nil
      (progn
        (re-search-backward "\\(?:^\\|[^\\]\\)|" (markdown-table-begin))
        ;; When this function is called while in the first cell in a
        ;; table, the point will now be at the beginning of a line. In
        ;; this case, we need to move past one additional table
        ;; boundary, the end of the table on the previous line.
        (when (= (point) (line-beginning-position))
          (re-search-backward "\\(?:^\\|[^\\]\\)|" (markdown-table-begin)))
        (re-search-backward "\\(?:^\\|[^\\]\\)|" (markdown-table-begin)))
    (error (user-error "Cannot move to previous table cell")))
  (when (looking-at "\\(?:^\\|[^\\]\\)| ?") (goto-char (match-end 0)))

  ;; This may have dropped point on the hline.
  (when (markdown-table-hline-at-point-p)
    (markdown-table-backward-cell)))

(defun markdown-table-transpose ()
  "Transpose table at point.
Horizontal separator lines will be eliminated."
  (interactive)
  (unless (markdown-table-at-point-p)
    (user-error "Not at a table"))
  (let* ((table (buffer-substring-no-properties
                 (markdown-table-begin) (markdown-table-end)))
         ;; Convert table to Lisp structure
         (table (delq nil
                      (mapcar
                       (lambda (x)
                         (unless (string-match-p
                                  markdown-table-hline-regexp x)
                           (markdown--table-line-to-columns x)))
                       (markdown--split-string table "[ \t]*\n[ \t]*"))))
         (dline_old (markdown-table-get-dline))
         (col_old (markdown-table-get-column))
         (contents (mapcar (lambda (_)
                             (let ((tp table))
                               (mapcar
                                (lambda (_)
                                  (prog1
                                      (pop (car tp))
                                    (setq tp (cdr tp))))
                                table)))
                           (car table))))
    (goto-char (markdown-table-begin))
    (save-excursion
      (re-search-forward "|") (backward-char)
      (delete-region (point) (markdown-table-end))
      (insert (mapconcat
               (lambda(x)
                 (concat "| " (mapconcat 'identity x " | " ) " |\n"))
               contents "")))
    (markdown-table-goto-dline col_old)
    (markdown-table-goto-column dline_old))
  (when markdown-table-align-p
    (markdown-table-align)))

(defun markdown-table-sort-lines (&optional sorting-type)
  "Sort table lines according to the column at point.

The position of point indicates the column to be used for
sorting, and the range of lines is the range between the nearest
horizontal separator lines, or the entire table of no such lines
exist. If point is before the first column, user will be prompted
for the sorting column. If there is an active region, the mark
specifies the first line and the sorting column, while point
should be in the last line to be included into the sorting.

The command then prompts for the sorting type which can be
alphabetically or numerically. Sorting in reverse order is also
possible.

If SORTING-TYPE is specified when this function is called from a
Lisp program, no prompting will take place. SORTING-TYPE must be
a character, any of (?a ?A ?n ?N) where the capital letters
indicate that sorting should be done in reverse order."
  (interactive)
  (unless (markdown-table-at-point-p)
    (user-error "Not at a table"))
  ;; Set sorting type and column used for sorting
  (let ((column (let ((c (markdown-table-get-column)))
                  (cond ((> c 0) c)
                        ((called-interactively-p 'any)
                         (read-number "Use column N for sorting: "))
                        (t 1))))
        (sorting-type
         (or sorting-type
             (progn
               ;; workaround #641
               ;; Emacs < 28 hides prompt message by another message. This erases it.
               (message "")
               (read-char-exclusive
                "Sort type: [a]lpha [n]umeric (A/N means reversed): ")))))
    (save-restriction
      ;; Narrow buffer to appropriate sorting area
      (if (region-active-p)
          (narrow-to-region
           (save-excursion
             (progn
               (goto-char (region-beginning)) (line-beginning-position)))
           (save-excursion
             (progn
               (goto-char (region-end)) (line-end-position))))
        (let ((start (markdown-table-begin))
              (end (markdown-table-end)))
          (narrow-to-region
           (save-excursion
             (if (re-search-backward
                  markdown-table-hline-regexp start t)
                 (line-beginning-position 2)
               start))
           (if (save-excursion (re-search-forward
                                markdown-table-hline-regexp end t))
               (match-beginning 0)
             end))))
      ;; Determine arguments for `sort-subr'
      (let* ((extract-key-from-cell
              (cl-case sorting-type
                ((?a ?A) #'markdown--remove-invisible-markup) ;; #'identity)
                ((?n ?N) #'string-to-number)
                (t (user-error "Invalid sorting type: %c" sorting-type))))
             (predicate
              (cl-case sorting-type
                ((?n ?N) #'<)
                ((?a ?A) #'string<))))
        ;; Sort selected area
        (goto-char (point-min))
        (sort-subr (memq sorting-type '(?A ?N))
                   (lambda ()
                     (forward-line)
                     (while (and (not (eobp))
                                 (not (looking-at
                                       markdown-table-dline-regexp)))
                       (forward-line)))
                   #'end-of-line
                   (lambda ()
                     (funcall extract-key-from-cell
                              (markdown-table-get-cell column)))
                   nil
                   predicate)
        (goto-char (point-min))))))

(defun markdown-table-convert-region (begin end &optional separator)
  "Convert region from BEGIN to END to table with SEPARATOR.

If every line contains at least one TAB character, the function
assumes that the material is tab separated (TSV). If every line
contains a comma, comma-separated values (CSV) are assumed. If
not, lines are split at whitespace into cells.

You can use a prefix argument to force a specific separator:
\\[universal-argument] once forces CSV, \\[universal-argument]
twice forces TAB, and \\[universal-argument] three times will
prompt for a regular expression to match the separator, and a
numeric argument N indicates that at least N consecutive
spaces, or alternatively a TAB should be used as the separator."

  (interactive "r\nP")
  (let* ((begin (min begin end)) (end (max begin end)) re)
    (goto-char begin) (beginning-of-line 1)
    (setq begin (point-marker))
    (goto-char end)
    (if (bolp) (backward-char 1) (end-of-line 1))
    (setq end (point-marker))
    (when (equal separator '(64))
      (setq separator (read-regexp "Regexp for cell separator: ")))
    (unless separator
      ;; Get the right cell separator
      (goto-char begin)
      (setq separator
            (cond
             ((not (re-search-forward "^[^\n\t]+$" end t)) '(16))
             ((not (re-search-forward "^[^\n,]+$" end t)) '(4))
             (t 1))))
    (goto-char begin)
    (if (equal separator '(4))
        ;; Parse CSV
        (while (< (point) end)
          (cond
           ((looking-at "^") (insert "| "))
           ((looking-at "[ \t]*$") (replace-match " |") (beginning-of-line 2))
           ((looking-at "[ \t]*\"\\([^\"\n]*\\)\"")
            (replace-match "\\1") (if (looking-at "\"") (insert "\"")))
           ((looking-at "[^,\n]+") (goto-char (match-end 0)))
           ((looking-at "[ \t]*,") (replace-match " | "))
           (t (beginning-of-line 2))))
      (setq re
            (cond
             ((equal separator '(4))  "^\\|\"?[ \t]*,[ \t]*\"?")
             ((equal separator '(16)) "^\\|\t")
             ((integerp separator)
              (if (< separator 1)
                  (user-error "Cell separator must contain one or more spaces")
                (format "^ *\\| *\t *\\| \\{%d,\\}\\|$" separator)))
             ((stringp separator) (format "^ *\\|%s" separator))
             (t (error "Invalid cell separator"))))
      (let (finish)
        (while (and (not finish) (re-search-forward re end t))
          (if (eolp)
              (progn
                (replace-match "|" t t)
                (forward-line 1)
                (when (eobp)
                  (setq finish t)))
            (replace-match "| " t t)))))
    (goto-char begin)
    (when markdown-table-align-p
      (markdown-table-align))))

(defun markdown-insert-table (&optional rows columns align)
  "Insert an empty pipe table.
Optional arguments ROWS, COLUMNS, and ALIGN specify number of
rows and columns and the column alignment."
  (interactive)
  (let* ((rows (or rows (read-number "Number of Rows: ")))
         (columns (or columns (read-number "Number of Columns: ")))
         (align (or align (read-string "Alignment ([l]eft, [r]ight, [c]enter, or RET for default): ")))
         (align (cond ((equal align "l") ":--")
                      ((equal align "r") "--:")
                      ((equal align "c") ":-:")
                      (t "---")))
         (pos (point))
         (indent (make-string (current-column) ?\ ))
         (line (concat
                (apply 'concat indent "|"
                       (make-list columns "   |")) "\n"))
         (hline (apply 'concat indent "|"
                       (make-list columns (concat align "|")))))
    (if (string-match
         "^[ \t]*$" (buffer-substring-no-properties
                     (line-beginning-position) (point)))
        (beginning-of-line 1)
      (newline))
    (dotimes (_ rows) (insert line))
    (goto-char pos)
    (if (> rows 1)
        (progn
          (end-of-line 1) (insert (concat "\n" hline)) (goto-char pos)))
    (markdown-table-forward-cell)))


;;; ElDoc Support =============================================================

(defun markdown-eldoc-function (&rest _ignored)
  "Return a helpful string when appropriate based on context.
* Report URL when point is at a hidden URL.
* Report language name when point is a code block with hidden markup."
  (cond
   ;; Hidden URL or reference for inline link
   ((and (or (thing-at-point-looking-at markdown-regex-link-inline)
             (thing-at-point-looking-at markdown-regex-link-reference))
         (or markdown-hide-urls markdown-hide-markup))
    (let* ((imagep (string-equal (match-string 1) "!"))
           (referencep (string-equal (match-string 5) "["))
           (link (match-string-no-properties 6))
           (edit-keys (markdown--substitute-command-keys
                       (if imagep
                           "\\[markdown-insert-image]"
                         "\\[markdown-insert-link]")))
           (edit-str (propertize edit-keys 'face 'font-lock-constant-face))
           (object (if referencep "reference" "URL")))
      (format "Hidden %s (%s to edit): %s" object edit-str
              (if referencep
                  (concat
                   (propertize "[" 'face 'markdown-markup-face)
                   (propertize link 'face 'markdown-reference-face)
                   (propertize "]" 'face 'markdown-markup-face))
                (propertize link 'face 'markdown-url-face)))))
   ;; Hidden URL for wiki links
   ((and (and markdown-enable-wiki-links
              (thing-at-point-looking-at markdown-regex-wiki-link))
         (or markdown-hide-urls markdown-hide-markup))
    (let* ((aliasp (string-equal (match-string-no-properties 4) "|"))
           (part1 (match-string-no-properties 3))
           (part2 (match-string-no-properties 5))
           (link (if (and aliasp markdown-wiki-link-alias-first) part2 part1))
           (edit-keys (markdown--substitute-command-keys
                       "\\[markdown-insert-wiki-link]"))
           (edit-str (propertize edit-keys 'face 'font-lock-constant-face)))
      (format "Hidden URL (%s to edit): %s"
              edit-str (propertize link 'face 'markdown-reference-face))))
   ;; Hidden language name for fenced code blocks
   ((and (markdown-code-block-at-point-p)
         (not (get-text-property (point) 'markdown-pre))
         markdown-hide-markup)
    (let ((lang (save-excursion (markdown-code-block-lang))))
      (unless lang (setq lang "[unspecified]"))
      (format "Hidden code block language: %s (%s to toggle markup)"
              (propertize lang 'face 'markdown-language-keyword-face)
              (markdown--substitute-command-keys
               "\\[markdown-toggle-markup-hiding]"))))))

(defun markdown--image-media-handler (mimetype data)
  (let* ((ext (symbol-name (mailcap-mime-type-to-extension mimetype)))
         (filename (read-string "Insert filename for image: "))
         (link-text (read-string "Link text: "))
         (filepath (file-name-with-extension filename ext))
         (dir (file-name-directory filepath)))
    (when (and dir (not (file-directory-p dir)))
      (make-directory dir t))
    (with-temp-file filepath
      (insert data))
    (when (string-match-p "\\s-" filepath)
      (setq filepath (concat "<" filepath ">")))
    (markdown-insert-inline-image link-text filepath)))

(defun markdown--file-media-handler (_mimetype data)
  (let* ((data (split-string data "[\0\r\n]" t "^file://"))
         (files (cdr data)))
    (while (not (null files))
      (let* ((file (url-unhex-string (car files)))
             (file (file-relative-name file))
             (prompt (format "Link text(%s): " (file-name-nondirectory file)))
             (link-text (read-string prompt)))
        (when (string-match-p "\\s-" file)
          (setq file (concat "<" file ">")))
        (markdown-insert-inline-image link-text file)
        (when (not (null (cdr files)))
          (insert " "))
        (setq files (cdr files))))))

(defun markdown--dnd-local-file-handler (url _action)
  (require 'mailcap)
  (require 'dnd)
  (let* ((filename (dnd-get-local-file-name url))
         (mimetype (mailcap-file-name-to-mime-type filename))
         (file (file-relative-name filename))
         (link-text "link text"))
    (when (string-match-p "\\s-" file)
      (setq file (concat "<" file ">")))
    (if (string-prefix-p "image/" mimetype)
        (markdown-insert-inline-image link-text file)
      (markdown-insert-inline-link link-text file))))


;;; Mode Definition  ==========================================================

(defun markdown-show-version ()
  "Show the version number in the minibuffer."
  (interactive)
  (message "markdown-mode, version %s" markdown-mode-version))

(defun markdown-mode-info ()
  "Open the `markdown-mode' homepage."
  (interactive)
  (browse-url "https://jblevins.org/projects/markdown-mode/"))

;;;###autoload
(define-derived-mode markdown-mode text-mode "Markdown"
  "Major mode for editing Markdown files."
  (when buffer-read-only
    (when (or (not (buffer-file-name)) (file-writable-p (buffer-file-name)))
      (setq-local buffer-read-only nil)))
  ;; Natural Markdown tab width
  (setq tab-width 4)
  ;; Comments
  (setq-local comment-start "<!-- ")
  (setq-local comment-end " -->")
  (setq-local comment-start-skip "<!--[ \t]*")
  (setq-local comment-column 0)
  (setq-local comment-auto-fill-only-comments nil)
  (setq-local comment-use-syntax t)
  ;; Sentence
  (setq-local sentence-end-base "[.?!…‽][]\"'”’)}»›*_`~]*")
  ;; Syntax
  (add-hook 'syntax-propertize-extend-region-functions
            #'markdown-syntax-propertize-extend-region nil t)
  (add-hook 'jit-lock-after-change-extend-region-functions
            #'markdown-font-lock-extend-region-function t t)
  (setq-local syntax-propertize-function #'markdown-syntax-propertize)
  (syntax-propertize (point-max)) ;; Propertize before hooks run, etc.
  ;; Font lock.
  (setq font-lock-defaults
        '(markdown-mode-font-lock-keywords
          nil nil nil nil
          (font-lock-multiline . t)
          (font-lock-syntactic-face-function . markdown-syntactic-face)
          (font-lock-extra-managed-props
           . (composition display invisible rear-nonsticky
                          keymap help-echo mouse-face))))
  (if markdown-hide-markup
      (add-to-invisibility-spec 'markdown-markup)
    (remove-from-invisibility-spec 'markdown-markup))
  ;; Math mode
  (when markdown-enable-math (markdown-toggle-math t))
  ;; Add a buffer-local hook to reload after file-local variables are read
  (add-hook 'hack-local-variables-hook #'markdown-handle-local-variables nil t)
  ;; For imenu support
  (setq imenu-create-index-function
        (if markdown-nested-imenu-heading-index
            #'markdown-imenu-create-nested-index
          #'markdown-imenu-create-flat-index))

  ;; Defun movement
  (setq-local beginning-of-defun-function #'markdown-beginning-of-defun)
  (setq-local end-of-defun-function #'markdown-end-of-defun)
  ;; Paragraph filling
  (setq-local fill-paragraph-function #'markdown-fill-paragraph)
  (setq-local paragraph-start
              ;; Should match start of lines that start or separate paragraphs
              (mapconcat #'identity
                         '(
                           "\f" ; starts with a literal line-feed
                           "[ \t\f]*$" ; space-only line
                           "\\(?:[ \t]*>\\)+[ \t\f]*$"; empty line in blockquote
                           "[ \t]*[*+-][ \t]+" ; unordered list item
                           "[ \t]*\\(?:[0-9]+\\|#\\)\\.[ \t]+" ; ordered list item
                           "[ \t]*\\[\\S-*\\]:[ \t]+" ; link ref def
                           "[ \t]*:[ \t]+" ; definition
                           "^|" ; table or Pandoc line block
                           )
                         "\\|"))
  (setq-local paragraph-separate
              ;; Should match lines that separate paragraphs without being
              ;; part of any paragraph:
              (mapconcat #'identity
                         '("[ \t\f]*$" ; space-only line
                           "\\(?:[ \t]*>\\)+[ \t\f]*$"; empty line in blockquote
                           ;; The following is not ideal, but the Fill customization
                           ;; options really only handle paragraph-starting prefixes,
                           ;; not paragraph-ending suffixes:
                           ".*  $" ; line ending in two spaces
                           "^#+"
                           "^\\(?:   \\)?[-=]+[ \t]*$" ;; setext
                           "[ \t]*\\[\\^\\S-*\\]:[ \t]*$") ; just the start of a footnote def
                         "\\|"))
  (setq-local adaptive-fill-first-line-regexp "\\`[ \t]*[A-Z]?>[ \t]*?\\'")
  (setq-local adaptive-fill-regexp "\\s-*")
  (setq-local adaptive-fill-function #'markdown-adaptive-fill-function)
  (setq-local fill-forward-paragraph-function #'markdown-fill-forward-paragraph)
  ;; Outline mode
  (setq-local outline-regexp markdown-regex-header)
  (setq-local outline-level #'markdown-outline-level)
  ;; Cause use of ellipses for invisible text.
  (add-to-invisibility-spec '(outline . t))
  ;; ElDoc support
  (if (boundp 'eldoc-documentation-functions)
      (add-hook 'eldoc-documentation-functions #'markdown-eldoc-function nil t)
    (add-function :before-until (local 'eldoc-documentation-function)
                  #'markdown-eldoc-function))
  ;; Inhibiting line-breaking:
  ;; Separating out each condition into a separate function so that users can
  ;; override if desired (with remove-hook)
  (add-hook 'fill-nobreak-predicate
            #'markdown-line-is-reference-definition-p nil t)
  (add-hook 'fill-nobreak-predicate
            #'markdown-pipe-at-bol-p nil t)

  ;; Indentation
  (setq-local indent-line-function markdown-indent-function)
  (setq-local indent-region-function #'markdown--indent-region)

  ;; Flyspell
  (setq-local flyspell-generic-check-word-predicate
              #'markdown-flyspell-check-word-p)

  ;; Electric quoting
  (add-hook 'electric-quote-inhibit-functions
            #'markdown--inhibit-electric-quote nil :local)

  ;; drag and drop handler
  (setq-local dnd-protocol-alist  (cons '("^file:///" . markdown--dnd-local-file-handler)
                                        dnd-protocol-alist))

  ;; media handler
  (when (version< "29" emacs-version)
    (yank-media-handler "image/.*" #'markdown--image-media-handler)
    ;; TODO support other than GNOME, like KDE etc
    (yank-media-handler "x-special/gnome-copied-files" #'markdown--file-media-handler))

  ;; Make checkboxes buttons
  (when markdown-make-gfm-checkboxes-buttons
    (markdown-make-gfm-checkboxes-buttons (point-min) (point-max))
    (add-hook 'after-change-functions #'markdown-gfm-checkbox-after-change-function t t)
    (add-hook 'change-major-mode-hook #'markdown-remove-gfm-checkbox-overlays t t))

  ;; edit-indirect
  (add-hook 'edit-indirect-after-commit-functions
            #'markdown--edit-indirect-after-commit-function
            nil 'local)

  ;; Marginalized headings
  (when markdown-marginalize-headers
    (add-hook 'window-configuration-change-hook
              #'markdown-marginalize-update-current nil t))

  ;; add live preview export hook
  (add-hook 'after-save-hook #'markdown-live-preview-if-markdown t t)
  (add-hook 'kill-buffer-hook #'markdown-live-preview-remove-on-kill t t)

  ;; Add a custom keymap for `visual-line-mode' so that activating
  ;; this minor mode does not override markdown-mode's keybindings.
  ;; FIXME: Probably `visual-line-mode' should take care of this.
  (let ((oldmap (cdr (assoc 'visual-line-mode minor-mode-map-alist)))
        (newmap (make-sparse-keymap)))
    (set-keymap-parent newmap oldmap)
    (define-key newmap [remap move-beginning-of-line] nil)
    (define-key newmap [remap move-end-of-line] nil)
    (make-local-variable 'minor-mode-overriding-map-alist)
    (push `(visual-line-mode . ,newmap) minor-mode-overriding-map-alist)))

;;;###autoload
(add-to-list 'auto-mode-alist
             '("\\.\\(?:md\\|markdown\\|mkd\\|mdown\\|mkdn\\|mdwn\\)\\'" . markdown-mode))


;;; GitHub Flavored Markdown Mode  ============================================

(defun gfm--electric-pair-fence-code-block ()
  (when (and electric-pair-mode
             (not markdown-gfm-use-electric-backquote)
             (eql last-command-event ?`)
             (let ((count 0))
               (while (eql (char-before (- (point) count)) ?`)
                 (cl-incf count))
               (= count 3))
             (eql (char-after) ?`))
    (save-excursion (insert (make-string 2 ?`)))))

(defvar gfm-mode-hook nil
  "Hook run when entering GFM mode.")

;;;###autoload
(define-derived-mode gfm-mode markdown-mode "GFM"
  "Major mode for editing GitHub Flavored Markdown files."
  (setq markdown-link-space-sub-char "-")
  (setq markdown-wiki-link-search-subdirectories t)
  (setq-local markdown-table-at-point-p-function #'gfm--table-at-point-p)
  (setq-local paragraph-separate
              (concat paragraph-separate
                      "\\|"
                      ;; GFM alert syntax
                      "^>\s-*\\[!\\(?:NOTE\\|TIP\\|IMPORTANT\\|WARNING\\|CAUTION\\)\\]"))
  (add-hook 'post-self-insert-hook #'gfm--electric-pair-fence-code-block 'append t)
  (markdown-gfm-parse-buffer-for-languages))


;;; Viewing modes =============================================================

(defcustom markdown-hide-markup-in-view-modes t
  "Enable hidden markup mode in `markdown-view-mode' and `gfm-view-mode'."
  :group 'markdown
  :type 'boolean
  :safe #'booleanp)

(defvar markdown-view-mode-map
  (let ((map (make-sparse-keymap)))
    (define-key map (kbd "p") #'markdown-outline-previous)
    (define-key map (kbd "n") #'markdown-outline-next)
    (define-key map (kbd "f") #'markdown-outline-next-same-level)
    (define-key map (kbd "b") #'markdown-outline-previous-same-level)
    (define-key map (kbd "u") #'markdown-outline-up)
    (define-key map (kbd "DEL") #'scroll-down-command)
    (define-key map (kbd "SPC") #'scroll-up-command)
    (define-key map (kbd ">") #'end-of-buffer)
    (define-key map (kbd "<") #'beginning-of-buffer)
    (define-key map (kbd "q") #'kill-this-buffer)
    (define-key map (kbd "?") #'describe-mode)
    map)
  "Keymap for `markdown-view-mode'.")

(defun markdown--filter-visible (beg end &optional delete)
  (let ((result "")
        (invisible-faces '(markdown-header-delimiter-face markdown-header-rule-face)))
    (while (< beg end)
      (when (markdown--face-p beg invisible-faces)
        (cl-incf beg)
        (while (and (markdown--face-p beg invisible-faces) (< beg end))
          (cl-incf beg)))
      (let ((next (next-single-char-property-change beg 'invisible)))
        (unless (get-char-property beg 'invisible)
          (setq result (concat result (buffer-substring beg (min end next)))))
        (setq beg next)))
    (prog1 result
      (when delete
        (let ((inhibit-read-only t))
          (delete-region beg end))))))

;;;###autoload
(define-derived-mode markdown-view-mode markdown-mode "Markdown-View"
  "Major mode for viewing Markdown content."
  (setq-local markdown-hide-markup markdown-hide-markup-in-view-modes)
  (add-to-invisibility-spec 'markdown-markup)
  (setq-local filter-buffer-substring-function #'markdown--filter-visible)
  (read-only-mode 1))

(defvar gfm-view-mode-map
  markdown-view-mode-map
  "Keymap for `gfm-view-mode'.")

;;;###autoload
(define-derived-mode gfm-view-mode gfm-mode "GFM-View"
  "Major mode for viewing GitHub Flavored Markdown content."
  (setq-local markdown-hide-markup markdown-hide-markup-in-view-modes)
  (setq-local markdown-fontify-code-blocks-natively t)
  (setq-local filter-buffer-substring-function #'markdown--filter-visible)
  (add-to-invisibility-spec 'markdown-markup)
  (read-only-mode 1))


;;; Live Preview Mode  ========================================================
;;;###autoload
(define-minor-mode markdown-live-preview-mode
  "Toggle native previewing on save for a specific markdown file."
  :lighter " MD-Preview"
  (if markdown-live-preview-mode
      (if (markdown-live-preview-get-filename)
          (markdown-display-buffer-other-window (markdown-live-preview-export))
        (markdown-live-preview-mode -1)
        (user-error "Buffer %s does not visit a file" (current-buffer)))
    (markdown-live-preview-remove)))


(provide 'markdown-mode)

;; Local Variables:
;; indent-tabs-mode: nil
;; coding: utf-8
;; End:
;;; markdown-mode.el ends here<|MERGE_RESOLUTION|>--- conflicted
+++ resolved
@@ -8230,9 +8230,6 @@
            (title-start (match-beginning 7))
            (title-end (match-end 7))
            (title (match-string-no-properties 7))
-<<<<<<< HEAD
-           (url-char (markdown--first-displayable markdown-url-compose-char)))
-=======
            ;; Markup part
            (mp (list 'invisible 'markdown-markup
                      'rear-nonsticky t
@@ -8253,7 +8250,6 @@
       (when markdown-mouse-follow-link
         (setq lp (append lp '(mouse-face 'markdown-highlight-face)))
         (setq up (append up '(mouse-face 'markdown-highlight-face))))
->>>>>>> ee9d6de1
       (dolist (g '(1 2 4 5 8))
         (when (match-end g)
           (add-text-properties (match-beginning g) (match-end g) markdown--markup-props)
@@ -8381,19 +8377,6 @@
 (defun markdown-fontify-angle-uris (last)
   "Add text properties to angle URIs from point to LAST."
   (when (markdown-match-angle-uris last)
-<<<<<<< HEAD
-    (let* ((url-start (match-beginning 2))
-           (url-end (match-end 2))
-           ;; URI properties
-           (up (list 'keymap markdown-mode-mouse-map
-                     'face 'markdown-plain-url-face
-                     'mouse-face 'markdown-highlight-face
-                     'font-lock-multiline t)))
-      (dolist (g '(1 3))
-        (add-text-properties (match-beginning g) (match-end g) markdown--markup-props))
-      (add-text-properties url-start url-end up)
-      t)))
-=======
     (let ((url-start (match-beginning 2))
           (url-end (match-end 2)))
       (unless (or (markdown-in-inline-code-p url-start)
@@ -8413,7 +8396,6 @@
             (add-text-properties (match-beginning g) (match-end g) mp))
           (add-text-properties url-start url-end up)
           t)))))
->>>>>>> ee9d6de1
 
 (defun markdown-fontify-plain-uris (last)
   "Add text properties to plain URLs from point to LAST."
