--- conflicted
+++ resolved
@@ -99,10 +99,7 @@
       (with-current-buffer buffer
         (delete-region (point-min) (point-max))
         (insert string)
-<<<<<<< HEAD
-=======
         (goto-char (point-min))
->>>>>>> 7ec35f16
         (gnu-apl-documentation-mode)
         (read-only-mode 1))
       (pop-to-buffer buffer))))
